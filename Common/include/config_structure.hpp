--- conflicted
+++ resolved
@@ -9189,32 +9189,6 @@
   bool GetSinglezone_Driver(void);
 
   /*!
-   * \brief Check if the convergence history of each individual zone is written to screen
-   * \return YES if the zone convergence history of each individual zone must be written to screen
-   */
-  bool GetWrt_ZoneConv(void);
-
-  /*!
-   * \brief Check if the convergence history of each individual zone is written to file
-   * \return YES if the zone convergence history of each individual zone must be written to file
-   */
-  bool GetWrt_ZoneHist(void);
-
-
-  /*!
-   * \brief Check if the special output is written
-   * \return YES if the special output is written.
-   */
-  bool GetSpecial_Output(void);
-
-  /*!
-   * \brief Check if the forces breakdown file is written
-   * \return YES if the forces breakdown file is written.
-   */
-  bool GetWrt_ForcesBreakdown(void);
-
-  /*!
-<<<<<<< HEAD
    * \brief Get the Kind of Radiation model applied.
    * \return Kind of radiation model used.
    */
@@ -9262,7 +9236,33 @@
    * \return Radiation boolean
    */
   bool AddRadiation(void);
-=======
+
+  /*!
+   * \brief Check if the convergence history of each individual zone is written to screen
+   * \return YES if the zone convergence history of each individual zone must be written to screen
+   */
+  bool GetWrt_ZoneConv(void);
+
+  /*!
+   * \brief Check if the convergence history of each individual zone is written to file
+   * \return YES if the zone convergence history of each individual zone must be written to file
+   */
+  bool GetWrt_ZoneHist(void);
+
+
+  /*!
+   * \brief Check if the special output is written
+   * \return YES if the special output is written.
+   */
+  bool GetSpecial_Output(void);
+
+  /*!
+   * \brief Check if the forces breakdown file is written
+   * \return YES if the forces breakdown file is written.
+   */
+  bool GetWrt_ForcesBreakdown(void);
+
+  /*!
    * \brief Get the number of screen output variables requested (maximum 6)
    */
   unsigned short GetnScreenOutput(void);
@@ -9292,7 +9292,6 @@
   */
   string GetVolumeOutput_Field(unsigned short iField);
 
->>>>>>> e33d22e3
 };
 
 #include "config_structure.inl"