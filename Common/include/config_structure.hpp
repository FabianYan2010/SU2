--- conflicted
+++ resolved
@@ -9135,13 +9135,12 @@
   su2double GetMax_Time(void);
 
   /*!
-<<<<<<< HEAD
    * \brief Get the level of MPI communications to be performed.
    * \return Level of MPI communications.
    */
   unsigned short GetComm_Level(void);
   
-=======
+  /*
    * \brief Check if the mesh read supports multiple zones.
    * \return YES if multiple zones can be contained in the mesh file.
    */
@@ -9170,7 +9169,7 @@
    * \return YES if the forces breakdown file is written.
    */
   bool GetWrt_ForcesBreakdown(void);
->>>>>>> 7033199a
+
 };
 
 #include "config_structure.inl"