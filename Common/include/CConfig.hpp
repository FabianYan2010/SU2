/*!
 * \file CConfig.hpp
 * \brief All the information about the definition of the physical problem.
 *        The subroutines and functions are in the <i>CConfig.cpp</i> file.
 * \author F. Palacios, T. Economon, B. Tracey
 * \version 7.5.1 "Blackbird"
 *
 * SU2 Project Website: https://su2code.github.io
 *
 * The SU2 Project is maintained by the SU2 Foundation
 * (http://su2foundation.org)
 *
 * Copyright 2012-2023, SU2 Contributors (cf. AUTHORS.md)
 *
 * SU2 is free software; you can redistribute it and/or
 * modify it under the terms of the GNU Lesser General Public
 * License as published by the Free Software Foundation; either
 * version 2.1 of the License, or (at your option) any later version.
 *
 * SU2 is distributed in the hope that it will be useful,
 * but WITHOUT ANY WARRANTY; without even the implied warranty of
 * MERCHANTABILITY or FITNESS FOR A PARTICULAR PURPOSE. See the GNU
 * Lesser General Public License for more details.
 *
 * You should have received a copy of the GNU Lesser General Public
 * License along with SU2. If not, see <http://www.gnu.org/licenses/>.
 */

#pragma once

#include "parallelization/mpi_structure.hpp"

#include <iostream>
#include <cstdlib>
#include <fstream>
#include <sstream>
#include <string>
#include <cstring>
#include <vector>
#include <array>
#include <stdlib.h>
#include <cmath>
#include <map>
#include <assert.h>

#include "option_structure.hpp"
#include "containers/container_decorators.hpp"

#ifdef HAVE_CGNS
#include "cgnslib.h"
#endif

using namespace std;

/*!
 * \class CConfig
 * \brief Main class for defining the problem; basically this class reads the configuration file, and
 *        stores all the information.
 * \author F. Palacios
 */

class CConfig {
private:
  SU2_MPI::Comm SU2_Communicator; /*!< \brief MPI communicator of SU2.*/
  int rank, size;                 /*!< \brief MPI rank and size.*/
  bool base_config;
  SU2_COMPONENT Kind_SU2;        /*!< \brief Kind of SU2 software component.*/
  unsigned short Ref_NonDim;      /*!< \brief Kind of non dimensionalization.*/
  unsigned short Ref_Inc_NonDim;  /*!< \brief Kind of non dimensionalization.*/
  unsigned short Kind_AverageProcess;            /*!< \brief Kind of mixing process.*/
  unsigned short Kind_PerformanceAverageProcess; /*!< \brief Kind of mixing process.*/
  unsigned short Kind_MixingPlaneInterface;      /*!< \brief Kind of mixing process.*/
  unsigned short Kind_SpanWise;                  /*!< \brief Kind of span-wise section computation.*/
  unsigned short *Kind_TurboMachinery;           /*!< \brief Kind of turbomachynery architecture.*/
  unsigned short iZone, nZone;    /*!< \brief Number of zones in the mesh. */
  unsigned short nZoneSpecified;  /*!< \brief Number of zones that are specified in config file. */
  su2double Highlite_Area;        /*!< \brief Highlite area. */
  su2double Fan_Poly_Eff;         /*!< \brief Fan polytropic effeciency. */
  su2double MinLogResidual;       /*!< \brief Minimum value of the log residual. */
  su2double EA_ScaleFactor;       /*!< \brief Equivalent Area scaling factor */
  su2double AdjointLimit;         /*!< \brief Adjoint variable limit */
  string* ConvField;              /*!< \brief Field used for convergence check.*/
  string FluidName;              /*!< \brief name of the applied fluid. */

  string* WndConvField;              /*!< \brief Function where to apply the windowed convergence criteria for the time average of the unsteady (single zone) flow problem. */
  unsigned short nConvField;         /*!< \brief Number of fields used to monitor convergence.*/
  unsigned short nWndConvField;      /*!< \brief Number of fields used to monitor time convergence.*/
  unsigned short Wnd_Cauchy_Elems;   /*!< \brief Number of elements to evaluate in the time iteration  for convergence of the time average of the unsteady (single zone)´ flow problem.  */
  su2double Wnd_Cauchy_Eps;          /*!< \brief Epsilon used for the convergence of the time average of the unsteady (single zone)´ flow problem. */
  unsigned long Wnd_StartConv_Iter;  /*!< \brief Start convergence criteria at this iteration after Start_Iter_Wnd. */
  bool Wnd_Cauchy_Crit;              /*!< \brief True => Cauchy criterion is used for time average objective function in unsteady flows. */

  bool MG_AdjointFlow;              /*!< \brief MG with the adjoint flow problem */
  su2double *PressureLimits,
  *DensityLimits,
  *TemperatureLimits;             /*!< \brief Limits for the primitive variables */
  bool ActDisk_DoubleSurface;     /*!< \brief actuator disk double surface  */
  bool Engine_HalfModel;          /*!< \brief only half model is in the computational grid  */
  //bool ActDisk_SU2_DEF;           /*!< \brief actuator disk double surface  */
  unsigned short nFFD_Iter;       /*!< \brief Iteration for the point inversion problem. */
  unsigned short FFD_Blending;    /*!< \brief Kind of FFD Blending function. */
  su2double FFD_Tol;              /*!< \brief Tolerance in the point inversion problem. */
  bool FFD_IntPrev;                       /*!< \brief Enables self-intersection prevention procedure within the FFD box. */
  unsigned short FFD_IntPrev_MaxIter;     /*!< \brief Amount of iterations for FFD box self-intersection prevention procedure. */
  unsigned short FFD_IntPrev_MaxDepth;    /*!< \brief Maximum recursion depth for FFD box self-intersection procedure. */
  bool ConvexityCheck;                    /*!< \brief Enables convexity check on all mesh elements. */
  unsigned short ConvexityCheck_MaxIter;  /*!< \brief Amount of iterations for convexity check in deformations. */
  unsigned short ConvexityCheck_MaxDepth; /*!< \brief Maximum recursion depth for convexity check in deformations.*/
  su2double Opt_RelaxFactor;              /*!< \brief Scale factor for the line search. */
  su2double Opt_LineSearch_Bound;         /*!< \brief Bounds for the line search. */
  su2double StartTime;
  unsigned short SmoothNumGrid;           /*!< \brief Smooth the numerical grid. */
  bool ContinuousAdjoint,   /*!< \brief Flag to know if the code is solving an adjoint problem. */
  Viscous,                  /*!< \brief Flag to know if the code is solving a viscous problem. */
  EquivArea,                /*!< \brief Flag to know if the code is going to compute and plot the equivalent area. */
  Engine,                   /*!< \brief Flag to know if the code is going to compute a problem with engine. */
  InvDesign_Cp,             /*!< \brief Flag to know if the code is going to compute and plot the inverse design. */
  InvDesign_HeatFlux,       /*!< \brief Flag to know if the code is going to compute and plot the inverse design. */
  Wind_Gust,                /*!< \brief Flag to know if there is a wind gust. */
  Turb_Fixed_Values,        /*!< \brief Flag to know if there are fixed values for turbulence quantities in one half-plane. */
  Aeroelastic_Simulation,   /*!< \brief Flag to know if there is an aeroelastic simulation. */
  Weakly_Coupled_Heat,      /*!< \brief Flag to know if a heat equation should be weakly coupled to the incompressible solver. */
  Rotating_Frame,           /*!< \brief Flag to know if there is a rotating frame. */
  PoissonSolver,            /*!< \brief Flag to know if we are solving  poisson forces  in plasma solver. */
  Low_Mach_Precon,          /*!< \brief Flag to know if we are using a low Mach number preconditioner. */
  Low_Mach_Corr,            /*!< \brief Flag to know if we are using a low Mach number correction. */
  GravityForce,             /*!< \brief Flag to know if the gravity force is incuded in the formulation. */
  VorticityConfinement,     /*!< \brief Flag to know if the Vorticity Confinement is included in the formulation. */
  SubsonicEngine,           /*!< \brief Engine intake subsonic region. */
  Frozen_Visc_Cont,         /*!< \brief Flag for cont. adjoint problem with/without frozen viscosity. */
  Frozen_Visc_Disc,         /*!< \brief Flag for disc. adjoint problem with/without frozen viscosity. */
  Frozen_Limiter_Disc,      /*!< \brief Flag for disc. adjoint problem with/without frozen limiter. */
  Inconsistent_Disc,        /*!< \brief Use an inconsistent (primal/dual) discrete adjoint formulation. */
  Sens_Remove_Sharp,        /*!< \brief Flag for removing or not the sharp edges from the sensitivity computation. */
  Hold_GridFixed,           /*!< \brief Flag hold fixed some part of the mesh during the deformation. */
  Axisymmetric,             /*!< \brief Flag for axisymmetric calculations */
  Integrated_HeatFlux;      /*!< \brief Flag for heat flux BC whether it deals with integrated values.*/
  su2double Buffet_k;       /*!< \brief Sharpness coefficient for buffet sensor.*/
  su2double Buffet_lambda;  /*!< \brief Offset parameter for buffet sensor.*/
  su2double Damp_Engine_Inflow;   /*!< \brief Damping factor for the engine inlet. */
  su2double Damp_Engine_Exhaust;  /*!< \brief Damping factor for the engine exhaust. */
  su2double Damp_Res_Restric,     /*!< \brief Damping factor for the residual restriction. */
  Damp_Correc_Prolong;            /*!< \brief Damping factor for the correction prolongation. */
  su2double Position_Plane;    /*!< \brief Position of the Near-Field (y coordinate 2D, and z coordinate 3D). */
  su2double WeightCd;          /*!< \brief Weight of the drag coefficient. */
  su2double dCD_dCL;           /*!< \brief Fixed Cl mode derivate . */
  su2double dCMx_dCL;          /*!< \brief Fixed Cl mode derivate. */
  su2double dCMy_dCL;          /*!< \brief Fixed Cl mode derivate. */
  su2double dCMz_dCL;          /*!< \brief Fixed Cl mode derivate. */
  su2double CL_Target;         /*!< \brief Fixed Cl mode Target Cl. */
  su2double Confinement_Param; /*!< \brief Confinement paramenter for Vorticity Confinement method. */
  TIME_MARCHING TimeMarching;        /*!< \brief Steady or unsteady (time stepping or dual time stepping) computation. */
  su2double FixAzimuthalLine;        /*!< \brief Fix an azimuthal line due to misalignments of the nearfield. */
  su2double **DV_Value;              /*!< \brief Previous value of the design variable. */
  su2double Venkat_LimiterCoeff;     /*!< \brief Limiter coefficient */
  unsigned long LimiterIter;         /*!< \brief Freeze the value of the limiter after a number of iterations */
  su2double AdjSharp_LimiterCoeff;   /*!< \brief Coefficient to identify the limit of a sharp edge. */
  unsigned short SystemMeasurements; /*!< \brief System of measurements. */
  ENUM_REGIME Kind_Regime;           /*!< \brief Kind of flow regime: in/compressible. */
  unsigned short *Kind_ObjFunc;      /*!< \brief Kind of objective function. */
  su2double *Weight_ObjFunc;         /*!< \brief Weight applied to objective function. */
  unsigned short Kind_SensSmooth;    /*!< \brief Kind of sensitivity smoothing technique. */
  unsigned short Continuous_Eqns;    /*!< \brief Which equations to treat continuously (Hybrid adjoint)*/
  unsigned short Discrete_Eqns;      /*!< \brief Which equations to treat discretely (Hybrid adjoint). */
  unsigned short *Design_Variable;   /*!< \brief Kind of design variable. */
  unsigned short nTimeInstances;     /*!< \brief Number of periodic time instances for  harmonic balance. */
  su2double HarmonicBalance_Period;  /*!< \brief Period of oscillation to be used with harmonic balance computations. */
  su2double Delta_UnstTime,          /*!< \brief Time step for unsteady computations. */
  Delta_UnstTimeND;                  /*!< \brief Time step for unsteady computations (non dimensional). */
  su2double Total_UnstTime,       /*!< \brief Total time for unsteady computations. */
  Total_UnstTimeND;               /*!< \brief Total time for unsteady computations (non dimensional). */
  su2double Current_UnstTime,     /*!< \brief Global time of the unsteady simulation. */
  Current_UnstTimeND;             /*!< \brief Global time of the unsteady simulation. */
  unsigned short nMarker_Euler,   /*!< \brief Number of Euler wall markers. */
  nMarker_FarField,               /*!< \brief Number of far-field markers. */
  nMarker_Custom,                 /*!< \brief Number of custom markers. */
  nMarker_SymWall,                /*!< \brief Number of symmetry wall markers. */
  nMarker_PerBound,               /*!< \brief Number of periodic boundary markers. */
  nMarker_MixingPlaneInterface,   /*!< \brief Number of mixing plane interface boundary markers. */
  nMarker_Turbomachinery,         /*!< \brief Number turbomachinery markers. */
  nMarker_TurboPerformance,       /*!< \brief Number of turboperformance markers. */
  nSpanWiseSections_User,         /*!< \brief Number of spanwise sections to compute 3D BC and Performance for turbomachinery   */
  nMarker_Shroud,                 /*!< \brief Number of shroud markers to set grid velocity to 0.*/
  nMarker_NearFieldBound,         /*!< \brief Number of near field boundary markers. */
  nMarker_ActDiskInlet,           /*!< \brief Number of actuator disk inlet markers. */
  nMarker_ActDiskOutlet,          /*!< \brief Number of actuator disk outlet markers. */
  nMarker_Deform_Mesh_Sym_Plane,  /*!< \brief Number of markers with symmetric deformation */
  nMarker_Deform_Mesh,            /*!< \brief Number of deformable markers at the boundary. */
  nMarker_Fluid_Load,             /*!< \brief Number of markers in which the flow load is computed/employed. */
  nMarker_Fluid_InterfaceBound,   /*!< \brief Number of fluid interface markers. */
  nMarker_CHTInterface,           /*!< \brief Number of conjugate heat transfer interface markers. */
  nMarker_Inlet,                  /*!< \brief Number of inlet flow markers. */
  nMarker_Inlet_Species,          /*!< \brief Number of inlet species markers. */
  nSpecies_per_Inlet,             /*!< \brief Number of species defined per inlet markers. */
  nMarker_Inlet_Turb,             /*!< \brief Number of inlet turbulent markers. */
  nTurb_Properties,               /*!< \brief Number of turbulent properties per inlet markers. */
  nMarker_Riemann,                /*!< \brief Number of Riemann flow markers. */
  nMarker_Giles,                  /*!< \brief Number of Giles flow markers. */
  nRelaxFactor_Giles,             /*!< \brief Number of relaxation factors for Giles markers. */
  nMarker_Supersonic_Inlet,       /*!< \brief Number of supersonic inlet flow markers. */
  nMarker_Supersonic_Outlet,      /*!< \brief Number of supersonic outlet flow markers. */
  nMarker_Outlet,                 /*!< \brief Number of outlet flow markers. */
  nMarker_Smoluchowski_Maxwell,   /*!< \brief Number of smoluchowski/maxwell wall boundaries. */
  nMarker_Isothermal,             /*!< \brief Number of isothermal wall boundaries. */
  nMarker_HeatFlux,               /*!< \brief Number of constant heat flux wall boundaries. */
  nMarker_HeatTransfer,           /*!< \brief Number of heat-transfer/convection wall boundaries. */
  nMarker_EngineExhaust,          /*!< \brief Number of nacelle exhaust flow markers. */
  nMarker_EngineInflow,           /*!< \brief Number of nacelle inflow flow markers. */
  nMarker_Clamped,                /*!< \brief Number of clamped markers in the FEM. */
  nMarker_Displacement,           /*!< \brief Number of displacement surface markers. */
  nMarker_Load,                   /*!< \brief Number of load surface markers. */
  nMarker_Damper,                 /*!< \brief Number of damper surface markers. */
  nMarker_Load_Dir,               /*!< \brief Number of load surface markers defined by magnitude and direction. */
  nMarker_Disp_Dir,               /*!< \brief Number of load surface markers defined by magnitude and direction. */
  //nMarker_Load_Sine,              /*!< \brief Number of load surface markers defined by magnitude and direction. */
  //nMarker_FlowLoad,               /*!< \brief Number of load surface markers. */
  nMarker_Internal,               /*!< \brief Number of internal flow markers. */
  nMarker_All,                    /*!< \brief Total number of markers using the grid information. */
  nMarker_Max,                    /*!< \brief Max number of number of markers using the grid information. */
  nMarker_CfgFile;                /*!< \brief Total number of markers using the config file (note that in
                                        parallel computations this number can be different from nMarker_All). */

  bool Inlet_From_File;         /*!< \brief True if the inlet profile is to be loaded from a file. */
  string Inlet_Filename;        /*!< \brief Filename specifying an inlet profile. */
  su2double Inlet_Matching_Tol; /*!< \brief Tolerance used when matching a point to a point from the inlet file. */
  string ActDisk_FileName;      /*!< \brief Filename specifying an actuator disk. */

  string *Marker_Euler,           /*!< \brief Euler wall markers. */
  *Marker_FarField,               /*!< \brief Far field markers. */
  *Marker_Custom,
  *Marker_SymWall,                /*!< \brief Symmetry wall markers. */
  *Marker_PerBound,               /*!< \brief Periodic boundary markers. */
  *Marker_PerDonor,               /*!< \brief Rotationally periodic boundary donor markers. */
  *Marker_MixingPlaneInterface,   /*!< \brief MixingPlane interface boundary markers. */
  *Marker_TurboBoundIn,           /*!< \brief Turbomachinery performance boundary markers. */
  *Marker_TurboBoundOut,          /*!< \brief Turbomachinery performance boundary donor markers. */
  *Marker_NearFieldBound,         /*!< \brief Near Field boundaries markers. */
  *Marker_Deform_Mesh,            /*!< \brief Deformable markers at the boundary. */
  *Marker_Deform_Mesh_Sym_Plane,  /*!< \brief Marker with symmetric deformation. */
  *Marker_Fluid_Load,             /*!< \brief Markers in which the flow load is computed/employed. */
  *Marker_Fluid_InterfaceBound,   /*!< \brief Fluid interface markers. */
  *Marker_CHTInterface,           /*!< \brief Conjugate heat transfer interface markers. */
  *Marker_ActDiskInlet,           /*!< \brief Actuator disk inlet markers. */
  *Marker_ActDiskOutlet,          /*!< \brief Actuator disk outlet markers. */
  *Marker_Inlet,                  /*!< \brief Inlet flow markers. */
  *Marker_Inlet_Species,          /*!< \brief Inlet species markers. */
  *Marker_Inlet_Turb,             /*!< \brief Inlet turbulent markers. */
  *Marker_Riemann,                /*!< \brief Riemann markers. */
  *Marker_Giles,                  /*!< \brief Giles markers. */
  *Marker_Shroud,                 /*!< \brief Shroud markers. */
  *Marker_Supersonic_Inlet,       /*!< \brief Supersonic inlet flow markers. */
  *Marker_Supersonic_Outlet,      /*!< \brief Supersonic outlet flow markers. */
  *Marker_Outlet,                 /*!< \brief Outlet flow markers. */
  *Marker_Smoluchowski_Maxwell,   /*!< \brief Smoluchowski/Maxwell wall markers. */
  *Marker_Isothermal,             /*!< \brief Isothermal wall markers. */
  *Marker_HeatFlux,               /*!< \brief Constant heat flux wall markers. */
  *Marker_HeatTransfer,           /*!< \brief Heat-transfer/convection markers. */
  *Marker_RoughWall,              /*!< \brief Constant heat flux wall markers. */
  *Marker_EngineInflow,           /*!< \brief Engine Inflow flow markers. */
  *Marker_EngineExhaust,          /*!< \brief Engine Exhaust flow markers. */
  *Marker_Clamped,                /*!< \brief Clamped markers. */
  *Marker_Displacement,           /*!< \brief Displacement markers. */
  *Marker_Load,                   /*!< \brief Load markers. */
  *Marker_Damper,                 /*!< \brief Damper markers. */
  *Marker_Load_Dir,               /*!< \brief Load markers defined in cartesian coordinates. */
  *Marker_Disp_Dir,               /*!< \brief Load markers defined in cartesian coordinates. */
  *Marker_Load_Sine,              /*!< \brief Sine-wave loaded markers defined in cartesian coordinates. */
  *Marker_FlowLoad,               /*!< \brief Flow Load markers. */
  *Marker_Internal,               /*!< \brief Internal flow markers. */
  *Marker_All_TagBound;           /*!< \brief Global index for markers using grid information. */

  su2double *Exhaust_Temperature_Target;     /*!< \brief Specified total temperatures for nacelle boundaries. */
  su2double *Exhaust_Pressure_Target;        /*!< \brief Specified total pressures for nacelle boundaries. */
  su2double *Inlet_Ttotal;                   /*!< \brief Specified total temperatures for inlet boundaries. */
  su2double *Riemann_Var1, *Riemann_Var2;    /*!< \brief Specified values for Riemann boundary. */
  su2double **Riemann_FlowDir;               /*!< \brief Specified flow direction vector (unit vector) for Riemann boundaries. */
  su2double *Giles_Var1, *Giles_Var2,
  *RelaxFactorAverage, *RelaxFactorFourier;  /*!< \brief Specified values for Giles BC. */
  su2double **Giles_FlowDir;                 /*!< \brief Specified flow direction vector (unit vector) for Giles BC. */
  su2double *Inlet_Ptotal;                   /*!< \brief Specified total pressures for inlet boundaries. */
  su2double **Inlet_FlowDir;                 /*!< \brief Specified flow direction vector (unit vector) for inlet boundaries. */
  su2double *Inlet_Temperature;              /*!< \brief Specified temperatures for a supersonic inlet boundaries. */
  su2double *Inlet_Pressure;                 /*!< \brief Specified static pressures for supersonic inlet boundaries. */
  su2double **Inlet_Velocity;                /*!< \brief Specified flow velocity vectors for supersonic inlet boundaries. */
  su2double **Inlet_SpeciesVal;              /*!< \brief Specified species vector for inlet boundaries. */
  su2double **Inlet_TurbVal;                 /*!< \brief Specified turbulent intensity and viscosity ratio for inlet boundaries. */
  su2double *EngineInflow_Target;            /*!< \brief Specified fan face targets for nacelle boundaries. */
  su2double *Inflow_Mach;                    /*!< \brief Specified fan face mach for nacelle boundaries. */
  su2double *Inflow_Pressure;                /*!< \brief Specified fan face pressure for nacelle boundaries. */
  su2double *Inflow_MassFlow;                /*!< \brief Specified fan face massflow for nacelle boundaries. */
  su2double *Inflow_ReverseMassFlow;         /*!< \brief Specified fan face reverse massflow for nacelle boundaries. */
  su2double *Inflow_TotalPressure;           /*!< \brief Specified fan face total pressure for nacelle boundaries. */
  su2double *Inflow_Temperature;             /*!< \brief Specified fan face temperature for nacelle boundaries. */
  su2double *Inflow_TotalTemperature;        /*!< \brief Specified fan face total temperature for nacelle boundaries. */
  su2double *Inflow_RamDrag;                 /*!< \brief Specified fan face ram drag for nacelle boundaries. */
  su2double *Inflow_Force;                   /*!< \brief Specified force for nacelle boundaries. */
  su2double *Inflow_Power;                   /*!< \brief Specified power for nacelle boundaries. */
  su2double *Exhaust_Pressure;               /*!< \brief Specified exhaust pressure for nacelle boundaries. */
  su2double *Exhaust_Temperature;            /*!< \brief Specified exhaust temperature for nacelle boundaries. */
  su2double *Exhaust_MassFlow;               /*!< \brief Specified exhaust mass flow for nacelle boundaries. */
  su2double *Exhaust_TotalPressure;          /*!< \brief Specified exhaust total pressure for nacelle boundaries. */
  su2double *Exhaust_TotalTemperature;       /*!< \brief Specified exhaust total temperature for nacelle boundaries. */
  su2double *Exhaust_GrossThrust;            /*!< \brief Specified exhaust gross thrust for nacelle boundaries. */
  su2double *Exhaust_Force;                  /*!< \brief Specified exhaust force for nacelle boundaries. */
  su2double *Exhaust_Power;                  /*!< \brief Specified exhaust power for nacelle boundaries. */
  su2double *Engine_Power;                   /*!< \brief Specified engine power for nacelle boundaries. */
  su2double *Engine_Mach;                    /*!< \brief Specified engine mach for nacelle boundaries. */
  su2double *Engine_Force;                   /*!< \brief Specified engine force for nacelle boundaries. */
  su2double *Engine_NetThrust;               /*!< \brief Specified engine net thrust for nacelle boundaries. */
  su2double *Engine_GrossThrust;             /*!< \brief Specified engine gross thrust for nacelle boundaries. */
  su2double *Engine_Area;                    /*!< \brief Specified engine area for nacelle boundaries. */
  su2double *Outlet_Pressure;                /*!< \brief Specified back pressures (static) for outlet boundaries. */
  su2double *Isothermal_Temperature;         /*!< \brief Specified isothermal wall temperatures (static). */
  su2double *HeatTransfer_Coeff;             /*!< \brief Specified heat transfer coefficients. */
  su2double *HeatTransfer_WallTemp;          /*!< \brief Specified temperatures at infinity alongside heat transfer coefficients. */
  su2double *Heat_Flux;                      /*!< \brief Specified wall heat fluxes. */
  su2double *Roughness_Height;               /*!< \brief Equivalent sand grain roughness for the marker according to config file. */
  su2double *Displ_Value;                    /*!< \brief Specified displacement for displacement boundaries. */
  su2double *Load_Value;                     /*!< \brief Specified force for load boundaries. */
  su2double *Damper_Constant;                /*!< \brief Specified constant for damper boundaries. */
  su2double *Load_Dir_Value;                 /*!< \brief Specified force for load boundaries defined in cartesian coordinates. */
  su2double *Load_Dir_Multiplier;            /*!< \brief Specified multiplier for load boundaries defined in cartesian coordinates. */
  su2double *Disp_Dir_Value;                 /*!< \brief Specified force for load boundaries defined in cartesian coordinates. */
  su2double *Disp_Dir_Multiplier;            /*!< \brief Specified multiplier for load boundaries defined in cartesian coordinates. */
  su2double **Load_Dir;                      /*!< \brief Specified flow direction vector (unit vector) for inlet boundaries. */
  su2double **Disp_Dir;                      /*!< \brief Specified structural displacement direction (unit vector). */
  //su2double *Load_Sine_Amplitude;            /*!< \brief Specified amplitude for a sine-wave load. */
  //su2double *Load_Sine_Frequency;            /*!< \brief Specified multiplier for load boundaries defined in cartesian coordinates. */
  //su2double **Load_Sine_Dir;                 /*!< \brief Specified flow direction vector (unit vector) for inlet boundaries. */
  //su2double *FlowLoad_Value;                 /*!< \brief Specified force for flow load boundaries. */
  su2double *ActDiskInlet_MassFlow;          /*!< \brief Specified inlet mass flow for actuator disk. */
  su2double *ActDiskInlet_Temperature;       /*!< \brief Specified inlet temperature for actuator disk. */
  su2double *ActDiskInlet_TotalTemperature;  /*!< \brief Specified inlet total temperature for actuator disk. */
  su2double *ActDiskInlet_Pressure;          /*!< \brief Specified inlet pressure for actuator disk. */
  su2double *ActDiskInlet_TotalPressure;     /*!< \brief Specified inlet total pressure for actuator disk. */
  su2double *ActDiskInlet_RamDrag;           /*!< \brief Specified inlet ram drag for actuator disk. */
  su2double *ActDiskInlet_Force;             /*!< \brief Specified inlet force for actuator disk. */
  su2double *ActDiskInlet_Power;             /*!< \brief Specified inlet power for actuator disk. */
  su2double *ActDiskOutlet_MassFlow;         /*!< \brief Specified outlet mass flow for actuator disk. */
  su2double *ActDiskOutlet_Temperature;      /*!< \brief Specified outlet temperature for actuator disk. */
  su2double *ActDiskOutlet_TotalTemperature; /*!< \brief Specified outlet total temperatur for actuator disk. */
  su2double *ActDiskOutlet_Pressure;         /*!< \brief Specified outlet pressure for actuator disk. */
  su2double *ActDiskOutlet_TotalPressure;    /*!< \brief Specified outlet total pressure for actuator disk. */
  su2double *ActDiskOutlet_GrossThrust;      /*!< \brief Specified outlet gross thrust for actuator disk. */
  su2double *ActDiskOutlet_Force;            /*!< \brief Specified outlet force for actuator disk. */
  su2double *ActDiskOutlet_Power;            /*!< \brief Specified outlet power for actuator disk. */
  su2double **ActDisk_PressJump,
  **ActDisk_TempJump,  **ActDisk_Omega;      /*!< \brief Specified deltas for actuator disk.*/
  su2double *ActDisk_DeltaPress;             /*!< \brief Specified pressure delta for actuator disk. */
  su2double *ActDisk_DeltaTemp;              /*!< \brief Specified temperature delta for actuator disk. */
  su2double *ActDisk_TotalPressRatio;        /*!< \brief Specified tot. pres. ratio for actuator disk. */
  su2double *ActDisk_TotalTempRatio;         /*!< \brief Specified tot. temp. ratio for actuator disk. */
  su2double *ActDisk_StaticPressRatio;       /*!< \brief Specified press. ratio for actuator disk. */
  su2double *ActDisk_StaticTempRatio;        /*!< \brief Specified temp. ratio for actuator disk. */
  su2double *ActDisk_Power;                  /*!< \brief Specified power for actuator disk. */
  su2double *ActDisk_MassFlow;               /*!< \brief Specified mass flow for actuator disk. */
  su2double *ActDisk_Mach;                   /*!< \brief Specified mach for actuator disk. */
  su2double *ActDisk_Force;                  /*!< \brief Specified force for actuator disk. */
  su2double *Outlet_MassFlow;                /*!< \brief Mass flow for outlet boundaries. */
  su2double *Outlet_Density;                 /*!< \brief Avg. density for outlet boundaries. */
  su2double *Outlet_Area;                    /*!< \brief Area for outlet boundaries. */
  su2double *Surface_MassFlow;               /*!< \brief Massflow at the boundaries. */
  su2double *Surface_Mach;                   /*!< \brief Mach number at the boundaries. */
  su2double *Surface_Temperature;            /*!< \brief Temperature at the boundaries. */
  su2double *Surface_Pressure;               /*!< \brief Pressure at the boundaries. */
  su2double *Surface_Density;                /*!< \brief Density at the boundaries. */
  su2double *Surface_Enthalpy;               /*!< \brief Enthalpy at the boundaries. */
  su2double *Surface_NormalVelocity;         /*!< \brief Normal velocity at the boundaries. */
  su2double *Surface_Uniformity;             /*!< \brief Integral measure of the streamwise uniformity (absolute) at the boundaries (non-dim). */
  su2double *Surface_SecondaryStrength;      /*!< \brief Integral measure of the strength of secondary flows (absolute) at the boundaries (non-dim). */
  su2double *Surface_SecondOverUniform;      /*!< \brief Integral measure of the strength of secondary flows (relative to streamwise) at the boundaries (non-dim). */
  su2double *Surface_MomentumDistortion;     /*!< \brief Integral measure of the streamwise uniformity (relative to plug flow) at the boundaries (non-dim). */
  su2double *Surface_TotalTemperature;       /*!< \brief Total temperature at the boundaries. */
  su2double *Surface_TotalPressure;          /*!< \brief Total pressure at the boundaries. */
  su2double *Surface_PressureDrop;           /*!< \brief Pressure drop between boundaries. */
  su2double* Surface_Species_0;              /*!< \brief Average Species_0 at the boundaries. */
  su2double* Surface_Species_Variance;       /*!< \brief Species Variance at the boundaries. */
  su2double *Surface_DC60;                   /*!< \brief Specified surface DC60 for nacelle boundaries. */
  su2double *Surface_IDC;                    /*!< \brief Specified IDC for nacelle boundaries. */
  su2double *Surface_IDC_Mach;               /*!< \brief Specified IDC mach for nacelle boundaries. */
  su2double *Surface_IDR;                    /*!< \brief Specified surface IDR for nacelle boundaries. */
  su2double *ActDisk_NetThrust;              /*!< \brief Specified net thrust for nacelle boundaries. */
  su2double *ActDisk_BCThrust;               /*!< \brief Specified bc thrust for nacelle boundaries. */
  su2double *ActDisk_BCThrust_Old;           /*!< \brief Specified old bc thrust for nacelle boundaries. */
  su2double *ActDisk_GrossThrust;            /*!< \brief Specified gross thrust for nacelle boundaries. */
  su2double *ActDisk_Area;                   /*!< \brief Specified area for nacelle boundaries. */
  su2double *ActDisk_ReverseMassFlow;        /*!< \brief Specified fan face mach for nacelle boundaries. */
  su2double **Periodic_RotCenter;            /*!< \brief Rotational center for each periodic boundary. */
  su2double **Periodic_RotAngles;            /*!< \brief Rotation angles for each periodic boundary. */
  su2double **Periodic_Translation;          /*!< \brief Translation vector for each periodic boundary. */
  string *Marker_CfgFile_TagBound;           /*!< \brief Global index for markers using config file. */
  unsigned short *Marker_All_KindBC,         /*!< \brief Global index for boundaries using grid information. */
  *Marker_CfgFile_KindBC;                    /*!< \brief Global index for boundaries using config file. */
  short *Marker_All_SendRecv;                /*!< \brief Information about if the boundary is sended (+), received (-). */
  short *Marker_All_PerBound;                /*!< \brief Global index for periodic bc using the grid information. */

  unsigned long ExtIter;            /*!< \brief Current external iteration number. */
  unsigned long ExtIter_OffSet;     /*!< \brief External iteration number offset. */
  unsigned long IntIter;            /*!< \brief Current internal iteration number. */
  unsigned long OuterIter;          /*!< \brief Current Outer iterations for multizone problems. */
  unsigned long InnerIter;          /*!< \brief Current inner iterations for multizone problems. */
  unsigned long TimeIter;           /*!< \brief Current time iterations for multizone problems. */
  long Unst_AdjointIter;            /*!< \brief Iteration number to begin the reverse time integration in the direct solver for the unsteady adjoint. */
  long Iter_Avg_Objective;          /*!< \brief Iteration the number of time steps to be averaged, counting from the back */
  su2double PhysicalTime;           /*!< \brief Physical time at the current iteration in the solver for unsteady problems. */

  unsigned short nLevels_TimeAccurateLTS;   /*!< \brief Number of time levels for time accurate local time stepping. */
  unsigned short nTimeDOFsADER_DG;          /*!< \brief Number of time DOFs used in the predictor step of ADER-DG. */
  su2double *TimeDOFsADER_DG;               /*!< \brief The location of the ADER-DG time DOFs on the interval [-1,1]. */
  unsigned short nTimeIntegrationADER_DG;   /*!< \brief Number of time integration points ADER-DG. */
  su2double *TimeIntegrationADER_DG;        /*!< \brief The location of the ADER-DG time integration points on the interval [-1,1]. */
  su2double *WeightsIntegrationADER_DG;     /*!< \brief The weights of the ADER-DG time integration points on the interval [-1,1]. */
  unsigned short nRKStep;                   /*!< \brief Number of steps of the explicit Runge-Kutta method. */
  su2double *RK_Alpha_Step;                 /*!< \brief Runge-Kutta beta coefficients. */

  unsigned short nQuasiNewtonSamples;  /*!< \brief Number of samples used in quasi-Newton solution methods. */
  bool UseVectorization;       /*!< \brief Whether to use vectorized numerics schemes. */
  bool NewtonKrylov;           /*!< \brief Use a coupled Newton method to solve the flow equations. */
  array<unsigned short,3> NK_IntParam{{20, 3, 2}}; /*!< \brief Integer parameters for NK method. */
  array<su2double,4> NK_DblParam{{-2.0, 0.1, -3.0, 1e-4}}; /*!< \brief Floating-point parameters for NK method. */

  unsigned short nMGLevels;    /*!< \brief Number of multigrid levels (coarse levels). */
  unsigned short nCFL;         /*!< \brief Number of CFL, one for each multigrid level. */
  su2double
  CFLRedCoeff_Turb,            /*!< \brief CFL reduction coefficient on the LevelSet problem. */
  CFLRedCoeff_AdjFlow,         /*!< \brief CFL reduction coefficient for the adjoint problem. */
  CFLRedCoeff_AdjTurb,         /*!< \brief CFL reduction coefficient for the adjoint turbulent problem. */
  CFLRedCoeff_Species,         /*!< \brief CFL reduction coefficient on the species problem. */
  CFLFineGrid,                 /*!< \brief CFL of the finest grid. */
  Max_DeltaTime,               /*!< \brief Max delta time. */
  Unst_CFL;                    /*!< \brief Unsteady CFL number. */

  /* Gradient smoothing options */
  su2double SmoothingEps1;          /*!< \brief Parameter for the identity part in gradient smoothing. */
  su2double SmoothingEps2;          /*!< \brief Parameter for the Laplace part in gradient smoothing. */
  bool SmoothGradient;              /*!< \brief Flag for enabling gradient smoothing. */
  bool SmoothSepDim;                /*!< \brief Flag for enabling separated calculation for every dimension. */
  bool SmoothOnSurface;             /*!< \brief Flag for assembling the system only on the surface. */
  bool SmoothDirichletSurfaceBound; /*!< \brief Flag for using zero Dirichlet boundary in the surface case. */
  ENUM_SOBOLEV_MODUS SmoothNumMode; /*!< \brief The mode in which the Sobolev smoothing solver is applied. */

  unsigned short  Kind_Grad_Linear_Solver,  /*!< Numerical method to smooth the gradient */
  Kind_Grad_Linear_Solver_Prec;             /*!< \brief Preconditioner of the linear solver. */
  su2double Grad_Linear_Solver_Error;       /*!< \brief Min error of the linear solver for the gradient smoothing. */
  unsigned long Grad_Linear_Solver_Iter; /*!< \brief Max iterations of the linear solver for the gradient smoothing. */

  bool ReorientElements;       /*!< \brief Flag for enabling element reorientation. */
  string CustomObjFunc;        /*!< \brief User-defined objective function. */
  string CustomOutputs;        /*!< \brief User-defined functions for outputs. */
  unsigned short nDV,                  /*!< \brief Number of design variables. */
  nObj, nObjW;                         /*! \brief Number of objective functions. */
  unsigned short* nDV_Value;           /*!< \brief Number of values for each design variable (might be different than 1 if we allow arbitrary movement). */
  unsigned short nFFDBox;              /*!< \brief Number of ffd boxes. */
  unsigned short nTurboMachineryKind;  /*!< \brief Number turbomachinery types specified. */
  unsigned short nParamDV;             /*!< \brief Number of parameters of the design variable. */
  string DV_Filename;                  /*!< \brief Filename for providing surface positions from an external parameterization. */
  string DV_Unordered_Sens_Filename;   /*!< \brief Filename of volume sensitivities in an unordered ASCII format. */
  string DV_Sens_Filename;             /*!< \brief Filename of surface sensitivities written to an unordered ASCII format. */
  unsigned short
  Sensitivity_FileFormat;             /*!< \brief Format of the input volume sensitivity files (SU2_DOT). */
  su2double **ParamDV;                /*!< \brief Parameters of the design variable. */
  su2double **CoordFFDBox;            /*!< \brief Coordinates of the FFD boxes. */
  unsigned short **DegreeFFDBox;      /*!< \brief Degree of the FFD boxes. */
  string *FFDTag;                     /*!< \brief Parameters of the design variable. */
  string *TagFFDBox;                  /*!< \brief Tag of the FFD box. */
  unsigned short GeometryMode;        /*!< \brief Gemoetry mode (analysis or gradient computation). */
  unsigned short MGCycle;             /*!< \brief Kind of multigrid cycle. */
  unsigned short FinestMesh;          /*!< \brief Finest mesh for the full multigrid approach. */
  unsigned short nFFD_Fix_IDir,
  nFFD_Fix_JDir, nFFD_Fix_KDir;       /*!< \brief Number of planes fixed in the FFD. */
  unsigned short nMG_PreSmooth,       /*!< \brief Number of MG pre-smooth parameters found in config file. */
  nMG_PostSmooth,                     /*!< \brief Number of MG post-smooth parameters found in config file. */
  nMG_CorrecSmooth;                   /*!< \brief Number of MG correct-smooth parameters found in config file. */
  short *FFD_Fix_IDir,
  *FFD_Fix_JDir, *FFD_Fix_KDir;       /*!< \brief Exact sections. */
  unsigned short *MG_PreSmooth,       /*!< \brief Multigrid Pre smoothing. */
  *MG_PostSmooth,                     /*!< \brief Multigrid Post smoothing. */
  *MG_CorrecSmooth;                   /*!< \brief Multigrid Jacobi implicit smoothing of the correction. */
  su2double *LocationStations;        /*!< \brief Airfoil sections in wing slicing subroutine. */

  ENUM_MULTIZONE Kind_MZSolver;    /*!< \brief Kind of multizone solver.  */
  INC_DENSITYMODEL Kind_DensityModel; /*!< \brief Kind of the density model for incompressible flows. */
  CHT_COUPLING Kind_CHT_Coupling;  /*!< \brief Kind of coupling method used at CHT interfaces. */
  VISCOSITYMODEL Kind_ViscosityModel; /*!< \brief Kind of the Viscosity Model*/
  MIXINGVISCOSITYMODEL Kind_MixingViscosityModel; /*!< \brief Kind of the mixing Viscosity Model*/
  CONDUCTIVITYMODEL Kind_ConductivityModel; /*!< \brief Kind of the Thermal Conductivity Model */
  CONDUCTIVITYMODEL_TURB Kind_ConductivityModel_Turb; /*!< \brief Kind of the Turbulent Thermal Conductivity Model */
  DIFFUSIVITYMODEL Kind_Diffusivity_Model; /*!< \brief Kind of the mass diffusivity Model */
  FREESTREAM_OPTION Kind_FreeStreamOption; /*!< \brief Kind of free stream option to choose if initializing with density or temperature  */
  MAIN_SOLVER Kind_Solver;         /*!< \brief Kind of solver: Euler, NS, Continuous adjoint, etc.  */
  LIMITER Kind_SlopeLimit,    /*!< \brief Global slope limiter. */
  Kind_SlopeLimit_Flow,         /*!< \brief Slope limiter for flow equations.*/
  Kind_SlopeLimit_Turb,         /*!< \brief Slope limiter for the turbulence equation.*/
  Kind_SlopeLimit_AdjTurb,      /*!< \brief Slope limiter for the adjoint turbulent equation.*/
  Kind_SlopeLimit_AdjFlow,      /*!< \brief Slope limiter for the adjoint equation.*/
  Kind_SlopeLimit_Heat,         /*!< \brief Slope limiter for the adjoint equation.*/
  Kind_SlopeLimit_Species;      /*!< \brief Slope limiter for the species equation.*/
  unsigned short Kind_FluidModel,  /*!< \brief Kind of the Fluid Model: Ideal, van der Waals, etc. */
  Kind_InitOption,                 /*!< \brief Kind of Init option to choose if initializing with Reynolds number or with thermodynamic conditions   */
  Kind_GridMovement,               /*!< \brief Kind of the static mesh movement. */
  *Kind_SurfaceMovement,           /*!< \brief Kind of the static mesh movement. */
  nKind_SurfaceMovement,           /*!< \brief Kind of the dynamic mesh movement. */
  Kind_Gradient_Method,            /*!< \brief Numerical method for computation of spatial gradients. */
  Kind_Gradient_Method_Recon,      /*!< \brief Numerical method for computation of spatial gradients used for upwind reconstruction. */
  Kind_Deform_Linear_Solver,             /*!< Numerical method to deform the grid */
  Kind_Deform_Linear_Solver_Prec,        /*!< \brief Preconditioner of the linear solver. */
  Kind_Linear_Solver,                    /*!< \brief Numerical solver for the implicit scheme. */
  Kind_Linear_Solver_Prec,               /*!< \brief Preconditioner of the linear solver. */
  Kind_AdjTurb_Linear_Solver,            /*!< \brief Numerical solver for the turbulent adjoint implicit scheme. */
  Kind_AdjTurb_Linear_Prec,              /*!< \brief Preconditioner of the turbulent adjoint linear solver. */
  Kind_DiscAdj_Linear_Solver,            /*!< \brief Linear solver for the discrete adjoint system. */
  Kind_DiscAdj_Linear_Prec,              /*!< \brief Preconditioner of the discrete adjoint linear solver. */
  Kind_TimeNumScheme,           /*!< \brief Global explicit or implicit time integration. */
  Kind_TimeIntScheme_Flow,      /*!< \brief Time integration for the flow equations. */
  Kind_TimeIntScheme_FEM_Flow,  /*!< \brief Time integration for the flow equations. */
  Kind_ADER_Predictor,          /*!< \brief Predictor step of the ADER-DG time integration scheme. */
  Kind_TimeIntScheme_AdjFlow,   /*!< \brief Time integration for the adjoint flow equations. */
  Kind_TimeIntScheme_Turb,      /*!< \brief Time integration for the turbulence model. */
  Kind_TimeIntScheme_AdjTurb,   /*!< \brief Time integration for the adjoint turbulence model. */
  Kind_TimeIntScheme_Species,   /*!< \brief Time integration for the species model. */
  Kind_TimeIntScheme_Heat,      /*!< \brief Time integration for the wave equations. */
  Kind_TimeStep_Heat;           /*!< \brief Time stepping method for the (fvm) heat equation. */
  STRUCT_TIME_INT Kind_TimeIntScheme_FEA;    /*!< \brief Time integration for the FEA equations. */
  STRUCT_SPACE_ITE Kind_SpaceIteScheme_FEA;  /*!< \brief Iterative scheme for nonlinear structural analysis. */
  unsigned short
  Kind_TimeIntScheme_Radiation, /*!< \brief Time integration for the Radiation equations. */
  Kind_ConvNumScheme,           /*!< \brief Global definition of the convective term. */
  Kind_ConvNumScheme_Flow,      /*!< \brief Centered or upwind scheme for the flow equations. */
  Kind_ConvNumScheme_FEM_Flow,  /*!< \brief Finite element scheme for the flow equations. */
  Kind_ConvNumScheme_Heat,      /*!< \brief Centered or upwind scheme for the flow equations. */
  Kind_ConvNumScheme_AdjFlow,   /*!< \brief Centered or upwind scheme for the adjoint flow equations. */
  Kind_ConvNumScheme_Turb,      /*!< \brief Centered or upwind scheme for the turbulence model. */
  Kind_ConvNumScheme_AdjTurb,   /*!< \brief Centered or upwind scheme for the adjoint turbulence model. */
  Kind_ConvNumScheme_Species,   /*!< \brief Centered or upwind scheme for the species model. */
  Kind_ConvNumScheme_Template,  /*!< \brief Centered or upwind scheme for the level set equation. */
  Kind_FEM,                     /*!< \brief Finite element scheme for the flow equations. */
  Kind_FEM_Flow,                /*!< \brief Finite element scheme for the flow equations. */
  Kind_Matrix_Coloring;         /*!< \brief Type of matrix coloring for sparse Jacobian computation. */

  CENTERED
  Kind_Centered,                /*!< \brief Centered scheme. */
  Kind_Centered_Flow,           /*!< \brief Centered scheme for the flow equations. */
  Kind_Centered_AdjFlow,        /*!< \brief Centered scheme for the adjoint flow equations. */
  Kind_Centered_Turb,           /*!< \brief Centered scheme for the turbulence model. */
  Kind_Centered_AdjTurb,        /*!< \brief Centered scheme for the adjoint turbulence model. */
  Kind_Centered_Species,        /*!< \brief Centered scheme for the species model. */
  Kind_Centered_Heat,           /*!< \brief Centered scheme for the heat transfer model. */
  Kind_Centered_Template;       /*!< \brief Centered scheme for the template model. */


  FEM_SHOCK_CAPTURING_DG Kind_FEM_Shock_Capturing_DG; /*!< \brief Shock capturing method for the FEM DG solver. */
  BGS_RELAXATION Kind_BGS_RelaxMethod; /*!< \brief Kind of relaxation method for Block Gauss Seidel method in FSI problems. */
  bool ReconstructionGradientRequired; /*!< \brief Enable or disable a second gradient calculation for upwind reconstruction only. */
  bool LeastSquaresRequired;    /*!< \brief Enable or disable memory allocation for least-squares gradient methods. */
  bool Energy_Equation;         /*!< \brief Solve the energy equation for incompressible flows. */

  UPWIND
  Kind_Upwind,                  /*!< \brief Upwind scheme. */
  Kind_Upwind_Flow,             /*!< \brief Upwind scheme for the flow equations. */
  Kind_Upwind_AdjFlow,          /*!< \brief Upwind scheme for the adjoint flow equations. */
  Kind_Upwind_Turb,             /*!< \brief Upwind scheme for the turbulence model. */
  Kind_Upwind_AdjTurb,          /*!< \brief Upwind scheme for the adjoint turbulence model. */
  Kind_Upwind_Species,          /*!< \brief Upwind scheme for the species model. */
  Kind_Upwind_Heat,             /*!< \brief Upwind scheme for the heat transfer model. */
  Kind_Upwind_Template;         /*!< \brief Upwind scheme for the template model. */

  bool MUSCL,              /*!< \brief MUSCL scheme .*/
  MUSCL_Flow,              /*!< \brief MUSCL scheme for the flow equations.*/
  MUSCL_Turb,              /*!< \brief MUSCL scheme for the turbulence equations.*/
  MUSCL_Heat,              /*!< \brief MUSCL scheme for the (fvm) heat equation.*/
  MUSCL_AdjFlow,           /*!< \brief MUSCL scheme for the adj flow equations.*/
  MUSCL_AdjTurb;           /*!< \brief MUSCL scheme for the adj turbulence equations.*/
  bool MUSCL_Species;      /*!< \brief MUSCL scheme for the species equations.*/
  bool Use_Accurate_Jacobians;  /*!< \brief Use numerically computed Jacobians for AUSM+up(2) and SLAU(2). */
  bool EulerPersson;       /*!< \brief Boolean to determine whether this is an Euler simulation with Persson shock capturing. */
  bool FSI_Problem = false,/*!< \brief Boolean to determine whether the simulation is FSI or not. */
  Multizone_Problem;       /*!< \brief Boolean to determine whether we are solving a multizone problem. */
  unsigned short nID_DV;   /*!< \brief ID for the region of FEM when computed using direct differentiation. */

  bool AD_Mode;             /*!< \brief Algorithmic Differentiation support. */
  bool AD_Preaccumulation;  /*!< \brief Enable or disable preaccumulation in the AD mode. */
  STRUCT_COMPRESS Kind_Material_Compress;  /*!< \brief Determines if the material is compressible or incompressible (structural analysis). */
  STRUCT_MODEL Kind_Material;              /*!< \brief Determines the material model to be used (structural analysis). */
  STRUCT_DEFORMATION Kind_Struct_Solver;   /*!< \brief Determines the geometric condition (small or large deformations) for structural analysis. */
  unsigned short Kind_DV_FEA;              /*!< \brief Kind of Design Variable for FEA problems.*/

  unsigned short nTurbVar;          /*!< \brief Number of Turbulence variables, i.e. 1 for SA-types, 2 for SST. */
  TURB_MODEL Kind_Turb_Model;       /*!< \brief Turbulent model definition. */
  SPECIES_MODEL Kind_Species_Model; /*!< \brief Species model definition. */
  TURB_SGS_MODEL Kind_SGS_Model;    /*!< \brief LES SGS model definition. */
  TURB_TRANS_MODEL Kind_Trans_Model;  /*!< \brief Transition model definition. */
  TURB_TRANS_CORRELATION Kind_Trans_Correlation;  /*!< \brief Transition correlation model definition. */
  su2double hRoughness;             /*!< \brief RMS roughness for Transition model. */
  unsigned short Kind_ActDisk, Kind_Engine_Inflow,
  *Kind_Data_Riemann,
  *Kind_Data_Giles;                /*!< \brief Kind of inlet boundary treatment. */
  INLET_TYPE Kind_Inlet;
  INLET_TYPE *Kind_Inc_Inlet;
  INC_OUTLET_TYPE *Kind_Inc_Outlet;
  unsigned short nWall_Types;      /*!< \brief Number of wall treatment types listed. */
  unsigned short nInc_Inlet;       /*!< \brief Number of inlet boundary treatment types listed. */
  unsigned short nInc_Outlet;      /*!< \brief Number of inlet boundary treatment types listed. */
  su2double Inc_Inlet_Damping;     /*!< \brief Damping factor applied to the iterative updates to the velocity at a pressure inlet in incompressible flow. */
  su2double Inc_Outlet_Damping;    /*!< \brief Damping factor applied to the iterative updates to the pressure at a mass flow outlet in incompressible flow. */
  bool Inc_Inlet_UseNormal;        /*!< \brief Flag for whether to use the local normal as the flow direction for an incompressible pressure inlet. */
  su2double Linear_Solver_Error;   /*!< \brief Min error of the linear solver for the implicit formulation. */
  su2double Deform_Linear_Solver_Error;          /*!< \brief Min error of the linear solver for the implicit formulation. */
  su2double Linear_Solver_Smoother_Relaxation;   /*!< \brief Relaxation factor for iterative linear smoothers. */
  unsigned long Linear_Solver_Iter;              /*!< \brief Max iterations of the linear solver for the implicit formulation. */
  unsigned long Deform_Linear_Solver_Iter;       /*!< \brief Max iterations of the linear solver for the implicit formulation. */
  unsigned long Linear_Solver_Restart_Frequency; /*!< \brief Restart frequency of the linear solver for the implicit formulation. */
  unsigned long Linear_Solver_Prec_Threads;      /*!< \brief Number of threads per rank for ILU and LU_SGS preconditioners. */
  unsigned short Linear_Solver_ILU_n;            /*!< \brief ILU fill=in level. */
  su2double SemiSpan;                   /*!< \brief Wing Semi span. */
  su2double Roe_Kappa;                  /*!< \brief Relaxation of the Roe scheme. */
  su2double Relaxation_Factor_Adjoint;  /*!< \brief Relaxation coefficient for variable updates of adjoint solvers. */
  su2double Relaxation_Factor_CHT;      /*!< \brief Relaxation coefficient for the update of conjugate heat variables. */
  su2double AdjTurb_Linear_Error;       /*!< \brief Min error of the turbulent adjoint linear solver for the implicit formulation. */
  su2double EntropyFix_Coeff;           /*!< \brief Entropy fix coefficient. */
  unsigned short AdjTurb_Linear_Iter;   /*!< \brief Min error of the turbulent adjoint linear solver for the implicit formulation. */
  unsigned short nLocationStations,     /*!< \brief Number of section cuts to make when outputting mesh and cp . */
  nWingStations;                        /*!< \brief Number of section cuts to make when calculating internal volume. */
  su2double Kappa_1st_AdjFlow,  /*!< \brief Lax 1st order dissipation coefficient for adjoint flow equations (coarse multigrid levels). */
  Kappa_2nd_AdjFlow,            /*!< \brief JST 2nd order dissipation coefficient for adjoint flow equations. */
  Kappa_4th_AdjFlow,            /*!< \brief JST 4th order dissipation coefficient for adjoint flow equations. */
  Kappa_1st_Flow,           /*!< \brief Lax 1st order dissipation coefficient for flow equations (coarse multigrid levels). */
  Kappa_2nd_Flow,           /*!< \brief JST 2nd order dissipation coefficient for flow equations. */
  Kappa_4th_Flow,           /*!< \brief JST 4th order dissipation coefficient for flow equations. */
  Cent_Jac_Fix_Factor,              /*!< \brief Multiply the dissipation contribution to the Jacobian of central schemes
                                                by this factor to make the global matrix more diagonal dominant. */
  Cent_Inc_Jac_Fix_Factor;          /*!< \brief Multiply the dissipation contribution to the Jacobian of incompressible central schemes */
  su2double Geo_Waterline_Location; /*!< \brief Location of the waterline. */

  su2double Min_Beta_RoeTurkel,     /*!< \brief Minimum value of Beta for the Roe-Turkel low Mach preconditioner. */
  Max_Beta_RoeTurkel;               /*!< \brief Maximum value of Beta for the Roe-Turkel low Mach preconditioner. */
  unsigned long GridDef_Nonlinear_Iter;  /*!< \brief Number of nonlinear increments for grid deformation. */
  unsigned short Deform_StiffnessType;   /*!< \brief Type of element stiffness imposed for FEA mesh deformation. */
  bool Deform_Mesh;                      /*!< \brief Determines whether the mesh will be deformed. */
  bool Deform_Output;                    /*!< \brief Print the residuals during mesh deformation to the console. */
  su2double Deform_Tol_Factor;       /*!< \brief Factor to multiply smallest volume for deform tolerance (0.001 default) */
  su2double Deform_Coeff;            /*!< \brief Deform coeffienct */
  su2double Deform_Limit;            /*!< \brief Deform limit */
  unsigned short FFD_Continuity;     /*!< \brief Surface continuity at the intersection with the FFD */
  unsigned short FFD_CoordSystem;    /*!< \brief Define the coordinates system */
  su2double Deform_ElasticityMod,    /*!< \brief Young's modulus for volume deformation stiffness model */
  Deform_PoissonRatio,               /*!< \brief Poisson's ratio for volume deformation stiffness model */
  Deform_StiffLayerSize;             /*!< \brief Size of the layer of highest stiffness for wall distance-based mesh stiffness */
  bool FFD_Symmetry_Plane;           /*!< \brief FFD symmetry plane. */

  su2double Mach;             /*!< \brief Mach number. */
  su2double Reynolds;         /*!< \brief Reynolds number. */
  su2double Froude;           /*!< \brief Froude number. */
  su2double Length_Reynolds;  /*!< \brief Reynolds length (dimensional). */
  su2double AoA,              /*!< \brief Angle of attack (just external flow). */
  iH, AoS, AoA_Offset,
  AoS_Offset, AoA_Sens;       /*!< \brief Angle of sideSlip (just external flow). */
  bool Fixed_CL_Mode;         /*!< \brief Activate fixed CL mode (external flow only). */
  bool Eval_dOF_dCX;          /*!< \brief Activate fixed CL mode (external flow only). */
  bool Discard_InFiles;       /*!< \brief Discard angle of attack in solution and geometry files. */
  su2double Target_CL;        /*!< \brief Specify a target CL instead of AoA (external flow only). */
  su2double Total_CM;         /*!< \brief Specify a Total CM instead of AoA (external flow only). */
  su2double Total_CD;         /*!< \brief Specify a target CD instead of AoA (external flow only). */
  su2double dCL_dAlpha;       /*!< \brief value of dCl/dAlpha. */
  su2double dCM_diH;          /*!< \brief value of dCM/dHi. */
  unsigned long Iter_Fixed_CM;          /*!< \brief Iterations to re-evaluate the angle of attack (external flow only). */
  unsigned long Iter_Fixed_NetThrust;   /*!< \brief Iterations to re-evaluate the angle of attack (external flow only). */
  unsigned long Iter_dCL_dAlpha;        /*!< \brief Number of iterations to evaluate dCL_dAlpha. */
  unsigned long Update_Alpha;           /*!< \brief Iterations to re-evaluate the angle of attack (external flow only). */
  unsigned long Update_iH;              /*!< \brief Iterations to re-evaluate the angle of attack (external flow only). */
  unsigned long Update_BCThrust;        /*!< \brief Iterations to re-evaluate the angle of attack (external flow only). */
  su2double dNetThrust_dBCThrust;       /*!< \brief value of dNetThrust/dBCThrust. */
  bool Update_BCThrust_Bool;            /*!< \brief Boolean flag for whether to update the AoA for fixed lift mode on a given iteration. */
  bool Update_AoA;                      /*!< \brief Boolean flag for whether to update the AoA for fixed lift mode on a given iteration. */
  unsigned long Update_AoA_Iter_Limit;  /*!< \brief Limit on number of iterations between AoA updates for fixed lift mode. */
  bool Finite_Difference_Mode;        /*!< \brief Flag to run the finite difference mode in fixed Cl mode. */
  su2double ChargeCoeff;              /*!< \brief Charge coefficient (just for poisson problems). */
  unsigned short Cauchy_Func_Flow,    /*!< \brief Function where to apply the convergence criteria in the flow problem. */
  Cauchy_Func_AdjFlow,                /*!< \brief Function where to apply the convergence criteria in the adjoint problem. */
  Cauchy_Elems;                       /*!< \brief Number of elements to evaluate. */
  unsigned short Residual_Func_Flow;  /*!< \brief Equation to apply residual convergence to. */
  unsigned short Res_FEM_CRIT;        /*!< \brief Criteria to apply to the FEM convergence (absolute/relative). */
  unsigned long StartConv_Iter;       /*!< \brief Start convergence criteria at iteration. */
  su2double Cauchy_Eps;               /*!< \brief Epsilon used for the convergence. */
  bool Restart,                       /*!< \brief Restart solution (for direct, adjoint, and linearized problems).*/
  Read_Binary_Restart,                /*!< \brief Read binary SU2 native restart files.*/
  Wrt_Restart_Overwrite,              /*!< \brief Overwrite restart files or append iteration number.*/
  Wrt_Surface_Overwrite,              /*!< \brief Overwrite surface output files or append iteration number.*/
  Wrt_Volume_Overwrite,               /*!< \brief Overwrite volume output files or append iteration number.*/
  Restart_Flow;                       /*!< \brief Restart flow solution for adjoint and linearized problems. */
  unsigned short nMarker_Monitoring,  /*!< \brief Number of markers to monitor. */
  nMarker_Designing,                  /*!< \brief Number of markers for the objective function. */
  nMarker_GeoEval,                    /*!< \brief Number of markers for the objective function. */
  nMarker_ZoneInterface,              /*!< \brief Number of markers in the zone interface. */
  nMarker_Plotting,                   /*!< \brief Number of markers to plot. */
  nMarker_Analyze,                    /*!< \brief Number of markers to analyze. */
  nMarker_Moving,                     /*!< \brief Number of markers in motion (DEFORMING, MOVING_WALL). */
  nMarker_PyCustom,                   /*!< \brief Number of markers that are customizable in Python. */
  nMarker_DV,                         /*!< \brief Number of markers affected by the design variables. */
  nMarker_WallFunctions,              /*!< \brief Number of markers for which wall functions must be applied. */
  nMarker_SobolevBC;                  /*!< \brief Number of markers treaded in the gradient problem. */
  string *Marker_Monitoring,          /*!< \brief Markers to monitor. */
  *Marker_Designing,                  /*!< \brief Markers to design. */
  *Marker_GeoEval,                    /*!< \brief Markers to evaluate geometry. */
  *Marker_Plotting,                   /*!< \brief Markers to plot. */
  *Marker_Analyze,                    /*!< \brief Markers to analyze. */
  *Marker_ZoneInterface,              /*!< \brief Markers in the FSI interface. */
  *Marker_Moving,                     /*!< \brief Markers in motion (DEFORMING, MOVING_WALL). */
  *Marker_PyCustom,                   /*!< \brief Markers that are customizable in Python. */
  *Marker_DV,                         /*!< \brief Markers affected by the design variables. */
  *Marker_WallFunctions,              /*!< \brief Markers for which wall functions must be applied. */
  *Marker_SobolevBC;                  /*!< \brief Markers in the gradient solver */

  unsigned short nConfig_Files;       /*!< \brief Number of config files for multiphysics problems. */
  string *Config_Filenames;           /*!< \brief List of names for configuration files. */
  SST_OPTIONS *SST_Options;           /*!< \brief List of modifications/corrections/versions of SST turbulence model.*/
  SA_OPTIONS *SA_Options;             /*!< \brief List of modifications/corrections/versions of SA turbulence model.*/
  LM_OPTIONS *LM_Options;             /*!< \brief List of modifications/corrections/versions of SA turbulence model.*/
  unsigned short nSST_Options;        /*!< \brief Number of SST options specified. */
  unsigned short nSA_Options;         /*!< \brief Number of SA options specified. */
  unsigned short nLM_Options;         /*!< \brief Number of SA options specified. */
  WALL_FUNCTIONS  *Kind_WallFunctions;        /*!< \brief The kind of wall function to use for the corresponding markers. */
  unsigned short  **IntInfo_WallFunctions;    /*!< \brief Additional integer information for the wall function markers. */
  su2double       **DoubleInfo_WallFunctions; /*!< \brief Additional double information for the wall function markers. */
  unsigned short  *Marker_All_Monitoring,     /*!< \brief Global index for monitoring using the grid information. */
  *Marker_All_GeoEval,               /*!< \brief Global index for geometrical evaluation. */
  *Marker_All_Plotting,              /*!< \brief Global index for plotting using the grid information. */
  *Marker_All_Analyze,               /*!< \brief Global index for plotting using the grid information. */
  *Marker_All_ZoneInterface,         /*!< \brief Global index for FSI interface markers using the grid information. */
  *Marker_All_Turbomachinery,        /*!< \brief Global index for Turbomachinery markers using the grid information. */
  *Marker_All_TurbomachineryFlag,    /*!< \brief Global index for Turbomachinery markers flag using the grid information. */
  *Marker_All_MixingPlaneInterface,  /*!< \brief Global index for MixingPlane interface markers using the grid information. */
  *Marker_All_DV,                    /*!< \brief Global index for design variable markers using the grid information. */
  *Marker_All_Moving,                /*!< \brief Global index for moving surfaces using the grid information. */
  *Marker_All_Deform_Mesh,           /*!< \brief Global index for deformable markers at the boundary. */
  *Marker_All_Deform_Mesh_Sym_Plane, /*!< \brief Global index for markers with symmetric deformations. */
  *Marker_All_Fluid_Load,            /*!< \brief Global index for markers in which the flow load is computed/employed. */
  *Marker_All_PyCustom,              /*!< \brief Global index for Python customizable surfaces using the grid information. */
  *Marker_All_Designing,             /*!< \brief Global index for moving using the grid information. */
  *Marker_All_SobolevBC,             /*!< \brief Global index for boundary condition applied to gradient smoothing. */
  *Marker_CfgFile_Monitoring,            /*!< \brief Global index for monitoring using the config information. */
  *Marker_CfgFile_Designing,             /*!< \brief Global index for monitoring using the config information. */
  *Marker_CfgFile_GeoEval,               /*!< \brief Global index for monitoring using the config information. */
  *Marker_CfgFile_Plotting,              /*!< \brief Global index for plotting using the config information. */
  *Marker_CfgFile_Analyze,               /*!< \brief Global index for plotting using the config information. */
  *Marker_CfgFile_ZoneInterface,         /*!< \brief Global index for FSI interface using the config information. */
  *Marker_CfgFile_Turbomachinery,        /*!< \brief Global index for Turbomachinery  using the config information. */
  *Marker_CfgFile_TurbomachineryFlag,    /*!< \brief Global index for Turbomachinery flag using the config information. */
  *Marker_CfgFile_MixingPlaneInterface,  /*!< \brief Global index for MixingPlane interface using the config information. */
  *Marker_CfgFile_Moving,             /*!< \brief Global index for moving surfaces using the config information. */
  *Marker_CfgFile_Deform_Mesh,        /*!< \brief Global index for deformable markers at the boundary. */
  *Marker_CfgFile_Deform_Mesh_Sym_Plane, /*!< \brief Global index for markers with symmetric deformations. */
  *Marker_CfgFile_Fluid_Load,         /*!< \brief Global index for markers in which the flow load is computed/employed. */
  *Marker_CfgFile_PyCustom,           /*!< \brief Global index for Python customizable surfaces using the config information. */
  *Marker_CfgFile_DV,                 /*!< \brief Global index for design variable markers using the config information. */
  *Marker_CfgFile_PerBound,           /*!< \brief Global index for periodic boundaries using the config information. */
  *Marker_CfgFile_SobolevBC;          /*!< \brief Global index for boundary condition applied to gradient smoothing using the config information. */
  string *PlaneTag;                   /*!< \brief Global index for the plane adaptation (upper, lower). */
  su2double *nBlades;                 /*!< \brief number of blades for turbomachinery computation. */
  unsigned short Geo_Description;     /*!< \brief Description of the geometry. */
  unsigned short Mesh_FileFormat;     /*!< \brief Mesh input format. */
  TAB_OUTPUT Tab_FileFormat;          /*!< \brief Format of the output files. */
  unsigned short output_precision;    /*!< \brief <ofstream>.precision(value) for SU2_DOT and HISTORY output */
  unsigned short ActDisk_Jump;        /*!< \brief Format of the output files. */
  unsigned long StartWindowIteration; /*!< \brief Starting Iteration for long time Windowing apporach . */
  unsigned short nCFL_AdaptParam;     /*!< \brief Number of CFL parameters provided in config. */
  bool CFL_Adapt;        /*!< \brief Use adaptive CFL number. */
  bool HB_Precondition;  /*!< \brief Flag to turn on harmonic balance source term preconditioning */
  su2double RefArea,     /*!< \brief Reference area for coefficient computation. */
  RefElemLength,         /*!< \brief Reference element length for computing the slope limiting epsilon. */
  RefSharpEdges,         /*!< \brief Reference coefficient for detecting sharp edges. */
  RefLength,             /*!< \brief Reference length for moment computation. */
  *RefOriginMoment_X,    /*!< \brief X Origin for moment computation. */
  *RefOriginMoment_Y,    /*!< \brief Y Origin for moment computation. */
  *RefOriginMoment_Z,    /*!< \brief Z Origin for moment computation. */
  *CFL_AdaptParam,       /*!< \brief Information about the CFL ramp. */
  *RelaxFactor_Giles,    /*!< \brief Information about the under relaxation factor for Giles BC. */
  *CFL,                  /*!< \brief CFL number. */
  DomainVolume;          /*!< \brief Volume of the computational grid. */
  unsigned short
  nRefOriginMoment_X,      /*!< \brief Number of X-coordinate moment computation origins. */
  nRefOriginMoment_Y,      /*!< \brief Number of Y-coordinate moment computation origins. */
  nRefOriginMoment_Z;      /*!< \brief Number of Z-coordinate moment computation origins. */
  unsigned short nMesh_Box_Size;
  short *Mesh_Box_Size;          /*!< \brief Array containing the number of grid points in the x-, y-, and z-directions for the analytic RECTANGLE and BOX grid formats. */
  string Mesh_FileName,          /*!< \brief Mesh input file. */
  Mesh_Out_FileName,             /*!< \brief Mesh output file. */
  Solution_FileName,             /*!< \brief Flow solution input file. */
  Solution_AdjFileName,          /*!< \brief Adjoint solution input file for drag functional. */
  Volume_FileName,               /*!< \brief Flow variables output file. */
  Conv_FileName,                 /*!< \brief Convergence history output file. */
  Breakdown_FileName,            /*!< \brief Breakdown output file. */
  Restart_FileName,              /*!< \brief Restart file for flow variables. */
  Restart_AdjFileName,           /*!< \brief Restart file for adjoint variables, drag functional. */
  Adj_FileName,                  /*!< \brief Output file with the adjoint variables. */
  ObjFunc_Grad_FileName,         /*!< \brief Gradient of the objective function. */
  ObjFunc_Value_FileName,        /*!< \brief Objective function. */
  SurfCoeff_FileName,            /*!< \brief Output file with the flow variables on the surface. */
  SurfAdjCoeff_FileName,         /*!< \brief Output file with the adjoint variables on the surface. */
  SurfSens_FileName,             /*!< \brief Output file for the sensitivity on the surface (discrete adjoint). */
  VolSens_FileName,              /*!< \brief Output file for the sensitivity in the volume (discrete adjoint). */
  ObjFunc_Hess_FileName;         /*!< \brief Hessian approximation obtained by the Sobolev smoothing solver. */

  bool
  Wrt_Performance,           /*!< \brief Write the performance summary at the end of a calculation.  */
  Wrt_AD_Statistics,         /*!< \brief Write the tape statistics (discrete adjoint).  */
  Wrt_MeshQuality,           /*!< \brief Write the mesh quality statistics to the visualization files.  */
  Wrt_MultiGrid,             /*!< \brief Write the coarse grids to the visualization files.  */
  Wrt_Projected_Sensitivity, /*!< \brief Write projected sensitivities (dJ/dx) on surfaces to ASCII file. */
  Plot_Section_Forces;       /*!< \brief Write sectional forces for specified markers. */
  unsigned short
  Console_Output_Verb,  /*!< \brief Level of verbosity for console output */
  Kind_Average;         /*!< \brief Particular average for the marker analyze. */
  su2double Gamma,      /*!< \brief Ratio of specific heats of the gas. */
  Bulk_Modulus,         /*!< \brief Value of the bulk modulus for incompressible flows. */
  Beta_Factor,          /*!< \brief Value of the epsilon^2 multiplier for Beta for the incompressible preconditioner. */
  Gas_Constant,         /*!< \brief Specific gas constant. */
  Gas_ConstantND,       /*!< \brief Non-dimensional specific gas constant. */
  *Molecular_Weight;    /*!< \brief Molecular weight of an incompressible ideal gas (g/mol). */
  unsigned short nMolecular_Weight, /*!< \brief Number of species molecular weights. */
  nSpecific_Heat_Cp;              /*!< \brief Number of species specific heat constants at constant pressure. */
  su2double *Specific_Heat_Cp, /*!< \brief Specific heat at constant pressure. */
  Thermal_Expansion_Coeff,    /*!< \brief Thermal expansion coefficient. */
  Thermal_Expansion_CoeffND,  /*!< \brief Non-dimensional thermal expansion coefficient. */
  Inc_Density_Ref,       /*!< \brief Reference density for custom incompressible non-dim. */
  Inc_Velocity_Ref,      /*!< \brief Reference velocity for custom incompressible non-dim. */
  Inc_Temperature_Ref,   /*!< \brief Reference temperature for custom incompressible non-dim. */
  Inc_Density_Init,      /*!< \brief Initial density for incompressible flows. */
  Inc_Temperature_Init,  /*!< \brief Initial temperature for incompressible flows w/ heat transfer. */
  Heat_Flux_Ref,         /*!< \brief Reference heat flux for non-dim. */
  Gas_Constant_Ref,      /*!< \brief Reference specific gas constant. */
  Temperature_Critical,  /*!< \brief Critical Temperature for real fluid model.  */
  Pressure_Critical,     /*!< \brief Critical Pressure for real fluid model.  */
  Density_Critical,      /*!< \brief Critical Density for real fluid model.  */
  Acentric_Factor,       /*!< \brief Acentric Factor for real fluid model.  */
  *Mu_Constant,           /*!< \brief Constant viscosity for ConstantViscosity model.  */
  *Thermal_Conductivity_Constant,  /*!< \brief Constant thermal conductivity for ConstantConductivity model.  */
  *Mu_Ref,                /*!< \brief Reference viscosity for Sutherland model.  */
  *Mu_Temperature_Ref,    /*!< \brief Reference temperature for Sutherland model.  */
  *Mu_S;                  /*!< \brief Reference S for Sutherland model.  */
  unsigned short nMu_Constant,   /*!< \brief Number of species constant viscosities. */
  nMu_Ref,                       /*!< \brief Number of species reference constants for Sutherland model. */
  nMu_Temperature_Ref,           /*!< \brief Number of species reference temperature for Sutherland model. */
  nMu_S,                         /*!< \brief Number of species reference S for Sutherland model. */
  nThermal_Conductivity_Constant,/*!< \brief Number of species constant thermal conductivity. */
  nPrandtl_Lam,                  /*!< \brief Number of species laminar Prandtl number. */
  nPrandtl_Turb,                 /*!< \brief Number of species turbulent Prandtl number. */
  nConstant_Lewis_Number;       /*!< \brief Number of species Lewis Number. */
  su2double Diffusivity_Constant;   /*!< \brief Constant mass diffusivity for scalar transport.  */
  su2double Diffusivity_ConstantND; /*!< \brief Non-dim. constant mass diffusivity for scalar transport.  */
  su2double Schmidt_Number_Laminar;   /*!< \brief Laminar Schmidt number for mass diffusion.  */
  su2double Schmidt_Number_Turbulent; /*!< \brief Turbulent Schmidt number for mass diffusion.  */
  su2double *Constant_Lewis_Number;   /*!< \brief Different Lewis number for mass diffusion.  */
  array<su2double, N_POLY_COEFFS> CpPolyCoefficientsND{{0.0}};  /*!< \brief Definition of the non-dimensional temperature polynomial coefficients for specific heat Cp. */
  array<su2double, N_POLY_COEFFS> MuPolyCoefficientsND{{0.0}};  /*!< \brief Definition of the non-dimensional temperature polynomial coefficients for viscosity. */
  array<su2double, N_POLY_COEFFS> KtPolyCoefficientsND{{0.0}};  /*!< \brief Definition of the non-dimensional temperature polynomial coefficients for thermal conductivity. */
  su2double TurbIntensityAndViscRatioFreeStream[2]; /*!< \brief Freestream turbulent intensity and viscosity ratio for turbulence and transition models. */
  su2double Energy_FreeStream,     /*!< \brief Free-stream total energy of the fluid.  */
  ModVel_FreeStream,               /*!< \brief Magnitude of the free-stream velocity of the fluid.  */
  ModVel_FreeStreamND,             /*!< \brief Non-dimensional magnitude of the free-stream velocity of the fluid.  */
  Density_FreeStream,              /*!< \brief Free-stream density of the fluid. */
  Viscosity_FreeStream,            /*!< \brief Free-stream viscosity of the fluid.  */
  Tke_FreeStream,                  /*!< \brief Total turbulent kinetic energy of the fluid.  */
  Intermittency_FreeStream,        /*!< \brief Freestream intermittency (for sagt transition model) of the fluid.  */
  ReThetaT_FreeStream,             /*!< \brief Freestream Transition Momentum Thickness Reynolds Number (for LM transition model) of the fluid.  */
  NuFactor_FreeStream,             /*!< \brief Ratio of turbulent to laminar viscosity. */
  NuFactor_Engine,                 /*!< \brief Ratio of turbulent to laminar viscosity at the engine. */
  SecondaryFlow_ActDisk,           /*!< \brief Ratio of turbulent to laminar viscosity at the actuator disk. */
  Initial_BCThrust,                /*!< \brief Ratio of turbulent to laminar viscosity at the actuator disk. */
  Pressure_FreeStream,             /*!< \brief Total pressure of the fluid. */
  Pressure_Thermodynamic,          /*!< \brief Thermodynamic pressure of the fluid. */
  Temperature_FreeStream,          /*!< \brief Total temperature of the fluid.  */
  Temperature_ve_FreeStream;       /*!< \brief Total vibrational-electronic temperature of the fluid.  */
  unsigned short wallModel_MaxIter; /*!< \brief maximum number of iterations for the Newton method for the wall model */
  su2double wallModel_Kappa,        /*!< \brief von Karman constant kappa for turbulence wall modeling */
  wallModel_B,                      /*!< \brief constant B for turbulence wall modeling */
  wallModel_RelFac,                 /*!< \brief relaxation factor for the Newton method used in the wall model */
  wallModel_MinYplus;               /*!< \brief minimum Y+ value, below which the wall model is not used anymore */
  su2double *Prandtl_Lam,      /*!< \brief Laminar Prandtl number for the gas.  */
  *Prandtl_Turb,               /*!< \brief Turbulent Prandtl number for the gas.  */
  Length_Ref,                 /*!< \brief Reference length for non-dimensionalization. */
  Pressure_Ref,               /*!< \brief Reference pressure for non-dimensionalization.  */
  Temperature_Ref,            /*!< \brief Reference temperature for non-dimensionalization.*/
  Temperature_ve_Ref,         /*!< \brief Reference vibrational-electronic temperature for non-dimensionalization.*/
  Density_Ref,                /*!< \brief Reference density for non-dimensionalization.*/
  Velocity_Ref,               /*!< \brief Reference velocity for non-dimensionalization.*/
  Time_Ref,                   /*!< \brief Reference time for non-dimensionalization. */
  Viscosity_Ref,              /*!< \brief Reference viscosity for non-dimensionalization. */
  Thermal_Conductivity_Ref,   /*!< \brief Reference conductivity for non-dimensionalization. */
  Energy_Ref,                 /*!< \brief Reference viscosity for non-dimensionalization. */
  Wall_Temperature,           /*!< \brief Temperature at an isotropic wall in Kelvin. */
  Omega_Ref,                  /*!< \brief Reference angular velocity for non-dimensionalization. */
  Force_Ref,                  /*!< \brief Reference body force for non-dimensionalization. */
  Pressure_FreeStreamND,      /*!< \brief Farfield pressure value (external flow). */
  Pressure_ThermodynamicND,   /*!< \brief Farfield thermodynamic pressure value. */
  Temperature_FreeStreamND,   /*!< \brief Farfield temperature value (external flow). */
  Temperature_ve_FreeStreamND,/*!< \brief Farfield vibrational-electronic temperature value (external flow). */
  Density_FreeStreamND,       /*!< \brief Farfield density value (external flow). */
  Velocity_FreeStreamND[3],   /*!< \brief Farfield velocity values (external flow). */
  Energy_FreeStreamND,        /*!< \brief Farfield energy value (external flow). */
  Viscosity_FreeStreamND,     /*!< \brief Farfield viscosity value (external flow). */
  Tke_FreeStreamND,           /*!< \brief Farfield kinetic energy (external flow). */
  Omega_FreeStreamND,         /*!< \brief Specific dissipation (external flow). */
  Omega_FreeStream;           /*!< \brief Specific dissipation (external flow). */
  unsigned short nElectric_Constant;    /*!< \brief Number of different electric constants. */
  su2double *Electric_Constant;         /*!< \brief Dielectric constant modulus. */
  su2double Knowles_B,                  /*!< \brief Knowles material model constant B. */
  Knowles_N;                            /*!< \brief Knowles material model constant N. */
  bool DE_Effects;                      /*!< Application of DE effects to FE analysis */
  bool RefGeom, RefGeomSurf;            /*!< Read a reference geometry for optimization purposes. */
  unsigned long refNodeID;              /*!< \brief Global ID for the reference node (optimization). */
  string RefGeom_FEMFileName;           /*!< \brief File name for reference geometry. */
  unsigned short RefGeom_FileFormat;    /*!< \brief Mesh input format. */
  STRUCT_2DFORM Kind_2DElasForm;        /*!< \brief Kind of bidimensional elasticity solver. */
  unsigned short nIterFSI_Ramp;         /*!< \brief Number of FSI subiterations during which a ramp is applied. */
  unsigned short iInst;                 /*!< \brief Current instance value */
  su2double AitkenStatRelax;      /*!< \brief Aitken's relaxation factor (if set as static) */
  su2double AitkenDynMaxInit;     /*!< \brief Aitken's maximum dynamic relaxation factor for the first iteration */
  su2double AitkenDynMinInit;     /*!< \brief Aitken's minimum dynamic relaxation factor for the first iteration */
  bool RampAndRelease;            /*!< \brief option for ramp load and release */
  bool Sine_Load;                 /*!< \brief option for sine load */
  su2double Thermal_Diffusivity;  /*!< \brief Thermal diffusivity used in the heat solver. */
  //su2double Cyclic_Pitch,         /*!< \brief Cyclic pitch for rotorcraft simulations. */
  //Collective_Pitch;               /*!< \brief Collective pitch for rotorcraft simulations. */
  su2double Mach_Motion;          /*!< \brief Mach number based on mesh velocity and freestream quantities. */

  su2double Motion_Origin[3] = {0.0}, /*!< \brief Mesh motion origin. */
  Translation_Rate[3] = {0.0},        /*!< \brief Translational velocity of the mesh. */
  Rotation_Rate[3] = {0.0},           /*!< \brief Angular velocity of the mesh . */
  Pitching_Omega[3] = {0.0},          /*!< \brief Angular frequency of the mesh pitching. */
  Pitching_Ampl[3] = {0.0},           /*!< \brief Pitching amplitude. */
  Pitching_Phase[3] = {0.0},          /*!< \brief Pitching phase offset. */
  Plunging_Omega[3] = {0.0},          /*!< \brief Angular frequency of the mesh plunging. */
  Plunging_Ampl[3] = {0.0};           /*!< \brief Plunging amplitude. */
  su2double *MarkerMotion_Origin, /*!< \brief Mesh motion origin of marker. */
  *MarkerTranslation_Rate,        /*!< \brief Translational velocity of marker. */
  *MarkerRotation_Rate,           /*!< \brief Angular velocity of marker. */
  *MarkerPitching_Omega,          /*!< \brief Angular frequency of marker. */
  *MarkerPitching_Ampl,           /*!< \brief Pitching amplitude of marker. */
  *MarkerPitching_Phase,          /*!< \brief Pitching phase offset of marker. */
  *MarkerPlunging_Omega,          /*!< \brief Angular frequency of marker.. */
  *MarkerPlunging_Ampl;           /*!< \brief Plunging amplitude of marker. */

  unsigned short
  nMarkerMotion_Origin,           /*!< \brief Number of values provided for mesh motion origin of marker. */
  nMarkerTranslation,             /*!< \brief Number of values provided for translational velocity of marker. */
  nMarkerRotation_Rate,           /*!< \brief Number of values provided for angular velocity of marker. */
  nMarkerPitching_Omega,          /*!< \brief Number of values provided for angular frequency of marker. */
  nMarkerPitching_Ampl,           /*!< \brief Number of values provided for pitching amplitude of marker. */
  nMarkerPitching_Phase,          /*!< \brief Number of values provided for pitching phase offset of marker. */
  nMarkerPlunging_Omega,          /*!< \brief Number of values provided for angular frequency of marker. */
  nMarkerPlunging_Ampl,           /*!< \brief Number of values provided for plunging amplitude of marker. */
  nRough_Wall;                    /*!< \brief Number of rough walls. */
  su2double  *Omega_HB;           /*!< \brief Frequency for Harmonic Balance Operator (in rad/s). */
  unsigned short
  nOmega_HB,                      /*!< \brief Number of frequencies in Harmonic Balance Operator. */
  nMoveMotion_Origin,             /*!< \brief Number of motion origins. */
  *MoveMotion_Origin;             /*!< \brief Keeps track if we should move moment origin. */
  vector<vector<vector<su2double> > > Aeroelastic_np1, /*!< \brief Aeroelastic solution at time level n+1. */
  Aeroelastic_n,                  /*!< \brief Aeroelastic solution at time level n. */
  Aeroelastic_n1;                 /*!< \brief Aeroelastic solution at time level n-1. */
  su2double FlutterSpeedIndex,    /*!< \brief The flutter speed index. */
  PlungeNaturalFrequency,         /*!< \brief Plunging natural frequency for Aeroelastic. */
  PitchNaturalFrequency,          /*!< \brief Pitch natural frequency for Aeroelastic. */
  AirfoilMassRatio,               /*!< \brief The airfoil mass ratio for Aeroelastic. */
  CG_Location,                    /*!< \brief Center of gravity location for Aeroelastic. */
  RadiusGyrationSquared;          /*!< \brief The radius of gyration squared for Aeroelastic. */
  su2double *Aeroelastic_plunge,  /*!< \brief Value of plunging coordinate at the end of an external iteration. */
  *Aeroelastic_pitch;             /*!< \brief Value of pitching coordinate at the end of an external iteration. */
  unsigned short AeroelasticIter; /*!< \brief Solve the aeroelastic equations every given number of internal iterations. */
  unsigned short Gust_Type,   /*!< \brief Type of Gust. */
  Gust_Dir;                   /*!< \brief Direction of the gust */
  su2double Gust_WaveLength,  /*!< \brief The gust wavelength. */
  Gust_Periods,               /*!< \brief Number of gust periods. */
  Gust_Ampl,                  /*!< \brief Gust amplitude. */
  Gust_Begin_Time,            /*!< \brief Time at which to begin the gust. */
  Gust_Begin_Loc;             /*!< \brief Location at which the gust begins. */
  /*! \brief Maximal scalar product of the normed far-field velocity vector and a space coordinate where fixed turbulence quantities are set. */
  su2double Turb_Fixed_Values_MaxScalarProd;
  long Visualize_CV;          /*!< \brief Node number for the CV to be visualized */
  bool ExtraOutput;           /*!< \brief Check if extra output need. */
  bool Wall_Functions;           /*!< \brief Use wall functions with the turbulence model */
  long ExtraHeatOutputZone;      /*!< \brief Heat solver zone with extra screen output */
  bool DeadLoad;                 /*!< \brief Application of dead loads to the FE analysis */
  bool PseudoStatic;             /*!< \brief Application of dead loads to the FE analysis */
  bool SteadyRestart;            /*!< \brief Restart from a steady state for FSI problems. */
  su2double Newmark_beta,        /*!< \brief Parameter alpha for Newmark method. */
  Newmark_gamma;                 /*!< \brief Parameter delta for Newmark method. */
  unsigned short nIntCoeffs;     /*!< \brief Number of integration coeffs for structural calculations. */
  su2double *Int_Coeffs;         /*!< \brief Time integration coefficients for structural method. */
  unsigned short nElasticityMod, /*!< \brief Number of different values for the elasticity modulus. */
  nPoissonRatio,                    /*!< \brief Number of different values for the Poisson ratio modulus. */
  nMaterialDensity;                 /*!< \brief Number of different values for the Material density. */
  su2double *ElasticityMod,         /*!< \brief Value of the elasticity moduli. */
  *PoissonRatio,                    /*!< \brief Value of the Poisson ratios. */
  *MaterialDensity;                 /*!< \brief Value of the Material densities. */
  unsigned short nElectric_Field,   /*!< \brief Number of different values for the electric field in the membrane. */
  nDim_Electric_Field;              /*!< \brief Dimensionality of the problem. */
  unsigned short nDim_RefNode;      /*!< \brief Dimensionality of the vector . */
  su2double *Electric_Field_Mod,    /*!< \brief Values of the modulus of the electric field. */
  *Electric_Field_Dir;              /*!< \brief Direction of the electric field. */
  su2double *RefNode_Displacement;  /*!< \brief Displacement of the reference node. */
  bool Ramp_Load;                         /*!< \brief Apply the load with linear increases. */
  unsigned short Dynamic_LoadTransfer;    /*!< \brief Method for dynamic load transferring. */
  bool IncrementalLoad;                   /*!< \brief Apply the load in increments (for nonlinear structural analysis). */
  unsigned long IncLoad_Nincrements;      /*!< \brief Number of increments. */
  su2double Ramp_Time;                    /*!< \brief Time until the maximum load is applied. */
  bool Predictor,                         /*!< \brief Determines whether a predictor step is used. */
  Relaxation;                             /*!< \brief Determines whether a relaxation step is used. */
  unsigned short Pred_Order;              /*!< \brief Order of the predictor for FSI applications. */
  INTERFACE_INTERPOLATOR Kind_Interpolation; /*!< \brief type of interpolation to use for FSI applications. */
  bool ConservativeInterpolation;            /*!< \brief Conservative approach for non matching mesh interpolation. */
  unsigned short NumNearestNeighbors;        /*!< \brief Number of neighbors used for Nearest Neighbor interpolation. */
  RADIAL_BASIS Kind_RadialBasisFunction;     /*!< \brief type of radial basis function to use for radial basis FSI. */
  bool RadialBasisFunction_PolynomialOption; /*!< \brief Option of whether to include polynomial terms in Radial Basis Function Interpolation or not. */
  su2double RadialBasisFunction_Parameter;   /*!< \brief Radial basis function parameter (radius). */
  su2double RadialBasisFunction_PruneTol;    /*!< \brief Tolerance to prune the RBF interpolation matrix. */
  bool Prestretch;                           /*!< \brief Read a reference geometry for optimization purposes. */
  string Prestretch_FEMFileName;             /*!< \brief File name for reference geometry. */
  string FEA_FileName;              /*!< \brief File name for element-based properties. */
  bool FEAAdvancedMode;             /*!< \brief Determine if advanced features are used from the element-based FEA analysis (experimental). */
  su2double RefGeom_Penalty,        /*!< \brief Penalty weight value for the reference geometry objective function. */
  RefNode_Penalty,                  /*!< \brief Penalty weight value for the reference node objective function. */
  DV_Penalty;                       /*!< \brief Penalty weight to add a constraint to the total amount of stiffness. */
  array<su2double,2> StressPenaltyParam = {{1.0, 20.0}}; /*!< \brief Allowed stress and KS aggregation exponent. */
  unsigned long Nonphys_Points,     /*!< \brief Current number of non-physical points in the solution. */
  Nonphys_Reconstr;                 /*!< \brief Current number of non-physical reconstructions for 2nd-order upwinding. */
  su2double ParMETIS_tolerance;     /*!< \brief Load balancing tolerance for ParMETIS. */
  long ParMETIS_pointWgt;           /*!< \brief Load balancing weight given to points. */
  long ParMETIS_edgeWgt;            /*!< \brief Load balancing weight given to edges. */
  unsigned short DirectDiff;        /*!< \brief Direct Differentation mode. */
  bool DiscreteAdjoint;                /*!< \brief AD-based discrete adjoint mode. */
  su2double Const_DES;                 /*!< \brief Detached Eddy Simulation Constant. */
  WINDOW_FUNCTION Kind_WindowFct;      /*!< \brief Type of window (weight) function for objective functional. */
  unsigned short Kind_HybridRANSLES;   /*!< \brief Kind of Hybrid RANS/LES. */
  unsigned short Kind_RoeLowDiss;      /*!< \brief Kind of Roe scheme with low dissipation for unsteady flows. */

  unsigned short nSpanWiseSections; /*!< \brief number of span-wise sections */
  unsigned short nSpanMaxAllZones;  /*!< \brief number of maximum span-wise sections for all zones */
  unsigned short *nSpan_iZones;     /*!< \brief number of span-wise sections for each zones */
  bool turbMixingPlane;             /*!< \brief option for turbulent mixingplane */
  bool SpatialFourier;              /*!< \brief option for computing the fourier transforms for subsonic non-reflecting BC. */
  bool RampRotatingFrame;           /*!< \brief option for ramping up or down the Rotating Frame values */
  bool RampOutletPressure;          /*!< \brief option for ramping up or down the outlet pressure */
  su2double AverageMachLimit;           /*!< \brief option for turbulent mixingplane */
  su2double FinalRotation_Rate_Z;       /*!< \brief Final rotation rate Z if Ramp rotating frame is activated. */
  su2double FinalOutletPressure;        /*!< \brief Final outlet pressure if Ramp outlet pressure is activated. */
  su2double MonitorOutletPressure;      /*!< \brief Monitor outlet pressure if Ramp outlet pressure is activated. */
  array<su2double, N_POLY_COEFFS> cp_polycoeffs{{0.0}};  /*!< \brief Array for specific heat polynomial coefficients. */
  array<su2double, N_POLY_COEFFS> mu_polycoeffs{{0.0}};  /*!< \brief Array for viscosity polynomial coefficients. */
  array<su2double, N_POLY_COEFFS> kt_polycoeffs{{0.0}};  /*!< \brief Array for thermal conductivity polynomial coefficients. */
  bool Body_Force;                      /*!< \brief Flag to know if a body force is included in the formulation. */

  ENUM_STREAMWISE_PERIODIC Kind_Streamwise_Periodic; /*!< \brief Kind of Streamwise periodic flow (pressure drop or massflow) */
  bool Streamwise_Periodic_Temperature;              /*!< \brief Use real periodicity for Energy equation or otherwise outlet source term. */
  su2double Streamwise_Periodic_PressureDrop;        /*!< \brief Value of prescribed pressure drop [Pa] which results in an artificial body force vector. */
  su2double Streamwise_Periodic_TargetMassFlow;      /*!< \brief Value of prescribed massflow [kg/s] which results in an delta p and therefore an artificial body force vector. */
  su2double Streamwise_Periodic_OutletHeat;          /*!< /brief Heatflux boundary [W/m^2] imposed at streamwise periodic outlet. */

  su2double *FreeStreamTurboNormal;     /*!< \brief Direction to initialize the flow in turbomachinery computation */
  su2double Restart_Bandwidth_Agg;      /*!< \brief The aggregate of the bandwidth for writing binary restarts (to be averaged later). */
  su2double Max_Vel2;                   /*!< \brief The maximum velocity^2 in the domain for the incompressible preconditioner. */
  bool topology_optimization;           /*!< \brief If the structural solver should consider a variable density field to penalize element stiffness. */
  string top_optim_output_file;         /*!< \brief File to where the derivatives w.r.t. element densities will be written to. */
  su2double simp_exponent;              /*!< \brief Exponent for the density-based stiffness penalization of the SIMP method. */
  su2double simp_minimum_stiffness;     /*!< \brief Lower bound for the stiffness penalization of the SIMP method. */
  ENUM_FILTER_KERNEL* top_optim_kernels;   /*!< \brief The kernels to use. */
  unsigned short top_optim_nKernel;        /*!< \brief Number of kernels specified. */
  unsigned short top_optim_nKernelParams;  /*!< \brief Number of kernel parameters specified. */
  unsigned short top_optim_nRadius;        /*!< \brief Number of radius values specified. */
  unsigned short top_optim_search_lim;     /*!< \brief Limit the maximum "logical radius" considered during filtering. */
  su2double *top_optim_kernel_params;  /*!< \brief The kernel parameters. */
  su2double *top_optim_filter_radius;  /*!< \brief Radius of the filter(s) used on the design density for topology optimization. */
  ENUM_PROJECTION_FUNCTION top_optim_proj_type;  /*!< \brief The projection function used in topology optimization. */
  su2double top_optim_proj_param;      /*!< \brief The value of the parameter for the projection function. */
  bool HeatSource;                     /*!< \brief Flag to know if there is a volumetric heat source on the flow. */
  su2double ValHeatSource;             /*!< \brief Value of the volumetric heat source on the flow (W/m3). */
  su2double Heat_Source_Rot_Z;         /*!< \brief Rotation of the volumetric heat source on the Z axis. */
  RADIATION_MODEL Kind_Radiation;      /*!< \brief Kind of radiation model used. */
  P1_INIT Kind_P1_Init;                /*!< \brief Kind of initialization used in the P1 model. */
  su2double Absorption_Coeff,          /*!< \brief Absorption coefficient of the medium (radiation). */
  Scattering_Coeff;                    /*!< \brief Scattering coefficient of the medium (radiation). */
  unsigned short nMarker_Emissivity;   /*!< \brief Number of markers for which the emissivity is defined. */
  string *Marker_Emissivity;           /*!< \brief Wall markers with defined emissivity. */
  su2double *Wall_Emissivity;          /*!< \brief Emissivity of the wall. */
  bool Radiation;                      /*!< \brief Determines if a radiation model is incorporated. */
  su2double CFL_Rad;                   /*!< \brief CFL Number for the radiation solver. */

  array<su2double,5> default_cfl_adapt;  /*!< \brief Default CFL adapt param array for the COption class. */
  su2double vel_init[3], /*!< \brief initial velocity array for the COption class. */
  vel_inf[3],            /*!< \brief freestream velocity array for the COption class. */
  eng_cyl[7],            /*!< \brief engine box array for the COption class. */
  eng_val[5],            /*!< \brief engine box array values for the COption class. */
  jst_coeff[2],          /*!< \brief artificial dissipation (flow) array for the COption class. */
  ffd_coeff[3],          /*!< \brief artificial dissipation (flow) array for the COption class. */
  mixedout_coeff[3],     /*!< \brief default mixedout algorithm coefficients for the COption class. */
  rampRotFrame_coeff[3], /*!< \brief ramp rotating frame coefficients for the COption class. */
  rampOutPres_coeff[3],  /*!< \brief ramp outlet pressure coefficients for the COption class. */
  jst_adj_coeff[2],      /*!< \brief artificial dissipation (adjoint) array for the COption class. */
  mesh_box_length[3],    /*!< \brief mesh box length for the COption class. */
  mesh_box_offset[3],    /*!< \brief mesh box offset for the COption class. */
  geo_loc[2],            /*!< \brief SU2_GEO section locations array for the COption class. */
  distortion[2],         /*!< \brief SU2_GEO section locations array for the COption class. */
  ea_lim[3],             /*!< \brief equivalent area limit array for the COption class. */
  grid_fix[6],           /*!< \brief fixed grid (non-deforming region) array for the COption class. */
  //htp_axis[2],           /*!< \brief HTP axis for the COption class. */
  ffd_axis[3],           /*!< \brief FFD axis for the COption class. */
  inc_crit[3],           /*!< \brief incremental criteria array for the COption class. */
  extrarelfac[2],        /*!< \brief extra relaxation factor for Giles BC in the COption class. */
  sineload_coeff[3],     /*!< \brief values for a sine load. */
  body_force[3],         /*!< \brief body force vector for the COption class. */
  nacelle_location[5],   /*!< \brief Location of the nacelle. */
  hs_axes[3],            /*!< \brief principal axes (x, y, z) of the ellipsoid containing the heat source. */
  hs_center[3];          /*!< \brief position of the center of the heat source. */

  UPWIND Riemann_Solver_FEM;         /*!< \brief Riemann solver chosen for the DG method. */
  su2double Quadrature_Factor_Straight;      /*!< \brief Factor applied during quadrature of elements with a constant Jacobian. */
  su2double Quadrature_Factor_Curved;        /*!< \brief Factor applied during quadrature of elements with a non-constant Jacobian. */
  su2double Quadrature_Factor_Time_ADER_DG;  /*!< \brief Factor applied during quadrature in time for ADER-DG. */
  su2double Theta_Interior_Penalty_DGFEM;    /*!< \brief Factor for the symmetrizing terms in the DG discretization of the viscous fluxes. */
  unsigned short byteAlignmentMatMul;        /*!< \brief Number of bytes in the vectorization direction for the matrix multiplication. Multipe of 64. */
  unsigned short sizeMatMulPadding;          /*!< \brief The matrix size in the vectorization direction padded to a multiple of 8. Computed from byteAlignmentMatMul. */
  bool Compute_Entropy;                      /*!< \brief Whether or not to compute the entropy in the fluid model. */
  bool Use_Lumped_MassMatrix_DGFEM;          /*!< \brief Whether or not to use the lumped mass matrix for DGFEM. */
  bool Jacobian_Spatial_Discretization_Only; /*!< \brief Flag to know if only the exact Jacobian of the spatial discretization must be computed. */
  bool Compute_Average;                      /*!< \brief Whether or not to compute averages for unsteady simulations in FV or DG solver. */
  unsigned short Comm_Level;                 /*!< \brief Level of MPI communications to be performed. */
  VERIFICATION_SOLUTION Kind_Verification_Solution; /*!< \brief Verification solution for accuracy assessment. */

  bool Time_Domain;              /*!< \brief Determines if the multizone problem is solved in time-domain */
  unsigned long nOuterIter,      /*!< \brief Determines the number of outer iterations in the multizone problem */
  nInnerIter,                    /*!< \brief Determines the number of inner iterations in each multizone block */
  nTimeIter,                     /*!< \brief Determines the number of time iterations in the multizone problem */
  nIter,                         /*!< \brief Determines the number of pseudo-time iterations in a single-zone problem */
  Restart_Iter;                  /*!< \brief Determines the restart iteration in the multizone problem */
  su2double Time_Step;           /*!< \brief Determines the time step for the multizone problem */
  su2double Max_Time;            /*!< \brief Determines the maximum time for the time-domain problems */

  unsigned long HistoryWrtFreq[3],    /*!< \brief Array containing history writing frequencies for timer iter, outer iter, inner iter */
                ScreenWrtFreq[3];     /*!< \brief Array containing screen writing frequencies for timer iter, outer iter, inner iter */
  OUTPUT_TYPE* VolumeOutputFiles;     /*!< \brief File formats to output */
  unsigned short nVolumeOutputFiles=0;/*!< \brief Number of File formats to output */
  unsigned short nVolumeOutputFrequencies; /*!< \brief Number of frequencies for the volume outputs */
  unsigned long *VolumeOutputFrequencies; /*!< \brief list containing the writing frequencies */

  bool Multizone_Mesh;            /*!< \brief Determines if the mesh contains multiple zones. */
  bool Wrt_ZoneConv;              /*!< \brief Write the convergence history of each individual zone to screen. */
  bool Wrt_ZoneHist;              /*!< \brief Write the convergence history of each individual zone to file. */
  bool SpecialOutput,             /*!< \brief Determines if the special output is written. */
  Wrt_ForcesBreakdown;            /*!< \brief Determines if the forces breakdown file is written. */
  string *ScreenOutput,           /*!< \brief Kind of the screen output. */
  *HistoryOutput, *VolumeOutput;  /*!< \brief Kind of the output printed to the history file. */
  unsigned short nScreenOutput,   /*!< \brief Number of screen output variables (max: 6). */
  nHistoryOutput, nVolumeOutput;  /*!< \brief Number of variables printed to the history file. */
  bool Multizone_Residual;        /*!< \brief Determines if memory should be allocated for the multizone residual. */
  SST_ParsedOptions sstParsedOptions; /*!< \brief Additional parameters for the SST turbulence model. */
  SA_ParsedOptions saParsedOptions;   /*!< \brief Additional parameters for the SA turbulence model. */
  LM_ParsedOptions lmParsedOptions;   /*!< \brief Additional parameters for the LM transition model. */
  su2double uq_delta_b;         /*!< \brief Parameter used to perturb eigenvalues of Reynolds Stress Matrix */
  unsigned short eig_val_comp;  /*!< \brief Parameter used to determine type of eigenvalue perturbation */
  su2double uq_urlx;            /*!< \brief Under-relaxation factor */
  bool uq_permute;              /*!< \brief Permutation of eigenvectors */

  unsigned long pastix_fact_freq;  /*!< \brief (Re-)Factorization frequency for PaStiX */
  unsigned short pastix_verb_lvl;  /*!< \brief Verbosity level for PaStiX */
  unsigned short pastix_fill_lvl;  /*!< \brief Fill level for PaStiX ILU */

  string caseName;                 /*!< \brief Name of the current case */

  unsigned long edgeColorGroupSize; /*!< \brief Size of the edge groups colored for OpenMP parallelization of edge loops. */

  INLET_SPANWISE_INTERP Kind_InletInterpolationFunction; /*!brief type of spanwise interpolation function to use for the inlet face. */
  INLET_INTERP_TYPE Kind_Inlet_InterpolationType;    /*!brief type of spanwise interpolation data to use for the inlet face. */
  bool PrintInlet_InterpolatedData;               /*!brief option for printing the interpolated data file. */

  /*--- libROM configure options ---*/
  bool libROM;                              /*!< \brief Toggle saving to libROM. */
  string libROMbase_FileName;               /*!< \brief Base filename for libROM file saving. */
  POD_KIND POD_Basis_Gen;                   /*!< \brief Type of POD basis generation (static or incremental). */
  unsigned short maxBasisDim,               /*!< \brief Maximum number of POD basis dimensions. */
  rom_save_freq;                            /*!< \brief Frequency of unsteady time steps to save. */

  unsigned short nSpecies;                  /*!< \brief Number of transported species equations (for NEMO and species transport)*/

  /* other NEMO configure options*/
  unsigned short nSpecies_Cat_Wall,         /*!< \brief No. of species for a catalytic wall. */
  nSpecies_inlet,                           /*!< \brief No. of species for NEMO inlet. */
  iWall_Catalytic,                          /*!< \brief Iterator over catalytic walls. */
  nWall_Catalytic;                          /*!< \brief No. of catalytic walls. */
  su2double *Gas_Composition,               /*!< \brief Initial mass fractions of flow [dimensionless]. */
  *Supercatalytic_Wall_Composition,         /*!< \brief Supercatalytic wall mass fractions [dimensionless]. */
  pnorm_heat;                               /*!< \brief pnorm for heat-flux. */
  bool frozen,                              /*!< \brief Flag for determining if mixture is frozen. */
  ionization,                               /*!< \brief Flag for determining if free electron gas is in the mixture. */
  vt_transfer_res_limit,                    /*!< \brief Flag for determining if residual limiting for source term VT-transfer is used. */
  monoatomic,                               /*!< \brief Flag for monoatomic mixture. */
  Supercatalytic_Wall;                      /*!< \brief Flag for supercatalytic wall. */
  string GasModel,                          /*!< \brief Gas Model. */
  *Wall_Catalytic;                          /*!< \brief Pointer to catalytic walls. */
  TRANSCOEFFMODEL   Kind_TransCoeffModel;   /*!< \brief Transport coefficient Model for NEMO solver. */
  su2double CatalyticEfficiency;            /*!< \brief Wall catalytic efficiency. */
  su2double *Inlet_MassFrac;                /*!< \brief Specified Mass fraction vectors for NEMO inlet boundaries. */
  su2double Inlet_Temperature_ve;           /*!< \brief Specified Tve for supersonic inlet boundaries (NEMO solver). */

  /*--- Additional species solver options ---*/
  bool Species_Clipping;           /*!< \brief Boolean that activates solution clipping for scalar transport. */
  su2double* Species_Clipping_Max; /*!< \brief Maximum value of clipping for scalar transport. */
  su2double* Species_Clipping_Min; /*!< \brief Minimum value of clipping for scalar transport. */
  unsigned short nSpecies_Clipping_Max, nSpecies_Clipping_Min; /*!< \brief Number of entries of SPECIES_CLIPPING_MIN/MAX */
  bool Species_StrongBC;           /*!< \brief Boolean whether strong BC's are used for in- outlet of the species solver. */
  su2double* Species_Init;         /*!< \brief Initial uniform value for scalar transport. */
  unsigned short nSpecies_Init;    /*!< \brief Number of entries of SPECIES_INIT */

  /*!
   * \brief Set the default values of config options not set in the config file using another config object.
   * \param config - Config object to use the default values from.
   */
  void SetDefaultFromConfig(CConfig *config);

  /*!
   * \brief Set default values for all options not yet set.
   */
  void SetDefault();

  /*--- all_options is a map containing all of the options. This is used during config file parsing
   to track the options which have not been set (so the default values can be used). Without this map
   there would be no list of all the config file options. ---*/

  map<string, bool> all_options;

  /*--- brief param is a map from the option name (config file string) to its decoder (the specific child
   class of COptionBase that turns the string into a value) ---*/

  map<string, COptionBase*> option_map;


  // All of the addXxxOptions take in the name of the option, and a reference to the field of that option
  // in the option structure. Depending on the specific type, it may take in a default value, and may
  // take in extra options. The addXxxOptions mostly follow the same pattern, so please see addDoubleOption
  // for detailed comments.
  //
  // List options are those that can be an unknown number of elements, and also take in a reference to
  // an integer. This integer will be populated with the number of elements of that type unmarshaled.
  //
  // Array options are those with a fixed number of elements.
  //
  // List and Array options should also be able to be specified with the string "NONE" indicating that there
  // are no elements. This allows the option to be present in a config file but left blank.

  /*!< \brief addDoubleOption creates a config file parser for an option with the given name whose
   value can be represented by a su2double.*/

  void addDoubleOption(const string& name, su2double & option_field, su2double default_value);

  void addStringOption(const string& name, string & option_field, string default_value);

  void addIntegerOption(const string& name, int & option_field, int default_value);

  void addUnsignedLongOption(const string& name, unsigned long & option_field, unsigned long default_value);

  void addUnsignedShortOption(const string& name, unsigned short & option_field, unsigned short default_value);

  void addLongOption(const string& name, long & option_field, long default_value);

  void addBoolOption(const string& name, bool & option_field, bool default_value);

  // enum types work differently than all of the others because there are a small number of valid
  // string entries for the type. One must also provide a list of all the valid strings of that type.
  template <class Tenum, class Tfield>
  void addEnumOption(const string name, Tfield& option_field, const map<string,Tenum>& enum_map, Tenum default_value);

  // input_size is the number of options read in from the config file
  template <class Tenum, class Tfield>
  void addEnumListOption(const string name, unsigned short& input_size, Tfield*& option_field, const map<string,Tenum>& enum_map);

  void addDoubleArrayOption(const string& name, const int size, su2double* option_field);

  void addUShortArrayOption(const string& name, const int size, unsigned short* option_field);

  void addDoubleListOption(const string& name, unsigned short & size, su2double * & option_field);

  void addShortListOption(const string& name, unsigned short & size, short * & option_field);

  void addUShortListOption(const string& name, unsigned short & size, unsigned short * & option_field);

  void addULongListOption(const string& name, unsigned short & size, unsigned long * & option_field);

  void addStringListOption(const string& name, unsigned short & num_marker, string* & option_field);

  void addConvectOption(const string& name, unsigned short & space_field, CENTERED & centered_field, UPWIND & upwind_field);

  void addConvectFEMOption(const string& name, unsigned short & space_field, unsigned short & fem_field);

  void addMathProblemOption(const string& name, bool & ContinuousAdjoint, const bool & ContinuousAdjoint_default,
                            bool & DiscreteAdjoint, const bool & DiscreteAdjoint_default,
                            bool & Restart_Flow, const bool & Restart_Flow_default);

  void addDVParamOption(const string& name, unsigned short & nDV_field, su2double** & paramDV, string* & FFDTag,
                        unsigned short* & design_variable);

  void addDVValueOption(const string& name, unsigned short* & nDVValue_field, su2double** & valueDV, unsigned short & nDV_field,  su2double** & paramDV,
                        unsigned short* & design_variable);

  void addFFDDefOption(const string& name, unsigned short & nFFD_field, su2double** & coordFFD, string* & FFDTag);

  void addFFDDegreeOption(const string& name, unsigned short & nFFD_field, unsigned short** & degreeFFD);

  void addStringDoubleListOption(const string& name, unsigned short & list_size, string * & string_field,
                                 su2double* & double_field);

  void addInletOption(const string& name, unsigned short & nMarker_Inlet, string * & Marker_Inlet,
                      su2double* & Ttotal, su2double* & Ptotal, su2double** & FlowDir);

  void addInletSpeciesOption(const string& name, unsigned short & nMarker_Inlet_Species, string * & Marker_Inlet_Species,
                             su2double** & inlet_species_val, unsigned short & nSpecies_per_Inlet);

  void addInletTurbOption(const string& name, unsigned short& nMarker_Inlet_Turb, string*& Marker_Inlet_Turb,
                          su2double** & Turb_Properties, unsigned short & nTurb_Properties);

  template <class Tenum>
  void addRiemannOption(const string name, unsigned short & nMarker_Riemann, string * & Marker_Riemann, unsigned short* & option_field, const map<string, Tenum> & enum_map,
                        su2double* & var1, su2double* & var2, su2double** & FlowDir);

  template <class Tenum>
  void addGilesOption(const string name, unsigned short & nMarker_Giles, string * & Marker_Giles, unsigned short* & option_field, const map<string, Tenum> & enum_map,
                     su2double* & var1, su2double* & var2, su2double** & FlowDir, su2double* & relaxfactor1, su2double* & relaxfactor2);

  void addExhaustOption(const string& name, unsigned short & nMarker_Exhaust, string * & Marker_Exhaust,
                        su2double* & Ttotal, su2double* & Ptotal);

  void addPeriodicOption(const string & name, unsigned short & nMarker_PerBound,
                         string* & Marker_PerBound, string* & Marker_PerDonor,
                         su2double** & RotCenter, su2double** & RotAngles, su2double** & Translation);

  void addTurboPerfOption(const string & name, unsigned short & nMarker_TurboPerf,
                          string* & Marker_TurboBoundIn, string* & Marker_TurboBoundOut);

  void addActDiskOption(const string & name,
                        unsigned short & nMarker_ActDiskInlet, unsigned short & nMarker_ActDiskOutlet, string* & Marker_ActDiskInlet, string* & Marker_ActDiskOutlet,
                        su2double** & ActDisk_PressJump, su2double** & ActDisk_TempJump, su2double** & ActDisk_Omega);

  void addWallFunctionOption(const string &name,               unsigned short &list_size,
                             string* &string_field,            WALL_FUNCTIONS* &val_Kind_WF,
                             unsigned short** &val_IntInfo_WF, su2double** &val_DoubleInfo_WF);

  void addPythonOption(const string& name);

public:

  /*!
   * \brief Tags for the different fields in a restart file.
   */
  vector<string> fields;

  /*!
   * \brief Constructor of the class which reads the input file.
   */
  CConfig(char case_filename[MAX_STRING_SIZE], SU2_COMPONENT val_software, bool verb_high);

  /*!
   * \brief Constructor of the class which takes an istream buffer containing the config options.
   */
  CConfig(istream &case_buffer, SU2_COMPONENT val_software, bool verb_high);

  /*!
   * \brief Constructor of the class which reads the input file and uses default options from another config.
   */
  CConfig(CConfig * config, char case_filename[MAX_STRING_SIZE], SU2_COMPONENT val_software, unsigned short val_iZone, unsigned short val_nZone, bool verb_high);

  /*!
   * \brief Constructor of the class which reads the input file.
   */
  CConfig(char case_filename[MAX_STRING_SIZE], SU2_COMPONENT val_software);

  /*!
   * \brief Constructor of the class which reads the input file.
   */
  CConfig(char case_filename[MAX_STRING_SIZE], CConfig *config);

  /*!
   * \brief Destructor of the class.
   */
  ~CConfig(void);

  /*!
  * \brief Initialize common fields of the config structure.
  */
  void Init();

  /*!
  * \brief Set the number of zones
  */
  void SetnZone();

  /*!
  * \brief Set the physical dimension of the problem
  */
  void SetnDim();

  /*!
  * \brief Print the header to screen
  * \param val_software - Kind of software component
  */
  void SetHeader(SU2_COMPONENT val_software) const;

  /*!
   * \brief Get the MPI communicator of SU2.
   * \return MPI communicator of SU2.
   */
  SU2_MPI::Comm GetMPICommunicator() const;

  /*!
   * \brief Set the MPI communicator for SU2.
   * \param[in] Communicator - MPI communicator for SU2.
   */
  void SetMPICommunicator(SU2_MPI::Comm Communicator);

  /*!
   * \brief Gets the number of zones in the mesh file.
   * \param[in] val_mesh_filename - Name of the file with the grid information.
   * \param[in] val_format - Format of the file with the grid information.
   * \return Total number of zones in the grid file.
   */
  static unsigned short GetnZone(const string& val_mesh_filename, unsigned short val_format);

  /*!
   * \brief Gets the number of dimensions in the mesh file
   * \param[in] val_mesh_filename - Name of the file with the grid information.
   * \param[in] val_format - Format of the file with the grid information.
   * \return Total number of domains in the grid file.
   */
  static unsigned short GetnDim(const string& val_mesh_filename, unsigned short val_format);

  /*!
   * \brief Initializes pointers to null
   */
  void SetPointersNull(void);

  /*!
   * \brief breaks an input line from the config file into a set of tokens
   * \param[in] str - the input line string
   * \param[out] option_name - the name of the option found at the beginning of the line
   * \param[out] option_value - the tokens found after the "=" sign on the line
   * \return false if the line is empty or a commment, true otherwise
   */
  bool TokenizeString(string & str, string & option_name, vector<string> & option_value);

  /*!
   * \brief Get reference origin for moment computation.
   * \param[in] val_marker - the marker we are monitoring.
   * \return Reference origin (in cartesians coordinates) for moment computation.
   */
  std::array<su2double,3> GetRefOriginMoment(unsigned short val_marker) const {
    std::array<su2double,3> RefOriginMoment{{0.0}};
    if(val_marker < nMarker_Monitoring) {
      RefOriginMoment[0] = RefOriginMoment_X[val_marker];
      RefOriginMoment[1] = RefOriginMoment_Y[val_marker];
      RefOriginMoment[2] = RefOriginMoment_Z[val_marker];
    }
    return RefOriginMoment;
  }

  /*!
   * \brief Get reference origin x-coordinate for moment computation.
   * \param[in] val_marker - the marker we are monitoring.
   * \return Reference origin x-coordinate (in cartesians coordinates) for moment computation.
   */
  su2double GetRefOriginMoment_X(unsigned short val_marker) const { return RefOriginMoment_X[val_marker]; }

  /*!
   * \brief Get reference origin y-coordinate for moment computation.
   * \param[in] val_marker - the marker we are monitoring.
   * \return Reference origin y-coordinate (in cartesians coordinates) for moment computation.
   */
  su2double GetRefOriginMoment_Y(unsigned short val_marker) const { return RefOriginMoment_Y[val_marker]; }

  /*!
   * \brief Get reference origin z-coordinate for moment computation.
   * \param[in] val_marker - the marker we are monitoring.
   * \return Reference origin z-coordinate (in cartesians coordinates) for moment computation.
   */
  su2double GetRefOriginMoment_Z(unsigned short val_marker) const { return RefOriginMoment_Z[val_marker]; }

  /*!
   * \brief Set reference origin x-coordinate for moment computation.
   * \param[in] val_marker - the marker we are monitoring.
   * \param[in] val_origin - New x-coordinate of the mesh motion origin.
   */
  void SetRefOriginMoment_X(unsigned short val_marker, su2double val_origin) { RefOriginMoment_X[val_marker] = val_origin; }

  /*!
   * \brief Set reference origin y-coordinate for moment computation.
   * \param[in] val_marker - the marker we are monitoring.
   * \param[in] val_origin - New y-coordinate of the mesh motion origin.
   */
  void SetRefOriginMoment_Y(unsigned short val_marker, su2double val_origin) { RefOriginMoment_Y[val_marker] = val_origin; }

  /*!
   * \brief Set reference origin z-coordinate for moment computation.
   * \param[in] val_marker - the marker we are monitoring.
   * \param[in] val_origin - New z-coordinate of the mesh motion origin.
   */
  void SetRefOriginMoment_Z(unsigned short val_marker, su2double val_origin) { RefOriginMoment_Z[val_marker] = val_origin; }

  /*!
   * \brief Get index of the upper and lower horizontal plane.
   * \param[in] index - 0 means upper surface, and 1 means lower surface.
   * \return Index of the upper and lower surface.
   */
  string GetPlaneTag(unsigned short index) const { return PlaneTag[index]; }

  /*!
   * \brief Get the integration limits for the equivalent area computation.
   * \param[in] index - 0 means x_min, and 1 means x_max.
   * \return Integration limits for the equivalent area computation.
   */
  su2double GetEA_IntLimit(unsigned short index) const { return ea_lim[index]; }

  /*!
   * \brief Get the integration limits for the equivalent area computation.
   * \param[in] index - 0 means x_min, and 1 means x_max.
   * \return Integration limits for the equivalent area computation.
   */
  su2double GetEA_ScaleFactor(void) const { return EA_ScaleFactor; }

  /*!
   * \brief Get the limit value for the adjoint variables.
   * \return Limit value for the adjoint variables.
   */
  su2double GetAdjointLimit(void) const { return AdjointLimit; }

  /*!
   * \brief Get the coordinates where of the box where the grid is going to be deformed.
   * \return Coordinates where of the box where the grid is going to be deformed.
   */
  const su2double *GetHold_GridFixed_Coord(void) const { return grid_fix; }

  /*!
   * \brief Get the values of subsonic engine.
   * \return Values of subsonic engine.
   */
   const su2double *GetSubsonicEngine_Values(void) const { return eng_val; }

  /*!
   * \brief Get the cycle of a subsonic engine.
   * \return Cyl of a subsonic engine.
   */
  const su2double *GetSubsonicEngine_Cyl(void) const { return eng_cyl; }

  /*!
   * \brief Get the distortion rack.
   * \return Distortion rack.
   */
  const su2double *GetDistortionRack(void) const { return distortion; }

  /*!
   * \brief Get Description of the geometry to be analyzed
   */
  unsigned short GetGeo_Description(void) const { return Geo_Description; }

  /*!
   * \brief Creates a tecplot file to visualize the partition made by the DDC software.
   * \return <code>TRUE</code> if the partition is going to be plotted; otherwise <code>FALSE</code>.
   */
  bool GetExtraOutput(void) const { return ExtraOutput; }

  /*!
   * \brief Heat solver zone with extra screen output.
   * \return Heat solver zone with extra screen output.
   */
  long GetExtraHeatOutputZone(void) const { return ExtraHeatOutputZone; }

  /*!
   * \brief Get the value of the Mach number (velocity divided by speed of sound).
   * \return Value of the Mach number.
   */
  su2double GetMach(void) const { return Mach; }

  /*!
   * \brief Get the value of the Gamma of fluid (ratio of specific heats).
   * \return Value of the constant: Gamma
   */
  su2double GetGamma(void) const { return Gamma; }

  /*!
   * \brief Get the value of the Confinement Parameter.
   * \return Value of the constant: Confinement Parameter
   */
  su2double GetConfinement_Param(void) const { return Confinement_Param; }

  /*!
   * \brief Get the values of the CFL adaption parameters.
   * \return Value of CFL adaption parameter
   */
  su2double GetCFL_AdaptParam(unsigned short val_index) const { return CFL_AdaptParam[val_index]; }

  /*!
   * \brief Get the value of the CFL adaption flag.
   * \return <code>TRUE</code> if CFL adaption is active; otherwise <code>FALSE</code>.
   */
  bool GetCFL_Adapt(void) const { return CFL_Adapt; }

  /*!
   * \brief Get the value of the limits for the sections.
   * \return Value of the limits for the sections.
   */
  su2double GetStations_Bounds(unsigned short val_var) const { return geo_loc[val_var]; }

  /*!
   * \brief Get the value of the vector that connects the cartesian axis with a sherical or cylindrical one.
   * \return Coordinate of the Axis.
   */
  su2double GetFFD_Axis(unsigned short val_var) const { return ffd_axis[val_var]; }

  /*!
   * \brief Get the value of the bulk modulus.
   * \return Value of the bulk modulus.
   */
  su2double GetBulk_Modulus(void) const { return Bulk_Modulus; }

  /*!
   * \brief Get the epsilon^2 multiplier for Beta in the incompressible preconditioner.
   * \return Value of the epsilon^2 multiplier for Beta in the incompressible preconditioner.
   */
  su2double GetBeta_Factor(void) const { return Beta_Factor; }

  /*!
   * \brief Get the value of specific gas constant.
   * \return Value of the constant: Gamma
   */
  su2double GetGas_Constant(void) const { return Gas_Constant; }

  /*!
   * \brief Get the value of specific gas constant.
   * \return Value of the constant: Gamma
   */
  su2double GetGas_ConstantND(void) const { return Gas_ConstantND; }

  /*!
   * \brief Get the value of the molecular weight for an incompressible ideal gas (g/mol).
   * \return Value of the molecular weight for an incompressible ideal gas (g/mol).
   */
  su2double GetMolecular_Weight(unsigned short val_index = 0) const { return Molecular_Weight[val_index]; }

  /*!
   * \brief Get the value of specific heat at constant pressure.
   * \return Value of the constant: Cp
   */
  su2double GetSpecific_Heat_Cp(unsigned short val_index = 0) const { return Specific_Heat_Cp[val_index]; }

  /*!
   * \brief Get the non-dimensional value of specific heat at constant pressure.
   * \return Value of the non-dim. constant: Cp
   */
  su2double GetSpecific_Heat_CpND(unsigned short val_index = 0) const { return Specific_Heat_Cp[val_index] / Gas_Constant_Ref; }

  /*!
   * \brief Get the value of wall temperature.
   * \return Value of the constant: Temperature
   */
  su2double GetWallTemperature(void) const { return Wall_Temperature; }

    /*!
   * \brief Get the p-norm for heat-flux objective functions (adjoint problem).
   * \return Value of the heat flux p-norm
   */
  su2double GetPnormHeat(void) const { return pnorm_heat; }

  /*!
   * \brief Get the reference value for the specific gas constant.
   * \return Reference value for the specific gas constant.
   */
  su2double GetGas_Constant_Ref(void) const { return Gas_Constant_Ref; }

  /*!
   * \brief Get the reference value for the heat flux.
   * \return Reference value for the heat flux.
   */
  su2double GetHeat_Flux_Ref(void) const { return Heat_Flux_Ref; }

  /*!
   * \brief Get the value of the freestream temperature.
   * \return Freestream temperature.
   */
  su2double GetTemperature_FreeStream(void) const { return Temperature_FreeStream; }
  /*!
   * \brief Get the value of the freestream vibrational-electronic temperature.
   * \return Freestream vibe-el temperature.
   */
  su2double GetTemperature_ve_FreeStream(void) const { return Temperature_ve_FreeStream; }

  /*!
   * \brief Get the value of the freestream energy.
   * \return Freestream energy.
   */
  su2double GetEnergy_FreeStream(void) const { return Energy_FreeStream; }

  /*!
   * \brief Get the value of the freestream viscosity.
   * \return Freestream viscosity.
   */
  su2double GetViscosity_FreeStream(void) const { return Viscosity_FreeStream; }

  /*!
   * \brief Get the value of the freestream density.
   * \return Freestream density.
   */
  su2double GetDensity_FreeStream(void) const { return Density_FreeStream; }

  /*!
   * \brief Get the magnitude of the free-stream velocity of the fluid.
   * \return Magnitude of the free-stream velocity.
   */
  su2double GetModVel_FreeStream(void) const { return ModVel_FreeStream; }

  /*!
   * \brief Get the non-dimensional magnitude of the free-stream velocity of the fluid.
   * \return Non-dimensional magnitude of the free-stream velocity.
   */
  su2double GetModVel_FreeStreamND(void) const { return ModVel_FreeStreamND; }

  /*!
   * \brief Get the value of the laminar Prandtl number.
   * \return Laminar Prandtl number.
   */
  su2double GetPrandtl_Lam(unsigned short val_index = 0) const { return Prandtl_Lam[val_index]; }

  /*!
   * \brief Get the value of the turbulent Prandtl number.
   * \return Turbulent Prandtl number.
   */
  su2double GetPrandtl_Turb(unsigned short val_index = 0) const { return Prandtl_Turb[val_index]; }

  /*!
   * \brief Get the value of the von Karman constant kappa for turbulence wall modeling.
   * \return von Karman constant.
   */
  su2double GetwallModel_Kappa() const { return wallModel_Kappa; }

  /*!
   * \brief Get the value of the max. number of Newton iterations for turbulence wall modeling.
   * \return Max number of iterations.
   */
  unsigned short GetwallModel_MaxIter() const { return wallModel_MaxIter; }

  /*!
   * \brief Get the value of the relaxation factor for turbulence wall modeling.
   * \return Relaxation factor.
   */
  su2double GetwallModel_RelFac() const { return wallModel_RelFac; }

  /*!
   * \brief Get the value of the minimum Y+ value below which the wall function is deactivated.
   * \return Minimum Y+ value.
   */
  su2double GetwallModel_MinYPlus() const { return wallModel_MinYplus; }

  /*!
   * \brief Get the value of the wall model constant B for turbulence wall modeling.
   * \return Wall model constant B.
   */
  su2double GetwallModel_B() const { return wallModel_B; }

  /*!
   * \brief Get the value of the thermal diffusivity for solids.
   * \return Thermal conductivity (solid).
   */
  su2double GetThermalDiffusivity(void) const { return Thermal_Diffusivity; }

  /*!
   * \brief Get the value of the reference length for non-dimensionalization.
   *        This value should always be 1 internally, and is not user-specified.
   * \return Reference length for non-dimensionalization.
   */
  su2double GetLength_Ref(void) const { return Length_Ref; }

  /*!
   * \brief Get the value of the reference pressure for non-dimensionalization.
   * \return Reference pressure for non-dimensionalization.
   */
  su2double GetPressure_Ref(void) const { return Pressure_Ref; }

  /*!
   * \brief Get the value of the reference energy for non-dimensionalization.
   * \return Reference energy for non-dimensionalization.
   */
  su2double GetEnergy_Ref(void) const { return Energy_Ref; }

  /*!
   * \brief Get the value of the reference temperature for non-dimensionalization.
   * \return Reference temperature for non-dimensionalization.
   */
  su2double GetTemperature_Ref(void) const { return Temperature_Ref; }

  /*!
   * \brief Get the value of the reference temperature for non-dimensionalization.
   * \return Reference temperature for non-dimensionalization.
   */
  su2double GetTemperature_ve_Ref(void) const { return Temperature_ve_Ref; }

  /*!
   * \brief Get the value of the reference density for non-dimensionalization.
   * \return Reference density for non-dimensionalization.
   */
  su2double GetDensity_Ref(void) const { return Density_Ref; }

  /*!
   * \brief Get the value of the reference velocity for non-dimensionalization.
   * \return Reference velocity for non-dimensionalization.
   */
  su2double GetVelocity_Ref(void) const { return Velocity_Ref; }

  /*!
   * \brief Get the value of the reference time for non-dimensionalization.
   * \return Reference time for non-dimensionalization.
   */
  su2double GetTime_Ref(void) const { return Time_Ref; }

  /*!
   * \brief Get the value of the reference viscosity for non-dimensionalization.
   * \return Reference viscosity for non-dimensionalization.
   */
  su2double GetViscosity_Ref(void) const { return Viscosity_Ref; }

  /*!
   * \brief Get the value of the reference viscosity for non-dimensionalization.
   * \return Reference viscosity for non-dimensionalization.
   */
  su2double GetHighlite_Area(void) const { return Highlite_Area; }

  /*!
   * \brief Get the value of the reference viscosity for non-dimensionalization.
   * \return Reference viscosity for non-dimensionalization.
   */
  su2double GetFan_Poly_Eff(void) const { return Fan_Poly_Eff; }

  /*!
   * \brief Get the value of the reference thermal conductivity for non-dimensionalization.
   * \return Reference thermal conductivity for non-dimensionalization.
   */
  su2double GetThermal_Conductivity_Ref(void) const { return Thermal_Conductivity_Ref; }

  /*!
   * \brief Get the value of the reference angular velocity for non-dimensionalization.
   * \return Reference angular velocity for non-dimensionalization.
   */
  su2double GetOmega_Ref(void) const { return Omega_Ref; }

  /*!
   * \brief Get the value of the reference force for non-dimensionalization.
   * \return Reference force for non-dimensionalization.
   */
  su2double GetForce_Ref(void) const { return Force_Ref; }

  /*!
   * \brief Get the value of the non-dimensionalized freestream pressure.
   * \return Non-dimensionalized freestream pressure.
   */
  su2double GetPressure_FreeStream(void) const { return Pressure_FreeStream; }

  /*!
   * \brief Get the value of the non-dimensionalized freestream pressure.
   * \return Non-dimensionalized freestream pressure.
   */
  su2double GetPressure_FreeStreamND(void) const { return Pressure_FreeStreamND; }

  /*!
   * \brief Get the value of the thermodynamic pressure.
   * \return Thermodynamic pressure.
   */
  su2double GetPressure_Thermodynamic(void) const { return Pressure_Thermodynamic; }

  /*!
   * \brief Get the value of the non-dimensionalized thermodynamic pressure.
   * \return Non-dimensionalized thermodynamic pressure.
   */
  su2double GetPressure_ThermodynamicND(void) const { return Pressure_ThermodynamicND; }

  /*!
   * \brief Get the vector of the dimensionalized freestream velocity.
   * \return Dimensionalized freestream velocity vector.
   */
  su2double* GetVelocity_FreeStream(void) { return vel_inf; }
  const su2double* GetVelocity_FreeStream(void) const { return vel_inf; }

  /*!
   * \brief Get the value of the non-dimensionalized freestream temperature.
   * \return Non-dimensionalized freestream temperature.
   */
  su2double GetTemperature_FreeStreamND(void) const { return Temperature_FreeStreamND; }

  /*!
   * \brief Get the value of the non-dimensionalized vibrational-electronic freestream temperature.
   * \return Non-dimensionalized vibrational-electronic freestream temperature.
   */
  su2double GetTemperature_ve_FreeStreamND(void) const { return Temperature_ve_FreeStreamND; }

  /*!
   * \brief Get the value of the non-dimensionalized freestream density.
   * \return Non-dimensionalized freestream density.
   */
  su2double GetDensity_FreeStreamND(void) const { return Density_FreeStreamND; }

  /*!
   * \brief Get the vector of the non-dimensionalized freestream velocity.
   * \return Non-dimensionalized freestream velocity vector.
   */
  su2double* GetVelocity_FreeStreamND(void) { return Velocity_FreeStreamND; }
  const su2double* GetVelocity_FreeStreamND(void) const { return Velocity_FreeStreamND; }

  /*!
   * \brief Get the value of the non-dimensionalized freestream energy.
   * \return Non-dimensionalized freestream energy.
   */
  su2double GetEnergy_FreeStreamND(void) const { return Energy_FreeStreamND; }

  /*!
   * \brief Get the value of the non-dimensionalized freestream viscosity.
   * \return Non-dimensionalized freestream viscosity.
   */
  su2double GetViscosity_FreeStreamND(void) const { return Viscosity_FreeStreamND; }

  /*!
   * \brief Get the value of the non-dimensionalized freestream viscosity.
   * \return Non-dimensionalized freestream viscosity.
   */
  su2double GetTke_FreeStreamND(void) const { return Tke_FreeStreamND; }

  /*!
   * \brief Get the value of the non-dimensionalized freestream viscosity.
   * \return Non-dimensionalized freestream viscosity.
   */
  su2double GetOmega_FreeStreamND(void) const { return Omega_FreeStreamND; }

  /*!
   * \brief Get the value of the non-dimensionalized freestream viscosity.
   * \return Non-dimensionalized freestream viscosity.
   */
  su2double GetTke_FreeStream(void) const { return Tke_FreeStream; }

  /*!
   * \brief Get the value of the non-dimensionalized freestream viscosity.
   * \return Non-dimensionalized freestream viscosity.
   */
  su2double GetOmega_FreeStream(void) const { return Omega_FreeStream; }

  /*!
   * \brief Get the value of the non-dimensionalized freestream intermittency.
   * \return Non-dimensionalized freestream intermittency.
   */
  su2double GetIntermittency_FreeStream(void) const { return Intermittency_FreeStream; }

  /*!
   * \brief Get the value of the freestream momentum thickness Reynolds number.
   * \return Freestream momentum thickness Reynolds number.
   */
  su2double GetReThetaT_FreeStream() const { return ReThetaT_FreeStream; }

  /*!
   * \brief Get the value of the non-dimensionalized freestream turbulence intensity.
   * \return Non-dimensionalized freestream intensity.
   */
  su2double GetTurbulenceIntensity_FreeStream(void) const { return TurbIntensityAndViscRatioFreeStream[0]; }

  /*!
   * \brief Get the value of the non-dimensionalized freestream turbulence intensity.
   * \return Non-dimensionalized freestream intensity.
   */
  su2double GetNuFactor_FreeStream(void) const { return NuFactor_FreeStream; }

  /*!
   * \brief Get the value of the non-dimensionalized engine turbulence intensity.
   * \return Non-dimensionalized engine intensity.
   */
  su2double GetNuFactor_Engine(void) const { return NuFactor_Engine; }

  /*!
   * \brief Get the value of the non-dimensionalized actuator disk turbulence intensity.
   * \return Non-dimensionalized actuator disk intensity.
   */
  su2double GetSecondaryFlow_ActDisk(void) const { return SecondaryFlow_ActDisk; }

  /*!
   * \brief Get the value of the non-dimensionalized actuator disk turbulence intensity.
   * \return Non-dimensionalized actuator disk intensity.
   */
  su2double GetInitial_BCThrust(void) const { return Initial_BCThrust; }

  /*!
   * \brief Get the value of the non-dimensionalized actuator disk turbulence intensity.
   * \return Non-dimensionalized actuator disk intensity.
   */
  void SetInitial_BCThrust(su2double val_bcthrust) { Initial_BCThrust = val_bcthrust; }

  /*!
   * \brief Get the value of the turbulent to laminar viscosity ratio.
   * \return Ratio of turbulent to laminar viscosity ratio.
   */
  su2double GetTurb2LamViscRatio_FreeStream(void) const { return TurbIntensityAndViscRatioFreeStream[1]; }

  /*!
   * \brief Get the value of the Reynolds length.
   * \return Reynolds length.
   */
  su2double GetLength_Reynolds(void) const { return Length_Reynolds; }

  /*!
   * \brief Get the reference area for non dimensional coefficient computation. If the value from the
   *        is 0 then, the code will compute the reference area using the projection of the shape into
   *        the z plane (3D) or the x plane (2D).
   * \return Value of the reference area for coefficient computation.
   */
  su2double GetRefArea(void) const { return RefArea; }

  /*!
   * \brief Get the thermal expansion coefficient.
   * \return Value of the thermal expansion coefficient.
   */
  su2double GetThermal_Expansion_Coeff(void) const { return Thermal_Expansion_Coeff; }

  /*!
   * \brief Get the non-dim. thermal expansion coefficient.
   * \return Value of the non-dim. thermal expansion coefficient.
   */
  su2double GetThermal_Expansion_CoeffND(void) const { return Thermal_Expansion_CoeffND; }

  /*!
   * \brief Set the thermal expansion coefficient.
   * \param[in] val_thermal_expansion - thermal expansion coefficient
   */
  void SetThermal_Expansion_Coeff(su2double val_thermal_expansion) { Thermal_Expansion_Coeff = val_thermal_expansion; }

  /*!
   * \brief Set the non-dim. thermal expansion coefficient.
   * \param[in] val_thermal_expansion - non-dim. thermal expansion coefficient
   */
  void SetThermal_Expansion_CoeffND(su2double val_thermal_expansionnd) { Thermal_Expansion_CoeffND = val_thermal_expansionnd; }

  /*!
   * \brief Get the value of the reference density for custom incompressible non-dimensionalization.
   * \return Reference density for custom incompressible non-dimensionalization.
   */
  su2double GetInc_Density_Ref(void) const { return Inc_Density_Ref; }

  /*!
   * \brief Get the value of the reference velocity for custom incompressible non-dimensionalization.
   * \return Reference velocity for custom incompressible non-dimensionalization.
   */
  su2double GetInc_Velocity_Ref(void) const { return Inc_Velocity_Ref; }

  /*!
   * \brief Get the value of the reference temperature for custom incompressible non-dimensionalization.
   * \return Reference temperature for custom incompressible non-dimensionalization.
   */
  su2double GetInc_Temperature_Ref(void) const { return Inc_Temperature_Ref; }

  /*!
   * \brief Get the value of the initial density for incompressible flows.
   * \return Initial density for incompressible flows.
   */
  su2double GetInc_Density_Init(void) const { return Inc_Density_Init; }

  /*!
   * \brief Get the value of the initial velocity for incompressible flows.
   * \return Initial velocity for incompressible flows.
   */
  const su2double* GetInc_Velocity_Init(void) const { return vel_init; }

  /*!
   * \brief Get the value of the initial temperature for incompressible flows.
   * \return Initial temperature for incompressible flows.
   */
  su2double GetInc_Temperature_Init(void) const { return Inc_Temperature_Init; }

  /*!
   * \brief Get the flag for activating species transport clipping.
   * \return Flag for species clipping.
   */
  bool GetSpecies_Clipping() const { return Species_Clipping; }

  /*!
   * \brief Get the maximum bound for scalar transport clipping
   * \return Maximum value for scalar clipping
   */
  su2double GetSpecies_Clipping_Max(unsigned short iVar) const { return Species_Clipping_Max[iVar]; }

  /*!
   * \brief Get the minimum bound for scalar transport clipping
   * \return Minimum value for scalar clipping
   */
  su2double GetSpecies_Clipping_Min(unsigned short iVar) const { return Species_Clipping_Min[iVar]; }

  /*!
   * \brief Get initial species value/concentration in the range [0,1].
   * \return Initial species value/concentration
   */
  const su2double* GetSpecies_Init() const { return Species_Init; }

  /*!
   * \brief Get the flag for using strong BC's for in- and outlets in the species solver.
   * \return Flag for strong BC's.
   */
  bool GetSpecies_StrongBC() const { return Species_StrongBC; }

  /*!
   * \brief Get the Young's modulus of elasticity.
   * \return Value of the Young's modulus of elasticity.
   */
  su2double GetElasticyMod(unsigned short id_val) const { return ElasticityMod[id_val]; }

  /*!
   * \brief Decide whether to apply DE effects to the model.
   * \return <code>TRUE</code> if the DE effects are to be applied, <code>FALSE</code> otherwise.
   */
  bool GetDE_Effects(void) const { return DE_Effects; }

  /*!
   * \brief Get the number of different electric constants.
   * \return Value of the DE modulus.
   */
  unsigned short GetnElectric_Constant(void) const { return nElectric_Constant; }

  /*!
   * \brief Get the value of the DE modulus.
   * \return Value of the DE modulus.
   */
  su2double GetElectric_Constant(unsigned short iVar) const { return Electric_Constant[iVar]; }

  /*!
   * \brief Get the value of the B constant in the Knowles material model.
   * \return Value of the B constant in the Knowles material model.
   */
  su2double GetKnowles_B(void) const { return Knowles_B; }

  /*!
   * \brief Get the value of the N constant in the Knowles material model.
   * \return Value of the N constant in the Knowles material model.
   */
  su2double GetKnowles_N(void) const { return Knowles_N; }

  /*!
   * \brief Get the kind of design variable for FEA.
   * \return Value of the DE voltage.
   */
  unsigned short GetDV_FEA(void) const { return Kind_DV_FEA; }

  /*!
   * \brief Get the ID of the reference node.
   * \return Number of FSI subiters.
   */
  unsigned long GetRefNode_ID(void) const { return refNodeID; }

  /*!
   * \brief Get the values for the reference node displacement.
   * \param[in] val_coeff - Index of the displacement.
   */
  su2double GetRefNode_Displacement(unsigned short val_coeff) const { return RefNode_Displacement[val_coeff]; }

  /*!
   * \brief Get the penalty weight value for the objective function.
   * \return  Penalty weight value for the reference geometry objective function.
   */
  su2double GetRefNode_Penalty(void) const { return RefNode_Penalty; }

  /*!
   * \brief Decide whether it's necessary to read a reference geometry.
   */
  bool GetRefGeom(void) const { return RefGeom; }

  /*!
   * \brief Consider only the surface of the reference geometry.
   */
  bool GetRefGeomSurf(void) const { return RefGeomSurf; }

  /*!
   * \brief Get the name of the file with the reference geometry of the structural problem.
   * \return Name of the file with the reference geometry of the structural problem.
   */
  string GetRefGeom_FEMFileName(void) const { return RefGeom_FEMFileName; }

  /*!
   * \brief Get the format of the reference geometry file.
   * \return Format of the reference geometry file.
   */
  unsigned short GetRefGeom_FileFormat(void) const { return RefGeom_FileFormat; }

  /*!
   * \brief Formulation for 2D elasticity (plane stress - strain)
   * \return Flag to 2D elasticity model.
   */
  STRUCT_2DFORM GetElas2D_Formulation() const { return Kind_2DElasForm; }

  /*!
   * \brief Decide whether it's necessary to read a reference geometry.
   * \return <code>TRUE</code> if it's necessary to read a reference geometry, <code>FALSE</code> otherwise.
   */
  bool GetPrestretch(void) const { return Prestretch; }

  /*!
   * \brief Get the name of the file with the element properties for structural problems.
   * \return Name of the file with the element properties of the structural problem.
   */
  string GetFEA_FileName(void) const { return FEA_FileName; }

  /*!
   * \brief Determine if advanced features are used from the element-based FEA analysis (experimental feature).
   * \return <code>TRUE</code> is experimental, <code>FALSE</code> is the default behaviour.
   */
  inline bool GetAdvanced_FEAElementBased(void) const { return FEAAdvancedMode; }

  /*!
   * \brief Get the name of the file with the reference geometry of the structural problem.
   * \return Name of the file with the reference geometry of the structural problem.
   */
  string GetPrestretch_FEMFileName(void) const { return Prestretch_FEMFileName; }

  /*!
   * \brief Get the Poisson's ratio.
   * \return Value of the Poisson's ratio.
   */
  su2double GetPoissonRatio(unsigned short id_val) const { return PoissonRatio[id_val]; }

  /*!
   * \brief Get the Material Density.
   * \return Value of the Material Density.
   */
  su2double GetMaterialDensity(unsigned short id_val) const { return MaterialDensity[id_val]; }

  /*!
   * \brief Compressibility/incompressibility of the solids analysed using the structural solver.
   * \return Compressible or incompressible.
   */
  STRUCT_COMPRESS GetMaterialCompressibility(void) const { return Kind_Material_Compress; }

  /*!
   * \brief Compressibility/incompressibility of the solids analysed using the structural solver.
   * \return Compressible or incompressible.
   */
  STRUCT_MODEL GetMaterialModel(void) const { return Kind_Material; }

  /*!
   * \brief Geometric conditions for the structural solver.
   * \return Small or large deformation structural analysis.
   */
  STRUCT_DEFORMATION GetGeometricConditions(void) const { return Kind_Struct_Solver; }

  /*!
   * \brief Get the reference length for computing moment (the default value is 1).
   * \return Reference length for moment computation.
   */
  su2double GetRefLength(void) const { return RefLength; }

  /*!
   * \brief Get the reference element length for computing the slope limiting epsilon.
   * \return Reference element length for slope limiting epsilon.
   */
  su2double GetRefElemLength(void) const { return RefElemLength; }

  /*!
   * \brief Get the reference coefficient for detecting sharp edges.
   * \return Reference coefficient for detecting sharp edges.
   */
  su2double GetRefSharpEdges(void) const { return RefSharpEdges; }

  /*!
   * \brief Get the volume of the whole domain using the fine grid, this value is common for all the grids
   *        in the multigrid method.
   * \return Volume of the whole domain.
   */
  su2double GetDomainVolume(void) const { return DomainVolume; }

  /*!
   * \brief In case the <i>RefArea</i> is equal to 0 then, it is necessary to compute a reference area,
   *        with this function we set the value of the reference area.
   * \param[in] val_area - Value of the reference area for non dimensional coefficient computation.
   */
  void SetRefArea(su2double val_area) { RefArea = val_area; }

  /*!
   * \brief In case the <i>SemiSpan</i> is equal to 0 then, it is necessary to compute the max y distance,
   *        with this function we set the value of the semi span.
   * \param[in] val_semispan - Value of the semispan.
   */
  void SetSemiSpan(su2double val_semispan) { SemiSpan = val_semispan; }

  /*!
   * \brief Set the value of the domain volume computed on the finest grid.
   * \note This volume do not include the volume of the body that is being simulated.
   * \param[in] val_volume - Value of the domain volume computed on the finest grid.
   */
  void SetDomainVolume(su2double val_volume) { DomainVolume = val_volume; }

  /*!
   * \brief Set the finest mesh in a multigrid strategy.
   * \note If we are using a Full Multigrid Strategy or a start up with finest grid, it is necessary
   *       to change several times the finest grid.
   * \param[in] val_finestmesh - Index of the finest grid.
   */
  void SetFinestMesh(unsigned short val_finestmesh) { FinestMesh = val_finestmesh; }

  /*!
   * \brief Set the kind of time integration scheme.
   * \note If we are solving different equations it will be necessary to change several
   *       times the kind of time integration, to choose the right scheme.
   * \param[in] val_kind_timeintscheme - Kind of time integration scheme.
   */
  void SetKind_TimeIntScheme(unsigned short val_kind_timeintscheme) { Kind_TimeNumScheme = val_kind_timeintscheme; }

  /*!
   * \brief Set the parameters of the convective numerical scheme.
   * \note The parameters will change because we are solving different kind of equations.
   * \param[in] val_kind_convnumscheme - Center or upwind scheme.
   * \param[in] val_kind_centered - If centered scheme, kind of centered scheme (JST, etc.).
   * \param[in] val_kind_upwind - If upwind scheme, kind of upwind scheme (Roe, etc.).
   * \param[in] val_kind_slopelimit - If upwind scheme, kind of slope limit.
   * \param[in] val_muscl - Define if we apply a MUSCL scheme or not.
   * \param[in] val_kind_fem - If FEM, what kind of FEM discretization.
   */
  void SetKind_ConvNumScheme(unsigned short val_kind_convnumscheme, CENTERED val_kind_centered,
                             UPWIND val_kind_upwind, LIMITER val_kind_slopelimit,
                             bool val_muscl,  unsigned short val_kind_fem);

  /*!
   * \brief Get the value of limiter coefficient.
   * \return Value of the limiter coefficient.
   */
  su2double GetVenkat_LimiterCoeff(void) const { return Venkat_LimiterCoeff; }

  /*!
   * \brief Freeze the value of the limiter after a number of iterations.
   * \return Number of iterations.
   */
  unsigned long GetLimiterIter(void) const { return LimiterIter; }

  /*!
   * \brief Get the value of sharp edge limiter.
   * \return Value of the sharp edge limiter coefficient.
   */
  su2double GetAdjSharp_LimiterCoeff(void) const { return AdjSharp_LimiterCoeff; }

  /*!
   * \brief Get the Reynolds number. Dimensionless number that gives a measure of the ratio of inertial forces
   *        to viscous forces and consequently quantifies the relative importance of these two types of forces
   *        for given flow condition.
   * \return Value of the Reynolds number.
   */
  su2double GetReynolds(void) const { return Reynolds; }

  /*!
   * \brief Get the Froude number for free surface problems.
   * \return Value of the Froude number.
   */
  su2double GetFroude(void) const { return Froude; }

  /*!
   * \brief Set the Froude number for free surface problems.
   * \param[in] val_froude - Value of the Froude number.
   */
  void SetFroude(su2double val_froude) { Froude = val_froude; }

  /*!
   * \brief Set the Mach number.
   * \param[in] val_mach - Value of the Mach number.
   */
  void SetMach(su2double val_mach) { Mach = val_mach; }

  /*!
   * \brief Set the Reynolds number.
   * \param[in] val_reynolds - Value of the Reynolds number.
   */
  void SetReynolds(su2double val_reynolds) { Reynolds = val_reynolds; }

  /*!
   * \brief Set the reference length for nondimensionalization.
   * \param[in] val_length_ref - Value of the reference length.
   */
  void SetLength_Ref(su2double val_length_ref) { Length_Ref = val_length_ref; }

  /*!
   * \brief Set the reference velocity for nondimensionalization.
   * \param[in] val_velocity_ref - Value of the reference velocity.
   */
  void SetVelocity_Ref(su2double val_velocity_ref) { Velocity_Ref = val_velocity_ref; }

  /*!
   * \brief Set the reference pressure for nondimensionalization.
   * \param[in] val_pressure_ref - Value of the reference pressure.
   */
  void SetPressure_Ref(su2double val_pressure_ref) { Pressure_Ref = val_pressure_ref; }

  /*!
   * \brief Set the reference pressure for nondimensionalization.
   * \param[in] val_density_ref - Value of the reference pressure.
   */
  void SetDensity_Ref(su2double val_density_ref) { Density_Ref = val_density_ref; }

  /*!
   * \brief Set the reference temperature for nondimensionalization.
   * \param[in] val_temperature_ref - Value of the reference temperature.
   */
  void SetTemperature_Ref(su2double val_temperature_ref) { Temperature_Ref = val_temperature_ref; }

  /*!
   * \brief Set the reference temperature.
   * \param[in] val_temperature_ve_ref - Value of the reference temperature.
   */
  void SetTemperature_ve_Ref(su2double val_temperature_ve_ref) { Temperature_ve_Ref = val_temperature_ve_ref; }

  /*!
   * \brief Set the reference time for nondimensionalization.
   * \param[in] val_time_ref - Value of the reference time.
   */
  void SetTime_Ref(su2double val_time_ref) { Time_Ref = val_time_ref; }

  /*!
   * \brief Set the reference energy for nondimensionalization.
   * \param[in] val_energy_ref - Value of the reference energy.
   */
  void SetEnergy_Ref(su2double val_energy_ref) { Energy_Ref = val_energy_ref; }

  /*!
   * \brief Set the reference Omega for nondimensionalization.
   * \param[in] val_omega_ref - Value of the reference omega.
   */
  void SetOmega_Ref(su2double val_omega_ref) { Omega_Ref = val_omega_ref; }

  /*!
   * \brief Set the reference Force for nondimensionalization.
   * \param[in] val_force_ref - Value of the reference Force.
   */
  void SetForce_Ref(su2double val_force_ref) { Force_Ref = val_force_ref; }

  /*!
   * \brief Set the reference gas-constant for nondimensionalization.
   * \param[in] val_gas_constant_ref - Value of the reference gas-constant.
   */
  void SetGas_Constant_Ref(su2double val_gas_constant_ref) { Gas_Constant_Ref = val_gas_constant_ref; }

  /*!
   * \brief Set the gas-constant.
   * \param[in] val_gas_constant - Value of the gas-constant.
   */
  void SetGas_Constant(su2double val_gas_constant) { Gas_Constant = val_gas_constant; }

  /*!
   * \brief Set the heat flux reference value.
   * \return Value of the reference heat flux.
   */
  void SetHeat_Flux_Ref(su2double val_heat_flux_ref) { Heat_Flux_Ref = val_heat_flux_ref; }

  /*!
   * \brief Set the reference viscosity for nondimensionalization.
   * \param[in] val_viscosity_ref - Value of the reference viscosity.
   */
  void SetViscosity_Ref(su2double val_viscosity_ref) { Viscosity_Ref = val_viscosity_ref; }

  /*!
   * \brief Set the reference conductivity for nondimensionalization.
   * \param[in] val_conductivity_ref - Value of the reference conductivity.
   */
  void SetConductivity_Ref(su2double val_conductivity_ref) { Thermal_Conductivity_Ref = val_conductivity_ref; }

  /*!
   * \brief Set the nondimensionalized freestream pressure.
   * \param[in] val_pressure_freestreamnd - Value of the nondimensionalized freestream pressure.
   */
  void SetPressure_FreeStreamND(su2double val_pressure_freestreamnd) { Pressure_FreeStreamND = val_pressure_freestreamnd; }

  /*!
   * \brief Set the freestream pressure.
   * \param[in] val_pressure_freestream - Value of the freestream pressure.
   */
  void SetPressure_FreeStream(su2double val_pressure_freestream) { Pressure_FreeStream = val_pressure_freestream; }

  /*!
   * \brief Set the non-dimensionalized thermodynamic pressure for low Mach problems.
   * \return Value of the non-dimensionalized thermodynamic pressure.
   */
  void SetPressure_ThermodynamicND(su2double val_pressure_thermodynamicnd) { Pressure_ThermodynamicND = val_pressure_thermodynamicnd; }

  /*!
   * \brief Set the thermodynamic pressure for low Mach problems.
   * \return Value of the thermodynamic pressure.
   */
  void SetPressure_Thermodynamic(su2double val_pressure_thermodynamic) { Pressure_Thermodynamic = val_pressure_thermodynamic; }

  /*!
   * \brief Set the nondimensionalized freestream density.
   * \param[in] val_density_freestreamnd - Value of the nondimensionalized freestream density.
   */
  void SetDensity_FreeStreamND(su2double val_density_freestreamnd) { Density_FreeStreamND = val_density_freestreamnd; }

  /*!
   * \brief Set the freestream density.
   * \param[in] val_density_freestream - Value of the freestream density.
   */
  void SetDensity_FreeStream(su2double val_density_freestream) { Density_FreeStream = val_density_freestream; }

  /*!
   * \brief Set the freestream viscosity.
   * \param[in] val_viscosity_freestream - Value of the freestream viscosity.
   */
  void SetViscosity_FreeStream(su2double val_viscosity_freestream) { Viscosity_FreeStream = val_viscosity_freestream; }

  /*!
   * \brief Set the magnitude of the free-stream velocity.
   * \param[in] val_modvel_freestream - Magnitude of the free-stream velocity.
   */
  void SetModVel_FreeStream(su2double val_modvel_freestream) { ModVel_FreeStream = val_modvel_freestream; }

  /*!
   * \brief Set the non-dimensional magnitude of the free-stream velocity.
   * \param[in] val_modvel_freestreamnd - Non-dimensional magnitude of the free-stream velocity.
   */
  void SetModVel_FreeStreamND(su2double val_modvel_freestreamnd) { ModVel_FreeStreamND = val_modvel_freestreamnd; }

  /*!
   * \brief Set the freestream temperature.
   * \param[in] val_temperature_freestream - Value of the freestream temperature.
   */
  void SetTemperature_FreeStream(su2double val_temperature_freestream) { Temperature_FreeStream = val_temperature_freestream; }

  /*!
   * \brief Set the non-dimensional freestream temperature.
   * \param[in] val_temperature_freestreamnd - Value of the non-dimensional freestream temperature.
   */
  void SetTemperature_FreeStreamND(su2double val_temperature_freestreamnd) { Temperature_FreeStreamND = val_temperature_freestreamnd; }

  /*!
   * \brief Set the freestream vibrational-electronic temperature.
   * \param[in] val_temperature_ve_freestream - Value of the freestream vibrational-electronic temperature.
   */
  void SetTemperature_ve_FreeStream(su2double val_temperature_ve_freestream) { Temperature_ve_FreeStream = val_temperature_ve_freestream; }

  /*!
   * \brief Set the non-dimensional freestream vibrational-electronic temperature.
   * \param[in] val_temperature_ve_freestreamnd - Value of the non-dimensional freestream vibrational-electronic temperature.
   */
  void SetTemperature_ve_FreeStreamND(su2double val_temperature_ve_freestreamnd) { Temperature_ve_FreeStreamND = val_temperature_ve_freestreamnd; }

  /*!
   * \brief Set the non-dimensional gas-constant.
   * \param[in] val_gas_constantnd - Value of the non-dimensional gas-constant.
   */
  void SetGas_ConstantND(su2double val_gas_constantnd) { Gas_ConstantND = val_gas_constantnd; }

  /*!
   * \brief Set the free-stream velocity.
   * \param[in] val_velocity_freestream - Value of the free-stream velocity component.
   * \param[in] val_dim - Value of the current dimension.
   */
  void SetVelocity_FreeStream(su2double val_velocity_freestream, unsigned short val_dim) { vel_inf[val_dim] = val_velocity_freestream; }

  /*!
   * \brief Set the non-dimensional free-stream velocity.
   * \param[in] val_velocity_freestreamnd - Value of the non-dimensional free-stream velocity component.
   * \param[in] val_dim - Value of the current dimension.
   */
  void SetVelocity_FreeStreamND(su2double val_velocity_freestreamnd, unsigned short val_dim) { Velocity_FreeStreamND[val_dim] = val_velocity_freestreamnd; }

  /*!
   * \brief Set the non-dimensional free-stream viscosity.
   * \param[in] val_viscosity_freestreamnd - Value of the non-dimensional free-stream viscosity.
   */
  void SetViscosity_FreeStreamND(su2double val_viscosity_freestreamnd) { Viscosity_FreeStreamND = val_viscosity_freestreamnd; }

  /*!
   * \brief Set the non-dimensional freestream turbulent kinetic energy.
   * \param[in] val_tke_freestreamnd - Value of the non-dimensional freestream turbulent kinetic energy.
   */
  void SetTke_FreeStreamND(su2double val_tke_freestreamnd) { Tke_FreeStreamND = val_tke_freestreamnd; }

  /*!
   * \brief Set the non-dimensional freestream specific dissipation rate omega.
   * \param[in] val_omega_freestreamnd - Value of the non-dimensional freestream specific dissipation rate omega.
   */
  void SetOmega_FreeStreamND(su2double val_omega_freestreamnd) { Omega_FreeStreamND = val_omega_freestreamnd; }

  /*!
   * \brief Set the freestream turbulent kinetic energy.
   * \param[in] val_tke_freestream - Value of the freestream turbulent kinetic energy.
   */
  void SetTke_FreeStream(su2double val_tke_freestream) { Tke_FreeStream = val_tke_freestream; }

  /*!
   * \brief Set the freestream specific dissipation rate omega.
   * \param[in] val_omega_freestream - Value of the freestream specific dissipation rate omega.
   */
  void SetOmega_FreeStream(su2double val_omega_freestream) { Omega_FreeStream = val_omega_freestream; }

  /*!
   * \brief Set the freestream momentum thickness Reynolds number.
   * \param[in] val_ReThetaT_freestream - Value of the freestream momentum thickness Reynolds number.
   */
  void SetReThetaT_FreeStream(su2double val_ReThetaT_freestream) { ReThetaT_FreeStream = val_ReThetaT_freestream; }

  /*!
   * \brief Set the non-dimensional freestream energy.
   * \param[in] val_energy_freestreamnd - Value of the non-dimensional freestream energy.
   */
  void SetEnergy_FreeStreamND(su2double val_energy_freestreamnd) { Energy_FreeStreamND = val_energy_freestreamnd; }

  /*!
   * \brief Set the freestream energy.
   * \param[in] val_energy_freestream - Value of the freestream energy.
   */
  void SetEnergy_FreeStream(su2double val_energy_freestream) { Energy_FreeStream = val_energy_freestream; }

  /*!
   * \brief Set the thermal diffusivity for solids.
   * \param[in] val_thermal_diffusivity - Value of the thermal diffusivity.
   */
  void SetThermalDiffusivity(su2double val_thermal_diffusivity) { Thermal_Diffusivity = val_thermal_diffusivity; }

  /*!
   * \brief Set the non-dimensional total time for unsteady simulations.
   * \param[in] val_total_unsttimend - Value of the non-dimensional total time.
   */
  void SetTotal_UnstTimeND(su2double val_total_unsttimend) { Total_UnstTimeND = val_total_unsttimend; }

  /*!
   * \brief Get the angle of attack of the body. This is the angle between a reference line on a lifting body
   *        (often the chord line of an airfoil) and the vector representing the relative motion between the
   *        lifting body and the fluid through which it is moving.
   * \return Value of the angle of attack.
   */
  su2double GetAoA(void) const { return AoA; }

  /*!
   * \brief Get the off set angle of attack of the body. The solution and the geometry
   *        file are able to modifity the angle of attack in the config file
   * \return Value of the off set angle of attack.
   */
  su2double GetAoA_Offset(void) const { return AoA_Offset; }

  /*!
   * \brief Get the off set sideslip angle of the body. The solution and the geometry
   *        file are able to modifity the angle of attack in the config file
   * \return Value of the off set sideslip angle.
   */
  su2double GetAoS_Offset(void) const { return AoS_Offset; }

  /*!
   * \brief Get the functional sensitivity with respect to changes in the angle of attack.
   * \return Value of the angle of attack.
   */
  su2double GetAoA_Sens(void) const { return AoA_Sens; }

  /*!
   * \brief Set the angle of attack.
   * \param[in] val_AoA - Value of the angle of attack.
   */
  void SetAoA(su2double val_AoA) { AoA = val_AoA; }

  /*!
   * \brief Set the off set angle of attack.
   * \param[in] val_AoA - Value of the angle of attack.
   */
  void SetAoA_Offset(su2double val_AoA_offset) { AoA_Offset = val_AoA_offset; }

  /*!
   * \brief Set the off set sideslip angle.
   * \param[in] val_AoA - Value of the off set sideslip angle.
   */
  void SetAoS_Offset(su2double val_AoS_offset) { AoS_Offset = val_AoS_offset; }

  /*!
   * \brief Set the angle of attack.
   * \param[in] val_AoA - Value of the angle of attack.
   */
  void SetAoA_Sens(su2double val_AoA_sens) { AoA_Sens = val_AoA_sens; }

  /*!
   * \brief Set the angle of attack.
   * \param[in] val_AoA - Value of the angle of attack.
   */
  void SetAoS(su2double val_AoS) { AoS = val_AoS; }

  /*!
   * \brief Get the angle of sideslip of the body. It relates to the rotation of the aircraft centerline from
   *        the relative wind.
   * \return Value of the angle of sideslip.
   */
  su2double GetAoS(void) const { return AoS; }

  /*!
   * \brief Get the charge coefficient that is used in the poissonal potential simulation.
   * \return Value of the charge coefficient.
   */
  su2double GetChargeCoeff(void) const { return ChargeCoeff; }

  /*!
   * \brief Get the number of multigrid levels.
   * \return Number of multigrid levels (without including the original grid).
   */
  unsigned short GetnMGLevels(void) const { return nMGLevels; }

  /*!
   * \brief Set the number of multigrid levels.
   * \param[in] val_nMGLevels - Index of the mesh were the CFL is applied
   */
  void SetMGLevels(unsigned short val_nMGLevels) {
    nMGLevels = val_nMGLevels;
    if (MGCycle == FULLMG_CYCLE) {
      SetFinestMesh(val_nMGLevels);
    }
  }

  /*!
   * \brief Get the index of the finest grid.
   * \return Index of the finest grid in a multigrid strategy, this is 0 unless we are
   performing a Full multigrid.
   */
  unsigned short GetFinestMesh(void) const { return FinestMesh; }

  /*!
   * \brief Get the kind of multigrid (V or W).
   * \note This variable is used in a recursive way to perform the different kind of cycles
   * \return 0 or 1 depending of we are dealing with a V or W cycle.
   */
  unsigned short GetMGCycle(void) const { return MGCycle; }

  /*!
   * \brief Get the king of evaluation in the geometrical module.
   * \return 0 or 1 depending of we are dealing with a V or W cycle.
   */
  unsigned short GetGeometryMode(void) const { return GeometryMode; }

  /*!
   * \brief Get the Courant Friedrich Levi number for each grid.
   * \param[in] val_mesh - Index of the mesh were the CFL is applied.
   * \return CFL number for each grid.
   */
  su2double GetCFL(unsigned short val_mesh) const { return CFL[val_mesh]; }

  /*!
   * \brief Get the Courant Friedrich Levi number for each grid.
   * \param[in] val_mesh - Index of the mesh were the CFL is applied.
   * \return CFL number for each grid.
   */
  void SetCFL(unsigned short val_mesh, su2double val_cfl) { CFL[val_mesh] = val_cfl; }

  /*!
   * \brief Get the Courant Friedrich Levi number for unsteady simulations.
   * \return CFL number for unsteady simulations.
   */
  su2double GetUnst_CFL(void) const { return Unst_CFL; }

  /*!
   * \brief Get information about element reorientation
   * \return    <code>TRUE</code> means that elements can be reoriented if suspected unhealthy
   */
  bool GetReorientElements(void) const { return ReorientElements; }

  /*!
   * \brief Get the Courant Friedrich Levi number for unsteady simulations.
   * \return CFL number for unsteady simulations.
   */
  su2double GetMax_DeltaTime(void) const { return Max_DeltaTime; }

  /*!
   * \brief Get a parameter of the particular design variable.
   * \param[in] val_dv - Number of the design variable that we want to read.
   * \param[in] val_param - Index of the parameter that we want to read.
   * \return Design variable parameter.
   */
  su2double GetParamDV(unsigned short val_dv, unsigned short val_param) const { return ParamDV[val_dv][val_param]; }

  /*!
   * \brief Get the coordinates of the FFD corner points.
   * \param[in] val_ffd - Index of the FFD box.
   * \param[in] val_coord - Index of the coordinate that we want to read.
   * \return Value of the coordinate.
   */
  su2double GetCoordFFDBox(unsigned short val_ffd, unsigned short val_index) const { return CoordFFDBox[val_ffd][val_index]; }

  /*!
   * \brief Get the degree of the FFD corner points.
   * \param[in] val_ffd - Index of the FFD box.
   * \param[in] val_degree - Index (I,J,K) to obtain the degree.
   * \return Value of the degree in a particular direction.
   */
  unsigned short GetDegreeFFDBox(unsigned short val_ffd, unsigned short val_index) const { return DegreeFFDBox[val_ffd][val_index]; }

  /*!
   * \brief Get the FFD Tag of a particular design variable.
   * \param[in] val_dv - Number of the design variable that we want to read.
   * \return Name of the FFD box.
   */
  string GetFFDTag(unsigned short val_dv) const { return FFDTag[val_dv]; }

  /*!
   * \brief Get the FFD Tag of a particular FFD box.
   * \param[in] val_ffd - Number of the FFD box that we want to read.
   * \return Name of the FFD box.
   */
  string GetTagFFDBox(unsigned short val_ffd) const { return TagFFDBox[val_ffd]; }

  /*!
   * \brief Get the number of design variables.
   * \return Number of the design variables.
   */
  unsigned short GetnDV(void) const { return nDV; }

  /*!
   * \brief Get the number of design variables.
   * \return Number of the design variables.
   */
  unsigned short GetnDV_Value(unsigned short iDV) const { return nDV_Value[iDV]; }

  /*!
   * \brief Get the total number of design variables.
   */
  unsigned short GetnDV_Total(void) const {
    if (!nDV_Value) return 0;
    unsigned short sum = 0;
    for (unsigned short iDV = 0; iDV < nDV; iDV++) {
      sum += nDV_Value[iDV];
    }
    return sum;
  }

  /*!
   * \brief Get the number of FFD boxes.
   * \return Number of FFD boxes.
   */
  unsigned short GetnFFDBox(void) const { return nFFDBox; }

  /*!
   * \brief Get the required continuity level at the surface intersection with the FFD
   * \return Continuity level at the surface intersection.
   */
  unsigned short GetFFD_Continuity(void) const { return FFD_Continuity; }

  /*!
   * \brief Get the coordinate system that we are going to use to define the FFD
   * \return Coordinate system (cartesian, spherical, etc).
   */
  unsigned short GetFFD_CoordSystem(void) const { return FFD_CoordSystem; }

  /*!
   * \brief Get the kind of FFD Blending function.
   * \return Kind of FFD Blending function.
   */
  unsigned short GetFFD_Blending(void) const { return FFD_Blending;}

  /*!
   * \brief Get the kind BSpline Order in i,j,k direction.
   * \return The kind BSpline Order in i,j,k direction.
   */
  const su2double* GetFFD_BSplineOrder() const { return ffd_coeff;}

  /*!
   * \brief Get the number of Runge-Kutta steps.
   * \return Number of Runge-Kutta steps.
   */
  unsigned short GetnRKStep(void) const { return nRKStep; }

  /*!
   * \brief Get the number of time levels for time accurate local time stepping.
   * \return Number of time levels.
   */
  unsigned short GetnLevels_TimeAccurateLTS(void) const { return nLevels_TimeAccurateLTS; }

  /*!
   * \brief Set the number of time levels for time accurate local time stepping.
   * \param[in] val_nLevels - The number of time levels to be set.
   */
  void SetnLevels_TimeAccurateLTS(unsigned short val_nLevels) { nLevels_TimeAccurateLTS = val_nLevels;}

  /*!
   * \brief Get the number time DOFs for ADER-DG.
   * \return Number of time DOFs used in ADER-DG.
   */
  unsigned short GetnTimeDOFsADER_DG(void) const { return nTimeDOFsADER_DG; }

  /*!
   * \brief Get the location of the time DOFs for ADER-DG on the interval [-1..1].
   * \return The location of the time DOFs used in ADER-DG.
   */
  const su2double *GetTimeDOFsADER_DG(void) const { return TimeDOFsADER_DG; }

  /*!
   * \brief Get the number time integration points for ADER-DG.
   * \return Number of time integration points used in ADER-DG.
   */
  unsigned short GetnTimeIntegrationADER_DG(void) const { return nTimeIntegrationADER_DG; }

  /*!
   * \brief Get the location of the time integration points for ADER-DG on the interval [-1..1].
   * \return The location of the time integration points used in ADER-DG.
   */
  const su2double *GetTimeIntegrationADER_DG(void) const { return TimeIntegrationADER_DG; }

  /*!
   * \brief Get the weights of the time integration points for ADER-DG.
   * \return The weights of the time integration points used in ADER-DG.
   */
  const su2double *GetWeightsIntegrationADER_DG(void) const { return WeightsIntegrationADER_DG; }

  /*!
   * \brief Get the total number of boundary markers of the local process including send/receive domains.
   * \return Total number of boundary markers.
   */
  unsigned short GetnMarker_All(void) const { return nMarker_All; }

  /*!
   * \brief Get the total number of boundary markers in the config file.
   * \return Total number of boundary markers.
   */
  unsigned short GetnMarker_CfgFile(void) const { return nMarker_CfgFile; }

  /*!
   * \brief Get the number of Euler boundary markers.
   * \return Number of Euler boundary markers.
   */
  unsigned short GetnMarker_Euler(void) const { return nMarker_Euler; }

  /*!
   * \brief Get the number of symmetry boundary markers.
   * \return Number of symmetry boundary markers.
   */
  unsigned short GetnMarker_SymWall(void) const { return nMarker_SymWall; }

  /*!
   * \brief Get the total number of boundary markers in the cfg plus the possible send/receive domains.
   * \return Total number of boundary markers.
   */
  unsigned short GetnMarker_Max(void) const { return nMarker_Max; }

  /*!
   * \brief Get the total number of boundary markers.
   * \return Total number of boundary markers.
   */
  unsigned short GetnMarker_EngineInflow(void) const { return nMarker_EngineInflow; }

  /*!
   * \brief Get the total number of boundary markers.
   * \return Total number of boundary markers.
   */
  unsigned short GetnMarker_EngineExhaust(void) const { return nMarker_EngineExhaust; }

  /*!
   * \brief Get the total number of boundary markers.
   * \return Total number of boundary markers.
   */
  unsigned short GetnMarker_NearFieldBound(void) const { return nMarker_NearFieldBound; }

  /*!
   * \brief Get the total number of deformable markers at the boundary.
   * \return Total number of deformable markers at the boundary.
   */
  unsigned short GetnMarker_Deform_Mesh(void) const { return nMarker_Deform_Mesh; }

  /*!
   * \brief Get the total number of markers in which the flow load is computed/employed.
   * \return Total number of markers in which the flow load is computed/employed.
   */
  unsigned short GetnMarker_Fluid_Load(void) const { return nMarker_Fluid_Load; }

  /*!
   * \brief Get the total number of boundary markers.
   * \return Total number of boundary markers.
   */
  unsigned short GetnMarker_Fluid_InterfaceBound(void) const { return nMarker_Fluid_InterfaceBound; }

  /*!
   * \brief Get the total number of boundary markers.
   * \return Total number of boundary markers.
   */
  unsigned short GetnMarker_ActDiskInlet(void) const { return nMarker_ActDiskInlet; }

  /*!
   * \brief Get the total number of boundary markers.
   * \return Total number of boundary markers.
   */
  unsigned short GetnMarker_ActDiskOutlet(void) const { return nMarker_ActDiskOutlet; }

  /*!
   * \brief Get the total number of boundary markers.
   * \return Total number of boundary markers.
   */
  unsigned short GetnMarker_Outlet(void) const { return nMarker_Outlet; }

  /*!
   * \brief Get the total number of monitoring markers.
   * \return Total number of monitoring markers.
   */
  unsigned short GetnMarker_Monitoring(void) const { return nMarker_Monitoring; }

  /*!
   * \brief Get the total number of DV markers.
   * \return Total number of DV markers.
   */
  unsigned short GetnMarker_DV(void) const { return nMarker_DV; }

  /*!
   * \brief Get the total number of moving markers.
   * \return Total number of moving markers.
   */
  unsigned short GetnMarker_Moving(void) const { return nMarker_Moving; }

  /*!
   * \brief Get the total number of markers for gradient treatment.
   * \return Total number of markers for gradient treatment.
   */
  unsigned short GetnMarker_SobolevBC(void) const { return nMarker_SobolevBC; }

  /*!
   * \brief Get the total number of Python customizable markers.
   * \return Total number of Python customizable markers.
   */
  unsigned short GetnMarker_PyCustom(void) const { return nMarker_PyCustom; }

  /*!
   * \brief Get the total number of moving markers.
   * \return Total number of moving markers.
   */
  unsigned short GetnMarker_Analyze(void) const { return nMarker_Analyze; }

  /*!
   * \brief Get the total number of periodic markers.
   * \return Total number of periodic markers.
   */
  unsigned short GetnMarker_Periodic(void) const { return nMarker_PerBound; }

  /*!
   * \brief Get the total (local) number of heat flux markers.
   * \return Total number of heat flux markers.
   */
  unsigned short GetnMarker_HeatFlux(void) const { return nMarker_HeatFlux; }

  /*!
   * \brief Get the total number of rough markers.
   * \return Total number of heat flux markers.
   */
  unsigned short GetnRoughWall(void) const { return nRough_Wall; }

  /*!
   * \brief Get the total number of objectives in kind_objective list
   * \return Total number of objectives in kind_objective list
   */
  unsigned short GetnObj(void) const { return nObj;}

  /*!
   * \brief Stores the number of marker in the simulation.
   * \param[in] val_nmarker - Number of markers of the problem.
   */
  void SetnMarker_All(unsigned short val_nmarker) { nMarker_All = val_nmarker; }

  /*!
   * \brief Get the starting direct iteration number for the unsteady adjoint (reverse time integration).
   * \return Starting direct iteration number for the unsteady adjoint.
   */
  long GetUnst_AdjointIter(void) const { return Unst_AdjointIter; }

  /*!
   * \brief Number of iterations to average (reverse time integration).
   * \return Starting direct iteration number for the unsteady adjoint.
   */
  unsigned long GetIter_Avg_Objective(void) const { return Iter_Avg_Objective ; }

  /*!
   * \brief Retrieves the number of periodic time instances for Harmonic Balance.
   * \return Number of periodic time instances for Harmonic Balance.
   */
  unsigned short GetnTimeInstances(void) const { return nTimeInstances; }

  /*!
   * \brief Retrieves the period of oscillations to be used with Harmonic Balance.
   * \return Period for Harmonic Balance.
   */
  su2double GetHarmonicBalance_Period(void) const { return HarmonicBalance_Period; }

  /*!
   * \brief Set the current external iteration number.
   * \param[in] val_iter - Current external iteration number.
   */
  void SetExtIter_OffSet(unsigned long val_iter) { ExtIter_OffSet = val_iter; }

  /*!
   * \brief Set the current FSI iteration number.
   * \param[in] val_iter - Current FSI iteration number.
   */
  void SetOuterIter(unsigned long val_iter) { OuterIter = val_iter; }

  /*!
   * \brief Set the current FSI iteration number.
   * \param[in] val_iter - Current FSI iteration number.
   */
  void SetInnerIter(unsigned long val_iter) { InnerIter = val_iter; }

  /*!
   * \brief Set the current time iteration number.
   * \param[in] val_iter - Current FSI iteration number.
   */
  void SetTimeIter(unsigned long val_iter) { TimeIter = val_iter; }

  /*!
   * \brief Get the current time iteration number.
   * \param[in] val_iter - Current time iterationnumber.
   */
  unsigned long GetTimeIter() const { return TimeIter; }

  /*!
   * \brief Get the current internal iteration number.
   * \return Current external iteration.
   */
  unsigned long GetExtIter_OffSet(void) const { return ExtIter_OffSet; }

  /*!
   * \brief Get the current FSI iteration number.
   * \return Current FSI iteration.
   */
  unsigned long GetOuterIter(void) const { return OuterIter; }

  /*!
   * \brief Get the current FSI iteration number.
   * \return Current FSI iteration.
   */
  unsigned long GetInnerIter(void) const { return InnerIter; }

  /*!
   * \brief Set the current physical time.
   * \param[in] val_t - Current physical time.
   */
  void SetPhysicalTime(su2double val_t) { PhysicalTime = val_t; }

  /*!
   * \brief Get the current physical time.
   * \return Current physical time.
   */
  su2double GetPhysicalTime(void) const { return PhysicalTime; }

  /*!
   * \brief Get information about writing the performance summary at the end of a calculation.
   * \return <code>TRUE</code> means that the performance summary will be written at the end of a calculation.
   */
  bool GetWrt_Performance(void) const { return Wrt_Performance; }

  /*!
   * \brief Get information about the computational graph (e.g. memory usage) when using AD in reverse mode.
   * \return <code>TRUE</code> means that the tape statistics will be written after each recording.
   */
  bool GetWrt_AD_Statistics(void) const { return Wrt_AD_Statistics; }

  /*!
   * \brief Get information about writing the mesh quality metrics to the visualization files.
   * \return <code>TRUE</code> means that the mesh quality metrics will be written to the visualization files.
   */
  bool GetWrt_MeshQuality(void) const { return Wrt_MeshQuality; }

  /*!
   * \brief Write coarse grids to the visualization files.
   */
  bool GetWrt_MultiGrid(void) const { return Wrt_MultiGrid; }

  /*!
   * \brief Get information about writing projected sensitivities on surfaces to an ASCII file with rows as x, y, z, dJ/dx, dJ/dy, dJ/dz for each vertex.
   * \return <code>TRUE</code> means that projected sensitivities on surfaces in an ASCII file with rows as x, y, z, dJ/dx, dJ/dy, dJ/dz for each vertex will be written.
   */
  bool GetWrt_Projected_Sensitivity(void) const { return Wrt_Projected_Sensitivity; }

  /*!
   * \brief Get information about the format for the input volume sensitvities.
   * \return Format of the input volume sensitivities.
   */
  unsigned short GetSensitivity_Format(void) const { return Sensitivity_FileFormat; }

  /*!
   * \brief Get information about writing sectional force files.
   * \return <code>TRUE</code> means that sectional force files will be written for specified markers.
   */
  bool GetPlot_Section_Forces(void) const { return Plot_Section_Forces; }

  /*!
   * \brief Get the alpha (convective) coefficients for the Runge-Kutta integration scheme.
   * \param[in] val_step - Index of the step.
   * \return Alpha coefficient for the Runge-Kutta integration scheme.
   */
  su2double Get_Alpha_RKStep(unsigned short val_step) const { return RK_Alpha_Step[val_step]; }

  /*!
   * \brief Get the index of the surface defined in the geometry file.
   * \param[in] val_marker - Value of the marker in which we are interested.
   * \return Value of the index that is in the geometry file for the surface that
   *         has the marker <i>val_marker</i>.
   */
  string GetMarker_All_TagBound(unsigned short val_marker) const { return Marker_All_TagBound[val_marker]; }

  /*!
   * \brief Get the index of the surface defined in the geometry file.
   * \param[in] val_marker - Value of the marker in which we are interested.
   * \return Value of the index that is in the geometry file for the surface that
   *         has the marker <i>val_marker</i>.
   */
  string GetMarker_ActDiskInlet_TagBound(unsigned short val_marker) const { return Marker_ActDiskInlet[val_marker]; }

  /*!
   * \brief Get the index of the surface defined in the geometry file.
   * \param[in] val_marker - Value of the marker in which we are interested.
   * \return Value of the index that is in the geometry file for the surface that
   *         has the marker <i>val_marker</i>.
   */
  string GetMarker_ActDiskOutlet_TagBound(unsigned short val_marker) const { return Marker_ActDiskOutlet[val_marker]; }

  /*!
   * \brief Get the index of the surface defined in the geometry file.
   * \param[in] val_marker - Value of the marker in which we are interested.
   * \return Value of the index that is in the geometry file for the surface that
   *         has the marker <i>val_marker</i>.
   */
  string GetMarker_Outlet_TagBound(unsigned short val_marker) const { return Marker_Outlet[val_marker]; }

  /*!
   * \brief Get the index of the surface defined in the geometry file.
   * \param[in] val_marker - Value of the marker in which we are interested.
   * \return Value of the index that is in the geometry file for the surface that
   *         has the marker <i>val_marker</i>.
   */
  string GetMarker_EngineInflow_TagBound(unsigned short val_marker) const { return Marker_EngineInflow[val_marker]; }

  /*!
   * \brief Get the index of the surface defined in the geometry file.
   * \param[in] val_marker - Value of the marker in which we are interested.
   * \return Value of the index that is in the geometry file for the surface that
   *         has the marker <i>val_marker</i>.
   */
  string GetMarker_EngineExhaust_TagBound(unsigned short val_marker) const { return Marker_EngineExhaust[val_marker]; }

  /*!
   * \brief Get the name of the surface defined in the geometry file.
   * \param[in] val_marker - Value of the marker in which we are interested.
   * \return Name that is in the geometry file for the surface that
   *         has the marker <i>val_marker</i>.
   */
  string GetMarker_Monitoring_TagBound(unsigned short val_marker) const { return Marker_Monitoring[val_marker]; }

  /*!
   * \brief Get the name of the surface defined in the geometry file.
   * \param[in] val_marker - Value of the marker in which we are interested.
   * \return Name that is in the geometry file for the surface that
   *         has the marker <i>val_marker</i>.
   */
  string GetMarker_HeatFlux_TagBound(unsigned short val_marker) const { return Marker_HeatFlux[val_marker]; }

  /*!
   * \brief Get the tag if the iMarker defined in the geometry file.
   * \param[in] val_tag - Value of the tag in which we are interested.
   * \return Value of the marker <i>val_marker</i> that is in the geometry file
   *         for the surface that has the tag.
   */
  short GetMarker_All_TagBound(string val_tag)  {
    for (unsigned short iMarker = 0; iMarker < nMarker_All; iMarker++) {
      if (val_tag == Marker_All_TagBound[iMarker]) return iMarker;
    }
    return -1;
  }

  /*!
   * \brief Get the kind of boundary for each marker.
   * \param[in] val_marker - Index of the marker in which we are interested.
   * \return Kind of boundary for the marker <i>val_marker</i>.
   */
  unsigned short GetMarker_All_KindBC(unsigned short val_marker) const { return Marker_All_KindBC[val_marker]; }

  /*!
   * \brief Set the value of the boundary <i>val_boundary</i> (read from the config file)
   *        for the marker <i>val_marker</i>.
   * \param[in] val_marker - Index of the marker in which we are interested.
   * \param[in] val_boundary - Kind of boundary read from config file.
   */
  void SetMarker_All_KindBC(unsigned short val_marker, unsigned short val_boundary) { Marker_All_KindBC[val_marker] = val_boundary; }

  /*!
   * \brief Set the value of the index <i>val_index</i> (read from the geometry file) for
   *        the marker <i>val_marker</i>.
   * \param[in] val_marker - Index of the marker in which we are interested.
   * \param[in] val_index - Index of the surface read from geometry file.
   */
  void SetMarker_All_TagBound(unsigned short val_marker, string val_index) { Marker_All_TagBound[val_marker] = val_index; }

  /*!
   * \brief Set if a marker <i>val_marker</i> is going to be monitored <i>val_monitoring</i>
   *        (read from the config file).
   * \note This is important for non dimensional coefficient computation.
   * \param[in] val_marker - Index of the marker in which we are interested.
   * \param[in] val_monitoring - 0 or 1 depending if the the marker is going to be monitored.
   */
  void SetMarker_All_Monitoring(unsigned short val_marker, unsigned short val_monitoring) { Marker_All_Monitoring[val_marker] = val_monitoring; }

  /*!
   * \brief Set if a marker <i>val_marker</i> is going to be monitored <i>val_monitoring</i>
   *        (read from the config file).
   * \note This is important for non dimensional coefficient computation.
   * \param[in] val_marker - Index of the marker in which we are interested.
   * \param[in] val_monitoring - 0 or 1 depending if the the marker is going to be monitored.
   */
  void SetMarker_All_GeoEval(unsigned short val_marker, unsigned short val_geoeval) { Marker_All_GeoEval[val_marker] = val_geoeval; }

  /*!
   * \brief Set if a marker <i>val_marker</i> is going to be designed <i>val_designing</i>
   *        (read from the config file).
   * \note This is important for non dimensional coefficient computation.
   * \param[in] val_marker - Index of the marker in which we are interested.
   * \param[in] val_monitoring - 0 or 1 depending if the the marker is going to be designed.
   */
  void SetMarker_All_Designing(unsigned short val_marker, unsigned short val_designing) { Marker_All_Designing[val_marker] = val_designing; }

  /*!
   * \brief Set if a marker <i>val_marker</i> is going to be plot <i>val_plotting</i>
   *        (read from the config file).
   * \param[in] val_marker - Index of the marker in which we are interested.
   * \param[in] val_plotting - 0 or 1 depending if the the marker is going to be plot.
   */
  void SetMarker_All_Plotting(unsigned short val_marker, unsigned short val_plotting) { Marker_All_Plotting[val_marker] = val_plotting; }

  /*!
   * \brief Set if a marker <i>val_marker</i> is going to be plot <i>val_plotting</i>
   *        (read from the config file).
   * \param[in] val_marker - Index of the marker in which we are interested.
   * \param[in] val_plotting - 0 or 1 depending if the the marker is going to be plot.
   */
  void SetMarker_All_Analyze(unsigned short val_marker, unsigned short val_analyze) { Marker_All_Analyze[val_marker] = val_analyze; }

  /*!
   * \brief Set if a marker <i>val_marker</i> is part of the FSI interface <i>val_plotting</i>
   *        (read from the config file).
   * \param[in] val_marker - Index of the marker in which we are interested.
   * \param[in] val_plotting - 0 or 1 depending if the the marker is part of the FSI interface.
   */
  void SetMarker_All_ZoneInterface(unsigned short val_marker, unsigned short val_fsiinterface) { Marker_All_ZoneInterface[val_marker] = val_fsiinterface; }

  /*!
   * \brief Set if a marker <i>val_marker</i> is part of the Turbomachinery (read from the config file).
   * \param[in] val_marker - Index of the marker in which we are interested.
   * \param[in] val_turboperf - 0 if not part of Turbomachinery or greater than 1 if it is part.
   */
  void SetMarker_All_Turbomachinery(unsigned short val_marker, unsigned short val_turbo) { Marker_All_Turbomachinery[val_marker] = val_turbo; }

  /*!
   * \brief Set a flag to the marker <i>val_marker</i> part of the Turbomachinery (read from the config file).
   * \param[in] val_marker - Index of the marker in which we are interested.
   * \param[in] val_turboperflag - 0 if is not part of the Turbomachinery, flag INFLOW or OUTFLOW if it is part.
   */
  void SetMarker_All_TurbomachineryFlag(unsigned short val_marker, unsigned short val_turboflag) { Marker_All_TurbomachineryFlag[val_marker] = val_turboflag; }

  /*!
   * \brief Set if a marker <i>val_marker</i> is part of the MixingPlane interface (read from the config file).
   * \param[in] val_marker - Index of the marker in which we are interested.
   * \param[in] val_turboperf - 0 if not part of the MixingPlane interface or greater than 1 if it is part.
   */
  void SetMarker_All_MixingPlaneInterface(unsigned short val_marker, unsigned short val_mixpla_interface) { Marker_All_MixingPlaneInterface[val_marker] = val_mixpla_interface; }

  /*!
   * \brief Set if a marker <i>val_marker</i> is going to be affected by design variables <i>val_moving</i>
   *        (read from the config file).
   * \param[in] val_marker - Index of the marker in which we are interested.
   * \param[in] val_DV - 0 or 1 depending if the the marker is affected by design variables.
   */
  void SetMarker_All_DV(unsigned short val_marker, unsigned short val_DV) { Marker_All_DV[val_marker] = val_DV; }

  /*!
   * \brief Set if a marker <i>val_marker</i> is going to be moved <i>val_moving</i>
   *        (read from the config file).
   * \param[in] val_marker - Index of the marker in which we are interested.
   * \param[in] val_moving - 0 or 1 depending if the the marker is going to be moved.
   */
  void SetMarker_All_Moving(unsigned short val_marker, unsigned short val_moving) { Marker_All_Moving[val_marker] = val_moving; }

  /*!
   * \brief Set if a marker how <i>val_marker</i> is going to be applied in gradient treatment.
   * \param[in] val_marker - Index of the marker in which we are interested.
   * \param[in] val_sobolev - 0 or 1 depending if the marker is selected.
   */
  void SetMarker_All_SobolevBC(unsigned short val_marker, unsigned short val_sobolev) { Marker_All_SobolevBC[val_marker] = val_sobolev; }

  /*!
   * \brief Set if a marker <i>val_marker</i> allows deformation at the boundary.
   * \param[in] val_marker - Index of the marker in which we are interested.
   * \param[in] val_interface - 0 or 1 depending if the the marker is or not a DEFORM_MESH marker.
   */
  void SetMarker_All_Deform_Mesh(unsigned short val_marker, unsigned short val_deform) { Marker_All_Deform_Mesh[val_marker] = val_deform; }

  /*!
   * \brief Set if a marker <i>val_marker</i> allows deformation at the boundary.
   * \param[in] val_marker - Index of the marker in which we are interested.
   * \param[in] val_interface - 0 or 1 depending if the the marker is or not a DEFORM_MESH_SYM_PLANE marker.
   */
  void SetMarker_All_Deform_Mesh_Sym_Plane(unsigned short val_marker, unsigned short val_deform) { Marker_All_Deform_Mesh_Sym_Plane[val_marker] = val_deform; }

  /*!
   * \brief Set if a in marker <i>val_marker</i> the flow load will be computed/employed.
   * \param[in] val_marker - Index of the marker in which we are interested.
   * \param[in] val_interface - 0 or 1 depending if the the marker is or not a Fluid_Load marker.
   */
  void SetMarker_All_Fluid_Load(unsigned short val_marker, unsigned short val_interface) { Marker_All_Fluid_Load[val_marker] = val_interface; }

  /*!
   * \brief Set if a marker <i>val_marker</i> is going to be customized in Python <i>val_PyCustom</i>
   *        (read from the config file).
   * \param[in] val_marker - Index of the marker in which we are interested.
   * \param[in] val_PyCustom - 0 or 1 depending if the the marker is going to be customized in Python.
   */
  void SetMarker_All_PyCustom(unsigned short val_marker, unsigned short val_PyCustom) { Marker_All_PyCustom[val_marker] = val_PyCustom; }

  /*!
   * \brief Set if a marker <i>val_marker</i> is going to be periodic <i>val_perbound</i>
   *        (read from the config file).
   * \param[in] val_marker - Index of the marker in which we are interested.
   * \param[in] val_perbound - Index of the surface with the periodic boundary.
   */
  void SetMarker_All_PerBound(unsigned short val_marker, short val_perbound) { Marker_All_PerBound[val_marker] = val_perbound; }

  /*!
   * \brief Set if a marker <i>val_marker</i> is going to be sent or receive <i>val_index</i>
   *        from another domain.
   * \param[in] val_marker - 0 or 1 depending if the the marker is going to be moved.
   * \param[in] val_index - Index of the surface read from geometry file.
   */
  void SetMarker_All_SendRecv(unsigned short val_marker, short val_index) { Marker_All_SendRecv[val_marker] = val_index; }

  /*!
   * \brief Get the send-receive information for a marker <i>val_marker</i>.
   * \param[in] val_marker - 0 or 1 depending if the the marker is going to be moved.
   * \return If positive, the information is sended to that domain, in case negative
   *         the information is receive from that domain.
   */
  short GetMarker_All_SendRecv(unsigned short val_marker) const { return Marker_All_SendRecv[val_marker]; }

  /*!
   * \brief Get an internal index that identify the periodic boundary conditions.
   * \param[in] val_marker - Value of the marker that correspond with the periodic boundary.
   * \return The internal index of the periodic boundary condition.
   */
  short GetMarker_All_PerBound(unsigned short val_marker) const { return Marker_All_PerBound[val_marker]; }

  /*!
   * \brief Get the monitoring information for a marker <i>val_marker</i>.
   * \param[in] val_marker - 0 or 1 depending if the the marker is going to be monitored.
   * \return 0 or 1 depending if the marker is going to be monitored.
   */
  unsigned short GetMarker_All_Monitoring(unsigned short val_marker) const { return Marker_All_Monitoring[val_marker]; }

  /*!
   * \brief Get the monitoring information for a marker <i>val_marker</i>.
   * \param[in] val_marker - 0 or 1 depending if the the marker is going to be monitored.
   * \return 0 or 1 depending if the marker is going to be monitored.
   */
  unsigned short GetMarker_All_GeoEval(unsigned short val_marker) const { return Marker_All_GeoEval[val_marker]; }

  /*!
   * \brief Get the design information for a marker <i>val_marker</i>.
   * \param[in] val_marker - 0 or 1 depending if the the marker is going to be monitored.
   * \return 0 or 1 depending if the marker is going to be monitored.
   */
  unsigned short GetMarker_All_Designing(unsigned short val_marker) const { return Marker_All_Designing[val_marker]; }

  /*!
   * \brief Get the plotting information for a marker <i>val_marker</i>.
   * \param[in] val_marker - 0 or 1 depending if the the marker is going to be moved.
   * \return 0 or 1 depending if the marker is going to be plotted.
   */
  unsigned short GetMarker_All_Plotting(unsigned short val_marker) const { return Marker_All_Plotting[val_marker]; }

  /*!
   * \brief Get the plotting information for a marker <i>val_marker</i>.
   * \param[in] val_marker - 0 or 1 depending if the the marker is going to be moved.
   * \return 0 or 1 depending if the marker is going to be plotted.
   */
  unsigned short GetMarker_All_Analyze(unsigned short val_marker) const { return Marker_All_Analyze[val_marker]; }

  /*!
   * \brief Get the FSI interface information for a marker <i>val_marker</i>.
   * \param[in] val_marker - 0 or 1 depending if the the marker is going to be moved.
   * \return 0 or 1 depending if the marker is part of the FSI interface.
   */
  unsigned short GetMarker_All_ZoneInterface(unsigned short val_marker) const { return Marker_All_ZoneInterface[val_marker]; }

  /*!
   * \brief Get the MixingPlane interface information for a marker <i>val_marker</i>.
   * \param[in] val_marker value of the marker on the grid.
   * \return 0 if is not part of the MixingPlane Interface and greater than 1 if it is part.
   */
  unsigned short GetMarker_All_MixingPlaneInterface(unsigned short val_marker) const { return Marker_All_MixingPlaneInterface[val_marker]; }

  /*!
   * \brief Get the Turbomachinery information for a marker <i>val_marker</i>.
   * \param[in] val_marker value of the marker on the grid.
   * \return 0 if is not part of the Turbomachinery and greater than 1 if it is part.
   */
  unsigned short GetMarker_All_Turbomachinery(unsigned short val_marker) const { return Marker_All_Turbomachinery[val_marker]; }

  /*!
   * \brief Get the Turbomachinery flag information for a marker <i>val_marker</i>.
   * \param[in] val_marker value of the marker on the grid.
   * \return 0 if is not part of the Turbomachinery, flag INFLOW or OUTFLOW if it is part.
   */
  unsigned short GetMarker_All_TurbomachineryFlag(unsigned short val_marker) const { return Marker_All_TurbomachineryFlag[val_marker]; }

  /*!
   * \brief Get the number of FSI interface markers <i>val_marker</i>.
   * \param[in] void.
   * \return Number of markers belonging to the FSI interface.
   */
  unsigned short GetMarker_n_ZoneInterface(void) const { return nMarker_ZoneInterface; }

  /*!
   * \brief Get the DV information for a marker <i>val_marker</i>.
   * \param[in] val_marker - 0 or 1 depending if the the marker is going to be affected by design variables.
   * \return 0 or 1 depending if the marker is going to be affected by design variables.
   */
  unsigned short GetMarker_All_DV(unsigned short val_marker) const { return Marker_All_DV[val_marker]; }

  /*!
   * \brief Get the motion information for a marker <i>val_marker</i>.
   * \param[in] val_marker - 0 or 1 depending if the the marker is going to be moved.
   * \return 0 or 1 depending if the marker is going to be moved.
   */
  unsigned short GetMarker_All_Moving(unsigned short val_marker) const { return Marker_All_Moving[val_marker]; }

  /*!
   * \brief Get the information if gradient treatment uses a marker <i>val_marker</i>.
   * \param[in] val_marker
   * \return 0 or 1 depending if the marker is going to be selected.
   */
  unsigned short GetMarker_All_SobolevBC(unsigned short val_marker) const { return Marker_All_SobolevBC[val_marker]; }

  /*!
   * \brief Get whether marker <i>val_marker</i> is a DEFORM_MESH marker
   * \param[in] val_marker - 0 or 1 depending if the the marker belongs to the DEFORM_MESH subset.
   * \return 0 or 1 depending if the marker belongs to the DEFORM_MESH subset.
   */
  unsigned short GetMarker_All_Deform_Mesh(unsigned short val_marker) const { return Marker_All_Deform_Mesh[val_marker]; }

  /*!
   * \brief Get whether marker <i>val_marker</i> is a DEFORM_MESH_SYM_PLANE marker
   * \param[in] val_marker - 0 or 1 depending if the the marker belongs to the DEFORM_MESH_SYM_PLANE subset.
   * \return 0 or 1 depending if the marker belongs to the DEFORM_MESH_SYM_PLANE subset.
   */
  unsigned short GetMarker_All_Deform_Mesh_Sym_Plane(unsigned short val_marker) const { return Marker_All_Deform_Mesh_Sym_Plane[val_marker]; }

  /*!
   * \brief Get whether marker <i>val_marker</i> is a Fluid_Load marker
   * \param[in] val_marker - 0 or 1 depending if the the marker belongs to the Fluid_Load subset.
   * \return 0 or 1 depending if the marker belongs to the Fluid_Load subset.
   */
  unsigned short GetMarker_All_Fluid_Load(unsigned short val_marker) const { return Marker_All_Fluid_Load[val_marker]; }

  /*!
   * \brief Get the Python customization for a marker <i>val_marker</i>.
   * \param[in] val_marker - Index of the marker in which we are interested.
   * \return 0 or 1 depending if the marker is going to be customized in Python.
   */
  unsigned short GetMarker_All_PyCustom(unsigned short val_marker) const { return Marker_All_PyCustom[val_marker];}

  /*!
   * \brief Get the airfoil sections in the slicing process.
   * \param[in] val_section - Index of the section.
   * \return Coordinate of the airfoil to slice.
   */
  su2double GetLocationStations(unsigned short val_section) const { return LocationStations[val_section]; }

  /*!
   * \brief Get the defintion of the nacelle location.
   * \param[in] val_index - Index of the section.
   * \return Coordinate of the nacelle location.
   */
  su2double GetNacelleLocation(unsigned short val_index) const { return nacelle_location[val_index]; }

  /*!
   * \brief Get the number of pre-smoothings in a multigrid strategy.
   * \param[in] val_mesh - Index of the grid.
   * \return Number of smoothing iterations.
   */
  unsigned short GetMG_PreSmooth(unsigned short val_mesh) const {
    if (nMG_PreSmooth == 0) return 1;
    return MG_PreSmooth[val_mesh];
  }

  /*!
   * \brief Get the number of post-smoothings in a multigrid strategy.
   * \param[in] val_mesh - Index of the grid.
   * \return Number of smoothing iterations.
   */
  unsigned short GetMG_PostSmooth(unsigned short val_mesh) const {
    if (nMG_PostSmooth == 0) return 0;
    return MG_PostSmooth[val_mesh];
  }

  /*!
   * \brief Get the number of implicit Jacobi smoothings of the correction in a multigrid strategy.
   * \param[in] val_mesh - Index of the grid.
   * \return Number of implicit smoothing iterations.
   */
  unsigned short GetMG_CorrecSmooth(unsigned short val_mesh) const {
    if (nMG_CorrecSmooth == 0) return 0;
    return MG_CorrecSmooth[val_mesh];
  }

  /*!
   * \brief plane of the FFD (I axis) that should be fixed.
   * \param[in] val_index - Index of the arrray with all the planes in the I direction that should be fixed.
   * \return Index of the plane that is going to be freeze.
   */
  short GetFFD_Fix_IDir(unsigned short val_index) const { return FFD_Fix_IDir[val_index]; }

  /*!
   * \brief plane of the FFD (J axis) that should be fixed.
   * \param[in] val_index - Index of the arrray with all the planes in the J direction that should be fixed.
   * \return Index of the plane that is going to be freeze.
   */
  short GetFFD_Fix_JDir(unsigned short val_index) const { return FFD_Fix_JDir[val_index]; }

  /*!
   * \brief plane of the FFD (K axis) that should be fixed.
   * \param[in] val_index - Index of the arrray with all the planes in the K direction that should be fixed.
   * \return Index of the plane that is going to be freeze.
   */
  short GetFFD_Fix_KDir(unsigned short val_index) const { return FFD_Fix_KDir[val_index]; }

  /*!
   * \brief Get the number of planes to fix in the I direction.
   * \return Number of planes to fix in the I direction.
   */
  unsigned short GetnFFD_Fix_IDir(void) const { return nFFD_Fix_IDir; }

  /*!
   * \brief Get the number of planes to fix in the J direction.
   * \return Number of planes to fix in the J direction.
   */
  unsigned short GetnFFD_Fix_JDir(void) const { return nFFD_Fix_JDir; }

  /*!
   * \brief Get the number of planes to fix in the K direction.
   * \return Number of planes to fix in the K direction.
   */
  unsigned short GetnFFD_Fix_KDir(void) const { return nFFD_Fix_KDir; }

  /*!
   * \brief Governing equations of the flow (it can be different from the run time equation).
   * \param[in] val_zone - Zone where the soler is applied.
   * \return Governing equation that we are solving.
   */
  MAIN_SOLVER GetKind_Solver(void) const { return Kind_Solver; }

  /*!
   * \brief Return true if a fluid solver is in use.
   */
  bool GetFluidProblem(void) const {
    switch (Kind_Solver) {
      case MAIN_SOLVER::EULER : case MAIN_SOLVER::NAVIER_STOKES: case MAIN_SOLVER::RANS:
      case MAIN_SOLVER::INC_EULER : case MAIN_SOLVER::INC_NAVIER_STOKES: case MAIN_SOLVER::INC_RANS:
      case MAIN_SOLVER::NEMO_EULER : case MAIN_SOLVER::NEMO_NAVIER_STOKES:
      case MAIN_SOLVER::DISC_ADJ_INC_EULER: case MAIN_SOLVER::DISC_ADJ_INC_NAVIER_STOKES: case MAIN_SOLVER::DISC_ADJ_INC_RANS:
      case MAIN_SOLVER::DISC_ADJ_EULER: case MAIN_SOLVER::DISC_ADJ_NAVIER_STOKES: case MAIN_SOLVER::DISC_ADJ_RANS:
        return true;
      default:
        return false;
    }
  }

  /*!
   * \brief Return true if a structural solver is in use.
   */
  bool GetStructuralProblem(void) const {
    return (Kind_Solver == MAIN_SOLVER::FEM_ELASTICITY) || (Kind_Solver == MAIN_SOLVER::DISC_ADJ_FEM);
  }

  /*!
   * \brief Return true if a heat solver is in use.
   */
  bool GetHeatProblem(void) const {
    return (Kind_Solver == MAIN_SOLVER::HEAT_EQUATION) || (Kind_Solver == MAIN_SOLVER::DISC_ADJ_HEAT);
  }

  /*!
   * \brief Return true if a high order FEM solver is in use.
   */
  bool GetFEMSolver(void) const {
    switch (Kind_Solver) {
      case MAIN_SOLVER::FEM_EULER: case MAIN_SOLVER::FEM_NAVIER_STOKES: case MAIN_SOLVER::FEM_RANS: case MAIN_SOLVER::FEM_LES:
      case MAIN_SOLVER::DISC_ADJ_FEM_EULER: case MAIN_SOLVER::DISC_ADJ_FEM_NS: case MAIN_SOLVER::DISC_ADJ_FEM_RANS:
        return true;
      default:
        return false;
    }
  }

  /*!
   * \brief Return true if a NEMO solver is in use.
   */
  bool GetNEMOProblem(void) const {
    switch (Kind_Solver) {
      case MAIN_SOLVER::NEMO_EULER : case MAIN_SOLVER::NEMO_NAVIER_STOKES:
        return true;
      default:
        return false;
    }
  }

   /*!
   * \brief Return true if an AUSM method is in use.
   */
  bool GetAUSMMethod(void) const {
    switch (Kind_Upwind_Flow) {
      case UPWIND::AUSM : case UPWIND::AUSMPLUSUP: case UPWIND::AUSMPLUSUP2: case UPWIND::AUSMPLUSM:
        return true;
      default:
        return false;
    }
  }

  /*!
   * \brief Kind of Multizone Solver.
   * \return Governing equation that we are solving.
   */
  ENUM_MULTIZONE GetKind_MZSolver(void) const { return Kind_MZSolver; }

  /*!
   * \brief Governing equations of the flow (it can be different from the run time equation).
   * \param[in] val_zone - Zone where the soler is applied.
   * \return Governing equation that we are solving.
   */
  ENUM_REGIME GetKind_Regime(void) const { return Kind_Regime; }

  /*!
   * \brief Governing equations of the flow (it can be different from the run time equation).
   * \param[in] val_zone - Zone where the soler is applied.
   * \return Governing equation that we are solving.
   */
  unsigned short GetSystemMeasurements(void) const { return SystemMeasurements; }

  /*!
   * \brief Gas model that we are using.
   * \return Gas model that we are using.
   */
  string GetGasModel(void) const {return GasModel;}

  /*!
   * \brief Get the transport coefficient model.
   * \return Index of transport coefficient model.
   */
  TRANSCOEFFMODEL GetKind_TransCoeffModel(void) const { return Kind_TransCoeffModel; }

  /*!
   * \brief Get the total number of heat flux markers.
   * \return Total number of heat flux markers.
   */
  unsigned short GetnWall_Catalytic(void) const { return nWall_Catalytic; }

  /*!
   * \brief Get the name of the surface defined in the geometry file.
   * \param[in] val_marker - Value of the marker in which we are interested.
   * \return Name that is in the geometry file for the surface that
   *         has the marker <i>val_marker</i>.
   */
  string GetWall_Catalytic_TagBound(unsigned short val_marker) const { return Wall_Catalytic[val_marker]; }

  /*!
   * \brief Get wall catalytic efficiency.
   * \return wall catalytic efficiency value.
   */
  su2double GetCatalytic_Efficiency(void) const { return CatalyticEfficiency; }

  /*!
   * \brief Fluid model that we are using.
   * \return Fluid model that we are using.
   */
  unsigned short GetKind_FluidModel(void) const { return Kind_FluidModel; }

  /*!
   * \brief Returns the name of the fluid we are using in CoolProp.
   */
  string GetFluid_Name(void) const { return FluidName; }

  /*!
   * \brief Option to define the density model for incompressible flows.
   * \return Density model option
   */
  INC_DENSITYMODEL GetKind_DensityModel() const { return Kind_DensityModel; }

  /*!
   * \brief Flag for whether to solve the energy equation for incompressible flows.
   * \return Flag for energy equation
   */
  bool GetEnergy_Equation(void) const { return Energy_Equation; }

  /*!
   * \brief free stream option to initialize the solution
   * \return free stream option
   */
  FREESTREAM_OPTION GetKind_FreeStreamOption() const { return Kind_FreeStreamOption; }

  /*!
   * \brief free stream option to initialize the solution
   * \return free stream option
   */
  unsigned short GetKind_InitOption(void) const { return Kind_InitOption; }
  /*!
   * \brief Get the value of the critical pressure.
   * \return Critical pressure.
   */
  su2double GetPressure_Critical(void) const { return Pressure_Critical; }

  /*!
   * \brief Get the value of the critical temperature.
   * \return Critical temperature.
   */
  su2double GetTemperature_Critical(void) const { return Temperature_Critical; }

  /*!
   * \brief Get the value of the critical pressure.
   * \return Critical pressure.
   */
  su2double GetAcentric_Factor(void) const { return Acentric_Factor; }

  /*!
   * \brief Get the value of the viscosity model.
   * \return Viscosity model.
   */
  VISCOSITYMODEL GetKind_ViscosityModel() const { return Kind_ViscosityModel; }

  /*!
   * \brief Get the value of the mixing model for viscosity.
   * \return Mixing Viscosity model.
   */
  MIXINGVISCOSITYMODEL GetKind_MixingViscosityModel() const { return Kind_MixingViscosityModel; }

  /*!
   * \brief Get the value of the thermal conductivity model.
   * \return Conductivity model.
   */
  CONDUCTIVITYMODEL GetKind_ConductivityModel() const { return Kind_ConductivityModel; }

  /*!
   * \brief Get the value of the turbulent thermal conductivity model.
   * \return Turbulent conductivity model.
   */
  CONDUCTIVITYMODEL_TURB GetKind_ConductivityModel_Turb() const { return Kind_ConductivityModel_Turb; }

  /*!
   * \brief Get the value of the mass diffusivity model.
   * \return Mass diffusivity model.
   */
  DIFFUSIVITYMODEL GetKind_Diffusivity_Model(void) const { return Kind_Diffusivity_Model; }

  /*!
   * \brief Get the value of the constant viscosity.
   * \return Constant viscosity.
   */
  su2double GetMu_Constant(unsigned short val_index = 0) const { return Mu_Constant[val_index]; }

  /*!
   * \brief Get the value of the non-dimensional constant viscosity.
   * \return Non-dimensional constant viscosity.
   */
  su2double GetMu_ConstantND(unsigned short val_index = 0) const { return Mu_Constant[val_index] / Viscosity_Ref; }

  /*!
   * \brief Get the value of the thermal conductivity.
   * \return Thermal conductivity.
   */
  su2double GetThermal_Conductivity_Constant(unsigned short val_index = 0) const {
    return Thermal_Conductivity_Constant[val_index];
  }

  /*!
   * \brief Get the value of the non-dimensional thermal conductivity.
   * \return Non-dimensional thermal conductivity.
   */
  su2double GetThermal_Conductivity_ConstantND(unsigned short val_index = 0) const {
    return Thermal_Conductivity_Constant[val_index] / Thermal_Conductivity_Ref;
  }

  /*!
   * \brief Get the value of the constant mass diffusivity for scalar transport.
   * \return Constant mass diffusivity.
   */
  su2double GetDiffusivity_Constant(void) const { return Diffusivity_Constant; }

  /*!
   * \brief Get the value of the non-dimensional constant mass diffusivity.
   * \return Non-dimensional constant mass diffusivity.
   */
  su2double GetDiffusivity_ConstantND(void) const { return Diffusivity_ConstantND; }

  /*!
   * \brief Get the value of the laminar Schmidt number for scalar transport.
   * \return Laminar Schmidt number for scalar transport.
   */
  su2double GetSchmidt_Number_Laminar(void) const { return Schmidt_Number_Laminar; }

  /*!
   * \brief Get the value of the turbulent Schmidt number for scalar transport.
   * \return Turbulent Schmidt number for scalar transport.
   */
  su2double GetSchmidt_Number_Turbulent(void) const { return Schmidt_Number_Turbulent; }

  /*!
   * \brief Get the value of the Lewis number for each species.
   * \return Lewis Number.
   */
  su2double GetConstant_Lewis_Number(unsigned short val_index = 0) const { return Constant_Lewis_Number[val_index]; }

  /*!
   * \brief Get the value of the reference viscosity for Sutherland model.
   * \return The reference viscosity.
   */
  su2double GetMu_Ref(unsigned short val_index = 0) const { return Mu_Ref[val_index]; }

  /*!
   * \brief Get the value of the non-dimensional reference viscosity for Sutherland model.
   * \return The non-dimensional reference viscosity.
   */
  su2double GetMu_RefND(unsigned short val_index = 0) const { return Mu_Ref[val_index] / Viscosity_Ref; }

  /*!
   * \brief Get the value of the reference temperature for Sutherland model.
   * \return The reference temperature.
   */
  su2double GetMu_Temperature_Ref(unsigned short val_index = 0) const { return Mu_Temperature_Ref[val_index]; }

  /*!
   * \brief Get the value of the non-dimensional reference temperature for Sutherland model.
   * \return The non-dimensional reference temperature.
   */
  su2double GetMu_Temperature_RefND(unsigned short val_index = 0) const {
    return Mu_Temperature_Ref[val_index] / Temperature_Ref;
  }

  /*!
   * \brief Get the value of the reference S for Sutherland model.
   * \return The reference S.
   */
  su2double GetMu_S(unsigned short val_index = 0) const { return Mu_S[val_index]; }

  /*!
   * \brief Get the value of the non-dimensional reference S for Sutherland model.
   * \return The non-dimensional reference S.
   */
  su2double GetMu_SND(unsigned short val_index = 0) const { return Mu_S[val_index] / Temperature_Ref; }

  /*!
   * \brief Get the number of coefficients in the temperature polynomial models.
   * \return The the number of coefficients in the temperature polynomial models.
   */
  unsigned short GetnPolyCoeffs(void) const { return N_POLY_COEFFS; }

  /*!
   * \brief Get the temperature polynomial coefficient for specific heat Cp.
   * \param[in] val_index - Index of the array with all polynomial coefficients.
   * \return Temperature polynomial coefficient for specific heat Cp.
   */
  su2double GetCp_PolyCoeff(unsigned short val_index) const { return cp_polycoeffs[val_index]; }

  /*!
   * \brief Get the temperature polynomial coefficient for specific heat Cp.
   * \param[in] val_index - Index of the array with all polynomial coefficients.
   * \return Temperature polynomial coefficient for specific heat Cp.
   */
  su2double GetCp_PolyCoeffND(unsigned short val_index) const { return CpPolyCoefficientsND[val_index]; }

  /*!
   * \brief Get the temperature polynomial coefficient for viscosity.
   * \param[in] val_index - Index of the array with all polynomial coefficients.
   * \return Temperature polynomial coefficient for viscosity.
   */
  su2double GetMu_PolyCoeff(unsigned short val_index) const { return mu_polycoeffs[val_index]; }

  /*!
   * \brief Get the temperature polynomial coefficient for viscosity.
   * \param[in] val_index - Index of the array with all polynomial coefficients.
   * \return Non-dimensional temperature polynomial coefficient for viscosity.
   */
  su2double GetMu_PolyCoeffND(unsigned short val_index) const { return MuPolyCoefficientsND[val_index]; }

  /*!
   * \brief Get the temperature polynomial coefficients for viscosity.
   * \return Non-dimensional temperature polynomial coefficients for viscosity.
   */
  const su2double* GetMu_PolyCoeffND(void) const { return MuPolyCoefficientsND.data(); }

  /*!
   * \brief Get the temperature polynomial coefficient for thermal conductivity.
   * \param[in] val_index - Index of the array with all polynomial coefficients.
   * \return Temperature polynomial coefficient for thermal conductivity.
   */
  su2double GetKt_PolyCoeff(unsigned short val_index) const { return kt_polycoeffs[val_index]; }

  /*!
   * \brief Get the temperature polynomial coefficient for thermal conductivity.
   * \param[in] val_index - Index of the array with all polynomial coefficients.
   * \return Non-dimensional temperature polynomial coefficient for thermal conductivity.
   */
  su2double GetKt_PolyCoeffND(unsigned short val_index) const { return KtPolyCoefficientsND[val_index]; }

  /*!
   * \brief Get the temperature polynomial coefficients for thermal conductivity.
   * \return Non-dimensional temperature polynomial coefficients for thermal conductivity.
   */
  const su2double* GetKt_PolyCoeffND(void) const { return KtPolyCoefficientsND.data(); }

  /*!
   * \brief Set the temperature polynomial coefficient for specific heat Cp.
   * \param[in] val_coeff - Temperature polynomial coefficient for specific heat Cp.
   * \param[in] val_index - Index of the array with all polynomial coefficients.
   */
  void SetCp_PolyCoeffND(su2double val_coeff, unsigned short val_index) { CpPolyCoefficientsND[val_index] = val_coeff; }

  /*!
   * \brief Set the temperature polynomial coefficient for viscosity.
   * \param[in] val_coeff - Non-dimensional temperature polynomial coefficient for viscosity.
   * \param[in] val_index - Index of the array with all polynomial coefficients.
   */
  void SetMu_PolyCoeffND(su2double val_coeff, unsigned short val_index) { MuPolyCoefficientsND[val_index] = val_coeff; }

  /*!
   * \brief Set the temperature polynomial coefficient for thermal conductivity.
   * \param[in] val_coeff - Non-dimensional temperature polynomial coefficient for thermal conductivity.
   * \param[in] val_index - Index of the array with all polynomial coefficients.
   */
  void SetKt_PolyCoeffND(su2double val_coeff, unsigned short val_index) { KtPolyCoefficientsND[val_index] = val_coeff; }

  /*!
   * \brief Set the value of the non-dimensional constant mass diffusivity.
   */
  void SetDiffusivity_ConstantND(su2double diffusivity_const) { Diffusivity_ConstantND = diffusivity_const; }

  /*!
   * \brief Get the kind of method for computation of spatial gradients used for viscous and source terms.
   * \return Numerical method for computation of spatial gradients used for viscous and source terms.
   */
  unsigned short GetKind_Gradient_Method(void) const { return Kind_Gradient_Method; }

  /*!
   * \brief Get the kind of method for computation of spatial gradients used for upwind reconstruction.
   * \return Numerical method for computation of spatial gradients used for upwind reconstruction.
   */
  unsigned short GetKind_Gradient_Method_Recon(void) const { return Kind_Gradient_Method_Recon; }

  /*!
   * \brief Get flag for whether a second gradient calculation is required for upwind reconstruction alone.
   * \return <code>TRUE</code> means that a second gradient will be calculated for upwind reconstruction.
   */
  bool GetReconstructionGradientRequired(void) const { return ReconstructionGradientRequired; }

  /*!
   * \brief Get flag for whether a least-squares gradient method is being applied.
   * \return <code>TRUE</code> means that a least-squares gradient method is being applied.
   */
  bool GetLeastSquaresRequired(void) const { return LeastSquaresRequired; }

  /*!
   * \brief Get the kind of solver for the implicit solver.
   * \return Numerical solver for implicit formulation (solving the linear system).
   */
  unsigned short GetKind_Linear_Solver(void) const { return Kind_Linear_Solver; }


  /*!
   * \brief Get the kind of preconditioner for the implicit solver.
   * \return Numerical preconditioner for implicit formulation (solving the linear system).
   */
  unsigned short GetKind_Linear_Solver_Prec(void) const { return Kind_Linear_Solver_Prec; }

  /*!
   * \brief Get the kind of solver for the implicit solver.
   * \return Numerical solver for implicit formulation (solving the linear system).
   */
  unsigned short GetKind_Deform_Linear_Solver(void) const { return Kind_Deform_Linear_Solver; }

  /*!
   * \brief Get min error of the linear solver for the implicit formulation.
   * \return Min error of the linear solver for the implicit formulation.
   */
  su2double GetLinear_Solver_Error(void) const { return Linear_Solver_Error; }

  /*!
   * \brief Get min error of the linear solver for the implicit formulation.
   * \return Min error of the linear solver for the implicit formulation.
   */
  su2double GetDeform_Linear_Solver_Error(void) const { return Deform_Linear_Solver_Error; }

  /*!
   * \brief Get max number of iterations of the linear solver for the implicit formulation.
   * \return Max number of iterations of the linear solver for the implicit formulation.
   */
  unsigned long GetLinear_Solver_Iter(void) const { return Linear_Solver_Iter; }

  /*!
   * \brief Get max number of iterations of the linear solver for the implicit formulation.
   * \return Max number of iterations of the linear solver for the implicit formulation.
   */
  unsigned long GetDeform_Linear_Solver_Iter(void) const { return Deform_Linear_Solver_Iter; }

  /*!
   * \brief Get the ILU fill-in level for the linear solver.
   * \return Fill in level of the ILU preconditioner for the linear solver.
   */
  unsigned short GetLinear_Solver_ILU_n(void) const { return Linear_Solver_ILU_n; }

  /*!
   * \brief Get restart frequency of the linear solver for the implicit formulation.
   * \return Restart frequency of the linear solver for the implicit formulation.
   */
  unsigned long GetLinear_Solver_Restart_Frequency(void) const { return Linear_Solver_Restart_Frequency; }

  /*!
   * \brief Get the relaxation factor for iterative linear smoothers.
   * \return Relaxation factor.
   */
  su2double GetLinear_Solver_Smoother_Relaxation(void) const { return Linear_Solver_Smoother_Relaxation; }

  /*!
   * \brief Get the relaxation factor for solution updates of adjoint solvers.
   */
  su2double GetRelaxation_Factor_Adjoint(void) const { return Relaxation_Factor_Adjoint; }

  /*!
   * \brief Get the relaxation coefficient of the CHT coupling.
   * \return relaxation coefficient of the CHT coupling.
   */
  su2double GetRelaxation_Factor_CHT(void) const { return Relaxation_Factor_CHT; }

  /*!
   * \brief Get the number of samples used in quasi-Newton methods.
   */
  unsigned short GetnQuasiNewtonSamples(void) const { return nQuasiNewtonSamples; }

  /*!
   * \brief Get whether to use vectorized numerics (if available).
   */
  bool GetUseVectorization(void) const { return UseVectorization; }

  /*!
   * \brief Get whether to use a Newton-Krylov method.
   */
  bool GetNewtonKrylov(void) const { return NewtonKrylov; }

  /*!
   * \brief Get Newton-Krylov integer parameters.
   */
  array<unsigned short,3> GetNewtonKrylovIntParam(void) const { return NK_IntParam; }

  /*!
   * \brief Get Newton-Krylov floating-point parameters.
   */
  array<su2double,4> GetNewtonKrylovDblParam(void) const { return NK_DblParam; }

  /*!
   * \brief Get the relaxation coefficient of the linear solver for the implicit formulation.
   * \return relaxation coefficient of the linear solver for the implicit formulation.
   */
  su2double GetRoe_Kappa(void) const { return Roe_Kappa; }

  /*!
   * \brief Get the wing semi span.
   * \return value of the wing semi span.
   */
  su2double GetSemiSpan(void) const { return SemiSpan; }

  /*!
   * \brief Get the kind of solver for the implicit solver.
   * \return Numerical solver for implicit formulation (solving the linear system).
   */
  unsigned short GetKind_AdjTurb_Linear_Solver(void) const { return Kind_AdjTurb_Linear_Solver; }

  /*!
   * \brief Get the kind of preconditioner for the implicit solver.
   * \return Numerical preconditioner for implicit formulation (solving the linear system).
   */
  unsigned short GetKind_AdjTurb_Linear_Prec(void) const { return Kind_AdjTurb_Linear_Prec; }

  /*!
   * \brief Get the kind of solver for the implicit solver.
   * \return Numerical solver for implicit formulation (solving the linear system).
   */
  unsigned short GetKind_DiscAdj_Linear_Solver(void) const { return Kind_DiscAdj_Linear_Solver; }

  /*!
   * \brief Get the kind of preconditioner for the implicit solver.
   * \return Numerical preconditioner for implicit formulation (solving the linear system).
   */
  unsigned short GetKind_DiscAdj_Linear_Prec(void) const { return Kind_DiscAdj_Linear_Prec; }

  /*!
   * \brief Get the kind of preconditioner for the implicit solver.
   * \return Numerical preconditioner for implicit formulation (solving the linear system).
   */
  unsigned short GetKind_Deform_Linear_Solver_Prec(void) const { return Kind_Deform_Linear_Solver_Prec; }

  /*!
   * \brief Set the kind of preconditioner for the implicit solver.
   * \return Numerical preconditioner for implicit formulation (solving the linear system).
   */
  void SetKind_AdjTurb_Linear_Prec(unsigned short val_kind_prec) { Kind_AdjTurb_Linear_Prec = val_kind_prec; }

  /*!
   * \brief Get min error of the linear solver for the implicit formulation.
   * \return Min error of the linear solver for the implicit formulation.
   */
  su2double GetAdjTurb_Linear_Error(void) const { return AdjTurb_Linear_Error; }

  /*!
   * \brief Get the entropy fix.
   * \return Vaule of the entropy fix.
   */
  su2double GetEntropyFix_Coeff(void) const { return EntropyFix_Coeff; }

  /*!
   * \brief Get max number of iterations of the linear solver for the implicit formulation.
   * \return Max number of iterations of the linear solver for the implicit formulation.
   */
  unsigned short GetAdjTurb_Linear_Iter(void) const { return AdjTurb_Linear_Iter; }

  /*!
   * \brief Get CFL reduction factor for adjoint turbulence model.
   * \return CFL reduction factor.
   */
  su2double GetCFLRedCoeff_AdjTurb(void) const { return CFLRedCoeff_AdjTurb; }

  /*!
   * \brief Get the number of nonlinear increments for mesh deformation.
   * \return Number of nonlinear increments for mesh deformation.
   */
  unsigned long GetGridDef_Nonlinear_Iter(void) const { return GridDef_Nonlinear_Iter; }

  /*!
   * \brief Get information about whether the mesh will be deformed using pseudo linear elasticity.
   * \return <code>TRUE</code> means that grid deformation is active.
   */
  bool GetDeform_Mesh(void) const { return Deform_Mesh; }

  /*!
   * \brief Get information about writing grid deformation residuals to the console.
   * \return <code>TRUE</code> means that grid deformation residuals will be written to the console.
   */
  bool GetDeform_Output(void) const { return Deform_Output; }

  /*!
   * \brief Get factor to multiply smallest volume for deform tolerance.
   * \return Factor to multiply smallest volume for deform tolerance.
   */
  su2double GetDeform_Coeff(void) const { return Deform_Coeff; }

  /*!
   * \brief Get limit for the volumetric deformation.
   * \return Distance to the surface to be deformed.
   */
  su2double GetDeform_Limit(void) const { return Deform_Limit; }

  /*!
   * \brief Get Young's modulus for deformation (constant stiffness deformation)
   */
  su2double GetDeform_ElasticityMod(void) const { return Deform_ElasticityMod; }

  /*!
   * \brief Get Poisson's ratio for deformation (constant stiffness deformation)
   * \
   */
  su2double GetDeform_PoissonRatio(void) const { return Deform_PoissonRatio; }

  /*!
   * \brief Get the type of stiffness to impose for FEA mesh deformation.
   * \return type of stiffness to impose for FEA mesh deformation.
   */
  unsigned short GetDeform_Stiffness_Type(void) const { return Deform_StiffnessType; }

  /*!
   * \brief Get the size of the layer of highest stiffness for wall distance-based mesh stiffness.
   */
  su2double GetDeform_StiffLayerSize(void) const { return Deform_StiffLayerSize; }

  /*!
   * \brief Define the FFD box with a symetry plane.
   * \return <code>TRUE</code> if there is a symmetry plane in the FFD; otherwise <code>FALSE</code>.
   */
  bool GetFFD_Symmetry_Plane(void) const { return FFD_Symmetry_Plane; }

  /*!
   * \brief Get the kind of SU2 software component.
   * \return Kind of the SU2 software component.
   */
  SU2_COMPONENT GetKind_SU2(void) const { return Kind_SU2; }

  /*!
   * \brief Get the kind of non-dimensionalization.
   * \return Kind of non-dimensionalization.
   */
  unsigned short GetRef_NonDim(void) const { return Ref_NonDim; }

  /*!
   * \brief Get the kind of incompressible non-dimensionalization.
   * \return Kind of incompressible non-dimensionalization.
   */
  unsigned short GetRef_Inc_NonDim(void) const { return Ref_Inc_NonDim; }

  /*!
   * \brief Set the kind of SU2 software component.
   * \return Kind of the SU2 software component.
   */
  void SetKind_SU2(SU2_COMPONENT val_kind_su2) { Kind_SU2 = val_kind_su2 ; }

  /*!
   * \brief Get the number of Turbulence Variables.
   * \return Number of Turbulence Variables.
   */
  unsigned short GetnTurbVar(void) const { return nTurbVar; }

  /*!
   * \brief Get the kind of the turbulence model.
   * \return Kind of the turbulence model.
   */
  TURB_MODEL GetKind_Turb_Model(void) const { return Kind_Turb_Model; }

  /*!
   * \brief Get the kind of the transition model.
   * \return Kind of the transion model.
   */
  TURB_TRANS_MODEL GetKind_Trans_Model(void) const { return Kind_Trans_Model; }

  /*!
   * \brief Get the kind of the transition correlations.
   * \return Kind of the transition correlation.
   */
  TURB_TRANS_CORRELATION GetKind_Trans_Correlation(void) const { return Kind_Trans_Correlation; }

  /*!
   * \brief Get RMS roughness for Transtion model from config
   * \return Value of roughness.
   */
  su2double GethRoughness(void) const { return hRoughness; }

  /*!
   * \brief Get the kind of the species model.
   * \return Kind of the species model.
   */
  SPECIES_MODEL GetKind_Species_Model(void) const { return Kind_Species_Model; }

  /*!
   * \brief Get the kind of the subgrid scale model.
   * \return Kind of the subgrid scale model.
   */
  TURB_SGS_MODEL GetKind_SGS_Model(void) const { return Kind_SGS_Model; }

  /*!
   * \brief Get the kind of time integration method.
   * \note This is the information that the code will use, the method will
   *       change in runtime depending of the specific equation (direct, adjoint,
   *       linearized) that is being solved.
   * \return Kind of time integration method.
   */
  unsigned short GetKind_TimeIntScheme(void) const { return Kind_TimeNumScheme; }

  /*!
   * \brief Get the kind of convective numerical scheme.
   * \note This is the information that the code will use, the method will
   *       change in runtime depending of the specific equation (direct, adjoint,
   *       linearized) that is being solved.
   * \return Kind of the convective scheme.
   */
  unsigned short GetKind_ConvNumScheme(void) const { return Kind_ConvNumScheme; }

  /*!
   * \brief Get kind of center scheme for the convective terms.
   * \note This is the information that the code will use, the method will
   *       change in runtime depending of the specific equation (direct, adjoint,
   *       linearized) that is being solved.
   * \return Kind of center scheme for the convective terms.
   */
  CENTERED GetKind_Centered(void) const { return Kind_Centered; }

  /*!
   * \brief Get kind of upwind scheme for the convective terms.
   * \note This is the information that the code will use, the method will
   *       change in runtime depending of the specific equation (direct, adjoint,
   *       linearized) that is being solved.
   * \return Kind of upwind scheme for the convective terms.
   */
  UPWIND GetKind_Upwind(void) const { return Kind_Upwind; }

  /*!
   * \brief Get if the upwind scheme used MUSCL or not.
   * \note This is the information that the code will use, the method will
   *       change in runtime depending of the specific equation (direct, adjoint,
   *       linearized) that is being solved.
   * \return MUSCL scheme.
   */
  bool GetMUSCL(void) const { return MUSCL; }

  /*!
   * \brief Get if the upwind scheme used MUSCL or not.
   * \note This is the information that the code will use, the method will
   *       change in runtime depending of the specific equation (direct, adjoint,
   *       linearized) that is being solved.
   * \return MUSCL scheme.
   */
  bool GetMUSCL_Flow(void) const { return MUSCL_Flow; }

  /*!
   * \brief Get if the upwind scheme used MUSCL or not.
   * \note This is the information that the code will use, the method will
   *       change in runtime depending of the specific equation (direct, adjoint,
   *       linearized) that is being solved.
   * \return MUSCL scheme.
   */
  bool GetMUSCL_Heat(void) const { return MUSCL_Heat; }

  /*!
   * \brief Get if the upwind scheme used MUSCL or not.
   * \note This is the information that the code will use, the method will
   *       change in runtime depending of the specific equation (direct, adjoint,
   *       linearized) that is being solved.
   * \return MUSCL scheme.
   */
  bool GetMUSCL_Turb(void) const { return MUSCL_Turb; }

  /*!
   * \brief Get if the upwind scheme used MUSCL or not.
   * \return MUSCL scheme.
   */
  bool GetMUSCL_Species(void) const { return MUSCL_Species; }

  /*!
   * \brief Get if the upwind scheme used MUSCL or not.
   * \note This is the information that the code will use, the method will
   *       change in runtime depending of the specific equation (direct, adjoint,
   *       linearized) that is being solved.
   * \return MUSCL scheme.
   */
  bool GetMUSCL_AdjFlow(void) const { return MUSCL_AdjFlow; }

  /*!
   * \brief Get if the upwind scheme used MUSCL or not.
   * \note This is the information that the code will use, the method will
   *       change in runtime depending of the specific equation (direct, adjoint,
   *       linearized) that is being solved.
   * \return MUSCL scheme.
   */
  bool GetMUSCL_AdjTurb(void) const { return MUSCL_AdjTurb; }

  /*!
   * \brief Get whether to "Use Accurate Jacobians" for AUSM+up(2) and SLAU(2).
   * \return yes/no.
   */
  bool GetUse_Accurate_Jacobians(void) const { return Use_Accurate_Jacobians; }

  /*!
   * \brief Get the kind of integration scheme (explicit or implicit)
   *        for the flow equations.
   * \note This value is obtained from the config file, and it is constant
   *       during the computation.
   * \return Kind of integration scheme for the flow equations.
   */
  unsigned short GetKind_TimeIntScheme_Flow(void) const { return Kind_TimeIntScheme_Flow; }

  /*!
   * \brief Get the kind of scheme (aliased or non-aliased) to be used in the
   *        predictor step of ADER-DG.
   * \return Kind of scheme used in the predictor step of ADER-DG.
   */
  unsigned short GetKind_ADER_Predictor(void) const { return Kind_ADER_Predictor; }

  /*!
   * \brief Get the kind of integration scheme (explicit or implicit)
   *        for the flow equations.
   * \note This value is obtained from the config file, and it is constant
   *       during the computation.
   * \return Kind of integration scheme for the plasma equations.
   */
  unsigned short GetKind_TimeIntScheme_Heat(void) const { return Kind_TimeIntScheme_Heat; }

  /*!
   * \brief Get the kind of time stepping
   *        for the heat equation.
   * \note This value is obtained from the config file, and it is constant
   *       during the computation.
   * \return Kind of time stepping for the heat equation.
   */
  unsigned short GetKind_TimeStep_Heat(void) const { return Kind_TimeStep_Heat; }

  /*!
   * \brief Get the kind of integration scheme (explicit or implicit)
   *        for the flow equations.
   * \note This value is obtained from the config file, and it is constant
   *       during the computation.
   * \return Kind of integration scheme for the plasma equations.
   */
  STRUCT_TIME_INT GetKind_TimeIntScheme_FEA(void) const { return Kind_TimeIntScheme_FEA; }

  /*!
   * \brief Get the kind of integration scheme (explicit or implicit)
   *        for the radiation equations.
   * \note This value is obtained from the config file, and it is constant
   *       during the computation.
   * \return Kind of integration scheme for the radiation equations.
   */
  unsigned short GetKind_TimeIntScheme_Radiation(void) const { return Kind_TimeIntScheme_Radiation; }

  /*!
   * \brief Get the kind of integration scheme (explicit or implicit)
   *        for the template equations.
   * \note This value is obtained from the config file, and it is constant
   *       during the computation.
   * \return Kind of integration scheme for the plasma equations.
   */
  unsigned short GetKind_TimeIntScheme_Template(void);

  /*!
   * \brief Get the kind of integration scheme (explicit or implicit)
   *        for the flow equations.
   * \note This value is obtained from the config file, and it is constant
   *       during the computation.
   * \return Kind of integration scheme for the plasma equations.
   */
  STRUCT_SPACE_ITE GetKind_SpaceIteScheme_FEA(void) const { return Kind_SpaceIteScheme_FEA; }

  /*!
   * \brief Get the kind of convective numerical scheme for the flow
   *        equations (centered or upwind).
   * \note This value is obtained from the config file, and it is constant
   *       during the computation.
   * \return Kind of convective numerical scheme for the flow equations.
   */
  unsigned short GetKind_ConvNumScheme_Flow(void) const { return Kind_ConvNumScheme_Flow; }

  /*!
   * \brief Get the kind of convective numerical scheme for the flow
   *        equations (finite element).
   * \note This value is obtained from the config file, and it is constant
   *       during the computation.
   * \return Kind of convective numerical scheme for the flow equations.
   */
  unsigned short GetKind_ConvNumScheme_FEM_Flow(void) const { return Kind_ConvNumScheme_FEM_Flow; }

  /*!
   * \brief Get the kind of convective numerical scheme for the template
   *        equations (centered or upwind).
   * \note This value is obtained from the config file, and it is constant
   *       during the computation.
   * \return Kind of convective numerical scheme for the flow equations.
   */
  unsigned short GetKind_ConvNumScheme_Template(void) const { return Kind_ConvNumScheme_Template; }

  /*!
   * \brief Get the kind of center convective numerical scheme for the flow equations.
   * \note This value is obtained from the config file, and it is constant
   *       during the computation.
   * \return Kind of center convective numerical scheme for the flow equations.
   */
  CENTERED GetKind_Centered_Flow(void) const { return Kind_Centered_Flow; }

  /*!
   * \brief Get the kind of center convective numerical scheme for the plasma equations.
   * \note This value is obtained from the config file, and it is constant
   *       during the computation.
   * \return Kind of center convective numerical scheme for the flow equations.
   */
  unsigned short GetKind_Centered_Template(void);

  /*!
   * \brief Get the kind of upwind convective numerical scheme for the flow equations.
   * \note This value is obtained from the config file, and it is constant
   *       during the computation.
   * \return Kind of upwind convective numerical scheme for the flow equations.
   */
  UPWIND GetKind_Upwind_Flow(void) const { return Kind_Upwind_Flow; }

  /*!
   * \brief Get the kind of finite element convective numerical scheme for the flow equations.
   * \note This value is obtained from the config file, and it is constant
   *       during the computation.
   * \return Kind of finite element convective numerical scheme for the flow equations.
   */
  unsigned short GetKind_FEM_Flow(void) const { return Kind_FEM_Flow; }

  /*!
   * \brief Get the kind of shock capturing method in FEM DG solver.
   * \note This value is obtained from the config file, and it is constant
   *       during the computation.
   * \return Kind of shock capturing method in FEM DG solver.
   */
  FEM_SHOCK_CAPTURING_DG GetKind_FEM_DG_Shock(void) const { return Kind_FEM_Shock_Capturing_DG; }

  /*!
   * \brief Get the kind of matrix coloring used for the sparse Jacobian computation.
   * \note This value is obtained from the config file, and it is constant
   *       during the computation.
   * \return Kind of matrix coloring used.
   */
  unsigned short GetKind_Matrix_Coloring(void) const { return Kind_Matrix_Coloring; }

  /*!
   * \brief Get the method for limiting the spatial gradients.
   * \return Method for limiting the spatial gradients.
   */
  LIMITER GetKind_SlopeLimit(void) const { return Kind_SlopeLimit; }

  /*!
   * \brief Get the method for limiting the spatial gradients.
   * \return Method for limiting the spatial gradients solving the flow equations.
   */
  LIMITER GetKind_SlopeLimit_Flow(void) const { return Kind_SlopeLimit_Flow; }

  /*!
   * \brief Get the method for limiting the spatial gradients.
   * \return Method for limiting the spatial gradients solving the turbulent equation.
   */
  LIMITER GetKind_SlopeLimit_Turb(void) const { return Kind_SlopeLimit_Turb; }

  /*!
   * \brief Get the method for limiting the spatial gradients.
   * \return Method for limiting the spatial gradients solving the species equation.
   */
  LIMITER GetKind_SlopeLimit_Species() const { return Kind_SlopeLimit_Species; }

  /*!
   * \brief Get the method for limiting the spatial gradients.
   * \return Method for limiting the spatial gradients solving the adjoint turbulent equation.
   */
  LIMITER GetKind_SlopeLimit_AdjTurb(void) const { return Kind_SlopeLimit_AdjTurb; }

  /*!
   * \brief Get the method for limiting the spatial gradients.
   * \return Method for limiting the spatial gradients solving the adjoint flow equation.
   */
  LIMITER GetKind_SlopeLimit_AdjFlow(void) const { return Kind_SlopeLimit_AdjFlow; }

  /*!
   * \brief Value of the calibrated constant for the Lax method (center scheme).
   * \note This constant is used in coarse levels and with first order methods.
   * \return Calibrated constant for the Lax method.
   */
  su2double GetKappa_1st_Flow(void) const { return Kappa_1st_Flow; }

  /*!
   * \brief Value of the calibrated constant for the JST method (center scheme).
   * \return Calibrated constant for the JST method for the flow equations.
   */
  su2double GetKappa_2nd_Flow(void) const { return Kappa_2nd_Flow; }

  /*!
   * \brief Value of the calibrated constant for the JST method (center scheme).
   * \return Calibrated constant for the JST method for the flow equations.
   */
  su2double GetKappa_4th_Flow(void) const { return Kappa_4th_Flow; }

  /*!
   * \brief Factor by which to multiply the dissipation contribution to Jacobians of central schemes.
   * \return The factor.
   */
  su2double GetCent_Jac_Fix_Factor(void) const { return Cent_Jac_Fix_Factor; }

  /*!
   * \brief Factor by which to multiply the dissipation contribution to Jacobians of incompressible central schemes.
   * \return The factor.
   */
  su2double GetCent_Inc_Jac_Fix_Factor(void) const { return Cent_Inc_Jac_Fix_Factor; }

  /*!
   * \brief Get the kind of integration scheme (explicit or implicit)
   *        for the adjoint flow equations.
   * \note This value is obtained from the config file, and it is constant
   *       during the computation.
   * \return Kind of integration scheme for the adjoint flow equations.
   */
  unsigned short GetKind_TimeIntScheme_AdjFlow(void) const { return Kind_TimeIntScheme_AdjFlow; }

  /*!
   * \brief Get the kind of convective numerical scheme for the adjoint flow
   *        equations (centered or upwind).
   * \note This value is obtained from the config file, and it is constant
   *       during the computation.
   * \return Kind of convective numerical scheme for the adjoint flow equations.
   */
  unsigned short GetKind_ConvNumScheme_AdjFlow(void) const { return Kind_ConvNumScheme_AdjFlow; }

  /*!
   * \brief Get the kind of center convective numerical scheme for the adjoint flow equations.
   * \note This value is obtained from the config file, and it is constant
   *       during the computation.
   * \return Kind of center convective numerical scheme for the adjoint flow equations.
   */
  CENTERED GetKind_Centered_AdjFlow(void) const { return Kind_Centered_AdjFlow; }

  /*!
   * \brief Get the kind of upwind convective numerical scheme for the adjoint flow equations.
   * \note This value is obtained from the config file, and it is constant
   *       during the computation.
   * \return Kind of upwind convective numerical scheme for the adjoint flow equations.
   */
  UPWIND GetKind_Upwind_AdjFlow(void) const { return Kind_Upwind_AdjFlow; }

  /*!
   * \brief Value of the calibrated constant for the high order method (center scheme).
   * \return Calibrated constant for the high order center method for the adjoint flow equations.
   */
  su2double GetKappa_2nd_AdjFlow(void) const { return Kappa_2nd_AdjFlow; }

  /*!
   * \brief Value of the calibrated constant for the high order method (center scheme).
   * \return Calibrated constant for the high order center method for the adjoint flow equations.
   */
  su2double GetKappa_4th_AdjFlow(void) const { return Kappa_4th_AdjFlow; }

  /*!
   * \brief Value of the calibrated constant for the low order method (center scheme).
   * \return Calibrated constant for the low order center method for the adjoint flow equations.
   */
  su2double GetKappa_1st_AdjFlow(void) const { return Kappa_1st_AdjFlow; }

  /*!
   * \brief Get the kind of integration scheme (implicit)
   *        for the turbulence equations.
   * \note This value is obtained from the config file, and it is constant
   *       during the computation.
   * \return Kind of integration scheme for the turbulence equations.
   */
  unsigned short GetKind_TimeIntScheme_Turb(void) const { return Kind_TimeIntScheme_Turb; }

  /*!
   * \brief Get the kind of convective numerical scheme for the turbulence
   *        equations (upwind).
   * \note This value is obtained from the config file, and it is constant
   *       during the computation.
   * \return Kind of convective numerical scheme for the turbulence equations.
   */
  unsigned short GetKind_ConvNumScheme_Turb(void) const { return Kind_ConvNumScheme_Turb; }

  /*!
   * \brief Get the kind of center convective numerical scheme for the turbulence equations.
   * \note This value is obtained from the config file, and it is constant
   *       during the computation.
   * \return Kind of center convective numerical scheme for the turbulence equations.
   */
  CENTERED GetKind_Centered_Turb(void) const { return Kind_Centered_Turb; }

  /*!
   * \brief Get the kind of upwind convective numerical scheme for the turbulence equations.
   * \note This value is obtained from the config file, and it is constant
   *       during the computation.
   * \return Kind of upwind convective numerical scheme for the turbulence equations.
   */
  UPWIND GetKind_Upwind_Turb(void) const { return Kind_Upwind_Turb; }

  /*!
   * \brief Get the kind of integration scheme (explicit or implicit)
   *        for the adjoint turbulence equations.
   * \note This value is obtained from the config file, and it is constant
   *       during the computation.
   * \return Kind of integration scheme for the adjoint turbulence equations.
   */
  unsigned short GetKind_TimeIntScheme_AdjTurb(void) const { return Kind_TimeIntScheme_AdjTurb; }

  /*!
   * \brief Get the kind of convective numerical scheme for the adjoint turbulence
   *        equations (centered or upwind).
   * \note This value is obtained from the config file, and it is constant
   *       during the computation.
   * \return Kind of convective numerical scheme for the adjoint turbulence equations.
   */
  unsigned short GetKind_ConvNumScheme_AdjTurb(void) const { return Kind_ConvNumScheme_AdjTurb; }

  /*!
   * \brief Get the kind of integration scheme (implicit)
   *        for the Species equations.
   * \note This value is obtained from the config file, and it is constant
   *       during the computation.
   * \return Kind of integration scheme for the Species equations.
   */
  unsigned short GetKind_TimeIntScheme_Species() const { return Kind_TimeIntScheme_Species; }

  /*!
   * \brief Get the kind of convective numerical scheme for the Species
   *        equations (upwind).
   * \note This value is obtained from the config file, and it is constant
   *       during the computation.
   * \return Kind of convective numerical scheme for the Species equations.
   */
  unsigned short GetKind_ConvNumScheme_Species() const { return Kind_ConvNumScheme_Species; }

  /*!
   * \brief Get the kind of center convective numerical scheme for the Species equations.
   * \note This value is obtained from the config file, and it is constant
   *       during the computation.
   * \return Kind of center convective numerical scheme for the Species equations.
   */
  CENTERED GetKind_Centered_Species() const { return Kind_Centered_Species; }

  /*!
   * \brief Get the kind of upwind convective numerical scheme for the Species equations.
   * \note This value is obtained from the config file, and it is constant
   *       during the computation.
   * \return Kind of upwind convective numerical scheme for the Species equations.
   */
  UPWIND GetKind_Upwind_Species() const { return Kind_Upwind_Species; }

  /*!
   * \brief Returns true if bounded scalar mode is on for species transport.
   */
  bool GetBounded_Species() const { return (Kind_Upwind_Species == UPWIND::BOUNDED_SCALAR); }

  /*!
   * \brief Returns true if bounded scalar mode is on for turbulence transport.
   */
  bool GetBounded_Turb() const { return (Kind_Upwind_Turb == UPWIND::BOUNDED_SCALAR); }

  /*!
   * \brief Returns true if bounded scalar mode is used for any equation.
   */
  bool GetBounded_Scalar() const { return GetBounded_Species() || GetBounded_Turb(); }

  /*!
   * \brief Get the kind of convective numerical scheme for the heat equation.
   * \note This value is obtained from the config file, and it is constant
   *       during the computation.
   * \return Kind of convective numerical scheme for the heat equation.
   */
  unsigned short GetKind_ConvNumScheme_Heat(void) const { return Kind_ConvNumScheme_Heat; }

  /*!
   * \brief Get the kind of center convective numerical scheme for the adjoint turbulence equations.
   * \note This value is obtained from the config file, and it is constant
   *       during the computation.
   * \return Kind of center convective numerical scheme for the adjoint turbulence equations.
   */
  CENTERED GetKind_Centered_AdjTurb(void) const { return Kind_Centered_AdjTurb; }

  /*!
   * \brief Get the kind of upwind convective numerical scheme for the adjoint turbulence equations.
   * \note This value is obtained from the config file, and it is constant
   *       during the computation.
   * \return Kind of upwind convective numerical scheme for the adjoint turbulence equations.
   */
  UPWIND GetKind_Upwind_AdjTurb(void) const { return Kind_Upwind_AdjTurb; }

  /*!
   * \brief Provides information about the way in which the turbulence will be treated by the
   *        cont. adjoint method.
   * \return <code>FALSE</code> means that the adjoint turbulence equations will be used.
   */
  bool GetFrozen_Visc_Cont(void) const { return Frozen_Visc_Cont; }

  /*!
   * \brief Provides information about the way in which the turbulence will be treated by the
   *        disc. adjoint method.
   * \return <code>FALSE</code> means that the adjoint turbulence equations will be used.
   */
  bool GetFrozen_Visc_Disc(void) const { return Frozen_Visc_Disc; }

  /*!
   * \brief Provides information about using an inconsistent (primal/dual) discrete adjoint formulation
   * \return <code>FALSE</code> means that the adjoint use the same numerical methods than the primal problem.
   */
  bool GetInconsistent_Disc(void) const { return Inconsistent_Disc; }

  /*!
   * \brief Provides information about the way in which the limiter will be treated by the
   *        disc. adjoint method.
   * \return <code>FALSE</code> means that the limiter computation is included.
   */
  bool GetFrozen_Limiter_Disc(void) const { return Frozen_Limiter_Disc; }

  /*!
   * \brief Provides information about if the sharp edges are going to be removed from the sensitivity.
   * \return <code>FALSE</code> means that the sharp edges will be removed from the sensitivity.
   */
  bool GetSens_Remove_Sharp(void) const { return Sens_Remove_Sharp; }

  /*!
   * \brief Get the kind of inlet boundary condition treatment (total conditions or mass flow).
   * \return Kind of inlet boundary condition.
   */
  INLET_TYPE GetKind_Inlet(void) const { return Kind_Inlet; }

  /*!
   * \brief Check if the inlet profile(s) are specified in an input file
   * \return True if an input file is to be used for the inlet profile(s)
   */
  bool GetInlet_Profile_From_File(void) const { return Inlet_From_File; }

  /*!
   * \brief Get name of the input file for the specified inlet profile.
   * \return Name of the input file for the specified inlet profile.
   */
  string GetInlet_FileName(void) const { return Inlet_Filename; }

  /*!
   * \brief Get name of the input file for the specified actuator disk.
   * \return Name of the input file for the specified actuator disk.
   */
  string GetActDisk_FileName(void) const { return ActDisk_FileName; }

  /*!
   * \brief Get the tolerance used for matching two points on a specified inlet
   * \return Tolerance used for matching a point to a specified inlet
   */
  su2double GetInlet_Profile_Matching_Tolerance(void) const { return Inlet_Matching_Tol; }

  /*!
   * \brief Get the type of incompressible inlet from the list.
   * \return Kind of the incompressible inlet.
   */
  INLET_TYPE GetKind_Inc_Inlet(const string& val_marker) const;

  /*!
   * \brief Get the total number of types in Kind_Inc_Inlet list
   * \return Total number of types in Kind_Inc_Inlet list
   */
  unsigned short GetnInc_Inlet(void) const { return nInc_Inlet;}

  /*!
   * \brief Flag for whether the local boundary normal is used as the flow direction for an incompressible pressure inlet.
   * \return <code>FALSE</code> means the prescribed flow direction is used.
   */
  bool GetInc_Inlet_UseNormal(void) const { return Inc_Inlet_UseNormal;}

  /*!
   * \brief Get the type of incompressible outlet from the list.
   * \return Kind of the incompressible outlet.
   */
  INC_OUTLET_TYPE GetKind_Inc_Outlet(const string& val_marker) const;

  /*!
   * \brief Get the damping factor applied to velocity updates at incompressible pressure inlets.
   * \return Damping factor applied to velocity updates at incompressible pressure inlets.
   */
  su2double GetInc_Inlet_Damping(void) const { return Inc_Inlet_Damping; }

  /*!
   * \brief Get the damping factor applied to pressure updates at incompressible mass flow outlet.
   * \return Damping factor applied to pressure updates at incompressible mass flow outlet.
   */
  su2double GetInc_Outlet_Damping(void) const { return Inc_Outlet_Damping; }

  /*!
   * \brief Get the kind of mixing process for averaging quantities at the boundaries.
   * \return Kind of mixing process.
   */
  unsigned short GetKind_AverageProcess(void) const { return Kind_AverageProcess; }

  /*!
   * \brief Get the kind of mixing process for averaging quantities at the boundaries.
   * \return Kind of mixing process.
   */
  unsigned short GetKind_PerformanceAverageProcess(void) const { return Kind_PerformanceAverageProcess; }

  /*!
   * \brief Set the kind of mixing process for averaging quantities at the boundaries.
   * \return Kind of mixing process.
   */
  void SetKind_AverageProcess(unsigned short new_AverageProcess) { Kind_AverageProcess = new_AverageProcess; }

  /*!
   * \brief Set the kind of mixing process for averaging quantities at the boundaries.
   * \return Kind of mixing process.
   */
  void SetKind_PerformanceAverageProcess(unsigned short new_AverageProcess) { Kind_PerformanceAverageProcess = new_AverageProcess; }

  /*!
   * \brief Get coeff for Rotating Frame Ramp.
   * \return coeff Ramp Rotating Frame.
   */
  su2double GetRampRotatingFrame_Coeff(unsigned short iCoeff) const { return rampRotFrame_coeff[iCoeff];}

  /*!
   * \brief Get Rotating Frame Ramp option.
   * \return Ramp Rotating Frame option.
   */
  bool GetRampRotatingFrame(void) const { return RampRotatingFrame;}

  /*!
   * \brief Get coeff for Outlet Pressure Ramp.
   * \return coeff Ramp Outlet Pressure.
   */
  su2double GetRampOutletPressure_Coeff(unsigned short iCoeff) const { return rampOutPres_coeff[iCoeff];}

  /*!
   * \brief Get final Outlet Pressure value for the ramp.
   * \return final Outlet Pressure value.
   */
  su2double GetFinalOutletPressure(void) const { return  FinalOutletPressure; }

  /*!
   * \brief Get final Outlet Pressure value for the ramp.
   * \return Monitor Outlet Pressure value.
   */
  su2double GetMonitorOutletPressure(void) const { return MonitorOutletPressure; }

  /*!
   * \brief Set Monitor Outlet Pressure value for the ramp.
   */
  void SetMonitotOutletPressure(su2double newMonPres) { MonitorOutletPressure = newMonPres;}

  /*!
   * \brief Get Outlet Pressure Ramp option.
   * \return Ramp Outlet pressure option.
   */
  bool GetRampOutletPressure(void) const { return RampOutletPressure;}

  /*!
   * \brief Get mixedout coefficients.
   * \return mixedout coefficient.
   */
  su2double GetMixedout_Coeff(unsigned short iCoeff) const { return mixedout_coeff[iCoeff];}

  /*!
   * \brief Get extra relaxation factor coefficients for the Giels BC.
   * \return mixedout coefficient.
   */
  su2double GetExtraRelFacGiles(unsigned short iCoeff) const { return extrarelfac[iCoeff];}

  /*!
   * \brief Get mach limit for average massflow-based procedure .
   * \return mach limit.
   */
  su2double GetAverageMachLimit(void) const { return AverageMachLimit;}

  /*!
   * \brief Get the kind of mixing process for averaging quantities at the boundaries.
   * \return Kind of mixing process.
   */
  unsigned short GetKind_MixingPlaneInterface(void) const { return Kind_MixingPlaneInterface;}

  /*!
   * \brief Get the kind of turbomachinery architecture.
   * \return Kind of turbomachinery architecture.
   */
  unsigned short GetKind_TurboMachinery(unsigned short val_iZone) const { return Kind_TurboMachinery[val_iZone]; }

  /*!
   * \brief Get the kind of turbomachinery architecture.
   * \return Kind of turbomachinery architecture.
   */
  unsigned short GetKind_SpanWise(void) const { return Kind_SpanWise; }

  /*!
   * \brief Verify if there is mixing plane interface specified from config file.
   * \return boolean.
   */
  bool GetBoolMixingPlaneInterface(void) const { return (nMarker_MixingPlaneInterface !=0);}

  /*!
   * \brief Verify if there is mixing plane interface specified from config file.
   * \return boolean.
   */
  bool GetBoolTurbMixingPlane(void) const { return turbMixingPlane;}

  /*!
   * \brief Verify if there is mixing plane interface specified from config file.
   * \return boolean.
   */
  bool GetSpatialFourier(void) const { return SpatialFourier;}

  /*!
   * \brief number mixing plane interface specified from config file.
   * \return number of bound.
   */
  unsigned short GetnMarker_MixingPlaneInterface(void) const { return nMarker_MixingPlaneInterface;}

  /*!
   * \brief Verify if there is Turbomachinery performance option specified from config file.
   * \return boolean.
   */
  bool GetBoolTurbomachinery(void) const { return (nMarker_Turbomachinery !=0);}

  /*!
   * \brief number Turbomachinery blades computed using the pitch information.
   * \return nBlades.
   */
  su2double GetnBlades(unsigned short val_iZone) const { return nBlades[val_iZone];}

  /*!
   * \brief number Turbomachinery blades computed using the pitch information.
   * \return nBlades.
   */
  void SetnBlades(unsigned short val_iZone, su2double nblades) { nBlades[val_iZone] = nblades;}

  /*!
   * \brief Verify if there is any Giles Boundary Condition option specified from config file.
   * \return boolean.
   */
  bool GetBoolGiles(void) const { return (nMarker_Giles!=0);}

  /*!
   * \brief Verify if there is any Riemann Boundary Condition option specified from config file.
   * \return boolean.
   */
  bool GetBoolRiemann(void) const { return (nMarker_Riemann!=0);}

  /*!
   * \brief number Turbomachinery performance option specified from config file.
   * \return number of bound.
   */
  unsigned short GetnMarker_Turbomachinery(void) const { return nMarker_Turbomachinery;}

  /*!
   * \brief Get number of shroud markers.
   * \return number of marker shroud.
   */
  unsigned short GetnMarker_Shroud(void) const { return nMarker_Shroud;}

  /*!
   * \brief Get the marker shroud.
   * \return marker shroud.
   */
  string GetMarker_Shroud(unsigned short val_marker) const { return Marker_Shroud[val_marker];}

  /*!
   * \brief number Turbomachinery performance option specified from config file.
   * \return number of bound.
   */
  unsigned short GetnMarker_TurboPerformance(void) const { return nMarker_TurboPerformance;}

  /*!
   * \brief number span-wise sections to compute 3D BC and performance for turbomachinery specified by the user.
   * \return number of span-wise sections.
   */
  unsigned short Get_nSpanWiseSections_User(void) const { return nSpanWiseSections_User;}

  /*!
   * \brief number span-wise sections to compute 3D BC and performance for turbomachinery.
   * \return number of span-wise sections.
   */
  unsigned short GetnSpanWiseSections(void) const { return nSpanWiseSections;}

  /*!
   * \brief set number of maximum span-wise sections among all zones .
   */
  void SetnSpanMaxAllZones(unsigned short val_nSpna_max) { nSpanMaxAllZones = val_nSpna_max;}

  /*!
   * \brief number span-wise sections to compute performance for turbomachinery.
   * \return number of max span-wise sections.
   */
  unsigned short GetnSpanMaxAllZones(void) const { return nSpanMaxAllZones;}

  /*!
   * \brief set number span-wise sections to compute 3D BC and performance for turbomachinery.
   */
  void SetnSpanWiseSections(unsigned short nSpan) { nSpanWiseSections = nSpan;}

  /*!
   * \brief set number span-wise sections to compute 3D BC and performance for turbomachinery.
   */
  unsigned short GetnSpan_iZones(unsigned short iZone) const { return nSpan_iZones[iZone];}

  /*!
   * \brief set number span-wise sections to compute 3D BC and performance for turbomachinery.
   */
  void SetnSpan_iZones(unsigned short nSpan, unsigned short iZone) { nSpan_iZones[iZone] = nSpan;}

  /*!
   * \brief get inlet bounds name for Turbomachinery performance calculation.
   * \return name of the bound.
   */
  string GetMarker_TurboPerf_BoundIn(unsigned short index) const { return Marker_TurboBoundIn[index];}

  /*!
   * \brief get outlet bounds name for Turbomachinery performance calculation.
   * \return name of the bound.
   */
  string GetMarker_TurboPerf_BoundOut(unsigned short index) const { return Marker_TurboBoundOut[index];}

  /*!
   * \brief get marker kind for Turbomachinery performance calculation.
   * \return kind index.
   */
  unsigned short GetKind_TurboPerf(unsigned short index);

  /*!
   * \brief get outlet bounds name for Turbomachinery performance calculation.
   * \return name of the bound.
   */
  string GetMarker_PerBound(unsigned short val_marker) const { return Marker_PerBound[val_marker];}

  /*!
   * \brief Get the kind of inlet boundary condition treatment (total conditions or mass flow).
   * \return Kind of inlet boundary condition.
   */
  unsigned short GetKind_Engine_Inflow(void) const { return Kind_Engine_Inflow; }

  /*!
   * \brief Get the kind of inlet boundary condition treatment (total conditions or mass flow).
   * \return Kind of inlet boundary condition.
   */
  unsigned short GetKind_ActDisk(void) const { return Kind_ActDisk; }

  /*!
   * \brief Set the kind of wall - rough or smooth.
   */
  void SetKindWall(string val_marker, unsigned short val_kindwall);

  /*!
   * \brief Get the number of sections.
   * \return Number of sections
   */
  unsigned short GetnLocationStations(void) const { return nLocationStations; }

  /*!
   * \brief Get the number of sections for computing internal volume.
   * \return Number of sections for computing internal volume.
   */
  unsigned short GetnWingStations(void) const { return nWingStations; }

  /*!
   * \brief Get the location of the waterline.
   * \return Z location of the waterline.
   */
  su2double GetGeo_Waterline_Location(void) const { return Geo_Waterline_Location; }

  /*!
   * \brief Provides information about the the nodes that are going to be moved on a deformation
   *        volumetric grid deformation.
   * \return <code>TRUE</code> means that only the points on the FFD box will be moved.
   */
  bool GetHold_GridFixed(void) const { return Hold_GridFixed; }

  /*!
   * \author H. Kline
   * \brief Get the kind of objective function. There are several options: Drag coefficient,
   *        Lift coefficient, efficiency, etc.
   * \note The objective function will determine the boundary condition of the adjoint problem.
   * \param[in] val_obj
   * \return Kind of objective function.
   */
  unsigned short GetKind_ObjFunc(unsigned short val_obj = 0) const { return Kind_ObjFunc[val_obj]; }

  /*!
   * \author H. Kline
   * \brief Get the weight of objective function. There are several options: Drag coefficient,
   *        Lift coefficient, efficiency, etc.
   * \note The objective function will determine the boundary condition of the adjoint problem.
   * \return Weight of objective function.
   */
  su2double GetWeight_ObjFunc(unsigned short val_obj) const { return Weight_ObjFunc[val_obj]; }

  /*!
   * \author H. Kline
   * \brief Set the weight of objective function. There are several options: Drag coefficient,
   *        Lift coefficient, efficiency, etc.
   * \note The objective function will determine the boundary condition of the adjoint problem.
   * \return Weight of objective function.
   */
  void SetWeight_ObjFunc(unsigned short val_obj, su2double val) { Weight_ObjFunc[val_obj] = val; }

  /*!
   * \brief Get the user expression for the custom objective function.
   */
  const string& GetCustomObjFunc() const { return CustomObjFunc; }

  /*!
   * \brief Get the user expressions for custom outputs.
   */
  const string& GetCustomOutputs() const { return CustomOutputs; }

  /*!
   * \brief Get the kind of sensitivity smoothing technique.
   * \return Kind of sensitivity smoothing technique.
   */
  unsigned short GetKind_SensSmooth(void) const { return Kind_SensSmooth; }

  /*!
   * \brief Provides information about the time integration, and change the write in the output
   *        files information about the iteration.
   * \return The kind of time integration: Steady state, time stepping method (unsteady) or
   *         dual time stepping method (unsteady).
   */
  TIME_MARCHING GetTime_Marching() const { return TimeMarching; }

  /*!
   * \brief Provides the number of species present in the gas mixture.
   * \return The number of species present in the gas mixture.
   */
  unsigned short GetnSpecies() const { return nSpecies; }

  /*!
   * \brief Provides the gas mass fractions of the flow.
   * \return Gas Mass fractions.
   */
  const su2double *GetGas_Composition(void) const { return Gas_Composition; }

  /*!
   * \brief Provides the gas mass fractions at the wall for supercat wall.
   * \return Supercat wall gas mass fractions.
   */
  const su2double *GetSupercatalytic_Wall_Composition(void) const { return Supercatalytic_Wall_Composition; }

  /*!
   * \brief Provides the restart information.
   * \return Restart information, if <code>TRUE</code> then the code will use the solution as restart.
   */
  bool GetRestart(void) const { return Restart; }

  /*!
   * \brief Flag for whether binary SU2 native restart files are read.
   * \return Flag for whether binary SU2 native restart files are read, if <code>TRUE</code> then the code will load binary restart files.
   */
  bool GetRead_Binary_Restart(void) const { return Read_Binary_Restart; }

  /*!
   * \brief Flag for whether restart solution files are overwritten.
   * \return Flag for overwriting. If Flag=false, iteration nr is appended to filename
   */
  bool GetWrt_Restart_Overwrite(void) const { return Wrt_Restart_Overwrite; }

    /*!
   * \brief Flag for whether visualization files are overwritten.
   * \return Flag for overwriting. If Flag=false, iteration nr is appended to filename
   */
  bool GetWrt_Surface_Overwrite(void) const { return Wrt_Surface_Overwrite; }

   /*!
   * \brief Flag for whether visualization files are overwritten.
   * \return Flag for overwriting. If Flag=false, iteration nr is appended to filename
   */
  bool GetWrt_Volume_Overwrite(void) const { return Wrt_Volume_Overwrite; }

  /*!
   * \brief Provides the number of varaibles.
   * \return Number of variables.
   */
  unsigned short GetnVar(void);

  /*!
   * \brief Provides the number of varaibles.
   * \return Number of variables.
   */
  unsigned short GetnZone(void) const { return nZone; }

  /*!
   * \brief Provides the number of varaibles.
   * \return Number of variables.
   */
  unsigned short GetiZone(void) const { return iZone; }

  /*!
   * \brief For some problems like adjoint or the linearized equations it
   *          is necessary to restart the flow solution.
   * \return Flow restart information, if <code>TRUE</code> then the code will restart the flow solution.
   */

  bool GetRestart_Flow(void) const { return Restart_Flow; }

  /*!
   * \brief Indicates whether the flow is frozen (chemistry deactivated).
   */
  bool GetFrozen(void) const { return frozen; }

  /*!
   * \brief Indicates whether electron gas is present in the gas mixture.
   */
  bool GetIonization(void) const { return ionization; }

  /*!
   * \brief Indicates whether the VT source residual is limited.
   */
  bool GetVTTransferResidualLimiting(void) const { return vt_transfer_res_limit; }

  /*!
   * \brief Indicates if mixture is monoatomic.
   */
  bool GetMonoatomic(void) const { return monoatomic; }

  /*!
   * \brief Indicates whether supercatalytic wall is used.
   */
  bool GetSupercatalytic_Wall(void) const { return Supercatalytic_Wall; }

  /*!
   * \brief Information about computing and plotting the equivalent area distribution.
   * \return <code>TRUE</code> or <code>FALSE</code>  depending if we are computing the equivalent area.
   */
  bool GetEquivArea(void) const { return EquivArea; }

  /*!
   * \brief Information about computing and plotting the equivalent area distribution.
   * \return <code>TRUE</code> or <code>FALSE</code>  depending if we are computing the equivalent area.
   */
  bool GetInvDesign_Cp(void) const { return InvDesign_Cp; }

  /*!
   * \brief Information about computing and plotting the equivalent area distribution.
   * \return <code>TRUE</code> or <code>FALSE</code>  depending if we are computing the equivalent area.
   */
  bool GetInvDesign_HeatFlux(void) const { return InvDesign_HeatFlux; }

  /*!
   * \brief Get name of the input grid.
   * \return File name of the input grid.
   */
  string GetMesh_FileName(void) const { return Mesh_FileName; }

  /*!
   * \brief Get name of the output grid, this parameter is important for grid
   *        adaptation and deformation.
   * \return File name of the output grid.
   */
  string GetMesh_Out_FileName(void) const { return Mesh_Out_FileName; }

  /*!
   * \brief Get the name of the file with the solution of the flow problem.
   * \return Name of the file with the solution of the flow problem.
   */
  string GetSolution_FileName(void) const { return Solution_FileName; }

  /*!
   * \brief Get the name of the file with the solution of the adjoint flow problem
   *          with drag objective function.
   * \return Name of the file with the solution of the adjoint flow problem with
   *         drag objective function.
   */
  string GetSolution_AdjFileName(void) const { return Solution_AdjFileName; }

  /*!
   * \brief Get the format of the input/output grid.
   * \return Format of the input/output grid.
   */
  unsigned short GetMesh_FileFormat(void) const { return Mesh_FileFormat; }

  /*!
   * \brief Get the format of the output solution.
   * \return Format of the output solution.
   */
  TAB_OUTPUT GetTabular_FileFormat(void) const { return Tab_FileFormat; }

  /*!
   * \brief Get the output precision to be used in <ofstream>.precision(value) for history and SU2_DOT output.
   * \return Output precision.
   */
  unsigned short GetOutput_Precision(void) const { return output_precision; }

  /*!
   * \brief Get the format of the output solution.
   * \return Format of the output solution.
   */
  unsigned short GetActDisk_Jump(void) const { return ActDisk_Jump; }

  /*!
   * \brief Get the name of the file with the convergence history of the problem.
   * \return Name of the file with convergence history of the problem.
   */
  string GetConv_FileName(void) const { return Conv_FileName; }

  /*!
   * \brief Get the Starting Iteration for the windowing approach
   *        in Sensitivity Analysis for period-averaged outputs, which oscillate.
   * \return
   */
  unsigned long GetStartWindowIteration(void) const { return StartWindowIteration; }

  /*!
   * \brief Get Index of the window function used as weight in the cost functional
   * \return
   */
  WINDOW_FUNCTION GetKindWindow(void) const { return Kind_WindowFct; }

  /*!
   * \brief Get the name of the file with the forces breakdown of the problem.
   * \return Name of the file with forces breakdown of the problem.
   */
  string GetBreakdown_FileName(void) const { return Breakdown_FileName; }

  /*!
   * \brief Get the name of the file with the flow variables.
   * \return Name of the file with the primitive variables.
   */
  string GetVolume_FileName(void) const { return Volume_FileName; }

  /*!
   * \brief Add any numbers necessary to the filename (iteration number, zone ID ...)
   * \param[in] filename - the base filename.
   * \param[in] ext - the extension to be added.
   * \param[in] Iter - the current iteration
   * \return The new filename
   */
  string GetFilename(string filename, const string& ext, int Iter) const;

  /*!
   * \brief Add steady iteration number to the filename (does not overwrite previous files)
   * \param[in] filename - the base filename.
   * \param[in] inner_iter - the inner iterations
   * \param[in] outer_iter - the outer iterations
   * \return The new filename
   */
  string GetFilename_Iter(const string& filename_iter, unsigned long curInnerIter, unsigned long curOuterIter) const;

  /*!
   * \brief Append the zone index to the restart or the solution files.
   * \return Name of the restart file for the flow variables.
   */
  string GetMultizone_FileName(string val_filename, int val_iZone, const string& ext) const;

  /*!
   * \brief Append the zone index to the restart or the solution files.
   * \param[in] val_filename - the base filename.
   * \param[in] val_iZone - the zone ID.
   * \param[in] ext - the filename extension.
   * \return Name of the restart file for the flow variables.
   */
  string GetMultizone_HistoryFileName(string val_filename, int val_iZone, const string& ext) const;

  /*!
   * \brief Append the instance index to the restart or the solution files.
   * \param[in] val_filename - the base filename.
   * \param[in] val_iInst - the current instance.
   * \param[in] ext - the filename extension.
   * \return Name of the restart file for the flow variables.
   */
  string GetMultiInstance_FileName(string val_filename, int val_iInst, const string& ext) const;

  /*!
   * \brief Append the instance index to the restart or the solution files.
   * \param[in] val_filename - the base filename.
   * \param[in] val_iInst - the current instance.
   * \return Name of the restart file for the flow variables.
   */
  string GetMultiInstance_HistoryFileName(string val_filename, int val_iInst) const;

  /*!
   * \brief Get the name of the restart file for the flow variables.
   * \return Name of the restart file for the flow variables.
   */
  string GetRestart_FileName(void) const { return Restart_FileName; }

  /*!
   * \brief Get the name of the restart file for the adjoint variables (drag objective function).
   * \return Name of the restart file for the adjoint variables (drag objective function).
   */
  string GetRestart_AdjFileName(void) const { return Restart_AdjFileName; }

  /*!
   * \brief Get the name of the file with the adjoint variables.
   * \return Name of the file with the adjoint variables.
   */
  string GetAdj_FileName(void) const { return Adj_FileName; }

  /*!
   * \brief Get the name of the file with the gradient of the objective function.
   * \return Name of the file with the gradient of the objective function.
   */
  string GetObjFunc_Grad_FileName(void) const { return ObjFunc_Grad_FileName; }

  /*!
   * \brief Get the name of the file with the gradient of the objective function.
   * \return Name of the file with the gradient of the objective function.
   */
  string GetObjFunc_Value_FileName(void) const { return ObjFunc_Value_FileName; }

  /*!
   * \brief Get the name of the file with the surface information for the flow problem.
   * \return Name of the file with the surface information for the flow problem.
   */
  string GetSurfCoeff_FileName(void) const { return SurfCoeff_FileName; }

  /*!
   * \brief Get the name of the file with the surface information for the adjoint problem.
   * \return Name of the file with the surface information for the adjoint problem.
   */
  string GetSurfAdjCoeff_FileName(void) const { return SurfAdjCoeff_FileName; }

  /*!
   * \brief Get the name of the file with the surface sensitivity (discrete adjoint).
   * \return Name of the file with the surface sensitivity (discrete adjoint).
   */
  string GetSurfSens_FileName(void) const { return SurfSens_FileName; }

  /*!
   * \brief Get the name of the file with the volume sensitivity (discrete adjoint).
   * \return Name of the file with the volume sensitivity (discrete adjoint).
   */
  string GetVolSens_FileName(void) const { return VolSens_FileName; }

  /*!
   * \brief Augment the input filename with the iteration number for an unsteady file.
   * \param[in] val_filename - String value of the base filename.
   * \param[in] val_iter - Unsteady iteration number or time instance.
   * \param[in] ext - the filename extension.
   * \return Name of the file with the iteration number for an unsteady solution file.
   */
  string GetUnsteady_FileName(string val_filename, int val_iter, const string& ext) const;

  /*!
   * \brief Append the input filename string with the appropriate objective function extension.
   * \param[in] val_filename - String value of the base filename.
   * \return Name of the file with the appropriate objective function extension.
   */
  string GetObjFunc_Extension(string val_filename) const;

  /*!
   * \brief Get functional that is going to be used to evaluate the residual flow convergence.
   * \return Functional that is going to be used to evaluate the residual flow convergence.
   */
  unsigned short GetResidual_Func_Flow(void) const { return Residual_Func_Flow; }

  /*!
   * \brief Get functional that is going to be used to evaluate the flow convergence.
   * \return Functional that is going to be used to evaluate the flow convergence.
   */
  unsigned short GetCauchy_Func_Flow(void) const { return Cauchy_Func_Flow; }

  /*!
   * \brief Get functional that is going to be used to evaluate the adjoint flow convergence.
   * \return Functional that is going to be used to evaluate the adjoint flow convergence.
   */
  unsigned short GetCauchy_Func_AdjFlow(void) const { return Cauchy_Func_AdjFlow; }

  /*!
   * \brief Get the number of iterations that are considered in the Cauchy convergence criteria.
   * \return Number of elements in the Cauchy criteria.
   */
  unsigned short GetCauchy_Elems(void) const { return Cauchy_Elems; }

  /*!
   * \brief Get the number of iterations that are not considered in the convergence criteria.
   * \return Number of iterations before starting with the convergence criteria.
   */
  unsigned long GetStartConv_Iter(void) const { return StartConv_Iter; }

  /*!
   * \brief Get the value of convergence criteria for the Cauchy method in the direct,
   *        adjoint or linearized problem.
   * \return Value of the convergence criteria.
   */
  su2double GetCauchy_Eps(void) const { return Cauchy_Eps; }

  /*!
   * \brief If we are prforming an unsteady simulation, there is only
   *        one value of the time step for the complete simulation.
   * \return Value of the time step in an unsteady simulation (non dimensional).
   */
  su2double GetDelta_UnstTimeND(void) const { return Delta_UnstTimeND; }

  /*!
   * \brief If we are prforming an unsteady simulation, there is only
   *        one value of the time step for the complete simulation.
   * \return Value of the time step in an unsteady simulation (non dimensional).
   */
  su2double GetTotal_UnstTimeND(void) const { return Total_UnstTimeND; }

  /*!
   * \brief If we are prforming an unsteady simulation, there is only
   *        one value of the time step for the complete simulation.
   * \return Value of the time step in an unsteady simulation.
   */
  su2double GetDelta_UnstTime(void) const { return Delta_UnstTime; }

  /*!
   * \brief Set the value of the unsteadty time step using the CFL number.
   * \param[in] val_delta_unsttimend - Value of the unsteady time step using CFL number.
   */
  void SetDelta_UnstTimeND(su2double val_delta_unsttimend) { Delta_UnstTimeND = val_delta_unsttimend; }

  /*!
   * \brief If we are performing an unsteady simulation, this is the
   *    value of max physical time for which we run the simulation
   * \return Value of the physical time in an unsteady simulation.
   */
  su2double GetTotal_UnstTime(void) const { return Total_UnstTime; }

  /*!
   * \brief If we are performing an unsteady simulation, this is the
   *    value of current time.
   * \return Value of the physical time in an unsteady simulation.
   */
  su2double GetCurrent_UnstTime(void) const { return Current_UnstTime; }

  /*!
   * \brief Divide the rectbles and hexahedron.
   * \return <code>TRUE</code> if the elements must be divided; otherwise <code>FALSE</code>.
   */
  bool GetSubsonicEngine(void) const { return SubsonicEngine; }

  /*!
   * \brief Actuator disk defined with a double surface.
   * \return <code>TRUE</code> if the elements must be divided; otherwise <code>FALSE</code>.
   */
  bool GetActDisk_DoubleSurface(void) const { return ActDisk_DoubleSurface; }

  /*!
   * \brief Only halg of the engine is in the compputational grid.
   * \return <code>TRUE</code> if the engine is complete; otherwise <code>FALSE</code>.
   */
  bool GetEngine_HalfModel(void) const { return Engine_HalfModel; }

  ///*!
  // * \brief Actuator disk defined with a double surface.
  // * \return <code>TRUE</code> if the elements must be divided; otherwise <code>FALSE</code>.
  // */
  //bool GetActDisk_SU2_DEF(void) const { return ActDisk_SU2_DEF; }

  /*!
   * \brief Value of the design variable step, we use this value in design problems.
   * \param[in] val_dv - Number of the design variable that we want to read.
   * \param[in] val_val - Value of the design variable that we want to read.
   * \return Design variable step.
   */
  su2double& GetDV_Value(unsigned short val_dv, unsigned short val_val = 0) { return DV_Value[val_dv][val_val]; }
  const su2double& GetDV_Value(unsigned short val_dv, unsigned short val_val = 0) const { return DV_Value[val_dv][val_val]; }

  /*!
   * \brief Set the value of the design variable step, we use this value in design problems.
   * \param[in] val_dv - Number of the design variable that we want to read.
   * \param[in] val_ind - value of initial deformation.
   * \param[in] val    - Value of the design variable.
   */
  void SetDV_Value(unsigned short val_dv, unsigned short val_ind, su2double val) { DV_Value[val_dv][val_ind] = val; }

  /*!
   * \brief Get information about the grid movement.
   * \return <code>TRUE</code> if there is a grid movement; otherwise <code>FALSE</code>.
   */
  bool GetGrid_Movement(void) const {
    return (Kind_GridMovement != NO_MOVEMENT) || (nKind_SurfaceMovement > 0);
  }

  /*!
   * \brief Get information about dynamic grids.
   * \return <code>TRUE</code> if there is a grid movement; otherwise <code>FALSE</code>.
   */
  bool GetDynamic_Grid(void) const { return GetGrid_Movement() || (Deform_Mesh && Time_Domain); }

  /*!
   * \brief Get information about the volumetric movement.
   * \return <code>TRUE</code> if there is a volumetric movement is required; otherwise <code>FALSE</code>.
   */
  bool GetVolumetric_Movement(void) const;

  /*!
   * \brief Get information about deforming markers.
   * \param[in] kind_movement - Kind of surface movement.
   * \return <code>TRUE</code> at least one surface of kind_movement moving; otherwise <code>FALSE</code>.
   */
  bool GetSurface_Movement(unsigned short kind_movement) const;

  /*!
   * \brief Set a surface movement marker.
   * \param[in] iMarker - Moving marker.
   * \param[in] kind_movement - Kind of surface movement.
   * \return <code>TRUE</code> at least one surface of kind_movement moving; otherwise <code>FALSE</code>.
   */
  void SetSurface_Movement(unsigned short iMarker, unsigned short kind_movement);

  /*!
   * \brief Get the type of dynamic mesh motion. Each zone gets a config file.
   * \return Type of dynamic mesh motion.
   */
  unsigned short GetKind_GridMovement() const { return Kind_GridMovement; }

  /*!
   * \brief Set the type of dynamic mesh motion.
   * \param[in] motion_Type - Specify motion type.
   */
  void SetKind_GridMovement(unsigned short motion_Type) { Kind_GridMovement = motion_Type; }

  /*!
   * \brief Get the type of surface motion.
   * \param[in] iMarkerMoving -  Index of the moving marker (as specified in Marker_Moving).
   * \return Type of surface motion.
   */
  unsigned short GetKind_SurfaceMovement(unsigned short iMarkerMoving) const { return Kind_SurfaceMovement[iMarkerMoving];}

  /*!
   * \brief Get the mach number based on the mesh velocity and freestream quantities.
   * \return Mach number based on the mesh velocity and freestream quantities.
   */
  su2double GetMach_Motion(void) const { return Mach_Motion; }

  /*!
   * \brief Get the mesh motion origin.
   * \param[in] iDim - spatial component
   * \return The mesh motion origin.
   */
  su2double GetMotion_Origin(unsigned short iDim) const { return Motion_Origin[iDim];}

  /*!
   * \brief Set the mesh motion origin.
   * \param[in] val - new value of the origin
   * \return The mesh motion origin.
   */
  void SetMotion_Origin(const su2double* val) { for (int iDim = 0; iDim < 3; iDim++) Motion_Origin[iDim] = val[iDim]; }

  /*!
   * \brief Get the mesh motion origin.
   * \param[in] iMarkerMoving -  Index of the moving marker (as specified in Marker_Moving)
   * \param[in] iDim - spatial component
   * \return The motion origin of the marker.
   */
  su2double GetMarkerMotion_Origin(unsigned short iMarkerMoving, unsigned short iDim) const { return MarkerMotion_Origin[3*iMarkerMoving + iDim];}

  /*!
   * \brief Set the mesh motion origin.
   * \param[in] val - new value of the origin
   * \param[in] iMarkerMoving -  Index of the moving marker (as specified in Marker_Moving)
   */
  void SetMarkerMotion_Origin(const su2double* val, unsigned short iMarkerMoving) {
    for (int iDim = 0; iDim < 3; iDim++) MarkerMotion_Origin[3*iMarkerMoving + iDim] = val[iDim];
  }

  /*!
   * \brief Get the translational velocity of the mesh.
   * \param[in] iDim - spatial component
   * \return Translational velocity of the mesh.
   */
  su2double GetTranslation_Rate(unsigned short iDim) const { return Translation_Rate[iDim];}

  /*!
   * \brief Get the translational velocity of the marker.
   * \param[in] iMarkerMoving -  Index of the moving marker (as specified in Marker_Moving)
   * \param[in] iDim - spatial component
   * \return Translational velocity of the marker.
   */
  su2double GetMarkerTranslationRate(unsigned short iMarkerMoving, unsigned short iDim) const { return MarkerTranslation_Rate[3*iMarkerMoving + iDim];}

  /*!
   * \brief Get the rotation rate of the mesh.
   * \param[in] iDim - spatial component
   * \return Translational velocity of the mesh.
   */
  su2double GetRotation_Rate(unsigned short iDim) const { return Rotation_Rate[iDim];}

  /*!
   * \brief Get the rotation rate of the mesh.
   * \param[in] iDim - spatial component
   * \param[in] val - new value of the rotation rate.
   * \return Translational velocity of the mesh.
   */
  void SetRotation_Rate(unsigned short iDim, su2double val) { Rotation_Rate[iDim] = val;}

  /*!
   * \brief Get the rotation rate of the marker.
   *  \param[in] iMarkerMoving -  Index of the moving marker (as specified in Marker_Moving)
   * \param[in] iDim - spatial component
   * \return Rotation velocity of the marker.
   */
  su2double GetMarkerRotationRate(unsigned short iMarkerMoving, unsigned short iDim) const { return MarkerRotation_Rate[3*iMarkerMoving + iDim];}

  /*!
   * \brief Get the pitching rate of the mesh.
   * \param[in] iDim - spatial component
   * \return Angular frequency of the mesh pitching.
   */
  su2double GetPitching_Omega(unsigned short iDim) const { return Pitching_Omega[iDim];}

  /*!
   * \brief Get pitching rate of the marker.
   * \param[in] iMarkerMoving - Index of the moving marker (as specified in Marker_Moving)
   * \param[in] iDim - spatial component
   * \return  Angular frequency of the marker pitching.
   */
  su2double GetMarkerPitching_Omega(unsigned short iMarkerMoving, unsigned short iDim) const { return MarkerPitching_Omega[3*iMarkerMoving + iDim];}

  /*!
   * \brief Get the pitching amplitude of the mesh.
   * \param[in] iDim - spatial component
   * \return pitching amplitude of the mesh.
   */
  su2double GetPitching_Ampl(unsigned short iDim) const { return Pitching_Ampl[iDim];}

  /*!
   * \brief Get pitching amplitude of the marker.
   * \param[in] iMarkerMoving -  Index of the moving marker (as specified in Marker_Moving)
   * \param[in] iDim - spatial component
   * \return  pitching amplitude of the marker.
   */
  su2double GetMarkerPitching_Ampl(unsigned short iMarkerMoving, unsigned short iDim) const { return MarkerPitching_Ampl[3*iMarkerMoving + iDim];}

  /*!
   * \brief Get the pitching phase of the mesh.
   * \param[in] iDim - spatial component.
   * \return pitching phase of the mesh.
   */
  su2double GetPitching_Phase(unsigned short iDim) const { return Pitching_Phase[iDim];}

  /*!
   * \brief Get pitching phase of the marker.
   * \param[in] iMarkerMoving -  Index of the moving marker (as specified in Marker_Moving) \
   * \param[in] iDim - spatial component
   * \return pitching phase of the marker.
   */
  su2double GetMarkerPitching_Phase(unsigned short iMarkerMoving, unsigned short iDim) const { return MarkerPitching_Phase[3*iMarkerMoving + iDim];}

  /*!
   * \brief Get the plunging rate of the mesh.
   * \param[in] iDim - spatial component
   * \return Angular frequency of the mesh plunging.
   */
  su2double GetPlunging_Omega(unsigned short iDim) const { return Plunging_Omega[iDim];}

  /*!
   * \brief Get plunging rate of the marker.
   * \param[in] iMarkerMoving -  Index of the moving marker (as specified in Marker_Moving)
   * \param[in] iDim - spatial component
   * \return Angular frequency of the marker plunging.
   */
  su2double GetMarkerPlunging_Omega(unsigned short iMarkerMoving, unsigned short iDim) const { return MarkerPlunging_Omega[3*iMarkerMoving + iDim];}

  /*!
   * \brief Get the plunging amplitude of the mesh.
   * \param[in] iDim - spatial component
   * \return Plunging amplitude of the mesh.
   */
  su2double GetPlunging_Ampl(unsigned short iDim) const { return Plunging_Ampl[iDim];}

  /*!
   * \brief Get plunging amplitude of the marker.
   * \param[in] iMarkerMoving -  Index of the moving marker (as specified in Marker_Moving)
   * \param[in] iDim - spatial component
   * \return Plunging amplitude of the marker.
   */
  su2double GetMarkerPlunging_Ampl(unsigned short iMarkerMoving, unsigned short iDim) const { return MarkerPlunging_Ampl[3*iMarkerMoving + iDim];}

  /*!
   * \brief Get the angular velocity of the mesh about the z-axis.
   * \return Angular velocity of the mesh about the z-axis.
   */
  su2double GetFinalRotation_Rate_Z() const { return FinalRotation_Rate_Z;}

  /*!
   * \brief Set the angular velocity of the mesh about the z-axis.
   * \param[in] newRotation_Rate_Z - new rotation rate after computing the ramp value.
   */
  void SetRotation_Rate_Z(su2double newRotation_Rate_Z);

  /*!
   * \brief Get the Harmonic Balance frequency pointer.
   * \return Harmonic Balance Frequency pointer.
   */
  const su2double* GetOmega_HB(void) const { return  Omega_HB; }

  /*!
   * \brief Get if harmonic balance source term is to be preconditioned
   * \return yes or no to harmonic balance preconditioning
   */
  bool GetHB_Precondition(void) const { return HB_Precondition; }

  /*!
   * \brief Get if we should update the motion origin.
   * \param[in] val_marker - Value of the marker in which we are interested.
   * \return yes or no to update motion origin.
   */
  unsigned short GetMoveMotion_Origin(unsigned short val_marker) const { return MoveMotion_Origin[val_marker]; }

  /*!
   * \brief Get the minimum value of Beta for Roe-Turkel preconditioner
   * \return the minimum value of Beta for Roe-Turkel preconditioner
   */
  su2double GetminTurkelBeta() const { return  Min_Beta_RoeTurkel; }

  /*!
   * \brief Get the minimum value of Beta for Roe-Turkel preconditioner
   * \return the minimum value of Beta for Roe-Turkel preconditioner
   */
  su2double GetmaxTurkelBeta() const { return  Max_Beta_RoeTurkel; }

  /*!
   * \brief Get information about the adibatic wall condition
   * \return <code>TRUE</code> if it is a adiabatic wall condition; otherwise <code>FALSE</code>.
   */
  bool GetAdiabaticWall(void);

  /*!
   * \brief Get information about the isothermal wall condition
   * \return <code>TRUE</code> if it is a isothermal wall condition; otherwise <code>FALSE</code>.
   */
  bool GetIsothermalWall(void);

  /*!
   * \brief Get information about the Low Mach Preconditioning
   * \return <code>TRUE</code> if we are using low Mach preconditioner; otherwise <code>FALSE</code>.
   */
  bool Low_Mach_Preconditioning(void) const { return Low_Mach_Precon; }

  /*!
   * \brief Get information about the Low Mach Correction
   * \return <code>TRUE</code> if we are using low Mach correction; otherwise <code>FALSE</code>.
   */
  bool Low_Mach_Correction(void) const { return Low_Mach_Corr; }

  /*!
   * \brief Get information about the poisson solver condition
   * \return <code>TRUE</code> if it is a poisson solver condition; otherwise <code>FALSE</code>.
   */
  bool GetPoissonSolver(void) const { return PoissonSolver; }

  /*!
   * \brief Get information about the gravity force.
   * \return <code>TRUE</code> if it uses the gravity force; otherwise <code>FALSE</code>.
   */
  bool GetGravityForce(void) const { return GravityForce; }

  /*!
   * \brief Get information about the Vorticity Confinement.
   * \return <code>TRUE</code> if it uses Vorticity Confinement; otherwise <code>FALSE</code>.
   */
  bool GetVorticityConfinement(void) const { return VorticityConfinement; }

  /*!
   * \brief Get information about the body force.
   * \return <code>TRUE</code> if it uses a body force; otherwise <code>FALSE</code>.
   */
  bool GetBody_Force(void) const { return Body_Force; }

  /*!
   * \brief Get a pointer to the body force vector.
   * \return A pointer to the body force vector.
   */
  const su2double* GetBody_Force_Vector(void) const { return body_force; }

  /*!
   * \brief Get information about the streamwise periodicity (None, Pressure_Drop, Massflow).
   * \return Driving force identification.
   */
  ENUM_STREAMWISE_PERIODIC GetKind_Streamwise_Periodic(void) const { return Kind_Streamwise_Periodic; }

  /*!
   * \brief Get information about the streamwise periodicity Energy equation handling.
   * \return Real periodic treatment of energy equation.
   */
  bool GetStreamwise_Periodic_Temperature(void) const { return Streamwise_Periodic_Temperature; }

  /*!
   * \brief Get the value of the artificial periodic outlet heat.
   * \return Heat value.
   */
  su2double GetStreamwise_Periodic_OutletHeat(void) const { return Streamwise_Periodic_OutletHeat; }

  /*!
   * \brief Get the value of the pressure delta from which body force vector is computed.
   * \return Delta Pressure for body force computation.
   */
  su2double GetStreamwise_Periodic_PressureDrop(void) const { return Streamwise_Periodic_PressureDrop; }

  /*!
   * \brief Set the value of the pressure delta from which body force vector is computed. Necessary for Restart metadata.
   */
  void SetStreamwise_Periodic_PressureDrop(su2double Streamwise_Periodic_PressureDrop_) { Streamwise_Periodic_PressureDrop = Streamwise_Periodic_PressureDrop_; }

  /*!
   * \brief Get the value of the massflow from which body force vector is computed.
   * \return Massflow for body force computation.
   */
  su2double GetStreamwise_Periodic_TargetMassFlow(void) const { return Streamwise_Periodic_TargetMassFlow; }

  /*!
   * \brief Get information about the volumetric heat source.
   * \return <code>TRUE</code> if it uses a volumetric heat source; otherwise <code>FALSE</code>.
   */
  inline bool GetHeatSource(void) const { return HeatSource; }

  /*!
   * \brief Get information about the volumetric heat source.
   * \return Value of the volumetric heat source
   */
  inline su2double GetHeatSource_Val(void) const {return ValHeatSource;}

  /*!
   * \brief Get the rotation angle of the volumetric heat source in axis Z.
   * \return Rotation (Z) of the volumetric heat source
   */
  inline su2double GetHeatSource_Rot_Z(void) const {return Heat_Source_Rot_Z;}

  /*!
   * \brief Set the rotation angle of the volumetric heat source in axis Z.
   * \param[in] val_rot - Rotation (Z) of the volumetric heat source
   */
  inline void SetHeatSource_Rot_Z(su2double val_rot) {Heat_Source_Rot_Z = val_rot;}

  /*!
   * \brief Get the position of the center of the volumetric heat source.
   * \return Pointer to the center of the ellipsoid that introduces a volumetric heat source.
   */
  inline const su2double* GetHeatSource_Center(void) const {return hs_center;}

  /*!
   * \brief Set the position of the center of the volumetric heat source.
   * \param[in] x_cent = X position of the center of the volumetric heat source.
   * \param[in] y_cent = Y position of the center of the volumetric heat source.
   * \param[in] z_cent = Z position of the center of the volumetric heat source.
   */
  inline void SetHeatSource_Center(su2double x_cent, su2double y_cent, su2double z_cent) {
    hs_center[0] = x_cent; hs_center[1] = y_cent; hs_center[2] = z_cent;
  }

  /*!
   * \brief Get the radius of the ellipsoid that introduces a volumetric heat source.
   * \return Pointer to the radii (x, y, z) of the ellipsoid that introduces a volumetric heat source.
   */
  inline const su2double* GetHeatSource_Axes(void) const {return hs_axes;}

  /*!
   * \brief Get information about the rotational frame.
   * \return <code>TRUE</code> if there is a rotational frame; otherwise <code>FALSE</code>.
   */
  bool GetRotating_Frame(void) const { return Rotating_Frame; }

  /*!
   * \brief Get information about the axisymmetric frame.
   * \return <code>TRUE</code> if there is a rotational frame; otherwise <code>FALSE</code>.
   */
  bool GetAxisymmetric(void) const { return Axisymmetric; }

  /*!
   * \brief Get information about there is a smoothing of the grid coordinates.
   * \return <code>TRUE</code> if there is smoothing of the grid coordinates; otherwise <code>FALSE</code>.
   */
  unsigned short GetSmoothNumGrid(void) const { return SmoothNumGrid; }

  /*!
   * \brief Subtract one to the index of the finest grid (full multigrid strategy).
   * \return Change the index of the finest grid.
   */
  void SubtractFinestMesh(void) { FinestMesh = FinestMesh-1; }

  /*!
   * \brief Obtain the kind of design variable.
   * \param[in] val_dv - Number of the design variable that we want to read.
   * \return Design variable identification.
   */
  unsigned short GetDesign_Variable(unsigned short val_dv) const { return Design_Variable[val_dv]; }

  /*!
   * \brief Get the buffet sensor sharpness coefficient.
   * \return Sharpness coefficient for buffet sensor.
   */
  su2double GetBuffet_k(void) const { return Buffet_k; }

  /*!
   * \brief Get the buffet sensor offset parameter.
   * \return Offset parameter for buffet sensor.
   */
  su2double GetBuffet_lambda(void) const { return Buffet_lambda; }

  /*!
   * \brief Get the index in the config information of the marker <i>val_marker</i>.
   * \note When we read the config file, it stores the markers in a particular vector.
   * \return Index in the config information of the marker <i>val_marker</i>.
   */
  unsigned short GetMarker_CfgFile_TagBound(const string& val_marker) const;

  /*!
   * \brief Get the name in the config information of the marker number <i>val_marker</i>.
   * \note When we read the config file, it stores the markers in a particular vector.
   * \return Name of the marker in the config information of the marker <i>val_marker</i>.
   */
  string GetMarker_CfgFile_TagBound(unsigned short val_marker) const;

  /*!
   * \brief Get the boundary information (kind of boundary) in the config information of the marker <i>val_marker</i>.
   * \return Kind of boundary in the config information of the marker <i>val_marker</i>.
   */
  unsigned short GetMarker_CfgFile_KindBC(const string& val_marker) const;

  /*!
   * \brief Get the monitoring information from the config definition for the marker <i>val_marker</i>.
   * \return Monitoring information of the boundary in the config information for the marker <i>val_marker</i>.
   */
  unsigned short GetMarker_CfgFile_Monitoring(const string& val_marker) const;

  /*!
   * \brief Get the monitoring information from the config definition for the marker <i>val_marker</i>.
   * \return Monitoring information of the boundary in the config information for the marker <i>val_marker</i>.
   */
  unsigned short GetMarker_CfgFile_GeoEval(const string& val_marker) const;

  /*!
   * \brief Get the monitoring information from the config definition for the marker <i>val_marker</i>.
   * \return Monitoring information of the boundary in the config information for the marker <i>val_marker</i>.
   */
  unsigned short GetMarker_CfgFile_Designing(const string& val_marker) const;

  /*!
   * \brief Get the plotting information from the config definition for the marker <i>val_marker</i>.
   * \return Plotting information of the boundary in the config information for the marker <i>val_marker</i>.
   */
  unsigned short GetMarker_CfgFile_Plotting(const string& val_marker) const;

  /*!
   * \brief Get the plotting information from the config definition for the marker <i>val_marker</i>.
   * \return Plotting information of the boundary in the config information for the marker <i>val_marker</i>.
   */
  unsigned short GetMarker_CfgFile_Analyze(const string& val_marker) const;

  /*!
   * \brief Get the multi-physics interface information from the config definition for the marker <i>val_marker</i>.
   * \return Plotting information of the boundary in the config information for the marker <i>val_marker</i>.
   */
  unsigned short GetMarker_CfgFile_ZoneInterface(const string& val_marker) const;

  /*!
   * \brief Get the TurboPerformance information from the config definition for the marker <i>val_marker</i>.
   * \return TurboPerformance information of the boundary in the config information for the marker <i>val_marker</i>.
   */
  unsigned short GetMarker_CfgFile_Turbomachinery(const string& val_marker) const;

  /*!
   * \brief Get the TurboPerformance flag information from the config definition for the marker <i>val_marker</i>.
   * \return TurboPerformance flag information of the boundary in the config information for the marker <i>val_marker</i>.
   */
  unsigned short GetMarker_CfgFile_TurbomachineryFlag(const string& val_marker) const;

  /*!
   * \brief Get the MixingPlane interface information from the config definition for the marker <i>val_marker</i>.
   * \return Plotting information of the boundary in the config information for the marker <i>val_marker</i>.
   */
  unsigned short GetMarker_CfgFile_MixingPlaneInterface(const string& val_marker) const;

  /*!
   * \brief Get the DV information from the config definition for the marker <i>val_marker</i>.
   * \return DV information of the boundary in the config information for the marker <i>val_marker</i>.
   */
  unsigned short GetMarker_CfgFile_DV(const string& val_marker) const;

  /*!
   * \brief Get the motion information from the config definition for the marker <i>val_marker</i>.
   * \return Motion information of the boundary in the config information for the marker <i>val_marker</i>.
   */
  unsigned short GetMarker_CfgFile_Moving(const string& val_marker) const;

  /*!
   * \brief Get the gradient boundary information from the config definition for the marker <i>val_marker</i>.
   * \return Gradient boundary information of the boundary in the config information for the marker <i>val_marker</i>.
   */
  unsigned short GetMarker_CfgFile_SobolevBC(const string& val_marker) const;

  /*!
   * \brief Get the DEFORM_MESH information from the config definition for the marker <i>val_marker</i>.
   * \return DEFORM_MESH information of the boundary in the config information for the marker <i>val_marker</i>.
   */
  unsigned short GetMarker_CfgFile_Deform_Mesh(const string& val_marker) const;

  /*!
   * \brief Get the DEFORM_MESH_SYM_PLANE information from the config definition for the marker <i>val_marker</i>.
   * \return DEFORM_MESH_SYM_PLANE information of the boundary in the config information for the marker <i>val_marker</i>.
   */
  unsigned short GetMarker_CfgFile_Deform_Mesh_Sym_Plane(const string& val_marker) const;

  /*!
   * \brief Get the Fluid_Load information from the config definition for the marker <i>val_marker</i>.
   * \return Fluid_Load information of the boundary in the config information for the marker <i>val_marker</i>.
   */
  unsigned short GetMarker_CfgFile_Fluid_Load(const string& val_marker) const;

  /*!
   * \brief Get the Python customization information from the config definition for the marker <i>val_marker</i>.
   * \return Python customization information of the boundary in the config information for the marker <i>val_marker</i>.
   */
  unsigned short GetMarker_CfgFile_PyCustom(const string& val_marker) const;

  /*!
   * \brief Get the periodic information from the config definition of the marker <i>val_marker</i>.
   * \return Periodic information of the boundary in the config information of the marker <i>val_marker</i>.
   */
  unsigned short GetMarker_CfgFile_PerBound(const string& val_marker) const;

  /*!
   * \brief  Get the name of the marker <i>val_marker</i>.
   * \return The interface which owns that marker <i>val_marker</i>.
   */
  unsigned short GetMarker_ZoneInterface(const string& val_marker) const;

  /*!
   * \brief  Get the name of the marker <i>val_iMarker</i>.
   * \return The name of the marker in the interface
   */
  string GetMarkerTag_ZoneInterface(unsigned short val_iMarker) const { return Marker_ZoneInterface[val_iMarker]; }

  /*!
   * \brief  Get the number of markers in the multizone interface.
   * \return The number markers in the multizone interface
   */
  unsigned short GetnMarker_ZoneInterface(void) const { return nMarker_ZoneInterface; }

  /*!
   * \brief Determines whether a marker with index iMarker is a solid boundary.
   * \param iMarker
   * \return <TRUE> it marker with index iMarker is a solid boundary.
   */
  bool GetSolid_Wall(unsigned short iMarker) const;

  /*!
   * \brief Determines whether a marker with index iMarker is a viscous no-slip boundary.
   * \param iMarker
   * \return <TRUE> it marker with index iMarker is a viscous no-slip boundary.
   */
  bool GetViscous_Wall(unsigned short iMarker) const;

  /*!
   * \brief Determines whether a marker with index iMarker is a catalytic boundary.
   * \param iMarker
   * \return <TRUE> it marker with index iMarker is a catalytic boundary.
   */
  bool GetCatalytic_Wall(unsigned short iMarker) const;

  /*!
   * \brief Determines if problem is adjoint.
   * \return true if Adjoint.
   */
  bool GetContinuous_Adjoint(void) const { return ContinuousAdjoint; }

  /*!
   * \brief Determines if problem is viscous.
   * \return true if Viscous.
   */
  bool GetViscous(void) const { return Viscous; }

  /*!
   * \brief Determines if problem has catalytic walls.
   * \return true if catalytic walls are present.
   */
  bool GetCatalytic(void) const { return nWall_Catalytic > 0; }

  /*!
   * \brief Provides the index of the solution in the container.
   * \param[in] val_eqsystem - Equation that is being solved.
   * \return Index on the solution container.
   */
  unsigned short GetContainerPosition(unsigned short val_eqsystem);

  /*!
   * \brief Value of the minimum residual value (log10 scale).
   * \return Value of the minimum residual value (log10 scale).
   */
  su2double GetMinLogResidual(void) const { return MinLogResidual; }

  /*!
   * \brief Value of the damping factor for the engine inlet bc.
   * \return Value of the damping factor.
   */
  su2double GetDamp_Engine_Inflow(void) const { return Damp_Engine_Inflow; }

  /*!
   * \brief Value of the damping factor for the engine exhaust inlet bc.
   * \return Value of the damping factor.
   */
  su2double GetDamp_Engine_Exhaust(void) const { return Damp_Engine_Exhaust; }

  /*!
   * \brief Value of the damping factor for the residual restriction.
   * \return Value of the damping factor.
   */
  su2double GetDamp_Res_Restric(void) const { return Damp_Res_Restric; }

  /*!
   * \brief Value of the damping factor for the correction prolongation.
   * \return Value of the damping factor.
   */
  su2double GetDamp_Correc_Prolong(void) const { return Damp_Correc_Prolong; }

  /*!
   * \brief Value of the position of the Near Field (y coordinate for 2D, and z coordinate for 3D).
   * \return Value of the Near Field position.
   */
  su2double GetPosition_Plane(void) const { return Position_Plane; }

  /*!
   * \brief Value of the weight of the drag coefficient in the Sonic Boom optimization.
   * \return Value of the weight of the drag coefficient in the Sonic Boom optimization.
   */
  su2double GetWeightCd(void) const { return WeightCd; }

  /*!
   * \brief Value of the weight of the CD, CL, CM optimization.
   * \return Value of the weight of the CD, CL, CM optimization.
   */
  void SetdNetThrust_dBCThrust(su2double val_dnetthrust_dbcthrust);

  /*!
   * \brief Value of the azimuthal line to fix due to a misalignments of the nearfield.
   * \return Azimuthal line to fix due to a misalignments of the nearfield.
   */
  su2double GetFixAzimuthalLine(void) const { return FixAzimuthalLine; }

  /*!
   * \brief Value of the weight of the CD, CL, CM optimization.
   * \return Value of the weight of the CD, CL, CM optimization.
   */
  su2double GetdCD_dCL(void) const { return dCD_dCL; }

  /*!
   * \brief Value of the weight of the CD, CL, CM optimization.
   * \return Value of the weight of the CD, CL, CM optimization.
   */
  void SetdCD_dCL(su2double val_dcd_dcl) { dCD_dCL = val_dcd_dcl; }

  /*!
   * \brief Value of the weight of the CD, CL, CM optimization.
   * \return Value of the weight of the CD, CL, CM optimization.
   */
  su2double GetdCMx_dCL(void) const { return dCMx_dCL; }

  /*!
   * \brief Value of the weight of the CD, CL, CM optimization.
   * \return Value of the weight of the CD, CL, CM optimization.
   */
  void SetdCMx_dCL(su2double val_dcmx_dcl) { dCMx_dCL = val_dcmx_dcl; }

  /*!
   * \brief Value of the weight of the CD, CL, CM optimization.
   * \return Value of the weight of the CD, CL, CM optimization.
   */
  su2double GetdCMy_dCL(void) const { return dCMy_dCL; }

  /*!
   * \brief Value of the weight of the CD, CL, CM optimization.
   * \return Value of the weight of the CD, CL, CM optimization.
   */
  void SetdCMy_dCL(su2double val_dcmy_dcl) { dCMy_dCL = val_dcmy_dcl; }

  /*!
   * \brief Value of the weight of the CD, CL, CM optimization.
   * \return Value of the weight of the CD, CL, CM optimization.
   */
  su2double GetdCMz_dCL(void) const { return dCMz_dCL; }

  /*!
   * \brief Value of the weight of the CD, CL, CM optimization.
   * \return Value of the weight of the CD, CL, CM optimization.
   */
  void SetdCMz_dCL(su2double val_dcmz_dcl) { dCMz_dCL = val_dcmz_dcl; }

  /*!
   * \brief Value of the weight of the CD, CL, CM optimization.
   * \return Value of the weight of the CD, CL, CM optimization.
   */
  void SetdCL_dAlpha(su2double val_dcl_dalpha) { dCL_dAlpha = val_dcl_dalpha; }

  /*!
   * \brief Value of the weight of the CD, CL, CM optimization.
   * \return Value of the weight of the CD, CL, CM optimization.
   */
  void SetdCM_diH(su2double val_dcm_dhi) { dCM_diH = val_dcm_dhi; }

  /*!
   * \brief Value of the weight of the CD, CL, CM optimization.
   * \return Value of the weight of the CD, CL, CM optimization.
   */
  su2double GetCL_Target(void) const { return CL_Target; }

  /*!
   * \brief Set the global parameters of each simulation for each runtime system.
   * \param[in] val_solver - Solver of the simulation.
   * \param[in] val_system - Runtime system that we are solving.
   */
  void SetGlobalParam(MAIN_SOLVER val_solver, unsigned short val_system);

  /*!
   * \brief Center of rotation for a rotational periodic boundary.
   */
  const su2double *GetPeriodicRotCenter(const string& val_marker) const;

  /*!
   * \brief Angles of rotation for a rotational periodic boundary.
   */
  const su2double *GetPeriodicRotAngles(const string& val_marker) const;

  /*!
   * \brief Translation vector for a translational periodic boundary.
   */
  const su2double *GetPeriodicTranslation(const string& val_marker) const;

  /*!
   * \brief Get the translation vector for a periodic transformation.
   * \param[in] val_index - Index corresponding to the periodic transformation.
   * \return The translation vector.
   */
  const su2double* GetPeriodic_Translation(unsigned short val_index ) const { return Periodic_Translation[val_index]; }

  /*!
   * \brief Get the rotationally periodic donor marker for boundary <i>val_marker</i>.
   * \return Periodic donor marker from the config information for the marker <i>val_marker</i>.
   */
  unsigned short GetMarker_Periodic_Donor(const string& val_marker) const;

  /*!
   * \brief Get the origin of the actuator disk.
   */
  su2double GetActDisk_NetThrust(const string& val_marker) const;

  /*!
   * \brief Get the origin of the actuator disk.
   */
  su2double GetActDisk_Power(const string& val_marker) const;

  /*!
   * \brief Get the origin of the actuator disk.
   */
  su2double GetActDisk_MassFlow(const string& val_marker) const;

  /*!
   * \brief Get the origin of the actuator disk.
   */
  su2double GetActDisk_Mach(const string& val_marker) const;

  /*!
   * \brief Get the origin of the actuator disk.
   */
  su2double GetActDisk_Force(const string& val_marker) const;

  /*!
   * \brief Get the origin of the actuator disk.
   */
  su2double GetActDisk_BCThrust(const string& val_marker) const;

  /*!
   * \brief Get the origin of the actuator disk.
   */
  su2double GetActDisk_BCThrust_Old(const string& val_marker) const;

  /*!
   * \brief Get the tip radius of th actuator disk.
   */
  su2double GetActDisk_Area(const string& val_marker) const;

  /*!
   * \brief Get the tip radius of th actuator disk.
   */
  su2double GetActDisk_ReverseMassFlow(const string& val_marker) const;

  /*!
   * \brief Get the thrust corffient of the actuator disk.
   */
  su2double GetActDisk_PressJump(const string& val_marker, unsigned short val_index) const;

  /*!
   * \brief Get the thrust corffient of the actuator disk.
   */
  su2double GetActDisk_TempJump(const string& val_marker, unsigned short val_index) const;

  /*!
   * \brief Get the rev / min of the actuator disk.
   */
  su2double GetActDisk_Omega(const string& val_marker, unsigned short val_index) const;

  /*!
   * \brief Get Actuator Disk Outlet for boundary <i>val_marker</i> (actuator disk inlet).
   * \return Actuator Disk Outlet from the config information for the marker <i>val_marker</i>.
   */
  unsigned short GetMarker_CfgFile_ActDiskOutlet(const string& val_marker) const;

  /*!
   * \brief Get Actuator Disk Outlet for boundary <i>val_marker</i> (actuator disk inlet).
   * \return Actuator Disk Outlet from the config information for the marker <i>val_marker</i>.
   */
  unsigned short GetMarker_CfgFile_EngineExhaust(const string& val_marker) const;

  /*!
   * \brief Get the internal index for a moving boundary <i>val_marker</i>.
   * \return Internal index for a moving boundary <i>val_marker</i>.
   */
  unsigned short GetMarker_Moving(const string& val_marker) const;

  /*!
   * \brief Get a bool for whether a marker is moving. <i>val_marker</i>.
   * \param[in] val_marker - Name of the marker to test.
   * \return True if the marker is a moving boundary <i>val_marker</i>.
   */
  inline bool GetMarker_Moving_Bool(const string& val_marker) const {
    return GetMarker_Moving(val_marker) < nMarker_Moving;
  }

  /*!
   * \brief Get the internal index for a DEFORM_MESH boundary <i>val_marker</i>.
   * \return Internal index for a DEFORM_MESH boundary <i>val_marker</i>.
   */
  unsigned short GetMarker_Deform_Mesh(const string& val_marker) const;

  /*!
   * \brief Get the internal index for a DEFORM_MESH_SYM_PLANE boundary <i>val_marker</i>.
   * \return Internal index for a DEFORM_MESH_SYM_PLANE boundary <i>val_marker</i>.
   */
  unsigned short GetMarker_Deform_Mesh_Sym_Plane(const string& val_marker) const;

  /*!
   * \brief Get a bool for whether the marker is deformed. <i>val_marker</i>.
   * \param[in] val_marker - Name of the marker to test.
   * \return True if the marker is a deforming boundary <i>val_marker</i>.
   */
  inline bool GetMarker_Deform_Mesh_Bool(const string& val_marker) const {
    return GetMarker_Deform_Mesh(val_marker) < nMarker_Deform_Mesh ||
        GetMarker_Deform_Mesh_Sym_Plane(val_marker) < nMarker_Deform_Mesh_Sym_Plane;
  }

  /*!
   * \brief Get the internal index for a Fluid_Load boundary <i>val_marker</i>.
   * \return Internal index for a Fluid_Load boundary <i>val_marker</i>.
   */
  unsigned short GetMarker_Fluid_Load(const string& val_marker) const;

  /*!
   * \brief Get the internal index for a gradient boundary condition <i>val_marker</i>.
   * \return Internal index for a gradient boundary  condition <i>val_marker</i>.
   */
  unsigned short GetMarker_SobolevBC(const string& val_marker) const;

  /*!
   * \brief Get the name of the surface defined in the geometry file.
   * \param[in] val_marker - Value of the marker in which we are interested.
   * \return Name that is in the geometry file for the surface that
   *         has the marker <i>val_marker</i>.
   */
  string GetMarker_Moving_TagBound(unsigned short val_marker) const { return Marker_Moving[val_marker]; }

  /*!
   * \brief Get the name of the DEFORM_MESH boundary defined in the geometry file.
   * \param[in] val_marker - Value of the marker in which we are interested.
   * \return Name that is in the geometry file for the surface that
   *         has the marker <i>val_marker</i>.
   */
  string GetMarker_Deform_Mesh_TagBound(unsigned short val_marker) const { return Marker_Deform_Mesh[val_marker]; }

  /*!
   * \brief Get the name of the DEFORM_MESH_SYM_PLANE boundary defined in the geometry file.
   * \param[in] val_marker - Value of the marker in which we are interested.
   * \return Name that is in the geometry file for the surface that
   *         has the marker <i>val_marker</i>.
   */
  string GetMarker_Deform_Mesh_Sym_Plane_TagBound(unsigned short val_marker) const { return Marker_Deform_Mesh_Sym_Plane[val_marker]; }

  /*!
   * \brief Get the name of the Fluid_Load boundary defined in the geometry file.
   * \param[in] val_marker - Value of the marker in which we are interested.
   * \return Name that is in the geometry file for the surface that
   *         has the marker <i>val_marker</i>.
   */
  string GetMarker_Fluid_Load_TagBound(unsigned short val_marker) const { return Marker_Fluid_Load[val_marker]; }

  /*!
   * \brief Get the name of the surface defined in the geometry file.
   * \param[in] val_marker - Value of the marker in which we are interested.
   * \return Name that is in the geometry file for the surface that
   *         has the marker <i>val_marker</i>.
   */
  string GetMarker_PyCustom_TagBound(unsigned short val_marker) const { return Marker_PyCustom[val_marker]; }

  /*!
   * \brief Get the name of the surface defined in the geometry file.
   * \param[in] val_marker - Value of the marker in which we are interested.
   * \return Name that is in the geometry file for the surface that
   *         has the marker <i>val_marker</i>.
   */
  string GetMarker_Analyze_TagBound(unsigned short val_marker) const { return Marker_Analyze[val_marker]; }

  /*!
   * \brief Get the total temperature at a nacelle boundary.
   * \param[in] val_index - Index corresponding to the inlet boundary.
   * \return The total temperature.
   */
  su2double GetExhaust_Temperature_Target(const string& val_index) const;

  /*!
   * \brief Get the total temperature at an inlet boundary.
   * \param[in] val_index - Index corresponding to the inlet boundary.
   * \return The total temperature.
   */
  su2double GetInlet_Ttotal(const string& val_index) const;

  /*!
   * \brief Get the temperature at a supersonic inlet boundary.
   * \param[in] val_index - Index corresponding to the inlet boundary.
   * \return The inlet density.
   */
  su2double GetInlet_Temperature(const string& val_index) const;

  /*!
   * \brief Get the pressure at a supersonic inlet boundary.
   * \param[in] val_index - Index corresponding to the inlet boundary.
   * \return The inlet pressure.
   */
  su2double GetInlet_Pressure(const string& val_index) const;

  /*!
   * \brief Get the velocity vector at a supersonic inlet boundary.
   * \param[in] val_index - Index corresponding to the inlet boundary.
   * \return The inlet velocity vector.
   */
  const su2double* GetInlet_Velocity(const string& val_index) const;

  /*!
   * \brief Get the mass fraction vector for a NEMO inlet boundary.
   * \param[in] val_index - Index corresponding to the inlet boundary.
   * \return The inlet velocity vector.
   */
  const su2double* GetInlet_MassFrac() const { return Inlet_MassFrac; }

  /*!
   * \brief Get the Tve value for a NEMO inlet boundary.
   * \param[in] val_index - Index corresponding to the inlet boundary.
   * \return The inlet velocity vector.
   */
  su2double GetInlet_Temperature_ve() const { return Inlet_Temperature_ve; }

  /*!
   * \brief Get the total pressure at an inlet boundary.
   * \param[in] val_index - Index corresponding to the inlet boundary.
   * \return The total pressure.
   */
  su2double GetInlet_Ptotal(const string& val_index) const;

  /*!
   * \brief Set the total pressure at an inlet boundary.
   * \param[in] val_pressure - Pressure value at the inlet boundary.
   * \param[in] val_index - Index corresponding to the inlet boundary.
   */
  void SetInlet_Ptotal(su2double val_pressure, const string& val_marker);

  /*!
   * \brief Get the species values at an inlet boundary
   * \param[in] val_index - Index corresponding to the inlet boundary.
   * \return The inlet species values.
   */
  const su2double* GetInlet_SpeciesVal(const string& val_index) const;

  /*!
   * \brief Get the turbulent properties values at an inlet boundary
   * \param[in] val_index - Index corresponding to the inlet boundary.
   * \return The inlet turbulent values.
   */
  const su2double* GetInlet_TurbVal(const string& val_index) const;

  /*!
   * \brief Get the total pressure at an nacelle boundary.
   * \param[in] val_index - Index corresponding to the inlet boundary.
   * \return The total pressure.
   */
  su2double GetExhaust_Pressure_Target(const string& val_index) const;

  /*!
   * \brief Value of the CFL reduction in turbulence problems.
   * \return Value of the CFL reduction in turbulence problems.
   */
  su2double GetCFLRedCoeff_Turb(void) const { return CFLRedCoeff_Turb; }

  /*!
   * \brief Value of the CFL reduction in species problems.
   * \return Value of the CFL reduction in species problems.
   */
  su2double GetCFLRedCoeff_Species() const { return CFLRedCoeff_Species; }

  /*!
   * \brief Get the flow direction unit vector at an inlet boundary.
   * \param[in] val_index - Index corresponding to the inlet boundary.
   * \return The flow direction vector.
   */
  const su2double* GetInlet_FlowDir(const string& val_index) const;

  /*!
   * \brief Get the back pressure (static) at an outlet boundary.
   * \param[in] val_index - Index corresponding to the outlet boundary.
   * \return The outlet pressure.
   */
  su2double GetOutlet_Pressure(const string& val_index) const;

  /*!
   * \brief Set the back pressure (static) at an outlet boundary.
   * \param[in] val_pressure - Pressure value at the outlet boundary.
   * \param[in] val_index - Index corresponding to the outlet boundary.
   */
  void SetOutlet_Pressure(su2double val_pressure, const string& val_marker);

  /*!
   * \brief Get the var 1 at Riemann boundary.
   * \param[in] val_marker - Index corresponding to the Riemann boundary.
   * \return The var1
   */
  su2double GetRiemann_Var1(const string& val_marker) const;

  /*!
   * \brief Get the var 2 at Riemann boundary.
   * \param[in] val_marker - Index corresponding to the Riemann boundary.
   * \return The var2
   */
  su2double GetRiemann_Var2(const string& val_marker) const;

  /*!
   * \brief Get the Flowdir at Riemann boundary.
   * \param[in] val_marker - Index corresponding to the Riemann boundary.
   * \return The Flowdir
   */
  const su2double* GetRiemann_FlowDir(const string& val_marker) const;

  /*!
   * \brief Get Kind Data of Riemann boundary.
   * \param[in] val_marker - Index corresponding to the Riemann boundary.
   * \return Kind data
   */
  unsigned short GetKind_Data_Riemann(const string& val_marker) const;

  /*!
   * \brief Get the var 1 for the Giels BC.
   * \param[in] val_marker - Index corresponding to the Giles BC.
   * \return The var1
   */
  su2double GetGiles_Var1(const string& val_marker) const;

  /*!
   * \brief Get the var 2 for the Giles boundary.
   * \param[in] val_marker - Index corresponding to the Giles BC.
   * \return The var2
   */
  su2double GetGiles_Var2(const string& val_marker) const;

  /*!
   * \brief Get the Flowdir for the Giles BC.
   * \param[in] val_marker - Index corresponding to the Giles BC.
   * \return The Flowdir
   */
  const su2double* GetGiles_FlowDir(const string& val_marker) const;

  /*!
   * \brief Get Kind Data for the Giles BC.
   * \param[in] val_marker - Index corresponding to the Giles BC.
   * \return Kind data
   */
  unsigned short GetKind_Data_Giles(const string& val_marker) const;

  /*!
   * \brief Set the var 1 for Giles BC.
   * \param[in] val_marker - Index corresponding to the Giles BC.
   */
  void SetGiles_Var1(su2double newVar1, const string& val_marker);

  /*!
   * \brief Get the relax factor for the average component for the Giles BC.
   * \param[in] val_marker - Index corresponding to the Giles BC.
   * \return The relax factor for the average component
   */
  su2double GetGiles_RelaxFactorAverage(const string& val_marker) const;

  /*!
   * \brief Get the relax factor for the fourier component for the Giles BC.
   * \param[in] val_marker - Index corresponding to the Giles BC.
   * \return The relax factor for the fourier component
   */
  su2double GetGiles_RelaxFactorFourier(const string& val_marker) const;

  /*!
   * \brief Get the outlet pressure imposed as BC for internal flow.
   * \return outlet pressure
   */
  su2double GetPressureOut_BC() const;

  /*!
   * \brief Set the outlet pressure imposed as BC for internal flow.
   * \param[in] val_temp - New value of the outlet pressure.
   */
  void SetPressureOut_BC(su2double val_press);

  /*!
   * \brief Get the inlet velocity or pressure imposed for incompressible flow.
   * \return inlet velocity or pressure
   */
  su2double GetIncInlet_BC() const;

  /*!
   * \brief Set the inlet velocity or pressure imposed as BC for incompressible flow.
   * \param[in] val_in - New value of the inlet velocity or pressure.
   */
  void SetIncInlet_BC(su2double val_in);

  /*!
   * \brief Get the inlet temperature imposed as BC for incompressible flow.
   * \return inlet temperature
   */
  su2double GetIncTemperature_BC() const;

  /*!
   * \brief Set the inlet temperature imposed as BC for incompressible flow.
   * \param[in] val_temperature - New value of the inlet temperature.
   */
  void SetIncTemperature_BC(su2double val_temperature);

  /*!
   * \brief Get the outlet pressure imposed as BC for incompressible flow.
   * \return outlet pressure
   */
  su2double GetIncPressureOut_BC() const;

  /*!
   * \brief Set the outlet pressure imposed as BC for incompressible flow.
   * \param[in] val_pressure - New value of the outlet pressure.
   */
  void SetIncPressureOut_BC(su2double val_pressure);

  /*!
   * \brief Get the inlet total pressure imposed as BC for internal flow.
   * \return inlet total pressure
   */
  su2double GetTotalPressureIn_BC() const;

  /*!
   * \brief Get the inlet total temperature imposed as BC for internal flow.
   * \return inlet total temperature
   */
  su2double GetTotalTemperatureIn_BC() const;

  /*!
   * \brief Set the inlet total temperature imposed as BC for internal flow.
   * \param[in] val_temp - New value of the total temperature.
   */
  void SetTotalTemperatureIn_BC(su2double val_temp);

  /*!
   * \brief Get the inlet flow angle imposed as BC for internal flow.
   * \return inlet flow angle
   */
  su2double GetFlowAngleIn_BC() const;

  /*!
   * \brief Get the wall temperature (static) at an isothermal boundary.
   * \param[in] val_index - Index corresponding to the isothermal boundary.
   * \return The wall temperature.
   */
  su2double GetIsothermal_Temperature(const string& val_index) const;

  /*!
   * \brief Get the wall heat flux on a constant heat flux boundary.
   * \param[in] val_index - Index corresponding to the constant heat flux boundary.
   * \return The heat flux.
   */
  su2double GetWall_HeatFlux(const string& val_index) const;

  /*!
   * \brief Get the heat transfer coefficient on a heat transfer boundary.
   * \param[in] val_index - Index corresponding to the heat transfer boundary.
   * \return The heat transfer coefficient.
   */
  su2double GetWall_HeatTransfer_Coefficient(const string& val_index) const;

  /*!
   * \brief Get the temperature at inifinty on a heat transfer boundary.
   * \param[in] val_index - Index corresponding to the heat transfer boundary.
   * \return The temperature at infinity.
   */
  su2double GetWall_HeatTransfer_Temperature(const string& val_index) const;

  /*!
   * \brief Get the wall function treatment for the given boundary marker.
   * \param[in] val_marker - String of the viscous wall marker.
   * \return The type of wall function treatment.
   */
  WALL_FUNCTIONS GetWallFunction_Treatment(const string& val_marker) const;

  /*!
   * \brief Get the additional integer info for the wall function treatment
            for the given boundary marker.
   * \param[in] val_marker - String of the viscous wall marker.
   * \return Pointer to the integer info for the given marker.
   */
  const unsigned short* GetWallFunction_IntInfo(const string& val_marker) const;

  /*!
   * \brief Get the additional double info for the wall function treatment
            for the given boundary marker.
   * \param[in] val_marker - String of the viscous wall marker.
   * \return Pointer to the double info for the given marker.
   */
  const su2double* GetWallFunction_DoubleInfo(const string& val_marker) const;

  /*!
   * \brief Get the type of wall and roughness height on a wall boundary (Heatflux or Isothermal).
   * \param[in] val_index - Index corresponding to the boundary.
   * \return The wall type and roughness height.
   */
  pair<WALL_TYPE,su2double> GetWallRoughnessProperties(const string& val_marker) const;

  /*!
   * \brief Get the target (pressure, massflow, etc) at an engine inflow boundary.
   * \param[in] val_index - Index corresponding to the engine inflow boundary.
   * \return Target (pressure, massflow, etc) .
   */
  su2double GetEngineInflow_Target(const string& val_marker) const;

  /*!
   * \brief Get the fan face Mach number at an engine inflow boundary.
   * \param[in] val_marker - Name of the boundary.
   * \return The fan face Mach number.
   */
  su2double GetInflow_Mach(const string& val_marker) const;

  /*!
   * \brief Get the back pressure (static) at an engine inflow boundary.
   * \param[in] val_marker - Name of the boundary.
   * \return The engine inflow pressure.
   */
  su2double GetInflow_Pressure(const string& val_marker) const;

  /*!
   * \brief Get the mass flow rate at an engine inflow boundary.
   * \param[in] val_marker - Name of the boundary.
   * \return The engine mass flow rate.
   */
  su2double GetInflow_MassFlow(const string& val_marker) const;

  /*!
   * \brief Get the percentage of reverse flow at an engine inflow boundary.
   * \param[in] val_marker - Name of the boundary.
   * \return The percentage of reverse flow.
   */
  su2double GetInflow_ReverseMassFlow(const string& val_marker) const;

  /*!
   * \brief Get the percentage of reverse flow at an engine inflow boundary.
   * \param[in] val_index - Index corresponding to the engine inflow boundary.
   * \return The percentage of reverse flow.
   */
  su2double GetInflow_ReverseMassFlow(unsigned short val_marker) const { return Inflow_ReverseMassFlow[val_marker]; }

  /*!
   * \brief Get the total pressure at an engine inflow boundary.
   * \param[in] val_marker - Name of the boundary.
   * \return The total pressure.
   */
  su2double GetInflow_TotalPressure(const string& val_marker) const;

  /*!
   * \brief Get the temperature (static) at an engine inflow boundary.
   * \param[in] val_marker - Name of the boundary.
   * \return The engine inflow temperature.
   */
  su2double GetInflow_Temperature(const string& val_marker) const;

  /*!
   * \brief Get the total temperature at an engine inflow boundary.
   * \param[in] val_marker - Name of the boundary.
   * \return The engine inflow total temperature.
   */
  su2double GetInflow_TotalTemperature(const string& val_marker) const;

  /*!
   * \brief Get the ram drag at an engine inflow boundary.
   * \param[in] val_marker - Name of the boundary.
   * \return The engine inflow ram drag.
   */
  su2double GetInflow_RamDrag(const string& val_marker) const;

  /*!
   * \brief Get the force balance at an engine inflow boundary.
   * \param[in] val_marker - Name of the boundary.
   * \return The engine inflow force balance.
   */
  su2double GetInflow_Force(const string& val_marker) const;

  /*!
   * \brief Get the power at an engine inflow boundary.
   * \param[in] val_marker - Name of the boundary.
   * \return The engine inflow power.
   */
  su2double GetInflow_Power(const string& val_marker) const;

  /*!
   * \brief Get the back pressure (static) at an engine exhaust boundary.
   * \param[in] val_marker - Name of the boundary.
   * \return The engine exhaust pressure.
   */
  su2double GetExhaust_Pressure(const string& val_marker) const;

  /*!
   * \brief Get the temperature (static) at an engine exhaust boundary.
   * \param[in] val_marker - Name of the boundary.
   * \return The engine exhaust temperature.
   */
  su2double GetExhaust_Temperature(const string& val_marker) const;

  /*!
   * \brief Get the massflow at an engine exhaust boundary.
   * \param[in] val_marker - Name of the boundary.
   * \return The engine exhaust massflow.
   */
  su2double GetExhaust_MassFlow(const string& val_marker) const;

  /*!
   * \brief Get the total pressure at an engine exhaust boundary.
   * \param[in] val_marker - Name of the boundary.
   * \return The engine exhaust total pressure.
   */
  su2double GetExhaust_TotalPressure(const string& val_marker) const;

  /*!
   * \brief Get the total temperature at an engine exhaust boundary.
   * \param[in] val_marker - Name of the boundary.
   * \return The total temperature.
   */
  su2double GetExhaust_TotalTemperature(const string& val_marker) const;

  /*!
   * \brief Get the gross thrust at an engine exhaust boundary.
   * \param[in] val_marker - Name of the boundary.
   * \return Gross thrust.
   */
  su2double GetExhaust_GrossThrust(const string& val_marker) const;

  /*!
   * \brief Get the force balance at an engine exhaust boundary.
   * \param[in] val_marker - Name of the boundary.
   * \return Force balance.
   */
  su2double GetExhaust_Force(const string& val_marker) const;

  /*!
   * \brief Get the power at an engine exhaust boundary.
   * \param[in] val_marker - Name of the boundary.
   * \return Power.
   */
  su2double GetExhaust_Power(const string& val_marker) const;

  /*!
   * \brief Get the back pressure (static) at an outlet boundary.
   * \param[in] val_index - Index corresponding to the outlet boundary.
   * \return The outlet pressure.
   */
  void SetInflow_Mach(unsigned short val_marker, su2double val_fanface_mach) { Inflow_Mach[val_marker] = val_fanface_mach; }

  /*!
   * \brief Set the fan face static pressure at an engine inflow boundary.
   * \param[in] val_index - Index corresponding to the engine inflow boundary.
   * \param[in] val_fanface_pressure - Fan face static pressure.
   */
  void SetInflow_Pressure(unsigned short val_marker, su2double val_fanface_pressure) { Inflow_Pressure[val_marker] = val_fanface_pressure; }

  /*!
   * \brief Set the massflow at an engine inflow boundary.
   * \param[in] val_index - Index corresponding to the engine inflow boundary.
   * \param[in] val_fanface_massflow - Massflow.
   */
  void SetInflow_MassFlow(unsigned short val_marker, su2double val_fanface_massflow) { Inflow_MassFlow[val_marker] = val_fanface_massflow; }

  /*!
   * \brief Set the reverse flow at an engine inflow boundary.
   * \param[in] val_index - Index corresponding to the engine inflow boundary.
   * \param[in] val_fanface_reversemassflow - reverse flow.
   */
  void SetInflow_ReverseMassFlow(unsigned short val_marker, su2double val_fanface_reversemassflow) { Inflow_ReverseMassFlow[val_marker] = val_fanface_reversemassflow; }

  /*!
   * \brief Set the fan face total pressure at an engine inflow boundary.
   * \param[in] val_index - Index corresponding to the engine inflow boundary.
   * \param[in] val_fanface_totalpressure - Fan face total pressure.
   */
  void SetInflow_TotalPressure(unsigned short val_marker, su2double val_fanface_totalpressure) { Inflow_TotalPressure[val_marker] = val_fanface_totalpressure; }

  /*!
   * \brief Set the fan face static temperature at an engine inflow boundary.
   * \param[in] val_index - Index corresponding to the engine inflow boundary.
   * \param[in] val_fanface_pressure - Fan face static temperature.
   */
  void SetInflow_Temperature(unsigned short val_marker, su2double val_fanface_temperature) { Inflow_Temperature[val_marker] = val_fanface_temperature; }

  /*!
   * \brief Set the fan face total temperature at an engine inflow boundary.
   * \param[in] val_index - Index corresponding to the engine inflow boundary.
   * \param[in] val_fanface_totaltemperature - Fan face total temperature.
   */
  void SetInflow_TotalTemperature(unsigned short val_marker, su2double val_fanface_totaltemperature) { Inflow_TotalTemperature[val_marker] = val_fanface_totaltemperature; }

  /*!
   * \brief Set the ram drag temperature at an engine inflow boundary.
   * \param[in] val_index - Index corresponding to the engine inflow boundary.
   * \param[in] val_fanface_ramdrag - Ram drag value.
   */
  void SetInflow_RamDrag(unsigned short val_marker, su2double val_fanface_ramdrag) { Inflow_RamDrag[val_marker] = val_fanface_ramdrag; }

  /*!
   * \brief Set the force balance at an engine inflow boundary.
   * \param[in] val_index - Index corresponding to the engine inflow boundary.
   * \param[in] val_fanface_force - Fan face force.
   */
  void SetInflow_Force(unsigned short val_marker, su2double val_fanface_force) { Inflow_Force[val_marker] = val_fanface_force; }

  /*!
   * \brief Set the power at an engine inflow boundary.
   * \param[in] val_index - Index corresponding to the engine inflow boundary.
   * \param[in] val_fanface_force - Power.
   */
  void SetInflow_Power(unsigned short val_marker, su2double val_fanface_power) { Inflow_Power[val_marker] = val_fanface_power; }

  /*!
   * \brief Set the back pressure (static) at an engine exhaust boundary.
   * \param[in] val_index - Index corresponding to the outlet boundary.
   * \param[in] val_exhaust_pressure - Exhaust static pressure.
   */
  void SetExhaust_Pressure(unsigned short val_marker, su2double val_exhaust_pressure) { Exhaust_Pressure[val_marker] = val_exhaust_pressure; }

  /*!
   * \brief Set the temperature (static) at an engine exhaust boundary.
   * \param[in] val_index - Index corresponding to the outlet boundary.
   * \param[in] val_exhaust_temp - Exhaust static temperature.
   */
  void SetExhaust_Temperature(unsigned short val_marker, su2double val_exhaust_temp) { Exhaust_Temperature[val_marker] = val_exhaust_temp; }

  /*!
   * \brief Set the back pressure (static) at an engine exhaust boundary.
   * \param[in] val_index - Index corresponding to the outlet boundary.
   * \param[in] val_exhaust_temp - Exhaust static temperature.
   */
  void SetExhaust_MassFlow(unsigned short val_marker, su2double val_exhaust_massflow) { Exhaust_MassFlow[val_marker] = val_exhaust_massflow; }

  /*!
   * \brief Set the back pressure (total) at an engine exhaust boundary.
   * \param[in] val_index - Index corresponding to the outlet boundary.
   * \param[in] val_exhaust_totalpressure - Exhaust total pressure.
   */
  void SetExhaust_TotalPressure(unsigned short val_marker, su2double val_exhaust_totalpressure) { Exhaust_TotalPressure[val_marker] = val_exhaust_totalpressure; }

  /*!
   * \brief Set the total temperature at an engine exhaust boundary.
   * \param[in] val_index - Index corresponding to the outlet boundary.
   * \param[in] val_exhaust_totaltemp - Exhaust total temperature.
   */
  void SetExhaust_TotalTemperature(unsigned short val_marker, su2double val_exhaust_totaltemp) { Exhaust_TotalTemperature[val_marker] = val_exhaust_totaltemp; }

  /*!
   * \brief Set the gross thrust at an engine exhaust boundary.
   * \param[in] val_index - Index corresponding to the outlet boundary.
   * \param[in] val_exhaust_grossthrust - Exhaust gross thrust temperature.
   */
  void SetExhaust_GrossThrust(unsigned short val_marker, su2double val_exhaust_grossthrust) { Exhaust_GrossThrust[val_marker] = val_exhaust_grossthrust; }

  /*!
   * \brief Set the force balance at an engine exhaust boundary.
   * \param[in] val_index - Index corresponding to the outlet boundary.
   * \param[in] val_exhaust_force - Exhaust force balance.
   */
  void SetExhaust_Force(unsigned short val_marker, su2double val_exhaust_force) { Exhaust_Force[val_marker] = val_exhaust_force; }

  /*!
   * \brief Set the power at an engine exhaust boundary.
   * \param[in] val_index - Index corresponding to the outlet boundary.
   * \param[in] val_exhaust_power - Exhaust power.
   */
  void SetExhaust_Power(unsigned short val_marker, su2double val_exhaust_power) { Exhaust_Power[val_marker] = val_exhaust_power; }

  /*!
   * \brief Set the back pressure (static) at an outlet boundary.
   * \param[in] val_marker - Index corresponding to a particular engine boundary.
   * \param[in] val_engine_mach - Exhaust power.
   */
  void SetEngine_Mach(unsigned short val_marker, su2double val_engine_mach) { Engine_Mach[val_marker] = val_engine_mach; }

  /*!
   * \brief Set the back pressure (static) at an outlet boundary.
   * \param[in] val_marker - Index corresponding to a particular engine boundary.
   * \param[in] val_engine_force - Exhaust power.
   */
  void SetEngine_Force(unsigned short val_marker, su2double val_engine_force) { Engine_Force[val_marker] = val_engine_force; }

  /*!
   * \brief Get the back pressure (static) at an outlet boundary.
   * \param[in] val_marker - Index corresponding to a particular engine boundary.
   * \param[in] val_engine_power - Exhaust power.
   */
  void SetEngine_Power(unsigned short val_marker, su2double val_engine_power) { Engine_Power[val_marker] = val_engine_power; }

  /*!
   * \brief Get the back pressure (static) at an outlet boundary.
   * \param[in] val_marker - Index corresponding to a particular engine boundary.
   * \param[in] val_engine_netthrust - Exhaust power.
   */
  void SetEngine_NetThrust(unsigned short val_marker, su2double val_engine_netthrust) { Engine_NetThrust[val_marker] = val_engine_netthrust; }

  /*!
   * \brief Get the back pressure (static) at an outlet boundary.
   * \param[in] val_marker - Index corresponding to a particular engine boundary.
   * \param[in] val_engine_grossthrust - Exhaust power.
   */
  void SetEngine_GrossThrust(unsigned short val_marker, su2double val_engine_grossthrust) { Engine_GrossThrust[val_marker] = val_engine_grossthrust; }

  /*!
   * \brief Get the back pressure (static) at an outlet boundary.
   * \param[in] val_marker - Index corresponding to a particular engine boundary.
   * \param[in] val_engine_area - Exhaust power.
   */
  void SetEngine_Area(unsigned short val_marker, su2double val_engine_area) { Engine_Area[val_marker] = val_engine_area; }

  /*!
   * \brief Get the back pressure (static) at an outlet boundary.
   * \param[in] val_marker - Index corresponding to a particular engine boundary.
   * \return The outlet pressure.
   */
  su2double GetEngine_Mach(unsigned short val_marker) const { return Engine_Mach[val_marker]; }

  /*!
   * \brief Get the back pressure (static) at an outlet boundary.
   * \param[in] val_marker - Index corresponding to a particular engine boundary.
   * \return The outlet pressure.
   */
  su2double GetEngine_Force(unsigned short val_marker) const { return Engine_Force[val_marker]; }

  /*!
   * \brief Get the back pressure (static) at an outlet boundary.
   * \param[in] val_marker - Index corresponding to a particular engine boundary.
   * \return The outlet pressure.
   */
  su2double GetEngine_Power(unsigned short val_marker) const { return Engine_Power[val_marker]; }

  /*!
   * \brief Get the back pressure (static) at an outlet boundary.
   * \param[in] val_marker - Index corresponding to a particular engine boundary.
   * \return The outlet pressure.
   */

  su2double GetEngine_NetThrust(unsigned short val_marker) const { return Engine_NetThrust[val_marker]; }
  /*!
   * \brief Get the back pressure (static) at an outlet boundary.
   * \param[in] val_marker - Index corresponding to a particular engine boundary.
   * \return The outlet pressure.
   */

  su2double GetEngine_GrossThrust(unsigned short val_marker) const { return Engine_GrossThrust[val_marker]; }

  /*!
   * \brief Get the back pressure (static) at an outlet boundary.
   * \param[in] val_marker - Index corresponding to a particular engine boundary.
   * \return The outlet pressure.
   */
  su2double GetEngine_Area(unsigned short val_marker) const { return Engine_Area[val_marker]; }

  /*!
   * \brief Get the back pressure (static) at an outlet boundary.
   * \param[in] val_index - Index corresponding to the outlet boundary.
   * \return The outlet pressure.
   */
  void SetActDiskInlet_Temperature(unsigned short val_marker, su2double val_actdisk_temp) { ActDiskInlet_Temperature[val_marker] = val_actdisk_temp; }

  /*!
   * \brief Get the back pressure (static) at an outlet boundary.
   * \param[in] val_index - Index corresponding to the outlet boundary.
   * \return The outlet pressure.
   */
  void SetActDiskInlet_TotalTemperature(unsigned short val_marker, su2double val_actdisk_totaltemp) { ActDiskInlet_TotalTemperature[val_marker] = val_actdisk_totaltemp; }

  /*!
   * \brief Get the back pressure (static) at an outlet boundary.
   * \param[in] val_index - Index corresponding to the outlet boundary.
   * \return The outlet pressure.
   */
  su2double GetActDiskInlet_Temperature(const string& val_marker) const;

  /*!
   * \brief Get the back pressure (static) at an outlet boundary.
   * \param[in] val_index - Index corresponding to the outlet boundary.
   * \return The outlet pressure.
   */
  su2double GetActDiskInlet_TotalTemperature(const string& val_marker) const;

  /*!
   * \brief Get the back pressure (static) at an outlet boundary.
   * \param[in] val_index - Index corresponding to the outlet boundary.
   * \return The outlet pressure.
   */
  void SetActDiskOutlet_Temperature(unsigned short val_marker, su2double val_actdisk_temp) { ActDiskOutlet_Temperature[val_marker] = val_actdisk_temp; }

  /*!
   * \brief Get the back pressure (static) at an outlet boundary.
   * \param[in] val_index - Index corresponding to the outlet boundary.
   * \return The outlet pressure.
   */
  void SetActDiskOutlet_TotalTemperature(unsigned short val_marker, su2double val_actdisk_totaltemp) { ActDiskOutlet_TotalTemperature[val_marker] = val_actdisk_totaltemp; }

  /*!
   * \brief Get the back pressure (static) at an outlet boundary.
   * \param[in] val_index - Index corresponding to the outlet boundary.
   * \return The outlet pressure.
   */
  su2double GetActDiskOutlet_Temperature(const string& val_marker) const;

  /*!
   * \brief Get the back pressure (static) at an outlet boundary.
   * \param[in] val_index - Index corresponding to the outlet boundary.
   * \return The outlet pressure.
   */
  su2double GetActDiskOutlet_TotalTemperature(const string& val_marker) const;

  /*!
   * \brief Get the back pressure (static) at an outlet boundary.
   * \param[in] val_index - Index corresponding to the outlet boundary.
   * \return The outlet pressure.
   */
  su2double GetActDiskInlet_MassFlow(const string& val_marker) const;

  /*!
   * \brief Get the back pressure (static) at an outlet boundary.
   * \param[in] val_index - Index corresponding to the outlet boundary.
   * \return The outlet pressure.
   */
  void SetActDiskInlet_MassFlow(unsigned short val_marker, su2double val_actdisk_massflow) { ActDiskInlet_MassFlow[val_marker] = val_actdisk_massflow; }

  /*!
   * \brief Get the back pressure (static) at an outlet boundary.
   * \param[in] val_index - Index corresponding to the outlet boundary.
   * \return The outlet pressure.
   */
  su2double GetActDiskOutlet_MassFlow(const string& val_marker) const;

  /*!
   * \brief Get the back pressure (static) at an outlet boundary.
   * \param[in] val_index - Index corresponding to the outlet boundary.
   * \return The outlet pressure.
   */
  void SetActDiskOutlet_MassFlow(unsigned short val_marker, su2double val_actdisk_massflow) { ActDiskOutlet_MassFlow[val_marker] = val_actdisk_massflow; }

  /*!
   * \brief Get the back pressure (static) at an outlet boundary.
   * \param[in] val_index - Index corresponding to the outlet boundary.
   * \return The outlet pressure.
   */
  su2double GetActDiskInlet_Pressure(const string& val_marker) const;

  /*!
   * \brief Get the back pressure (static) at an outlet boundary.
   * \param[in] val_index - Index corresponding to the outlet boundary.
   * \return The outlet pressure.
   */
  su2double GetActDiskInlet_TotalPressure(const string& val_marker) const;

  /*!
   * \brief Get the back pressure (static) at an outlet boundary.
   * \param[in] val_index - Index corresponding to the outlet boundary.
   * \return The outlet pressure.
   */
  su2double GetActDisk_DeltaPress(unsigned short val_marker) const { return ActDisk_DeltaPress[val_marker]; }

  /*!
   * \brief Get the back pressure (static) at an outlet boundary.
   * \param[in] val_index - Index corresponding to the outlet boundary.
   * \return The outlet pressure.
   */
  su2double GetActDisk_DeltaTemp(unsigned short val_marker) const { return ActDisk_DeltaTemp[val_marker]; }

  /*!
   * \brief Get the back pressure (static) at an outlet boundary.
   * \param[in] val_index - Index corresponding to the outlet boundary.
   * \return The outlet pressure.
   */
  su2double GetActDisk_TotalPressRatio(unsigned short val_marker) const { return ActDisk_TotalPressRatio[val_marker]; }

  /*!
   * \brief Get the back pressure (static) at an outlet boundary.
   * \param[in] val_index - Index corresponding to the outlet boundary.
   * \return The outlet pressure.
   */
  su2double GetActDisk_TotalTempRatio(unsigned short val_marker) const { return ActDisk_TotalTempRatio[val_marker]; }

  /*!
   * \brief Get the back pressure (static) at an outlet boundary.
   * \param[in] val_index - Index corresponding to the outlet boundary.
   * \return The outlet pressure.
   */
  su2double GetActDisk_StaticPressRatio(unsigned short val_marker) const { return ActDisk_StaticPressRatio[val_marker]; }

  /*!
   * \brief Get the back pressure (static) at an outlet boundary.
   * \param[in] val_index - Index corresponding to the outlet boundary.
   * \return The outlet pressure.
   */
  su2double GetActDisk_StaticTempRatio(unsigned short val_marker) const { return ActDisk_StaticTempRatio[val_marker]; }

  /*!
   * \brief Get the back pressure (static) at an outlet boundary.
   * \param[in] val_index - Index corresponding to the outlet boundary.
   * \return The outlet pressure.
   */
  su2double GetActDisk_NetThrust(unsigned short val_marker) const { return ActDisk_NetThrust[val_marker]; }

  /*!
   * \brief Get the back pressure (static) at an outlet boundary.
   * \param[in] val_index - Index corresponding to the outlet boundary.
   * \return The outlet pressure.
   */
  su2double GetActDisk_BCThrust(unsigned short val_marker) const { return ActDisk_BCThrust[val_marker]; }

  /*!
   * \brief Get the back pressure (static) at an outlet boundary.
   * \param[in] val_index - Index corresponding to the outlet boundary.
   * \return The outlet pressure.
   */
  su2double GetActDisk_BCThrust_Old(unsigned short val_marker) const { return ActDisk_BCThrust_Old[val_marker]; }

  /*!
   * \brief Get the back pressure (static) at an outlet boundary.
   * \param[in] val_index - Index corresponding to the outlet boundary.
   * \return The outlet pressure.
   */
  su2double GetActDisk_GrossThrust(unsigned short val_marker) const { return ActDisk_GrossThrust[val_marker]; }

  /*!
   * \brief Get the back pressure (static) at an outlet boundary.
   * \param[in] val_index - Index corresponding to the outlet boundary.
   * \return The outlet pressure.
   */
  su2double GetActDisk_Area(unsigned short val_marker) const { return ActDisk_Area[val_marker]; }

  /*!
   * \brief Get the back pressure (static) at an outlet boundary.
   * \param[in] val_index - Index corresponding to the outlet boundary.
   * \return The outlet pressure.
   */
  su2double GetActDisk_ReverseMassFlow(unsigned short val_marker) const { return ActDisk_ReverseMassFlow[val_marker]; }

  /*!
   * \brief Get the back pressure (static) at an outlet boundary.
   * \param[in] val_index - Index corresponding to the outlet boundary.
   * \return The outlet pressure.
   */
  su2double GetActDiskInlet_RamDrag(const string& val_marker) const;

  /*!
   * \brief Get the back pressure (static) at an outlet boundary.
   * \param[in] val_index - Index corresponding to the outlet boundary.
   * \return The outlet pressure.
   */
  su2double GetActDiskInlet_Force(const string& val_marker) const;

  /*!
   * \brief Get the back pressure (static) at an outlet boundary.
   * \param[in] val_index - Index corresponding to the outlet boundary.
   * \return The outlet pressure.
   */
  su2double GetActDiskInlet_Power(const string& val_marker) const;

  /*!
   * \brief Get the back pressure (static) at an outlet boundary.
   * \param[in] val_index - Index corresponding to the outlet boundary.
   * \return The outlet pressure.
   */
  void SetActDiskInlet_Pressure(unsigned short val_marker, su2double val_actdisk_press) { ActDiskInlet_Pressure[val_marker] = val_actdisk_press; }

  /*!
   * \brief Get the back pressure (static) at an outlet boundary.
   * \param[in] val_index - Index corresponding to the outlet boundary.
   * \return The outlet pressure.
   */
  void SetActDiskInlet_TotalPressure(unsigned short val_marker, su2double val_actdisk_totalpress) { ActDiskInlet_TotalPressure[val_marker] = val_actdisk_totalpress; }

  /*!
   * \brief Get the back pressure (static) at an outlet boundary.
   * \param[in] val_index - Index corresponding to the outlet boundary.
   * \return The outlet pressure.
   */
  void SetActDisk_DeltaPress(unsigned short val_marker, su2double val_actdisk_deltapress) { ActDisk_DeltaPress[val_marker] = val_actdisk_deltapress; }

  /*!
   * \brief Get the back pressure (static) at an outlet boundary.
   * \param[in] val_index - Index corresponding to the outlet boundary.
   * \return The outlet pressure.
   */
  void SetActDisk_Power(unsigned short val_marker, su2double val_actdisk_power) { ActDisk_Power[val_marker] = val_actdisk_power; }

  /*!
   * \brief Get the back pressure (static) at an outlet boundary.
   * \param[in] val_index - Index corresponding to the outlet boundary.
   * \return The outlet pressure.
   */
  void SetActDisk_MassFlow(unsigned short val_marker, su2double val_actdisk_massflow) { ActDisk_MassFlow[val_marker] = val_actdisk_massflow; }

  /*!
   * \brief Get the back pressure (static) at an outlet boundary.
   * \param[in] val_index - Index corresponding to the outlet boundary.
   * \return The outlet pressure.
   */
  void SetActDisk_Mach(unsigned short val_marker, su2double val_actdisk_mach) { ActDisk_Mach[val_marker] = val_actdisk_mach; }

  /*!
   * \brief Get the back pressure (static) at an outlet boundary.
   * \param[in] val_index - Index corresponding to the outlet boundary.
   * \return The outlet pressure.
   */
  void SetActDisk_Force(unsigned short val_marker, su2double val_actdisk_force) { ActDisk_Force[val_marker] = val_actdisk_force; }

  /*!
   * \brief Get the back pressure (static) at an outlet boundary.
   * \param[in] val_index - Index corresponding to the outlet boundary.
   * \return The outlet pressure.
   */
  su2double GetOutlet_MassFlow(const string& val_marker) const;

  /*!
   * \brief Get the back pressure (static) at an outlet boundary.
   * \param[in] val_index - Index corresponding to the outlet boundary.
   * \return The outlet pressure.
   */
  void SetOutlet_MassFlow(unsigned short val_marker, su2double val_massflow) { Outlet_MassFlow[val_marker] = val_massflow; }

  /*!
   * \brief Get the back pressure (static) at an outlet boundary.
   * \param[in] val_index - Index corresponding to the outlet boundary.
   * \return The outlet pressure.
   */
  su2double GetOutlet_Density(const string& val_marker) const;

  /*!
   * \brief Get the back pressure (static) at an outlet boundary.
   * \param[in] val_index - Index corresponding to the outlet boundary.
   * \return The outlet pressure.
   */
  void SetOutlet_Density(unsigned short val_marker, su2double val_density) { Outlet_Density[val_marker] = val_density; }

  /*!
   * \brief Get the back pressure (static) at an outlet boundary.
   * \param[in] val_index - Index corresponding to the outlet boundary.
   * \return The outlet pressure.
   */
  su2double GetOutlet_Area(const string& val_marker) const;

  /*!
   * \brief Get the back pressure (static) at an outlet boundary.
   * \param[in] val_index - Index corresponding to the outlet boundary.
   * \return The outlet pressure.
   */
  void SetOutlet_Area(unsigned short val_marker, su2double val_area) { Outlet_Area[val_marker] = val_area; }

  /*!
   * \brief Get the back pressure (static) at an outlet boundary.
   * \param[in] val_index - Index corresponding to the outlet boundary.
   * \return The outlet pressure.
   */
  void SetSurface_DC60(unsigned short val_marker, su2double val_surface_distortion) { Surface_DC60[val_marker] = val_surface_distortion; }

  /*!
   * \brief Set the massflow at the surface.
   * \param[in] val_marker - Index corresponding to the outlet boundary.
   * \param[in] val_surface_massflow - Value of the mass flow.
   */
  void SetSurface_MassFlow(unsigned short val_marker, su2double val_surface_massflow) { Surface_MassFlow[val_marker] = val_surface_massflow; }

  /*!
   * \brief Set the mach number at the surface.
   * \param[in] val_marker - Index corresponding to the outlet boundary.
   * \param[in] val_surface_massflow - Value of the mach number.
   */
  void SetSurface_Mach(unsigned short val_marker, su2double val_surface_mach) { Surface_Mach[val_marker] = val_surface_mach; }

  /*!
   * \brief Set the temperature at the surface.
   * \param[in] val_marker - Index corresponding to the outlet boundary.
   * \param[in] val_surface_massflow - Value of the temperature.
   */
  void SetSurface_Temperature(unsigned short val_marker, su2double val_surface_temperature) { Surface_Temperature[val_marker] = val_surface_temperature; }

  /*!
   * \brief Set the pressure at the surface.
   * \param[in] val_marker - Index corresponding to the outlet boundary.
   * \param[in] val_surface_massflow - Value of the pressure.
   */
  void SetSurface_Pressure(unsigned short val_marker, su2double val_surface_pressure) { Surface_Pressure[val_marker] = val_surface_pressure; }

  /*!
   * \brief Set the density at the surface.
   * \param[in] val_marker - Index corresponding to the outlet boundary.
   * \param[in] val_surface_density - Value of the density.
   */
  void SetSurface_Density(unsigned short val_marker, su2double val_surface_density) { Surface_Density[val_marker] = val_surface_density; }

  /*!
   * \brief Set the enthalpy at the surface.
   * \param[in] val_marker - Index corresponding to the outlet boundary.
   * \param[in] val_surface_density - Value of the density.
   */
  void SetSurface_Enthalpy(unsigned short val_marker, su2double val_surface_enthalpy) { Surface_Enthalpy[val_marker] = val_surface_enthalpy; }

  /*!
   * \brief Set the normal velocity at the surface.
   * \param[in] val_marker - Index corresponding to the outlet boundary.
   * \param[in] val_surface_normalvelocity - Value of the normal velocity.
   */
  void SetSurface_NormalVelocity(unsigned short val_marker, su2double val_surface_normalvelocity) { Surface_NormalVelocity[val_marker] = val_surface_normalvelocity; }

  /*!
   * \brief Set the streamwise flow uniformity at the surface.
   * \param[in] val_marker - Index corresponding to the outlet boundary.
   * \param[in] val_surface_streamwiseuniformity - Value of the streamwise flow uniformity.
   */
  void SetSurface_Uniformity(unsigned short val_marker, su2double val_surface_streamwiseuniformity) { Surface_Uniformity[val_marker] = val_surface_streamwiseuniformity; }

  /*!
   * \brief Set the secondary flow strength at the surface.
   * \param[in] val_marker - Index corresponding to the outlet boundary.
   * \param[in] val_surface_secondarystrength - Value of the secondary flow strength.
   */
  void SetSurface_SecondaryStrength(unsigned short val_marker, su2double val_surface_secondarystrength) { Surface_SecondaryStrength[val_marker] = val_surface_secondarystrength; }

  /*!
   * \brief Set the relative secondary flow strength at the surface.
   * \param[in] val_marker - Index corresponding to the outlet boundary.
   * \param[in] val_surface_secondaryoverstream - Value of the relative seondary flow strength.
   */
  void SetSurface_SecondOverUniform(unsigned short val_marker, su2double val_surface_secondaryoverstream) { Surface_SecondOverUniform[val_marker] = val_surface_secondaryoverstream; }

  /*!
   * \brief Set the momentum distortion at the surface.
   * \param[in] val_marker - Index corresponding to the outlet boundary.
   * \param[in] val_surface_momentumdistortion - Value of the momentum distortion.
   */
  void SetSurface_MomentumDistortion(unsigned short val_marker, su2double val_surface_momentumdistortion) { Surface_MomentumDistortion[val_marker] = val_surface_momentumdistortion; }

  /*!
   * \brief Set the total temperature at the surface.
   * \param[in] val_marker - Index corresponding to the outlet boundary.
   * \param[in] val_surface_totaltemperature - Value of the total temperature.
   */
  void SetSurface_TotalTemperature(unsigned short val_marker, su2double val_surface_totaltemperature) { Surface_TotalTemperature[val_marker] = val_surface_totaltemperature; }

  /*!
   * \brief Set the total pressure at the surface.
   * \param[in] val_marker - Index corresponding to the outlet boundary.
   * \param[in] val_surface_totalpressure - Value of the total pressure.
   */
  void SetSurface_TotalPressure(unsigned short val_marker, su2double val_surface_totalpressure) { Surface_TotalPressure[val_marker] = val_surface_totalpressure; }

  /*!
   * \brief Set the pressure drop between two surfaces.
   * \param[in] val_marker - Index corresponding to the outlet boundary.
   * \param[in] val_surface_pressuredrop - Value of the pressure drop.
   */
  void SetSurface_PressureDrop(unsigned short val_marker, su2double val_surface_pressuredrop) { Surface_PressureDrop[val_marker] = val_surface_pressuredrop; }

  /*!
   * \brief Set the average of species_0 at the surface.
   * \param[in] val_marker - Index corresponding to boundary.
   * \param[in] val_surface_species_0 - Value of avg species_0.
   */
  void SetSurface_Species_0(unsigned short val_marker, su2double val_surface_species_0) { Surface_Species_0[val_marker] = val_surface_species_0; }

  /*!
   * \brief Set the species variance at the surface.
   * \param[in] val_marker - Index corresponding to boundary.
   * \param[in] val_surface_species_variance - Value of the species variance.
   */
  void SetSurface_Species_Variance(unsigned short val_marker, su2double val_surface_species_variance) { Surface_Species_Variance[val_marker] = val_surface_species_variance; }

  /*!
   * \brief Get the back pressure (static) at an outlet boundary.
   * \param[in] val_index - Index corresponding to the outlet boundary.
   * \return The outlet pressure.
   */
  void SetSurface_IDC(unsigned short val_marker, su2double val_surface_distortion) { Surface_IDC[val_marker] = val_surface_distortion; }

  /*!
   * \brief Get the back pressure (static) at an outlet boundary.
   * \param[in] val_index - Index corresponding to the outlet boundary.
   * \return The outlet pressure.
   */
  void SetSurface_IDC_Mach(unsigned short val_marker, su2double val_surface_distortion) { Surface_IDC_Mach[val_marker] = val_surface_distortion; }

  /*!
   * \brief Get the back pressure (static) at an outlet boundary.
   * \param[in] val_index - Index corresponding to the outlet boundary.
   * \return The outlet pressure.
   */
  void SetSurface_IDR(unsigned short val_marker, su2double val_surface_distortion) { Surface_IDR[val_marker] = val_surface_distortion; }

  /*!
   * \brief Get the back pressure (static) at an outlet boundary.
   * \param[in] val_index - Index corresponding to the outlet boundary.
   * \return The outlet pressure.
   */
  void SetActDisk_DeltaTemp(unsigned short val_marker, su2double val_actdisk_deltatemp) { ActDisk_DeltaTemp[val_marker] = val_actdisk_deltatemp; }

  /*!
   * \brief Get the back pressure (static) at an outlet boundary.
   * \param[in] val_index - Index corresponding to the outlet boundary.
   * \return The outlet pressure.
   */
  void SetActDisk_TotalPressRatio(unsigned short val_marker, su2double val_actdisk_pressratio) { ActDisk_TotalPressRatio[val_marker] = val_actdisk_pressratio; }

  /*!
   * \brief Get the back pressure (static) at an outlet boundary.
   * \param[in] val_index - Index corresponding to the outlet boundary.
   * \return The outlet pressure.
   */
  void SetActDisk_TotalTempRatio(unsigned short val_marker, su2double val_actdisk_tempratio) { ActDisk_TotalTempRatio[val_marker] = val_actdisk_tempratio; }

  /*!
   * \brief Get the back pressure (static) at an outlet boundary.
   * \param[in] val_index - Index corresponding to the outlet boundary.
   * \return The outlet pressure.
   */
  void SetActDisk_StaticPressRatio(unsigned short val_marker, su2double val_actdisk_pressratio) { ActDisk_StaticPressRatio[val_marker] = val_actdisk_pressratio; }

  /*!
   * \brief Get the back pressure (static) at an outlet boundary.
   * \param[in] val_index - Index corresponding to the outlet boundary.
   * \return The outlet pressure.
   */
  void SetActDisk_StaticTempRatio(unsigned short val_marker, su2double val_actdisk_tempratio) { ActDisk_StaticTempRatio[val_marker] = val_actdisk_tempratio; }

  /*!
   * \brief Get the back pressure (static) at an outlet boundary.
   * \param[in] val_index - Index corresponding to the outlet boundary.
   * \return The outlet pressure.
   */
  void SetActDisk_NetThrust(unsigned short val_marker, su2double val_actdisk_netthrust) { ActDisk_NetThrust[val_marker] = val_actdisk_netthrust; }

  /*!
   * \brief Get the back pressure (static) at an outlet boundary.
   * \param[in] val_index - Index corresponding to the outlet boundary.
   * \return The outlet pressure.
   */
  void SetActDisk_BCThrust(const string& val_marker, su2double val_actdisk_bcthrust);

  /*!
   * \brief Get the back pressure (static) at an outlet boundary.
   * \param[in] val_index - Index corresponding to the outlet boundary.
   * \return The outlet pressure.
   */
  void SetActDisk_BCThrust(unsigned short val_marker, su2double val_actdisk_bcthrust) { ActDisk_BCThrust[val_marker] = val_actdisk_bcthrust; }

  /*!
   * \brief Get the back pressure (static) at an outlet boundary.
   * \param[in] val_index - Index corresponding to the outlet boundary.
   * \return The outlet pressure.
   */
  void SetActDisk_BCThrust_Old(const string& val_marker, su2double val_actdisk_bcthrust_old);

  /*!
   * \brief Get the back pressure (static) at an outlet boundary.
   * \param[in] val_index - Index corresponding to the outlet boundary.
   * \return The outlet pressure.
   */
  void SetActDisk_BCThrust_Old(unsigned short val_marker, su2double val_actdisk_bcthrust_old) { ActDisk_BCThrust_Old[val_marker] = val_actdisk_bcthrust_old; }

  /*!
   * \brief Get the back pressure (static) at an outlet boundary.
   * \param[in] val_index - Index corresponding to the outlet boundary.
   * \return The outlet pressure.
   */
  void SetActDisk_GrossThrust(unsigned short val_marker, su2double val_actdisk_grossthrust) { ActDisk_GrossThrust[val_marker] = val_actdisk_grossthrust; }

  /*!
   * \brief Get the back pressure (static) at an outlet boundary.
   * \param[in] val_index - Index corresponding to the outlet boundary.
   * \return The outlet pressure.
   */
  void SetActDisk_Area(unsigned short val_marker, su2double val_actdisk_area) { ActDisk_Area[val_marker] = val_actdisk_area; }

  /*!
   * \brief Get the back pressure (static) at an outlet boundary.
   * \param[in] val_index - Index corresponding to the outlet boundary.
   * \return The outlet pressure.
   */
  void SetActDiskInlet_ReverseMassFlow(unsigned short val_marker, su2double val_actdisk_area) { ActDisk_ReverseMassFlow[val_marker] = val_actdisk_area; }

  /*!
   * \brief Get the back pressure (static) at an outlet boundary.
   * \param[in] val_index - Index corresponding to the outlet boundary.
   * \return The outlet pressure.
   */
  void SetActDiskInlet_RamDrag(unsigned short val_marker, su2double val_actdisk_ramdrag) { ActDiskInlet_RamDrag[val_marker] = val_actdisk_ramdrag; }

  /*!
   * \brief Get the back pressure (static) at an outlet boundary.
   * \param[in] val_index - Index corresponding to the outlet boundary.
   * \return The outlet pressure.
   */
  void SetActDiskInlet_Force(unsigned short val_marker, su2double val_actdisk_force) { ActDiskInlet_Force[val_marker] = val_actdisk_force; }

  /*!
   * \brief Get the back pressure (static) at an outlet boundary.
   * \param[in] val_index - Index corresponding to the outlet boundary.
   * \return The outlet pressure.
   */
  void SetActDiskInlet_Power(unsigned short val_marker, su2double val_actdisk_power) { ActDiskInlet_Power[val_marker] = val_actdisk_power; }

  /*!
   * \brief Get the back pressure (static) at an outlet boundary.
   * \param[in] val_index - Index corresponding to the outlet boundary.
   * \return The outlet pressure.
   */
  su2double GetActDisk_Power(unsigned short val_marker) const { return ActDisk_Power[val_marker]; }

  /*!
   * \brief Get the back pressure (static) at an outlet boundary.
   * \param[in] val_index - Index corresponding to the outlet boundary.
   * \return The outlet pressure.
   */
  su2double GetActDisk_MassFlow(unsigned short val_marker) const { return ActDisk_MassFlow[val_marker]; }

  /*!
   * \brief Get the back pressure (static) at an outlet boundary.
   * \param[in] val_index - Index corresponding to the outlet boundary.
   * \return The outlet pressure.
   */
  su2double GetActDisk_Mach(unsigned short val_marker) const { return ActDisk_Mach[val_marker]; }

  /*!
   * \brief Get the back pressure (static) at an outlet boundary.
   * \param[in] val_index - Index corresponding to the outlet boundary.
   * \return The outlet pressure.
   */
  su2double GetActDisk_Force(unsigned short val_marker) const { return ActDisk_Force[val_marker]; }

  /*!
   * \brief Get the back pressure (static) at an outlet boundary.
   * \param[in] val_index - Index corresponding to the outlet boundary.
   * \return The outlet pressure.
   */
  su2double GetSurface_DC60(unsigned short val_marker) const { return Surface_DC60[val_marker]; }

  /*!
   * \brief Get the massflow at an outlet boundary.
   * \param[in] val_index - Index corresponding to the outlet boundary.
   * \return The massflow.
   */
  su2double GetSurface_MassFlow(unsigned short val_marker) const { return Surface_MassFlow[val_marker]; }

  /*!
   * \brief Get the mach number at an outlet boundary.
   * \param[in] val_index - Index corresponding to the outlet boundary.
   * \return The mach number.
   */
  su2double GetSurface_Mach(unsigned short val_marker) const { return Surface_Mach[val_marker]; }

  /*!
   * \brief Get the temperature at an outlet boundary.
   * \param[in] val_index - Index corresponding to the outlet boundary.
   * \return The temperature.
   */
  su2double GetSurface_Temperature(unsigned short val_marker) const { return Surface_Temperature[val_marker]; }

  /*!
   * \brief Get the pressure at an outlet boundary.
   * \param[in] val_index - Index corresponding to the outlet boundary.
   * \return The pressure.
   */
  su2double GetSurface_Pressure(unsigned short val_marker) const { return Surface_Pressure[val_marker]; }

  /*!
   * \brief Get the density at an outlet boundary.
   * \param[in] val_index - Index corresponding to the outlet boundary.
   * \return The density.
   */
  su2double GetSurface_Density(unsigned short val_marker) const { return Surface_Density[val_marker]; }

  /*!
   * \brief Get the enthalpy at an outlet boundary.
   * \param[in] val_index - Index corresponding to the outlet boundary.
   * \return The density.
   */
  su2double GetSurface_Enthalpy(unsigned short val_marker) const { return Surface_Enthalpy[val_marker]; }

  /*!
   * \brief Get the normal velocity at an outlet boundary.
   * \param[in] val_index - Index corresponding to the outlet boundary.
   * \return The normal velocity.
   */
  su2double GetSurface_NormalVelocity(unsigned short val_marker) const { return Surface_NormalVelocity[val_marker]; }

  /*!
   * \brief Get the streamwise flow uniformity at the surface.
   * \param[in] val_marker - Index corresponding to the outlet boundary.
   * \return The streamwise flow uniformity.
   */
  su2double GetSurface_Uniformity(unsigned short val_marker) const { return Surface_Uniformity[val_marker]; }

  /*!
   * \brief Get the secondary flow strength at the surface.
   * \param[in] val_marker - Index corresponding to the outlet boundary.
   * \return The secondary flow strength.
   */
  su2double GetSurface_SecondaryStrength(unsigned short val_marker) const { return Surface_SecondaryStrength[val_marker]; }

  /*!
   * \brief Get the relative secondary flow strength at the surface.
   * \param[in] val_marker - Index corresponding to the outlet boundary.
   * \return The relative seondary flow strength.
   */
  su2double GetSurface_SecondOverUniform(unsigned short val_marker) const { return Surface_SecondOverUniform[val_marker]; }

  /*!
   * \brief Get the momentum distortion at the surface.
   * \param[in] val_marker - Index corresponding to the outlet boundary.
   * \return The momentum distortion.
   */
  su2double GetSurface_MomentumDistortion(unsigned short val_marker) const { return Surface_MomentumDistortion[val_marker]; }

  /*!
   * \brief Get the total temperature at an outlet boundary.
   * \param[in] val_index - Index corresponding to the outlet boundary.
   * \return The total temperature.
   */
  su2double GetSurface_TotalTemperature(unsigned short val_marker) const { return Surface_TotalTemperature[val_marker]; }

  /*!
   * \brief Get the total pressure at an outlet boundary.
   * \param[in] val_index - Index corresponding to the outlet boundary.
   * \return The total pressure.
   */
  su2double GetSurface_TotalPressure(unsigned short val_marker) const { return Surface_TotalPressure[val_marker]; }

  /*!
   * \brief Get the pressure drop between two surfaces.
   * \param[in] val_index - Index corresponding to the outlet boundary.
   * \return The pressure drop.
   */
  su2double GetSurface_PressureDrop(unsigned short val_marker) const { return Surface_PressureDrop[val_marker]; }

  /*!
   * \brief Get avg species_0 at a boundary.
   * \param[in] val_index - Index corresponding to the boundary.
   * \return The avg species_0.
   */
  su2double GetSurface_Species_0(unsigned short val_marker) const { return Surface_Species_0[val_marker]; }

  /*!
   * \brief Get the species variance at a boundary.
   * \param[in] val_index - Index corresponding to the boundary.
   * \return The species variance.
   */
  su2double GetSurface_Species_Variance(unsigned short val_marker) const { return Surface_Species_Variance[val_marker]; }

  /*!
   * \brief Get the back pressure (static) at an outlet boundary.
   * \param[in] val_index - Index corresponding to the outlet boundary.
   * \return The outlet pressure.
   */
  su2double GetSurface_IDC(unsigned short val_marker) const { return Surface_IDC[val_marker]; }

  /*!
   * \brief Get the back pressure (static) at an outlet boundary.
   * \param[in] val_index - Index corresponding to the outlet boundary.
   * \return The outlet pressure.
   */
  su2double GetSurface_IDC_Mach(unsigned short val_marker) const { return Surface_IDC_Mach[val_marker]; }

  /*!
   * \brief Get the back pressure (static) at an outlet boundary.
   * \param[in] val_index - Index corresponding to the outlet boundary.
   * \return The outlet pressure.
   */
  su2double GetSurface_IDR(unsigned short val_marker) const { return Surface_IDR[val_marker]; }

  /*!
   * \brief Get the back pressure (static) at an outlet boundary.
   * \param[in] val_index - Index corresponding to the outlet boundary.
   * \return The outlet pressure.
   */
  su2double GetActDiskOutlet_Pressure(const string& val_marker) const;

  /*!
   * \brief Get the back pressure (static) at an outlet boundary.
   * \param[in] val_index - Index corresponding to the outlet boundary.
   * \return The outlet pressure.
   */
  su2double GetActDiskOutlet_TotalPressure(const string& val_marker) const;

  /*!
   * \brief Get the back pressure (static) at an outlet boundary.
   * \param[in] val_index - Index corresponding to the outlet boundary.
   * \return The outlet pressure.
   */
  su2double GetActDiskOutlet_GrossThrust(const string& val_marker) const;

  /*!
   * \brief Get the back pressure (static) at an outlet boundary.
   * \param[in] val_index - Index corresponding to the outlet boundary.
   * \return The outlet pressure.
   */
  su2double GetActDiskOutlet_Force(const string& val_marker) const;

  /*!
   * \brief Get the back pressure (static) at an outlet boundary.
   * \param[in] val_index - Index corresponding to the outlet boundary.
   * \return The outlet pressure.
   */
  su2double GetActDiskOutlet_Power(const string& val_marker) const;

  /*!
   * \brief Get the back pressure (static) at an outlet boundary.
   * \param[in] val_index - Index corresponding to the outlet boundary.
   * \return The outlet pressure.
   */
  void SetActDiskOutlet_Pressure(unsigned short val_marker, su2double val_actdisk_press) { ActDiskOutlet_Pressure[val_marker] = val_actdisk_press; }

  /*!
   * \brief Get the back pressure (static) at an outlet boundary.
   * \param[in] val_index - Index corresponding to the outlet boundary.
   * \return The outlet pressure.
   */
  void SetActDiskOutlet_TotalPressure(unsigned short val_marker, su2double val_actdisk_totalpress) { ActDiskOutlet_TotalPressure[val_marker] = val_actdisk_totalpress; }

  /*!
   * \brief Get the back pressure (static) at an outlet boundary.
   * \param[in] val_index - Index corresponding to the outlet boundary.
   * \return The outlet pressure.
   */
  void SetActDiskOutlet_GrossThrust(unsigned short val_marker, su2double val_actdisk_grossthrust) { ActDiskOutlet_GrossThrust[val_marker] = val_actdisk_grossthrust; }

  /*!
   * \brief Get the back pressure (static) at an outlet boundary.
   * \param[in] val_index - Index corresponding to the outlet boundary.
   * \return The outlet pressure.
   */
  void SetActDiskOutlet_Force(unsigned short val_marker, su2double val_actdisk_force) { ActDiskOutlet_Force[val_marker] = val_actdisk_force; }

  /*!
   * \brief Get the back pressure (static) at an outlet boundary.
   * \param[in] val_index - Index corresponding to the outlet boundary.
   * \return The outlet pressure.
   */
  void SetActDiskOutlet_Power(unsigned short val_marker, su2double val_actdisk_power) { ActDiskOutlet_Power[val_marker] = val_actdisk_power; }

  /*!
   * \brief Get the displacement value at an displacement boundary.
   * \param[in] val_index - Index corresponding to the displacement boundary.
   * \return The displacement value.
   */
  su2double GetDispl_Value(const string& val_index) const;

  /*!
   * \brief Get the force value at an load boundary.
   * \param[in] val_index - Index corresponding to the load boundary.
   * \return The load value.
   */
  su2double GetLoad_Value(const string& val_index) const;

  /*!
   * \brief Get the constant value at a damper boundary.
   * \param[in] val_index - Index corresponding to the load boundary.
   * \return The damper constant.
   */
  su2double GetDamper_Constant(const string& val_index) const;

  /*!
   * \brief Get the force value at a load boundary defined in cartesian coordinates.
   * \param[in] val_index - Index corresponding to the load boundary.
   * \return The load value.
   */
  su2double GetLoad_Dir_Value(const string& val_index) const;

  /*!
   * \brief Get the force multiplier at a load boundary in cartesian coordinates.
   * \param[in] val_index - Index corresponding to the load boundary.
   * \return The load multiplier.
   */
  su2double GetLoad_Dir_Multiplier(const string& val_index) const;

  /*!
   * \brief Get the force value at a load boundary defined in cartesian coordinates.
   * \param[in] val_index - Index corresponding to the load boundary.
   * \return The load value.
   */
  su2double GetDisp_Dir_Value(const string& val_index) const;

  /*!
   * \brief Get the force multiplier at a load boundary in cartesian coordinates.
   * \param[in] val_index - Index corresponding to the load boundary.
   * \return The load multiplier.
   */
  su2double GetDisp_Dir_Multiplier(const string& val_index) const;

  /*!
   * \brief Get the force direction at a loaded boundary in cartesian coordinates.
   * \param[in] val_index - Index corresponding to the load boundary.
   * \return The load direction.
   */
  const su2double* GetLoad_Dir(const string& val_index) const;

  /*!
   * \brief Get the force direction at a loaded boundary in cartesian coordinates.
   * \param[in] val_index - Index corresponding to the load boundary.
   * \return The load direction.
   */
  const su2double* GetDisp_Dir(const string& val_index) const;

  /*!
   * \brief Get the amplitude of the sine-wave at a load boundary defined in cartesian coordinates.
   * \param[in] val_index - Index corresponding to the load boundary.
   * \return The load value.
   */
<<<<<<< HEAD
  // su2double GetLoad_Sine_Amplitude(string val_index) const;
=======
  su2double GetLoad_Sine_Amplitude(const string& val_index) const;
>>>>>>> 8b95cd7d

  /*!
   * \brief Get the frequency of the sine-wave at a load boundary in cartesian coordinates.
   * \param[in] val_index - Index corresponding to the load boundary.
   * \return The load frequency.
   */
<<<<<<< HEAD
  // su2double GetLoad_Sine_Frequency(string val_index) const;
=======
  su2double GetLoad_Sine_Frequency(const string& val_index) const;
>>>>>>> 8b95cd7d

  /*!
   * \brief Get the force direction at a sine-wave loaded boundary in cartesian coordinates.
   * \param[in] val_index - Index corresponding to the load boundary.
   * \return The load direction.
   */
<<<<<<< HEAD
  // const su2double* GetLoad_Sine_Dir(string val_index) const;

  ///*!
  // * \brief Get the force value at an load boundary.
  // * \param[in] val_index - Index corresponding to the load boundary.
  // * \return The load value.
  // */
  //su2double GetFlowLoad_Value(string val_index) const;

  // /*!
  //  * \brief Cyclic pitch amplitude for rotor blades.
  //  * \return The specified cyclic pitch amplitude.
  //  */
  // su2double GetCyclic_Pitch(void) const { return Cyclic_Pitch; }

  // /*!
  //  * \brief Collective pitch setting for rotor blades.
  //  * \return The specified collective pitch setting.
  //  */
  // su2double GetCollective_Pitch(void) const { return Collective_Pitch; }
=======
  const su2double* GetLoad_Sine_Dir(const string& val_index) const;

  /*!
   * \brief Get the force value at an load boundary.
   * \param[in] val_index - Index corresponding to the load boundary.
   * \return The load value.
   */
  su2double GetFlowLoad_Value(const string& val_index) const;

  /*!
   * \brief Cyclic pitch amplitude for rotor blades.
   * \return The specified cyclic pitch amplitude.
   */
  su2double GetCyclic_Pitch(void) const { return Cyclic_Pitch; }

  /*!
   * \brief Collective pitch setting for rotor blades.
   * \return The specified collective pitch setting.
   */
  su2double GetCollective_Pitch(void) const { return Collective_Pitch; }
>>>>>>> 8b95cd7d

  /*!
   * \brief Get name of the arbitrary mesh motion input file.
   * \return File name of the arbitrary mesh motion input file.
   */
  string GetDV_Filename(void) const { return DV_Filename; }

  /*!
   * \brief Get name of the unordered ASCII volume sensitivity file.
   * \return File name of the unordered ASCII volume sensitivity file.
   */
  string GetDV_Unordered_Sens_Filename(void) const { return DV_Unordered_Sens_Filename; }

  /*!
   * \brief Get name of the unordered ASCII surface sensitivity file.
   * \return File name of the unordered ASCII surface sensitivity file.
   */
  string GetDV_Sens_Filename(void) const { return DV_Sens_Filename; }

  /*!
   * \brief Set the config options.
   */
  void SetConfig_Options();

  /*!
   * \brief Set the config file parsing.
   */
  void SetConfig_Parsing(char case_filename[MAX_STRING_SIZE]);

  /*!
   * \brief Set the config file parsing.
   */
  void SetConfig_Parsing(istream &config_buffer);

  /*!
   * \brief Set the config file parsing.
   */
  bool SetRunTime_Parsing(char case_filename[MAX_STRING_SIZE]);

  /*!
   * \brief Config file postprocessing.
   */
  void SetPostprocessing(SU2_COMPONENT val_software, unsigned short val_izone, unsigned short val_nDim);

  /*!
   * \brief Config file markers processing.
   */
  void SetMarkers(SU2_COMPONENT val_software);

  /*!
   * \brief Config file output.
   */
  void SetOutput(SU2_COMPONENT val_software, unsigned short val_izone);

  /*!
   * \brief Value of Aeroelastic solution coordinate at time n+1.
   */
  vector<vector<su2double> > GetAeroelastic_np1(unsigned short iMarker) const { return Aeroelastic_np1[iMarker]; }

  /*!
   * \brief Value of Aeroelastic solution coordinate at time n.
   */
  vector<vector<su2double> > GetAeroelastic_n(unsigned short iMarker) const { return Aeroelastic_n[iMarker]; }

  /*!
   * \brief Value of Aeroelastic solution coordinate at time n-1.
   */
  vector<vector<su2double> > GetAeroelastic_n1(unsigned short iMarker) const { return Aeroelastic_n1[iMarker]; }

  /*!
   * \brief Value of Aeroelastic solution coordinate at time n+1.
   */
  void SetAeroelastic_np1(unsigned short iMarker, vector<vector<su2double> > solution) { Aeroelastic_np1[iMarker] = solution;}

  /*!
   * \brief Value of Aeroelastic solution coordinate at time n from time n+1.
   */
  void SetAeroelastic_n(void) { Aeroelastic_n = Aeroelastic_np1; }

  /*!
   * \brief Value of Aeroelastic solution coordinate at time n-1 from time n.
   */
  void SetAeroelastic_n1(void) { Aeroelastic_n1 = Aeroelastic_n; }

  /*!
   * \brief Aeroelastic Flutter Speed Index.
   */
  su2double GetAeroelastic_Flutter_Speed_Index(void) const { return FlutterSpeedIndex; }

  /*!
   * \brief Uncoupled Aeroelastic Frequency Plunge.
   */
  su2double GetAeroelastic_Frequency_Plunge(void) const { return PlungeNaturalFrequency; }

  /*!
   * \brief Uncoupled Aeroelastic Frequency Pitch.
   */
  su2double GetAeroelastic_Frequency_Pitch(void) const { return PitchNaturalFrequency; }

  /*!
   * \brief Aeroelastic Airfoil Mass Ratio.
   */
  su2double GetAeroelastic_Airfoil_Mass_Ratio(void) const { return AirfoilMassRatio; }

  /*!
   * \brief Aeroelastic center of gravity location.
   */
  su2double GetAeroelastic_CG_Location(void) const { return CG_Location; }

  /*!
   * \brief Aeroelastic radius of gyration squared.
   */
  su2double GetAeroelastic_Radius_Gyration_Squared(void) const { return RadiusGyrationSquared; }

  /*!
   * \brief Aeroelastic solve every x inner iteration.
   */
  unsigned short GetAeroelasticIter(void) const { return AeroelasticIter; }

  /*!
   * \brief Value of plunging coordinate.
   * \param[in] val_marker - the marker we are monitoring.
   * \return Value of plunging coordinate.
   */
  su2double GetAeroelastic_plunge(unsigned short val_marker) const { return Aeroelastic_plunge[val_marker]; }

  /*!
   * \brief Value of pitching coordinate.
   * \param[in] val_marker - the marker we are monitoring.
   * \return Value of pitching coordinate.
   */
  su2double GetAeroelastic_pitch(unsigned short val_marker) const { return Aeroelastic_pitch[val_marker]; }

  /*!
   * \brief Value of plunging coordinate.
   * \param[in] val_marker - the marker we are monitoring.
   * \param[in] val - value of plunging coordinate.
   */
  void SetAeroelastic_plunge(unsigned short val_marker, su2double val) { Aeroelastic_plunge[val_marker] = val; }

  /*!
   * \brief Value of pitching coordinate.
   * \param[in] val_marker - the marker we are monitoring.
   * \param[in] val - value of pitching coordinate.
   */
  void SetAeroelastic_pitch(unsigned short val_marker, su2double val) { Aeroelastic_pitch[val_marker] = val; }

  /*!
   * \brief Get information about the aeroelastic simulation.
   * \return <code>TRUE</code> if it is an aeroelastic case; otherwise <code>FALSE</code>.
   */
  bool GetAeroelastic_Simulation(void) const { return Aeroelastic_Simulation; }

  /*!
   * \brief Get information about the wind gust.
   * \return <code>TRUE</code> if there is a wind gust; otherwise <code>FALSE</code>.
   */
  bool GetWind_Gust(void) const { return Wind_Gust; }

  /*!
   * \brief Get the type of gust to simulate.
   * \return type of gust to use for the simulation.
   */
  unsigned short GetGust_Type(void) const { return Gust_Type; }

  /*!
   * \brief Get the gust direction.
   * \return the gust direction.
   */
  unsigned short GetGust_Dir(void) const { return Gust_Dir; }

  /*!
   * \brief Value of the gust wavelength.
   */
  su2double GetGust_WaveLength(void) const { return Gust_WaveLength; }

  /*!
   * \brief Value of the number of gust periods.
   */
  su2double GetGust_Periods(void) const { return Gust_Periods; }

  /*!
   * \brief Value of the gust amplitude.
   */
  su2double GetGust_Ampl(void) const { return Gust_Ampl; }

  /*!
   * \brief Value of the time at which to begin the gust.
   */
  su2double GetGust_Begin_Time(void) const { return Gust_Begin_Time; }

  /*!
   * \brief Value of the location ath which the gust begins.
   */
  su2double GetGust_Begin_Loc(void) const { return Gust_Begin_Loc; }

  /*!
   * \brief Get whether fixed values for turbulence quantities are applied.
   * \return <code>TRUE</code> if fixed values are applied; otherwise <code>FALSE</code>.
   */
  bool GetTurb_Fixed_Values(void) const { return Turb_Fixed_Values; }

  /*!
   * \brief Get shift of the upstream half-plane where fixed values for turbulence quantities are applied.
   * \details This half-plane is given by the condition that the dot product between the
   * coordinate vector and the normalized far-field velocity vector is less than what this
   * function returns.
   */
  su2double GetTurb_Fixed_Values_MaxScalarProd(void) const { return Turb_Fixed_Values_MaxScalarProd; }

  /*!
   * \brief Get the number of iterations to evaluate the parametric coordinates.
   * \return Number of iterations to evaluate the parametric coordinates.
   */
  unsigned short GetnFFD_Iter(void) const { return nFFD_Iter; }

  /*!
   * \brief Get the tolerance of the point inversion algorithm.
   * \return Tolerance of the point inversion algorithm.
   */
  su2double GetFFD_Tol(void) const { return FFD_Tol; }

  /*!
   * \brief Get information about whether to do a check on self-intersections within
      the FFD box based on value on the Jacobian determinant.
   * \param[out] FFD_IntPrev: <code>TRUE</code> if FFD intersection prevention is active; otherwise <code>FALSE</code>.
   * \param[out] FFD_IntPrev_MaxIter: Maximum number of iterations in the intersection prevention procedure.
   * \param[out] FFD_IntPrev_MaxDepth: Maximum recursion depth in the intersection prevention procedure.
   */
  tuple<bool, unsigned short, unsigned short> GetFFD_IntPrev(void) const {
    return make_tuple(FFD_IntPrev, FFD_IntPrev_MaxIter, FFD_IntPrev_MaxDepth);
  }

  /*!
   * \brief Get information about whether to do a check on convexity of the mesh elements.
   * \param[out] ConvexityCheck: <code>TRUE</code> if convexity check is active; otherwise <code>FALSE</code>.
   * \param[out] ConvexityCheck_MaxIter: Maximum number of iterations in the convexity check.
   * \param[out] ConvexityCheck_MaxDepth: Maximum recursion depth in the convexity check.
   */
  tuple<bool, unsigned short, unsigned short> GetConvexityCheck(void) const {
    return make_tuple(ConvexityCheck, ConvexityCheck_MaxIter, ConvexityCheck_MaxDepth);
  }

  /*!
   * \brief Get the scale factor for the line search.
   * \return Scale factor for the line search.
   */
  su2double GetOpt_RelaxFactor(void) const { return Opt_RelaxFactor; }

  /*!
   * \brief Get the bound for the line search.
   * \return Bound for the line search.
   */
  su2double GetOpt_LineSearch_Bound(void) const { return Opt_LineSearch_Bound; }

  /*!
   * \brief Set the scale factor for the line search.
   * \param[in] val_scale - scale of the deformation.
   */
  void SetOpt_RelaxFactor(su2double val_scale) { Opt_RelaxFactor = val_scale; }

  /*!
   * \brief Get the node number of the CV to visualize.
   * \return Node number of the CV to visualize.
   */
  long GetVisualize_CV(void) const { return Visualize_CV; }

  /*!
   * \brief Get information about whether to use fixed CL mode.
   * \return <code>TRUE</code> if fixed CL mode is active; otherwise <code>FALSE</code>.
   */
  bool GetFixed_CL_Mode(void) const { return Fixed_CL_Mode; }

  /*!
   * \brief Get information about whether to use fixed CL mode.
   * \return <code>TRUE</code> if fixed CL mode is active; otherwise <code>FALSE</code>.
   */
  bool GetEval_dOF_dCX(void) const { return Eval_dOF_dCX; }

  /*!
   * \brief Get information about whether to use fixed CL mode.
   * \return <code>TRUE</code> if fixed CL mode is active; otherwise <code>FALSE</code>.
   */
  bool GetDiscard_InFiles(void) const { return Discard_InFiles; }

  /*!
   * \brief Get the value specified for the target CL.
   * \return Value of the target CL.
   */
  su2double GetTarget_CL(void) const { return Target_CL; }

  /*!
   * \brief Get the value for the lift curve slope for fixed CL mode.
   * \return Lift curve slope for fixed CL mode.
   */
  su2double GetdCL_dAlpha(void) const { return dCL_dAlpha; }

  /*!
   * \brief Number of iterations to evaluate dCL_dAlpha.
   * \return Number of iterations.
   */
  unsigned long GetIter_dCL_dAlpha(void) const { return Iter_dCL_dAlpha; }

  /*!
   * \brief Get the value of the damping coefficient for fixed CL mode.
   * \return Damping coefficient for fixed CL mode.
   */
  su2double GetdCM_diH(void) const { return dCM_diH; }

  /*!
   * \brief Get the value of iterations to re-evaluate the angle of attack.
   * \return Number of iterations.
   */
  unsigned long GetIter_Fixed_NetThrust(void) const { return Iter_Fixed_NetThrust; }

  /*!
   * \brief Get the value of the damping coefficient for fixed CL mode.
   * \return Damping coefficient for fixed CL mode.
   */
  su2double GetdNetThrust_dBCThrust(void) const { return dNetThrust_dBCThrust; }

  /*!
   * \brief Get the value of iterations to re-evaluate the angle of attack.
   * \return Number of iterations.
   */
  unsigned long GetUpdate_BCThrust(void) const { return Update_BCThrust; }

  /*!
   * \brief Set the value of the boolean for updating AoA in fixed lift mode.
   * \param[in] val_update - the bool for whether to update the AoA.
   */
  void SetUpdate_BCThrust_Bool(bool val_update) { Update_BCThrust_Bool = val_update; }

  /*!
   * \brief Set the value of the boolean for updating AoA in fixed lift mode.
   * \param[in] val_update - the bool for whether to update the AoA.
   */
  void SetUpdate_AoA(bool val_update) { Update_AoA = val_update; }

  /*!
   * \brief Get information about whether to update the AoA for fixed lift mode.
   * \return <code>TRUE</code> if we should update the AoA for fixed lift mode; otherwise <code>FALSE</code>.
   */
  bool GetUpdate_BCThrust_Bool(void) const { return Update_BCThrust_Bool; }

  /*!
   * \brief Get information about whether to update the AoA for fixed lift mode.
   * \return <code>TRUE</code> if we should update the AoA for fixed lift mode; otherwise <code>FALSE</code>.
   */
  bool GetUpdate_AoA(void) const { return Update_AoA; }

  /*!
   * \brief Get the maximum number of iterations between AoA updates for fixed C_L mode
   * \return Number of maximum iterations between AoA updates
   */
  unsigned long GetUpdate_AoA_Iter_Limit(void) const { return Update_AoA_Iter_Limit; }

  /*!
   * \brief Get whether at the end of finite differencing (Fixed CL mode)
   * \return boolean indicating end of finite differencing mode (Fixed CL mode)
   */
  bool GetFinite_Difference_Mode(void) const { return Finite_Difference_Mode; }

  /*!
   * \brief Set whether at the end of finite differencing (Fixed CL mode)
   */
  void SetFinite_Difference_Mode(bool val_fd_mode) { Finite_Difference_Mode = val_fd_mode; }

  /*!
   * \brief Set the current number of non-physical nodes in the solution.
   * \param[in] val_nonphys_points - current number of non-physical points.
   */
  void SetNonphysical_Points(unsigned long val_nonphys_points) { Nonphys_Points = val_nonphys_points; }

  /*!
   * \brief Get the current number of non-physical nodes in the solution.
   * \return Current number of non-physical points.
   */
  unsigned long GetNonphysical_Points(void) const { return Nonphys_Points; }

  /*!
   * \brief Set the current number of non-physical reconstructions for 2nd-order upwinding.
   * \param[in] val_nonphys_reconstr - current number of non-physical reconstructions for 2nd-order upwinding.
   */
  void SetNonphysical_Reconstr(unsigned long val_nonphys_reconstr) { Nonphys_Reconstr = val_nonphys_reconstr; }

  /*!
   * \brief Get the current number of non-physical reconstructions for 2nd-order upwinding.
   * \return Current number of non-physical reconstructions for 2nd-order upwinding.
   */
  unsigned long GetNonphysical_Reconstr(void) const { return Nonphys_Reconstr; }

  /*!
   * \brief Start the timer for profiling subroutines.
   * \param[in] val_start_time - the value of the start time.
   */
  void Tick(double *val_start_time);

  /*!
   * \brief Stop the timer for profiling subroutines and store results.
   * \param[in] val_start_time - the value of the start time.
   * \param[in] val_function_name - string for the name of the profiled subroutine.
   * \param[in] val_group_id - string for the name of the profiled subroutine.
   */
  void Tock(double val_start_time, const string& val_function_name, int val_group_id);

  /*!
   * \brief Write a CSV file containing the results of the profiling.
   */
  void SetProfilingCSV(void);

  /*!
   * \brief Start the timer for profiling subroutines.
   * \param[in] val_start_time - the value of the start time.
   */
  void GEMM_Tick(double *val_start_time) const;

  /*!
   * \brief Stop the timer for the GEMM profiling and store results.
   * \param[in] val_start_time - The value of the start time.
   * \param[in] M, N, K        - Matrix size of the GEMM call.
   */
  void GEMM_Tock(double val_start_time, int M, int N, int K) const;

  /*!
   * \brief Write a CSV file containing the results of the profiling.
   */
  void GEMMProfilingCSV(void);

  /*!
   * \brief Set freestream turbonormal for initializing solution.
   */
  void SetFreeStreamTurboNormal(const su2double* turboNormal);

  /*!
   * \brief Set freestream turbonormal for initializing solution.
   */
  const su2double* GetFreeStreamTurboNormal(void) const { return FreeStreamTurboNormal; }

  /*!
   * \brief Set multizone properties.
   */
  void SetMultizone(const CConfig *driver_config, const CConfig* const* config_container);

  /*!
   * \brief Get the verbosity level of the console output.
   * \return Verbosity level for the console output.
   */
  unsigned short GetConsole_Output_Verb(void) const { return Console_Output_Verb; }

  /*!
   * \brief Get the kind of marker analyze marker (area-averaged, mass flux averaged, etc).
   * \return Kind of average.
   */
  unsigned short GetKind_Average(void) const { return Kind_Average; }

  /*!
   * \brief Get the direct differentation method.
   * \return direct differentiation method.
   */
  unsigned short GetDirectDiff() const { return DirectDiff;}

  /*!
   * \brief Get the indicator whether we are solving an discrete adjoint problem.
   * \return the discrete adjoint indicator.
   */
  bool GetDiscrete_Adjoint(void) const { return DiscreteAdjoint; }

  /*!
   * \brief Get the number of subiterations while a ramp is applied.
   * \return Number of FSI subiters.
   */
  unsigned short GetnIterFSI_Ramp(void) const { return nIterFSI_Ramp; }

  /*!
   * \brief Get Aitken's relaxation parameter for static relaxation cases.
   * \return Aitken's relaxation parameters.
   */
  su2double GetAitkenStatRelax(void) const { return AitkenStatRelax; }

  /*!
   * \brief Get Aitken's maximum relaxation parameter for dynamic relaxation cases and first iteration.
   * \return Aitken's relaxation parameters.
   */
  su2double GetAitkenDynMaxInit(void) const { return AitkenDynMaxInit; }

  /*!
   * \brief Get Aitken's maximum relaxation parameter for dynamic relaxation cases and first iteration.
   * \return Aitken's relaxation parameters.
   */
  su2double GetAitkenDynMinInit(void) const { return AitkenDynMinInit; }

  /*!
   * \brief Decide whether to apply dead loads to the model.
   * \return <code>TRUE</code> if the dead loads are to be applied, <code>FALSE</code> otherwise.
   */
  bool GetDeadLoad(void) const { return DeadLoad; }

  /*!
   * \brief Identifies if the mesh is matching or not (temporary, while implementing interpolation procedures).
   * \return <code>TRUE</code> if the mesh is matching, <code>FALSE</code> otherwise.
   */
  bool GetPseudoStatic(void) const { return PseudoStatic; }

  /*!
   * \brief Identifies if we want to restart from a steady or an unsteady solution.
   * \return <code>TRUE</code> if we restart from steady state solution, <code>FALSE</code> otherwise.
   */
  bool GetSteadyRestart(void) const { return SteadyRestart; }

  /*!
   * \brief Get the current instance.
   * \return Current instance identifier.
   */
  unsigned short GetiInst(void) const { return iInst; }

  /*!
   * \brief Set the current instance.
   * \param[in] iInst - current instance identifier.
   */
  void SetiInst(unsigned short val_iInst) { iInst = val_iInst; }

  /*!
   * \brief Get Newmark alpha parameter.
   * \return Value of the Newmark alpha parameter.
   */
  su2double GetNewmark_beta(void) const { return Newmark_beta; }

  /*!
   * \brief Get Newmark delta parameter.
   * \return Value of the Newmark delta parameter.
   */
  su2double GetNewmark_gamma(void) const { return Newmark_gamma; }

  /*!
   * \brief Get the number of integration coefficients provided by the user.
   * \return Number of integration coefficients.
   */
  unsigned short GetnIntCoeffs(void) const { return nIntCoeffs; }

  /*!
   * \brief Get the number of different materials for the elasticity solver.
   * \return Number of different materials.
   */
  unsigned short GetnElasticityMat(void) const { return nElasticityMod; }

  /*!
   * \brief Get the integration coefficients for the Generalized Alpha - Newmark integration integration scheme.
   * \param[in] val_coeff - Index of the coefficient.
   * \return Alpha coefficient for the Runge-Kutta integration scheme.
   */
  su2double Get_Int_Coeffs(unsigned short val_coeff) const { return Int_Coeffs[val_coeff]; }

  /*!
   * \brief Get the number of different values for the modulus of the electric field.
   * \return Number of different values for the modulus of the electric field.
   */
  unsigned short GetnElectric_Field(void) const { return nElectric_Field; }

  /*!
   * \brief Get the dimensionality of the electric field.
   * \return Number of integration coefficients.
   */
  unsigned short GetnDim_Electric_Field(void) const { return nDim_Electric_Field; }

  /*!
   * \brief Get the values for the electric field modulus.
   * \param[in] val_coeff - Index of the coefficient.
   * \return Alpha coefficient for the Runge-Kutta integration scheme.
   */
  su2double Get_Electric_Field_Mod(unsigned short val_coeff) const { return Electric_Field_Mod[val_coeff]; }

  /*!
   * \brief Set the values for the electric field modulus.
   * \param[in] val_coeff - Index of the electric field.
   * \param[in] val_el_field - Value of the electric field.
   */
  void Set_Electric_Field_Mod(unsigned short val_coeff, su2double val_el_field) { Electric_Field_Mod[val_coeff] = val_el_field; }

  /*!
   * \brief Get the direction of the electric field in reference configuration.
   * \param[in] val_coeff - Index of the coefficient.
   * \return Alpha coefficient for the Runge-Kutta integration scheme.
   */
  const su2double* Get_Electric_Field_Dir(void) const { return Electric_Field_Dir; }

  /*!
   * \brief Check if the user wants to apply the load as a ramp.
   * \return    <code>TRUE</code> means that the load is to be applied as a ramp.
   */
  bool GetRamp_Load(void) const { return Ramp_Load; }

  /*!
   * \brief Get the maximum time of the ramp.
   * \return    Value of the max time while the load is linearly increased
   */
  su2double GetRamp_Time(void) const { return Ramp_Time; }

  /*!
   * \brief Check if the user wants to apply the load as a ramp.
   * \return  <code>TRUE</code> means that the load is to be applied as a ramp.
   */
  bool GetRampAndRelease_Load(void) const { return RampAndRelease; }

  /*!
   * \brief Check if the user wants to apply the load as a ramp.
   * \return  <code>TRUE</code> means that the load is to be applied as a ramp.
   */
  bool GetSine_Load(void) const { return Sine_Load; }

  /*!
   * \brief Get the sine load properties.
   * \param[in] val_index - Index corresponding to the load boundary.
   * \return The pointer to the sine load values.
   */
  const su2double* GetLoad_Sine(void) const { return sineload_coeff; }

  /*!
   * \brief Get the kind of load transfer method we want to use for dynamic problems
   * \note This value is obtained from the config file, and it is constant
   *       during the computation.
   * \return Kind of transfer method for multiphysics problems
   */
  unsigned short GetDynamic_LoadTransfer(void) const { return Dynamic_LoadTransfer; }

  /*!
   * \brief Get the penalty weight value for the objective function.
   * \return  Penalty weight value for the reference geometry objective function.
   */
  su2double GetRefGeom_Penalty(void) const { return RefGeom_Penalty; }

  /*!
   * \brief Get the penalty weight value for the objective function.
   * \return  Penalty weight value for the reference geometry objective function.
   */
  su2double GetTotalDV_Penalty(void) const { return DV_Penalty; }

  /*!
   * \brief Get the maximum allowed VM stress and KS exponent for the stress penalty objective function.
   */
  array<su2double,2> GetStressPenaltyParam(void) const { return StressPenaltyParam; }

  /*!
   * \brief Get whether a predictor is used for FSI applications.
   * \return Bool: determines if predictor is used or not
   */
  bool GetPredictor(void) const { return Predictor; }

  /*!
   * \brief Get the order of the predictor for FSI applications.
   * \return Order of predictor
   */
  unsigned short GetPredictorOrder(void) const { return Pred_Order; }

  /*!
   * \brief Get boolean for using Persson's shock capturing method in Euler flow DG-FEM
   * \return Boolean for using Persson's shock capturing method in Euler flow DG-FEM
   */
  bool GetEulerPersson(void) const { return EulerPersson; }

  /*!
   * \brief Set boolean for using Persson's shock capturing method in Euler flow DG-FEM
   * \param[in] val_EulerPersson - Boolean for using Persson's shock capturing method in Euler flow DG-FEM
   */
  void SetEulerPersson(bool val_EulerPersson) { EulerPersson = val_EulerPersson; }

  /*!
   * \brief Get whether a relaxation parameter is used for FSI applications.
   * \return Bool: determines if relaxation parameter  is used or not
   */
  bool GetRelaxation(void) const { return Relaxation; }

  /*!
   * \brief Check if the simulation we are running is a FSI simulation
   * \return Value of the physical time in an unsteady simulation.
   */
  bool GetFSI_Simulation(void) const { return FSI_Problem || (nMarker_Fluid_Load > 0); }

  /*!
   * \brief Set that the simulation we are running is a multizone simulation
   * \param[in] MZ_problem - boolean that determines is Multizone_Problem is true/false.
   */
  void SetMultizone_Problem(bool MZ_problem) { Multizone_Problem = MZ_problem; }

  /*!
   * \brief Get whether the simulation we are running is a multizone simulation
   * \return Multizone_Problem - boolean that determines is Multizone_Problem is true/false.
   */
  bool GetMultizone_Problem(void) const { return Multizone_Problem; }

  /*!
   * \brief Get the ID for the FEA region that we want to compute the gradient for using direct differentiation
   * \return ID
   */
  unsigned short GetnID_DV(void) const { return nID_DV; }

  /*!
   * \brief Check if we want to apply an incremental load to the nonlinear structural simulation
   * \return <code>TRUE</code> means that the load is to be applied in increments.
   */
  bool GetIncrementalLoad(void) const { return IncrementalLoad; }

  /*!
   * \brief Get the number of increments for an incremental load.
   * \return Number of increments.
   */
  unsigned long GetNumberIncrements(void) const { return IncLoad_Nincrements; }

  /*!
   * \brief Get the value of the criteria for applying incremental loading.
   * \return Value of the log10 of the residual.
   */
  su2double GetIncLoad_Criteria(unsigned short val_var) const { return inc_crit[val_var]; }

  /*!
   * \brief Get the relaxation method chosen for the simulation
   * \return Value of the relaxation method
   */
  BGS_RELAXATION GetRelaxation_Method_BGS(void) const { return Kind_BGS_RelaxMethod; }

  /*!
   * \brief Get the kind of Riemann solver for the DG method (FEM flow solver).
   * \note This value is obtained from the config file, and it is constant during the computation.
   * \return Kind of Riemann solver for the DG method (FEM flow solver).
   */
  UPWIND GetRiemann_Solver_FEM(void) const { return Riemann_Solver_FEM; }

  /*!
   * \brief Get the factor applied during quadrature of straight elements.
   * \return The specified straight element quadrature factor.
   */
  su2double GetQuadrature_Factor_Straight(void) const { return Quadrature_Factor_Straight; }

  /*!
   * \brief Get the factor applied during quadrature of curved elements.
   * \return The specified curved element quadrature factor.
   */
  su2double GetQuadrature_Factor_Curved(void) const { return Quadrature_Factor_Curved; }

  /*!
   * \brief Get the factor applied during time quadrature for ADER-DG.
   * \return The specified ADER-DG time quadrature factor.
   */
  su2double GetQuadrature_Factor_Time_ADER_DG(void) const { return Quadrature_Factor_Time_ADER_DG; }

  /*!
   * \brief Function to make available the multiplication factor theta of the
   *        symmetrizing terms in the DG discretization of the viscous terms.
   * \return The specified factor for the DG discretization.
   */
  su2double GetTheta_Interior_Penalty_DGFEM(void) const { return Theta_Interior_Penalty_DGFEM; }

  /*!
   * \brief Function to make available the matrix size in vectorization in
            order to optimize the gemm performance.
   * \return The matrix size in this direction.
   */
  unsigned short GetSizeMatMulPadding(void) const { return sizeMatMulPadding; }

  /*!
   * \brief Function to make available whether or not the entropy must be computed.
   * \return The boolean whether or not the entropy must be computed.
   */
  bool GetCompute_Entropy(void) const { return Compute_Entropy; }

  /*!
   * \brief Function to make available whether or not the lumped mass matrix
            must be used for steady computations.
   * \return The boolean whether or not to use the lumped mass matrix.
   */
  bool GetUse_Lumped_MassMatrix_DGFEM(void) const { return Use_Lumped_MassMatrix_DGFEM; }

  /*!
   * \brief Function to make available whether or not only the exact Jacobian
   *        of the spatial discretization must be computed.
   * \return The boolean whether or not the Jacobian must be computed.
   */
  bool GetJacobian_Spatial_Discretization_Only(void) const { return Jacobian_Spatial_Discretization_Only; }

  /*!
   * \brief Get the interpolation method used for matching between zones.
   */
  INTERFACE_INTERPOLATOR GetKindInterpolation(void) const { return Kind_Interpolation; }

  /*!
   * \brief Get option of whether to use conservative interpolation between zones.
   */
  bool GetConservativeInterpolation(void) const { return ConservativeInterpolation && GetStructuralProblem(); }

  /*!
   * \brief Get the basis function to use for radial basis function interpolation for FSI.
   */
  RADIAL_BASIS GetKindRadialBasisFunction(void) const { return Kind_RadialBasisFunction; }

  /*!
   * \brief Get option of whether to use polynomial terms in Radial Basis Function interpolation.
   */
  bool GetRadialBasisFunctionPolynomialOption(void) const { return RadialBasisFunction_PolynomialOption; }

  /*!
   * \brief Get the basis function radius to use for radial basis function interpolation for FSI.
   */
  su2double GetRadialBasisFunctionParameter(void) const { return RadialBasisFunction_Parameter; }

  /*!
   * \brief Get the tolerance used to prune the interpolation matrix (making it sparser).
   */
  su2double GetRadialBasisFunctionPruneTol(void) const { return RadialBasisFunction_PruneTol; }

  /*!
   * \brief Get the number of donor points to use in Nearest Neighbor interpolation.
   */
  unsigned short GetNumNearestNeighbors(void) const { return NumNearestNeighbors; }

  /*!
   * \brief Get the kind of inlet face interpolation function to use.
   */
  inline INLET_SPANWISE_INTERP GetKindInletInterpolationFunction(void) const { return Kind_InletInterpolationFunction; }

  /*!
   * \brief Get the kind of inlet face interpolation data type.
   */
  inline INLET_INTERP_TYPE GetKindInletInterpolationType (void) const  { return Kind_Inlet_InterpolationType; }

  /*!
   * \brief Get whether to print inlet interpolated data or not.
   */
  bool GetPrintInlet_InterpolatedData(void) const { return PrintInlet_InterpolatedData; }

  /*!
   * \brief Get the amount of eigenvalue perturbation to be done
   * \return Value of the uq_delta_b parameter
   */
  su2double GetUQ_Delta_B(void) const { return uq_delta_b; }

  /*!
   * \brief Get the kind of eigenspace perturbation to be done
   * \return Value of the eig_val_comp
   */
  unsigned short GetEig_Val_Comp(void) const { return eig_val_comp; }

  /*!
   * \brief Get the underelaxation factor
   * \return Value of the uq_urlx parameter
   */
  su2double GetUQ_URLX(void) const { return uq_urlx; }

  /*!
   * \brief Get information about eigenspace perturbation
   * \return <code>TRUE</code> means eigenspace perterturbation will be used
   */
  bool GetUQ_Permute(void) const { return uq_permute; }

  /*!
   * \brief Get information about whether to use wall functions.
   * \return <code>TRUE</code> if wall functions are on; otherwise <code>FALSE</code>.
   */
  bool GetWall_Functions(void) const { return Wall_Functions; }

  /*!
   * \brief Get the AD support.
   */
  bool GetAD_Mode(void) const { return AD_Mode;}

  /*!
   * \brief Set the maximum velocity^2 in the domain for the incompressible preconditioner.
   * \param[in] Value of the maximum velocity^2 in the domain for the incompressible preconditioner.
   */
  void SetMax_Vel2(su2double val_max_vel2) { Max_Vel2 = val_max_vel2; }

  /*!
   * \brief Get the maximum velocity^2 in the domain for the incompressible preconditioner.
   * \return Value of the maximum velocity^2 in the domain for the incompressible preconditioner.
   */
  su2double GetMax_Vel2(void) const { return Max_Vel2; }

  /*!
   * \brief Set the sum of the bandwidth for writing binary restarts (to be averaged later).
   * \param[in] Sum of the bandwidth for writing binary restarts.
   */
  void SetRestart_Bandwidth_Agg(su2double val_restart_bandwidth_sum) { Restart_Bandwidth_Agg = val_restart_bandwidth_sum; }

  /*!
   * \brief Set the sum of the bandwidth for writing binary restarts (to be averaged later).
   * \return Sum of the bandwidth for writing binary restarts.
   */
  su2double GetRestart_Bandwidth_Agg(void) const { return Restart_Bandwidth_Agg; }

  /*!
   * \brief Get the Kind of Hybrid RANS/LES.
   * \return Value of Hybrid RANS/LES method.
   */
  unsigned short GetKind_HybridRANSLES(void) const { return Kind_HybridRANSLES; }

  /*!
   * \brief Get the Kind of Roe Low Dissipation Scheme for Unsteady flows.
   * \return Value of Low dissipation approach.
   */
  unsigned short GetKind_RoeLowDiss(void) const { return Kind_RoeLowDiss; }

  /*!
   * \brief Get the DES Constant.
   * \return Value of DES constant.
   */
  su2double GetConst_DES(void) const { return Const_DES; }

  /*!
   * \brief Get if AD preaccumulation should be performed.
   */
  bool GetAD_Preaccumulation(void) const { return AD_Preaccumulation;}

  /*!
   * \brief Get the heat equation.
   * \return YES if weakly coupled heat equation for inc. flow is enabled.
   */
  bool GetWeakly_Coupled_Heat(void) const { return Weakly_Coupled_Heat; }

  /*!
   * \brief Get the CHT couling method.
   * \return Kind of the method.
   */
  CHT_COUPLING GetKind_CHT_Coupling() const { return Kind_CHT_Coupling; }

  /*!
   * \brief Check if values passed to the BC_HeatFlux-Routine are already integrated.
   * \return YES if the passed values is the integrated heat flux over the marker's surface.
   */
  bool GetIntegrated_HeatFlux() const { return Integrated_HeatFlux; }

  /*!
   * \brief Get Compute Average.
   * \return YES if start computing averages
   */
  bool GetCompute_Average(void) const { return Compute_Average;}

  /*!
   * \brief Get the verification solution.
   * \return The verification solution to be used.
   */
  VERIFICATION_SOLUTION GetVerification_Solution(void) const { return Kind_Verification_Solution;}

  /*!
   * \brief Get topology optimization.
   */
  bool GetTopology_Optimization(void) const { return topology_optimization; }

  /*!
   * \brief Get name of output file for topology optimization derivatives.
   */
  string GetTopology_Optim_FileName(void) const { return top_optim_output_file; }

  /*!
   * \brief Get exponent for density-based stiffness penalization.
   */
  su2double GetSIMP_Exponent(void) const { return simp_exponent; }

  /*!
   * \brief Get lower bound for density-based stiffness penalization.
   */
  su2double GetSIMP_MinStiffness(void) const { return simp_minimum_stiffness; }

  /*!
   * \brief Number of kernels to use in filtering the design density field.
   */
  unsigned short GetTopology_Optim_Num_Kernels(void) const { return top_optim_nKernel; }

  /*!
   * \brief Get the i'th kernel to use, its parameter, and the radius.
   */
  void GetTopology_Optim_Kernel(const unsigned short iKernel, ENUM_FILTER_KERNEL &type,
                                su2double &param, su2double &radius) const {
    type = top_optim_kernels[iKernel];
    param = top_optim_kernel_params[iKernel];
    radius = top_optim_filter_radius[iKernel];
  }

  /*!
   * \brief Get the maximum "logical radius" (degree of neighborhood) to consider in the neighbor search.
   */
  unsigned short GetTopology_Search_Limit(void) const { return top_optim_search_lim; }

  /*!
   * \brief Get the type and parameter for the projection function used in topology optimization
   */
  void GetTopology_Optim_Projection(ENUM_PROJECTION_FUNCTION &type, su2double &param) const {
    type = top_optim_proj_type;  param = top_optim_proj_param;
  }

  /*!
   * \brief Get the filenames of the individual config files
   * \return File name of the config file for zone "index"
   */
  string GetConfigFilename(unsigned short index) const { return Config_Filenames[index]; }

  /*!
   * \brief Get the number of config files
   * \return Number of config filenames in CONFIG_LIST
   */
  unsigned short GetnConfigFiles(void) const { return nConfig_Files; }

  /*!
   * \brief Check if the multizone problem is solved for time domain.
   * \return YES if time-domain is considered.
   */
  bool GetTime_Domain(void) const { return Time_Domain; }

  /*!
   * \brief Get the number of inner iterations
   * \return Number of inner iterations on each multizone block
   */
  unsigned long GetnInner_Iter(void) const { return nInnerIter; }

  /*!
   * \brief Get the number of outer iterations
   * \return Number of outer iterations for the multizone problem
   */
  unsigned long GetnOuter_Iter(void) const { return nOuterIter; }

  /*!
   * \brief Get the number of time iterations
   * \return Number of time steps run
   */
  unsigned long GetnTime_Iter(void) const { return nTimeIter; }

  /*!
   * \brief Set the number of time iterations
   * \param[in] val_iter - Number of time steps run
   */
  void SetnTime_Iter(unsigned long val_iter) { nTimeIter = val_iter; }

  /*!
   * \brief Get the restart iteration
   * \return Iteration for the restart of multizone problems
   */
  unsigned long GetRestart_Iter(void) const { return Restart_Iter; }

  /*!
   * \brief Get the time step for multizone problems
   * \return Time step for multizone problems, it is set on all the zones
   */
  su2double GetTime_Step(void) const { return Time_Step; }

  /*!
   * \brief Get the maximum simulation time for time-domain problems
   * \return Simulation time for multizone problems, it is set on all the zones
   */
  su2double GetMax_Time(void) const { return Max_Time; }

  /*!
   * \brief Get the level of MPI communications to be performed.
   * \return Level of MPI communications.
   */
  unsigned short GetComm_Level(void) const { return Comm_Level; }

  /*!
   * \brief Check if the mesh read supports multiple zones.
   * \return YES if multiple zones can be contained in the mesh file.
   */
  bool GetMultizone_Mesh(void) const { return Multizone_Mesh; }

  /*!
   * \brief Check if the mesh read supports multiple zones.
   * \return YES if multiple zones can be contained in the mesh file.
   */
  bool GetMultizone_Residual(void) const { return Multizone_Residual; }

  /*!
   * \brief Get the Kind of Radiation model applied.
   * \return Kind of radiation model used.
   */
  RADIATION_MODEL GetKind_RadiationModel(void) const { return Kind_Radiation; }

  /*!
   * \brief Get the Kind of P1 initialization method applied.
   * \return Kind of P1 initialization method used.
   */
  P1_INIT GetKind_P1_Init(void) const { return Kind_P1_Init; }

  /*!
   * \brief Get the value of the absorption coefficient of the medium.
   * \return Value of the absorption coefficient of the medium.
   */
  su2double GetAbsorption_Coeff(void) const { return Absorption_Coeff; }

  /*!
   * \brief Get the value of the scattering coefficient of the medium.
   * \return Value of the scattering coefficient of the medium.
   */
  su2double GetScattering_Coeff(void) const { return Scattering_Coeff; }

  /*!
   * \brief Get the wall emissivity at a boundary.
   * \param[in] val_index - Index corresponding to the boundary.
   * \return The wall emissivity.
   */
  su2double GetWall_Emissivity(const string& val_index) const;

  /*!
   * \brief Get the value of the CFL condition for radiation solvers.
   * \return Value of the CFL condition for radiation solvers.
   */
  su2double GetCFL_Rad(void) const { return CFL_Rad; }

  /*!
   * \brief Determines if radiation needs to be incorporated to the analysis.
   * \return Radiation boolean
   */
  bool AddRadiation(void) const { return Radiation; }

  /*!
   * \brief Check if the convergence history of each individual zone is written to screen
   * \return YES if the zone convergence history of each individual zone must be written to screen
   */
  bool GetWrt_ZoneConv(void) const { return Wrt_ZoneConv; }

  /*!
   * \brief Check if the convergence history of each individual zone is written to file
   * \return YES if the zone convergence history of each individual zone must be written to file
   */
  bool GetWrt_ZoneHist(void) const { return Wrt_ZoneHist; }

  /*!
   * \brief Check if the special output is written
   * \return YES if the special output is written.
   */
  bool GetSpecial_Output(void) const { return SpecialOutput; }

  /*!
   * \brief Check if the forces breakdown file is written
   * \return YES if the forces breakdown file is written.
   */
  bool GetWrt_ForcesBreakdown(void) const { return Wrt_ForcesBreakdown; }

  /*!
   * \brief Get the number of grid points in the analytic RECTANGLE or BOX grid in the specified coordinate direction.
   * \return Number of grid points in the analytic RECTANGLE or BOX grid in the specified coordinate direction.
   */
  short GetMeshBoxSize(unsigned short val_iDim) const { return Mesh_Box_Size[val_iDim]; }

  /*!
   * \brief Get the length of the analytic RECTANGLE or BOX grid in the specified coordinate direction.
   * \return Length the analytic RECTANGLE or BOX grid in the specified coordinate direction.
   */
  su2double GetMeshBoxLength(unsigned short val_iDim) const { return mesh_box_length[val_iDim]; }

  /*!
   * \brief Get the offset from 0.0 of the analytic RECTANGLE or BOX grid in the specified coordinate direction.
   * \return Offset from 0.0 the analytic RECTANGLE or BOX grid in the specified coordinate direction.
   */
  su2double GetMeshBoxOffset(unsigned short val_iDim) const { return mesh_box_offset[val_iDim]; }

  /*!
   * \brief Get the number of screen output variables requested (maximum 6)
   */
  unsigned short GetnScreenOutput(void) const { return nScreenOutput; }

  /*!
   * \brief Get the screen output field iField
   */
  string GetScreenOutput_Field(unsigned short iField) const { return ScreenOutput[iField]; }

  /*!
   * \brief Get the number of history output variables requested
   */
  unsigned short GetnHistoryOutput(void) const { return nHistoryOutput; }

  /*!
   * \brief Get the history output field iField
   */
  string GetHistoryOutput_Field(unsigned short iField) const { return HistoryOutput[iField]; }

  /*!
   * \brief Get the number of history output variables requested
   */
  unsigned short GetnVolumeOutput(void) const { return nVolumeOutput; }

  /*!
   * \brief Get the history output field iField
   */
  string GetVolumeOutput_Field(unsigned short iField) const { return VolumeOutput[iField]; }

  /*!
  * \brief Get the convergence fields for monitoring
  * \param[in] iField - Index of the field
  * return Field name for monitoring convergence
  */
  string GetConv_Field(unsigned short iField) const { return ConvField[iField]; }

  /*!
   * \brief Get functional that is going to be used to evaluate the convergence of the windowed time average of the unsteady problem.
   * \param[in] iField - Index of the field
   * \return Field name for monitoring convergence
   */
  string GetWndConv_Field(unsigned short iField) const { return WndConvField[iField]; }

  /*!
   * \brief Get the number of iterations that are considered in the Cauchy convergence criteria for the windowed time average of the unsteady problem.
   * \return Number of elements in the Cauchy criteria windowed time average of the unsteady problem.
   */
  unsigned short GetWnd_Cauchy_Elems(void) const { return Wnd_Cauchy_Elems; }

  /*!
   * \brief Get the value of convergence criteria for the Cauchy method for the time averaged
   *        windowed objective functions for unsteady flows
   * \return Value of the convergence criteria.
   */
  su2double GetWnd_Cauchy_Eps(void) const { return Wnd_Cauchy_Eps; }

  /*!
   * \brief Get the number of iterations that are not considered in the convergence criteria for the windowed average output function
   * \return Number of iterations before starting with the convergence criteria for the windowed average output function.
   */
  unsigned long  GetWnd_StartConv_Iter(void) const { return Wnd_StartConv_Iter; }

  /*!
   * \brief Get the boolean value, whether the the Cauchy method for the time averaged
   *        windowed objective functions for unsteady flows is used or not.
   * \return Boolean value, if the criterion is used.
   */
  bool GetWnd_Cauchy_Crit(void) const { return Wnd_Cauchy_Crit; }

  /*!
  * \brief Get the number of convergence monitoring fields for time convergence monitoring.
  * return Number of convergence monitoring fields.
  */
  unsigned short GetnWndConv_Field() const { return nWndConvField; }

  /*!
  * \brief Get the number of convergence monitoring fields for inner convergence monitoring.
  * return Number of convergence monitoring fields.
  */
  unsigned short GetnConv_Field() const { return nConvField; }

  /*!
   * \brief Set the start time to track a phase of the code (preprocessing, compute, output).
   * \param[in] Value of the start time to track a phase of the code.
   */
  void Set_StartTime(su2double starttime) { StartTime = starttime; }

  /*!
   * \brief Get the start time to track a phase of the code (preprocessing, compute, output).
   * \return Value of the start time to track a phase of the code.
   */
  su2double Get_StartTime() const { return StartTime; }

  /*!
   * \brief GetHistory_Wrt_Freq_Inner
   * \return
   */
  unsigned long GetHistory_Wrt_Freq(unsigned short iter) const { return HistoryWrtFreq[iter];}

  /*!
   * \brief SetHistory_Wrt_Freq_Inner
   * \param[in] iter: index for Time (0), Outer (1), or Inner (2) iterations
   * \param[in] nIter: Number of iterations
   */
  void SetHistory_Wrt_Freq(unsigned short iter, unsigned long nIter) { HistoryWrtFreq[iter] = nIter;}

  /*!
   * \brief GetScreen_Wrt_Freq_Inner
   * \param[in] iter: index for Time (0), Outer (1), or Inner (2) iterations
   * \return
   */
  unsigned long GetScreen_Wrt_Freq(unsigned short iter) const { return ScreenWrtFreq[iter]; }

  /*!
   * \brief SetScreen_Wrt_Freq_Inner
   * \param[in] iter: index for Time (0), Outer (1), or Inner (2) iterations
   * \param[in] nIter: Number of iterations
   */
  void SetScreen_Wrt_Freq(unsigned short iter, unsigned long nIter) { ScreenWrtFreq[iter] = nIter; }

  /*!
   * \brief GetVolumeOutputFiles
   */
  const OUTPUT_TYPE* GetVolumeOutputFiles() const { return VolumeOutputFiles; }

  /*!
   * \brief GetnVolumeOutputFiles
   */
  unsigned short GetnVolumeOutputFiles() const { return nVolumeOutputFiles; }

  /*!
   * \brief GetVolumeOutputFrequency
   * \param[in] iFile: index of file number for which the writing frequency needs to be returned.
   */
  unsigned long GetVolumeOutputFrequency(unsigned short iFile) const { return VolumeOutputFrequencies[iFile]; }

  /*!
   * \brief Get the desired factorization frequency for PaStiX
   * \return Number of calls to 'Build' that trigger re-factorization.
   */
  unsigned long GetPastixFactFreq(void) const { return pastix_fact_freq; }

  /*!
   * \brief Get the desired level of verbosity for PaStiX
   * \return 0 - Quiet, 1 - During factorization and cleanup, 2 - Even more detail.
   */
  unsigned short GetPastixVerbLvl(void) const { return pastix_verb_lvl; }

  /*!
   * \brief Get the desired level of fill for the PaStiX ILU
   * \return Level of fill.
   */
  unsigned short GetPastixFillLvl(void) const { return pastix_fill_lvl; }

  /*!
   * \brief Check if an option is present in the config file
   * \param[in] - Name of the option
   * \return <TRUE> if option was set in the config file
   */
  bool OptionIsSet(string option) const { return all_options.find(option) == all_options.end(); }

  /*!
   * \brief Get the name of the current case
   * \return the case name
   */
  const string& GetCaseName() const { return caseName; }

  /*!
   * \brief Get the number of threads per rank to use for ILU and LU_SGS preconditioners.
   * \return Number of threads per rank.
   */
  unsigned long GetLinear_Solver_Prec_Threads(void) const { return Linear_Solver_Prec_Threads; }

  /*!
   * \brief Get the size of the edge groups colored for OpenMP parallelization of edge loops.
   */
  unsigned long GetEdgeColoringGroupSize(void) const { return edgeColorGroupSize; }

  /*!
   * \brief Get the ParMETIS load balancing tolerance.
   */
  passivedouble GetParMETIS_Tolerance() const { return SU2_TYPE::GetValue(ParMETIS_tolerance); }

  /*!
   * \brief Get the ParMETIS load balancing weight for points.
   */
  long GetParMETIS_PointWeight() const { return ParMETIS_pointWgt; }

  /*!
   * \brief Get the ParMETIS load balancing weight for edges
   */
  long GetParMETIS_EdgeWeight() const { return ParMETIS_edgeWgt; }

  /*!
   * \brief Find the marker index (if any) that is part of a given interface pair.
   * \param[in] iInterface - Number of the interface pair being tested, starting at 0.
   * \return -1 if (on this mpi rank) the zone defined by config is not part of the interface.
   */
  short FindInterfaceMarker(unsigned short iInterface) const;

  /*!
   * \brief Get whether or not to save solution data to libROM.
   * \return True if specified in config file.
   */
  bool GetSave_libROM(void) const {return libROM; }

  /*!
   * \brief Get the name of the file for libROM to save.
   * \return Filename prefix for libROM to save to (default: "su2").
   */
  string GetlibROMbase_FileName(void) const { return libROMbase_FileName; }

  /*!
   * \brief Static or incremental toggle for POD basis generation type.
   * \return Type of POD generation type
   */
  POD_KIND GetKind_PODBasis(void) const { return POD_Basis_Gen; }

  /*!
   * \brief Get maximum number of POD basis dimensions (default: 100).
   * \return Maximum number of POD basis vectors.
   */
  unsigned short GetMax_BasisDim(void) const { return maxBasisDim; }

  /*!
   * \brief Get frequency of unsteady time steps to save (default: 1).
   * \return Save frequency for unsteady time steps.
   */
  unsigned short GetRom_SaveFreq(void) const { return rom_save_freq; }

  /*!
   * \brief Check if the gradient smoothing is active
   * \return true means that smoothing is applied to the sensitivities
   */
  bool GetSmoothGradient(void) const {return SmoothGradient; }

  /*!
   * \brief Gets the factor epsilon in front of the Laplace term
   * \return epsilon
   */
  su2double GetSmoothingEps1(void) const { return SmoothingEps1; }

  /*!
   * \brief Gets the factor zeta in front of the identity term
   * \return zeta
   */
  su2double GetSmoothingEps2(void) const { return SmoothingEps2; }

  /*!
   * \brief Check if we split in the dimensions
   * \return true means that smoothing is for each dimension separate
   */
  bool GetSmoothSepDim(void) const { return SmoothSepDim; }

  /*!
   * \brief Check if we assemble the operator on the surface
   * \return true means that smoothing is done on the surface level
   */
  bool GetSmoothOnSurface(void) const { return SmoothOnSurface; }

  /*!
   * \brief Check if we use zero Dirichlet boundarys on the bound of the surface
   * \return true means that we use zero Dirichlet boundary
   */
  bool GetDirichletSurfaceBound(void) const { return SmoothDirichletSurfaceBound; }

  /*!
   * \brief The modus of operation for the Sobolev solver
   * \return returns on what level we operate
   */
  ENUM_SOBOLEV_MODUS GetSobMode(void) const { return SmoothNumMode; }

  /*!
   * \brief Get the name of the file with the hessian of the objective function.
   * \return Name of the file with the hessian of the objective function.
   */
  string GetObjFunc_Hess_FileName(void) const { return ObjFunc_Hess_FileName; }

  /*!
   * \brief Get min error of the linear solver for the gradient smoothing.
   * \return Min error of the linear solver for the gradient smoothing.
   */
  su2double GetGrad_Linear_Solver_Error(void) const { return Grad_Linear_Solver_Error; }

  /*!
   * \brief Get the kind of solver for the gradient smoothing.
   * \return Numerical solver for the gradient smoothing.
   */
  unsigned short GetKind_Grad_Linear_Solver(void) const { return Kind_Grad_Linear_Solver; }

  /*!
   * \brief Get the kind of preconditioner for the gradient smoothing.
   * \return Numerical preconditioner for the gradient smoothing.
   */
  unsigned short GetKind_Grad_Linear_Solver_Prec(void) const { return Kind_Grad_Linear_Solver_Prec; }

  /*!
   * \brief Get max number of iterations of the for the gradient smoothing.
   * \return Max number of iterations of the linear solver for the gradient smoothing.
   */
  unsigned long GetGrad_Linear_Solver_Iter(void) const { return Grad_Linear_Solver_Iter; }

  /*!
   * \brief Get parsed SST option data structure.
   * \return SST option data structure.
   */
  SST_ParsedOptions GetSSTParsedOptions() const { return sstParsedOptions; }

  /*!
   * \brief Get parsed SA option data structure.
   * \return SA option data structure.
   */
  SA_ParsedOptions GetSAParsedOptions() const { return saParsedOptions; }

  /*!
   * \brief Get parsed LM option data structure.
   * \return LM option data structure.
   */
  LM_ParsedOptions GetLMParsedOptions() const { return lmParsedOptions; }

};<|MERGE_RESOLUTION|>--- conflicted
+++ resolved
@@ -506,8 +506,6 @@
   Kind_Deform_Linear_Solver_Prec,        /*!< \brief Preconditioner of the linear solver. */
   Kind_Linear_Solver,                    /*!< \brief Numerical solver for the implicit scheme. */
   Kind_Linear_Solver_Prec,               /*!< \brief Preconditioner of the linear solver. */
-  Kind_AdjTurb_Linear_Solver,            /*!< \brief Numerical solver for the turbulent adjoint implicit scheme. */
-  Kind_AdjTurb_Linear_Prec,              /*!< \brief Preconditioner of the turbulent adjoint linear solver. */
   Kind_DiscAdj_Linear_Solver,            /*!< \brief Linear solver for the discrete adjoint system. */
   Kind_DiscAdj_Linear_Prec,              /*!< \brief Preconditioner of the discrete adjoint linear solver. */
   Kind_TimeNumScheme,           /*!< \brief Global explicit or implicit time integration. */
@@ -615,9 +613,7 @@
   su2double Roe_Kappa;                  /*!< \brief Relaxation of the Roe scheme. */
   su2double Relaxation_Factor_Adjoint;  /*!< \brief Relaxation coefficient for variable updates of adjoint solvers. */
   su2double Relaxation_Factor_CHT;      /*!< \brief Relaxation coefficient for the update of conjugate heat variables. */
-  su2double AdjTurb_Linear_Error;       /*!< \brief Min error of the turbulent adjoint linear solver for the implicit formulation. */
   su2double EntropyFix_Coeff;           /*!< \brief Entropy fix coefficient. */
-  unsigned short AdjTurb_Linear_Iter;   /*!< \brief Min error of the turbulent adjoint linear solver for the implicit formulation. */
   unsigned short nLocationStations,     /*!< \brief Number of section cuts to make when outputting mesh and cp . */
   nWingStations;                        /*!< \brief Number of section cuts to make when calculating internal volume. */
   su2double Kappa_1st_AdjFlow,  /*!< \brief Lax 1st order dissipation coefficient for adjoint flow equations (coarse multigrid levels). */
@@ -4163,55 +4159,25 @@
    * \brief Get the kind of solver for the implicit solver.
    * \return Numerical solver for implicit formulation (solving the linear system).
    */
-  unsigned short GetKind_AdjTurb_Linear_Solver(void) const { return Kind_AdjTurb_Linear_Solver; }
+  unsigned short GetKind_DiscAdj_Linear_Solver(void) const { return Kind_DiscAdj_Linear_Solver; }
 
   /*!
    * \brief Get the kind of preconditioner for the implicit solver.
    * \return Numerical preconditioner for implicit formulation (solving the linear system).
    */
-  unsigned short GetKind_AdjTurb_Linear_Prec(void) const { return Kind_AdjTurb_Linear_Prec; }
-
-  /*!
-   * \brief Get the kind of solver for the implicit solver.
-   * \return Numerical solver for implicit formulation (solving the linear system).
-   */
-  unsigned short GetKind_DiscAdj_Linear_Solver(void) const { return Kind_DiscAdj_Linear_Solver; }
+  unsigned short GetKind_DiscAdj_Linear_Prec(void) const { return Kind_DiscAdj_Linear_Prec; }
 
   /*!
    * \brief Get the kind of preconditioner for the implicit solver.
    * \return Numerical preconditioner for implicit formulation (solving the linear system).
    */
-  unsigned short GetKind_DiscAdj_Linear_Prec(void) const { return Kind_DiscAdj_Linear_Prec; }
-
-  /*!
-   * \brief Get the kind of preconditioner for the implicit solver.
-   * \return Numerical preconditioner for implicit formulation (solving the linear system).
-   */
   unsigned short GetKind_Deform_Linear_Solver_Prec(void) const { return Kind_Deform_Linear_Solver_Prec; }
-
-  /*!
-   * \brief Set the kind of preconditioner for the implicit solver.
-   * \return Numerical preconditioner for implicit formulation (solving the linear system).
-   */
-  void SetKind_AdjTurb_Linear_Prec(unsigned short val_kind_prec) { Kind_AdjTurb_Linear_Prec = val_kind_prec; }
-
-  /*!
-   * \brief Get min error of the linear solver for the implicit formulation.
-   * \return Min error of the linear solver for the implicit formulation.
-   */
-  su2double GetAdjTurb_Linear_Error(void) const { return AdjTurb_Linear_Error; }
 
   /*!
    * \brief Get the entropy fix.
    * \return Vaule of the entropy fix.
    */
   su2double GetEntropyFix_Coeff(void) const { return EntropyFix_Coeff; }
-
-  /*!
-   * \brief Get max number of iterations of the linear solver for the implicit formulation.
-   * \return Max number of iterations of the linear solver for the implicit formulation.
-   */
-  unsigned short GetAdjTurb_Linear_Iter(void) const { return AdjTurb_Linear_Iter; }
 
   /*!
    * \brief Get CFL reduction factor for adjoint turbulence model.
@@ -5683,12 +5649,6 @@
    */
   bool GetEngine_HalfModel(void) const { return Engine_HalfModel; }
 
-  ///*!
-  // * \brief Actuator disk defined with a double surface.
-  // * \return <code>TRUE</code> if the elements must be divided; otherwise <code>FALSE</code>.
-  // */
-  //bool GetActDisk_SU2_DEF(void) const { return ActDisk_SU2_DEF; }
-
   /*!
    * \brief Value of the design variable step, we use this value in design problems.
    * \param[in] val_dv - Number of the design variable that we want to read.
@@ -8161,77 +8121,6 @@
    * \return The load direction.
    */
   const su2double* GetDisp_Dir(const string& val_index) const;
-
-  /*!
-   * \brief Get the amplitude of the sine-wave at a load boundary defined in cartesian coordinates.
-   * \param[in] val_index - Index corresponding to the load boundary.
-   * \return The load value.
-   */
-<<<<<<< HEAD
-  // su2double GetLoad_Sine_Amplitude(string val_index) const;
-=======
-  su2double GetLoad_Sine_Amplitude(const string& val_index) const;
->>>>>>> 8b95cd7d
-
-  /*!
-   * \brief Get the frequency of the sine-wave at a load boundary in cartesian coordinates.
-   * \param[in] val_index - Index corresponding to the load boundary.
-   * \return The load frequency.
-   */
-<<<<<<< HEAD
-  // su2double GetLoad_Sine_Frequency(string val_index) const;
-=======
-  su2double GetLoad_Sine_Frequency(const string& val_index) const;
->>>>>>> 8b95cd7d
-
-  /*!
-   * \brief Get the force direction at a sine-wave loaded boundary in cartesian coordinates.
-   * \param[in] val_index - Index corresponding to the load boundary.
-   * \return The load direction.
-   */
-<<<<<<< HEAD
-  // const su2double* GetLoad_Sine_Dir(string val_index) const;
-
-  ///*!
-  // * \brief Get the force value at an load boundary.
-  // * \param[in] val_index - Index corresponding to the load boundary.
-  // * \return The load value.
-  // */
-  //su2double GetFlowLoad_Value(string val_index) const;
-
-  // /*!
-  //  * \brief Cyclic pitch amplitude for rotor blades.
-  //  * \return The specified cyclic pitch amplitude.
-  //  */
-  // su2double GetCyclic_Pitch(void) const { return Cyclic_Pitch; }
-
-  // /*!
-  //  * \brief Collective pitch setting for rotor blades.
-  //  * \return The specified collective pitch setting.
-  //  */
-  // su2double GetCollective_Pitch(void) const { return Collective_Pitch; }
-=======
-  const su2double* GetLoad_Sine_Dir(const string& val_index) const;
-
-  /*!
-   * \brief Get the force value at an load boundary.
-   * \param[in] val_index - Index corresponding to the load boundary.
-   * \return The load value.
-   */
-  su2double GetFlowLoad_Value(const string& val_index) const;
-
-  /*!
-   * \brief Cyclic pitch amplitude for rotor blades.
-   * \return The specified cyclic pitch amplitude.
-   */
-  su2double GetCyclic_Pitch(void) const { return Cyclic_Pitch; }
-
-  /*!
-   * \brief Collective pitch setting for rotor blades.
-   * \return The specified collective pitch setting.
-   */
-  su2double GetCollective_Pitch(void) const { return Collective_Pitch; }
->>>>>>> 8b95cd7d
 
   /*!
    * \brief Get name of the arbitrary mesh motion input file.
