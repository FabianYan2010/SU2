/*!
 * \file option_structure.hpp
 * \brief Defines classes for referencing options for easy input in CConfig
 * \author J. Hicken, B. Tracey
 * \version 6.1.0 "Falcon"
 *
 * The current SU2 release has been coordinated by the
 * SU2 International Developers Society <www.su2devsociety.org>
 * with selected contributions from the open-source community.
 *
 * The main research teams contributing to the current release are:
 *  - Prof. Juan J. Alonso's group at Stanford University.
 *  - Prof. Piero Colonna's group at Delft University of Technology.
 *  - Prof. Nicolas R. Gauger's group at Kaiserslautern University of Technology.
 *  - Prof. Alberto Guardone's group at Polytechnic University of Milan.
 *  - Prof. Rafael Palacios' group at Imperial College London.
 *  - Prof. Vincent Terrapon's group at the University of Liege.
 *  - Prof. Edwin van der Weide's group at the University of Twente.
 *  - Lab. of New Concepts in Aeronautics at Tech. Institute of Aeronautics.
 *
 * Copyright 2012-2018, Francisco D. Palacios, Thomas D. Economon,
 *                      Tim Albring, and the SU2 contributors.
 *
 * SU2 is free software; you can redistribute it and/or
 * modify it under the terms of the GNU Lesser General Public
 * License as published by the Free Software Foundation; either
 * version 2.1 of the License, or (at your option) any later version.
 *
 * SU2 is distributed in the hope that it will be useful,
 * but WITHOUT ANY WARRANTY; without even the implied warranty of
 * MERCHANTABILITY or FITNESS FOR A PARTICULAR PURPOSE. See the GNU
 * Lesser General Public License for more details.
 *
 * You should have received a copy of the GNU Lesser General Public
 * License along with SU2. If not, see <http://www.gnu.org/licenses/>.
 */

#pragma once

#include "./mpi_structure.hpp"

#include <iostream>
#include <sstream>
#include <string>
#include <vector>
#include <map>
#include <cstdlib>
#include <algorithm>

using namespace std;

/*!
 * \class CCreateMap
 * \brief creates a map from a list by overloading operator()
 * \tparam T - the key type in the map
 * \tparam U - the mapped value type in the map
 * \author Boost.Assign and anonymous person on stackoverflow
 *
 * We need this to create static const maps that map strings to enum
 * types.  The implementation is based on the Boost.Assign library.  This
 * particular version is taken from
 * http://stackoverflow.com/questions/138600/initializing-a-static-stdmapint-int-in-c
 */
template <typename T, typename U>
class CCreateMap {
private:
  std::map<T, U> m_map;
public:
  CCreateMap(const T& key, const U& val) {
    m_map[key] = val;
  }
  CCreateMap<T, U>& operator()(const T& key, const U& val) {
    m_map[key] = val;
    return *this;
  }
  operator std::map<T, U>() {
    return m_map;
  }
};

/*!
 * \brief utility function for converting strings to uppercase
 * \param[in, out] str - string we want to convert
 */
inline void StringToUpperCase(string & str) {
  std::transform(str.begin(), str.end(), str.begin(), ::toupper);
}

/*!
 * \brief utility function for converting strings to uppercase
 * \param[in] str - string we want a copy of converted to uppercase
 * \returns a copy of str in uppercase
 */
inline string StringToUpperCase(const string & str) {
  string upp_str(str);
  std::transform(upp_str.begin(), upp_str.end(), upp_str.begin(), ::toupper);
  return upp_str;
}

/*!
 * \brief different software components of SU2
 */
enum SU2_COMPONENT {
  SU2_CFD = 1,	/*!< \brief Running the SU2_CFD software. */
  SU2_DEF = 2,	/*!< \brief Running the SU2_DEF software. */
  SU2_DOT = 3,	/*!< \brief Running the SU2_DOT software. */
  SU2_MSH = 4,	/*!< \brief Running the SU2_MSH software. */
  SU2_GEO = 5,	/*!< \brief Running the SU2_GEO software. */
  SU2_SOL = 6 	/*!< \brief Running the SU2_SOL software. */
};

const unsigned int EXIT_DIVERGENCE = 2; /*!< \brief Exit code (divergence). */

const unsigned int BUFSIZE = 3000000;		     /*!< \brief MPI buffer. */
const unsigned int MAX_PARAMETERS = 10;		   /*!< \brief Maximum number of parameters for a design variable definition. */
const unsigned int MAX_NUMBER_PERIODIC = 10; /*!< \brief Maximum number of periodic boundary conditions. */
const unsigned int MAX_STRING_SIZE = 200;    /*!< \brief Maximum number of domains. */
const unsigned int MAX_NUMBER_FFD = 10;	     /*!< \brief Maximum number of FFDBoxes for the FFD. */
const unsigned int MAX_SOLS = 7;		         /*!< \brief Maximum number of solutions at the same time (dimension of solution container array). */
const unsigned int MAX_TERMS = 6;		         /*!< \brief Maximum number of terms in the numerical equations (dimension of solver container array). */
const unsigned int MAX_TERMS_FEA = 10;       /*!< \brief Maximum number of terms in the numerical equations (dimension of solver container array). */
const unsigned int MAX_ZONES = 3;            /*!< \brief Maximum number of zones. */
const unsigned int MAX_FE_KINDS = 4;            	/*!< \brief Maximum number of Finite Elements. */
const unsigned int NO_RK_ITER = 0;		       /*!< \brief No Runge-Kutta iteration. */

const unsigned int OVERHEAD = 4; /*!< \brief Overhead space above nMarker when allocating space for boundary elems (MPI + periodic). */

const unsigned int MESH_0 = 0; /*!< \brief Definition of the finest grid level. */
const unsigned int MESH_1 = 1; /*!< \brief Definition of the finest grid level. */
const unsigned int ZONE_0 = 0; /*!< \brief Definition of the first grid domain. */
const unsigned int ZONE_1 = 1; /*!< \brief Definition of the first grid domain. */

const su2double STANDARD_GRAVITY = 9.80665;           /*!< \brief Acceleration due to gravity at surface of earth. */

const su2double UNIVERSAL_GAS_CONSTANT = 8.3144598;  /*!< \brief Universal gas constant in J/(mol*K) */

const su2double EPS = 1.0E-16;		   /*!< \brief Error scale. */
const su2double TURB_EPS = 1.0E-16; /*!< \brief Turbulent Error scale. */

const su2double ONE2 = 0.5;			   /*!< \brief One divided by two. */
const su2double TWO3 = 2.0 / 3.0;	 /*!< \brief Two divided by three. */
const su2double FOUR3 = 4.0 / 3.0;  /*!< \brief Four divided by three. */

const su2double PI_NUMBER = 4.0 * atan(1.0);	/*!< \brief Pi number. */

const int MASTER_NODE = 0;			/*!< \brief Master node for MPI parallelization. */
const int SINGLE_NODE = 1;			/*!< \brief There is only a node in the MPI parallelization. */
const int SINGLE_ZONE = 1;			/*!< \brief There is only a zone. */

const unsigned short COMM_TYPE_UNSIGNED_LONG  = 1; /*!< \brief Communication type for unsigned long. */
const unsigned short COMM_TYPE_LONG           = 2; /*!< \brief Communication type for long. */
const unsigned short COMM_TYPE_UNSIGNED_SHORT = 3; /*!< \brief Communication type for unsigned short. */
const unsigned short COMM_TYPE_DOUBLE         = 4; /*!< \brief Communication type for double. */
const unsigned short COMM_TYPE_CHAR           = 5; /*!< \brief Communication type for char. */
const unsigned short COMM_TYPE_SHORT          = 6; /*!< \brief Communication type for short. */
const unsigned short COMM_TYPE_INT            = 7; /*!< \brief Communication type for int. */

const unsigned short N_ELEM_TYPES = 7;           /*!< \brief General output & CGNS defines. */
const unsigned short N_POINTS_LINE = 2;          /*!< \brief General output & CGNS defines. */
const unsigned short N_POINTS_TRIANGLE = 3;      /*!< \brief General output & CGNS defines. */
const unsigned short N_POINTS_QUADRILATERAL = 4; /*!< \brief General output & CGNS defines. */
const unsigned short N_POINTS_TETRAHEDRON = 4;   /*!< \brief General output & CGNS defines. */
const unsigned short N_POINTS_HEXAHEDRON = 8;    /*!< \brief General output & CGNS defines. */
const unsigned short N_POINTS_PYRAMID = 5;       /*!< \brief General output & CGNS defines. */
const unsigned short N_POINTS_PRISM = 6;         /*!< \brief General output & CGNS defines. */

/*!
 * \brief Boolean answers
 */
enum ANSWER {
  NONE = 0,
  NO = 0,    /*!< \brief Boolean definition of no. */
  YES = 1	/*!< \brief Boolean definition of yes. */
};

/*!
 * \brief Verbosity level
 */
enum VERB_LEVEL {
  VERB_NONE = 0,   /*!< \brief No verbosity. */
  VERB_MEDIUM = 1,   /*!< \brief Medium level of verbosity. */
  VERB_HIGH = 2			/*!< \brief High level of verbosity. */
};
static const map<string, VERB_LEVEL> Verb_Map = CCreateMap<string, VERB_LEVEL>
("NONE", VERB_NONE)
("MEDIUM", VERB_MEDIUM)
("HIGH", VERB_HIGH);

/*!
 * \brief Average method for marker analyze
 */
enum AVERAGE_TYPE {
  AVERAGE_AREA = 1, /*!< \brief Area-weighted average. */
  AVERAGE_MASSFLUX = 2 /*!< \brief Mass-flux weighted average. */
};
static const map<string, AVERAGE_TYPE> Average_Map = CCreateMap<string, AVERAGE_TYPE>
("AREA", AVERAGE_AREA)
("MASSFLUX", AVERAGE_MASSFLUX);

/*!
 * \brief different solver types for the CFD component
 */
enum ENUM_SOLVER {
  NO_SOLVER = 0,						/*!< \brief Definition of no solver. */
  EULER = 1,							/*!< \brief Definition of the Euler's solver. */
  NAVIER_STOKES = 2,					/*!< \brief Definition of the Navier-Stokes' solver. */
  RANS = 3,								/*!< \brief Definition of the Reynolds-averaged Navier-Stokes' (RANS) solver. */
  POISSON_EQUATION = 4,       			/*!< \brief Definition of the poisson potential solver. */
  WAVE_EQUATION = 10,					/*!< \brief Definition of the wave solver. */
  HEAT_EQUATION_FVM = 28,     /*!< \brief Definition of the finite volume heat solver. */
  HEAT_EQUATION = 29,					/*!< \brief Definition of the heat solver. */
  FLUID_STRUCTURE_INTERACTION = 12,		/*!< \brief Definition of a FSI solver. */
  FEM_ELASTICITY = 13,					/*!< \brief Definition of a FEM solver. */
  ADJ_EULER = 18,						/*!< \brief Definition of the continuous adjoint Euler's solver. */
  ADJ_NAVIER_STOKES = 19,				/*!< \brief Definition of the continuous adjoint Navier-Stokes' solver. */
  ADJ_RANS = 20,						/*!< \brief Definition of the continuous adjoint Reynolds-averaged Navier-Stokes' (RANS) solver. */
  TEMPLATE_SOLVER = 30,                 /*!< \brief Definition of template solver. */
  ZONE_SPECIFIC = 31,          /*!< \brief Definition of a solver option that will induce a zone-wise definition once the driver is created. Not a reference to an own solver. */
  DISC_ADJ_EULER = 35,
  DISC_ADJ_RANS = 36,
  DISC_ADJ_NAVIER_STOKES = 37,
  DISC_ADJ_FEM = 40
};
/* BEGIN_CONFIG_ENUMS */
static const map<string, ENUM_SOLVER> Solver_Map = CCreateMap<string, ENUM_SOLVER>
("NONE", NO_SOLVER)
("EULER", EULER)
("NAVIER_STOKES", NAVIER_STOKES)
("RANS", RANS)
("POISSON_EQUATION", POISSON_EQUATION)
("ADJ_EULER", ADJ_EULER)
("ADJ_NAVIER_STOKES", ADJ_NAVIER_STOKES)
("ADJ_RANS", ADJ_RANS )
("WAVE_EQUATION", WAVE_EQUATION)
("HEAT_EQUATION_FVM", HEAT_EQUATION_FVM)
("HEAT_EQUATION", HEAT_EQUATION)
("ELASTICITY", FEM_ELASTICITY)
("DISC_ADJ_EULER", DISC_ADJ_EULER)
("DISC_ADJ_RANS", DISC_ADJ_RANS)
("DISC_ADJ_NAVIERSTOKES", DISC_ADJ_EULER)
("DISC_ADJ_FEM", DISC_ADJ_FEM)
("FLUID_STRUCTURE_INTERACTION", FLUID_STRUCTURE_INTERACTION)
("TEMPLATE_SOLVER", TEMPLATE_SOLVER)
("ZONE_SPECIFIC", ZONE_SPECIFIC);

/*!
 * \brief types of fluid solvers
 */
enum ENUM_FSI_FLUID_PROBLEM {
	  NO_SOLVER_FFSI = 0,			/*!< \brief Definition of no solver. */
	  EULER_FFSI = 1,				/*!< \brief Euler equations for the FSI problem */
	  NAVIER_STOKES_FFSI = 2,		/*!< \brief NS equations for the FSI problem */
	  RANS_FFSI = 3 				/*!< \brief RANS equations for the FSI problem */
};
static const map<string, ENUM_FSI_FLUID_PROBLEM> FSI_Fluid_Solver_Map = CCreateMap<string, ENUM_FSI_FLUID_PROBLEM>
("NONE", NO_SOLVER_FFSI)
("EULER", EULER_FFSI)
("NAVIER_STOKES", NAVIER_STOKES_FFSI)
("RANS", RANS_FFSI);

/*!
 * \brief types of structural solvers
 */
enum ENUM_FSI_STRUC_PROBLEM {
  NO_SOLVER_SFSI = 0,				/*!< \brief Definition of no solver. */
  FEM_ELASTICITY_SFSI = 13,		/*!< \brief Nonlinear elasticity equations for the FSI problem */
};
static const map<string, ENUM_FSI_STRUC_PROBLEM> FSI_Struc_Solver_Map = CCreateMap<string, ENUM_FSI_STRUC_PROBLEM>
("NONE", NO_SOLVER_SFSI)
("ELASTICITY", FEM_ELASTICITY_SFSI);

/*!
 * \brief Material geometric conditions
 */
enum ENUM_STRUCT_SOLVER {
	SMALL_DEFORMATIONS = 0,			/*!< \brief Definition of linear elastic material. */
	LARGE_DEFORMATIONS = 1,			/*!< \brief Definition of Neo-Hookean material. */
};
static const map<string, ENUM_STRUCT_SOLVER> Struct_Map = CCreateMap<string, ENUM_STRUCT_SOLVER>
("SMALL_DEFORMATIONS", SMALL_DEFORMATIONS)
("LARGE_DEFORMATIONS", LARGE_DEFORMATIONS);


/*!
 * \brief Material model
 */
enum ENUM_MATERIAL_MODEL {
	LINEAR_ELASTIC = 0,			/*!< \brief Definition of linear elastic material. */
	NEO_HOOKEAN = 1,			/*!< \brief Definition of Neo-Hookean material. */
	KNOWLES = 2,				/*!< \brief Definition of Knowles stored-energy potential */
	IDEAL_DE = 3				/*!< \brief Definition of ideal Dielectric Elastomer */
};
static const map<string, ENUM_MATERIAL_MODEL> Material_Map = CCreateMap<string, ENUM_MATERIAL_MODEL>
("LINEAR_ELASTIC", LINEAR_ELASTIC)
("NEO_HOOKEAN", NEO_HOOKEAN)
("KNOWLES", KNOWLES)
("IDEAL_DE", IDEAL_DE);

/*!
 * \brief Material compressibility
 */
enum ENUM_MAT_COMPRESS {
  COMPRESSIBLE_MAT = 0,		/*!< \brief Definition of compressible material. */
  NEARLY_INCOMPRESSIBLE_MAT = 1,	/*!< \brief Definition of nearly incompressible material. */
  INCOMPRESSIBLE_MAT = 2			/*!< \brief Definition of incompressible material. */
};
static const map<string, ENUM_MAT_COMPRESS> MatComp_Map = CCreateMap<string, ENUM_MAT_COMPRESS>
("COMPRESSIBLE", COMPRESSIBLE_MAT)
("NEARLY_INCOMPRESSIBLE", NEARLY_INCOMPRESSIBLE_MAT)
("INCOMPRESSIBLE", INCOMPRESSIBLE_MAT);



/*!
 * \brief types of interpolators
 */
enum ENUM_INTERPOLATOR {
  NEAREST_NEIGHBOR 	= 0,   	/*!< \brief Nearest Neigbhor interpolation */
  ISOPARAMETRIC 	= 1,	/*!< \brief Isoparametric interpolation */
  CONSISTCONSERVE 	= 2,	/*!< \brief Consistent & Conservative interpolation (S.A. Brown 1997). Utilizes Isoparametric interpolation. */
  WEIGHTED_AVERAGE  = 3, 	/*!< \brief Sliding Mesh Approach E. Rinaldi 2015 */
};

static const map<string, ENUM_INTERPOLATOR> Interpolator_Map = CCreateMap<string, ENUM_INTERPOLATOR>
("NEAREST_NEIGHBOR", NEAREST_NEIGHBOR)
("ISOPARAMETRIC",    ISOPARAMETRIC)
("CONSISTCONSERVE",  CONSISTCONSERVE)
("WEIGHTED_AVERAGE", WEIGHTED_AVERAGE);

/*!
 * \brief types of (coupling) transfers between distinct physical zones
 */

enum ENUM_TRANSFER {
  ZONES_ARE_EQUAL                   = 0,    /*!< \brief Zones are equal - no transfer. */
  NO_COMMON_INTERFACE               = 1,    /*!< \brief No common interface between the zones (geometrical). */
  NO_TRANSFER                       = 2,    /*!< \brief Zones may share a boundary, but still no coupling desired. */
  FLOW_TRACTION                     = 10,   /*!< \brief Flow traction coupling (between fluids and solids). */
  STRUCTURAL_DISPLACEMENTS          = 11,   /*!< \brief Structural displacements (between fluids and solids). */
  STRUCTURAL_DISPLACEMENTS_DISC_ADJ = 12,   /*!< \brief Adjoints of structural displacements (between fluids and solids). */
  SLIDING_INTERFACE                 = 13,   /*!< \brief Sliding interface (between fluids). */
  CONSERVATIVE_VARIABLES            = 14,   /*!< \brief General coupling that simply transfers the conservative variables (between same solvers). */
  MIXING_PLANE                      = 15,   /*!< \brief Mixing plane between fluids. */
  CONJUGATE_HEAT_FS                 = 16,   /*!< \brief Conjugate heat transfer (between compressible fluids and solids). */
  CONJUGATE_HEAT_WEAKLY_FS          = 17,   /*!< \brief Conjugate heat transfer (between incompressible fluids and solids). */
  CONJUGATE_HEAT_SF                 = 18,   /*!< \brief Conjugate heat transfer (between solids and compressible fluids). */
  CONJUGATE_HEAT_WEAKLY_SF          = 19,   /*!< \brief Conjugate heat transfer (between solids and incompressible fluids). */
};
static const map<string, ENUM_TRANSFER> Transfer_Map = CCreateMap<string, ENUM_TRANSFER>
("ZONES_ARE_EQUAL", ZONES_ARE_EQUAL)
("NO_COMMON_INTERFACE", NO_COMMON_INTERFACE)
("NO_TRANSFER", NO_TRANSFER)
("FLOW_TRACTION", FLOW_TRACTION)
("STRUCTURAL_DISPLACEMENTS", STRUCTURAL_DISPLACEMENTS)
("STRUCTURAL_DISPLACEMENTS_DISC_ADJ", STRUCTURAL_DISPLACEMENTS_DISC_ADJ)
("SLIDING_INTERFACE", SLIDING_INTERFACE)
("CONSERVATIVE_VARIABLES", CONSERVATIVE_VARIABLES)
("MIXING_PLANE", MIXING_PLANE)
("CONJUGATE_HEAT_FS", CONJUGATE_HEAT_FS)
("CONJUGATE_HEAT_WEAKLY_FS", CONJUGATE_HEAT_WEAKLY_FS)
("CONJUGATE_HEAT_SF", CONJUGATE_HEAT_SF)
("CONJUGATE_HEAT_WEAKLY_SF", CONJUGATE_HEAT_WEAKLY_SF);
/*!
 * \brief different regime modes
 */
enum ENUM_REGIME {
  COMPRESSIBLE = 0,			/*!< \brief Definition of compressible solver. */
  INCOMPRESSIBLE = 1,				/*!< \brief Definition of incompressible solver. */
};
static const map<string, ENUM_REGIME> Regime_Map = CCreateMap<string, ENUM_REGIME>
("COMPRESSIBLE", COMPRESSIBLE)
("INCOMPRESSIBLE", INCOMPRESSIBLE);

/*!
 * \brief different non-dimensional modes
 */
enum ENUM_KIND_NONDIM {
  DIMENSIONAL = 0,			    /*!< \brief Dimensional simulation (compressible or incompressible). */
  FREESTREAM_PRESS_EQ_ONE = 1, /*!< \brief Non-dimensional compressible simulation with freestream pressure equal to 1.0. */
  FREESTREAM_VEL_EQ_MACH = 2, /*!< \brief Non-dimensional compressible simulation with freestream velocity equal to Mach number. */
  FREESTREAM_VEL_EQ_ONE = 3, /*!< \brief Non-dimensional compressible simulation with freestream pressure equal to 1.0. */
  INITIAL_VALUES   = 4, /*!< \brief Non-dimensional incompressible simulation based on intial values for external flow. */
  REFERENCE_VALUES = 5 /*!< \brief Non-dimensional incompressible simulation based on custom reference values. */
};
static const map<string, ENUM_KIND_NONDIM> NonDim_Map = CCreateMap<string, ENUM_KIND_NONDIM>
("DIMENSIONAL", DIMENSIONAL)
("FREESTREAM_PRESS_EQ_ONE", FREESTREAM_PRESS_EQ_ONE)
("FREESTREAM_VEL_EQ_MACH",  FREESTREAM_VEL_EQ_MACH)
("FREESTREAM_VEL_EQ_ONE",   FREESTREAM_VEL_EQ_ONE)
("INITIAL_VALUES",   INITIAL_VALUES)
("REFERENCE_VALUES", REFERENCE_VALUES);

/*!
 * \brief different system of measurements
 */
enum ENUM_MEASUREMENTS {
  SI = 0,			/*!< \brief Definition of compressible solver. */
  US = 1				/*!< \brief Definition of incompressible solver. */
};
static const map<string, ENUM_MEASUREMENTS> Measurements_Map = CCreateMap<string, ENUM_MEASUREMENTS>
("SI", SI)
("US", US);

/*!
 * \brief different types of systems
 */
enum RUNTIME_TYPE {
  RUNTIME_FLOW_SYS = 2,			/*!< \brief One-physics case, the code is solving the flow equations(Euler and Navier-Stokes). */
  RUNTIME_TURB_SYS = 3,			/*!< \brief One-physics case, the code is solving the turbulence model. */
  RUNTIME_POISSON_SYS = 4,			/*!< \brief One-physics case, the code is solving the poissonal potential equation. */
  RUNTIME_ADJPOT_SYS = 5,		/*!< \brief One-physics case, the code is solving the adjoint potential flow equation. */
  RUNTIME_ADJFLOW_SYS = 6,		/*!< \brief One-physics case, the code is solving the adjoint equations is being solved (Euler and Navier-Stokes). */
  RUNTIME_ADJTURB_SYS = 7,		/*!< \brief One-physics case, the code is solving the adjoint turbulence model. */
  RUNTIME_WAVE_SYS = 8,		/*!< \brief One-physics case, the code is solving the wave equation. */
  RUNTIME_MULTIGRID_SYS = 14,   	/*!< \brief Full Approximation Storage Multigrid system of equations. */
  RUNTIME_FEA_SYS = 20,		/*!< \brief One-physics case, the code is solving the FEA equation. */
  RUNTIME_ADJFEA_SYS = 30,		/*!< \brief One-physics case, the code is solving the adjoint FEA equation. */
  RUNTIME_HEAT_SYS = 21,		/*!< \brief One-physics case, the code is solving the heat equation. */
  RUNTIME_TRANS_SYS = 22,			/*!< \brief One-physics case, the code is solving the turbulence model. */
};

const int FLOW_SOL = 0;		/*!< \brief Position of the mean flow solution in the solver container array. */
const int ADJFLOW_SOL = 1;	/*!< \brief Position of the continuous adjoint flow solution in the solver container array. */

const int TURB_SOL = 2;		/*!< \brief Position of the turbulence model solution in the solver container array. */
const int ADJTURB_SOL = 3;	/*!< \brief Position of the continuous adjoint turbulence solution in the solver container array. */

const int TRANS_SOL = 4;	/*!< \brief Position of the transition model solution in the solver container array. */
const int POISSON_SOL = 2;		/*!< \brief Position of the electronic potential solution in the solver container array. */
const int WAVE_SOL = 1;		/*!< \brief Position of the wave equation in the solution solver array. */
const int HEAT_SOL = 5;		/*!< \brief Position of the heat equation in the solution solver array. */

const int FEA_SOL = 0;			/*!< \brief Position of the FEA equation in the solution solver array. */
const int ADJFEA_SOL = 1;		/*!< \brief Position of the FEA adjoint equation in the solution solver array. */

const int TEMPLATE_SOL = 0;     /*!< \brief Position of the template solution. */

const int CONV_TERM = 0;	/*!< \brief Position of the convective terms in the numerics container array. */
const int VISC_TERM = 1;        /*!< \brief Position of the viscous terms in the numerics container array. */
const int SOURCE_FIRST_TERM = 2;        /*!< \brief Position of the first source term in the numerics container array. */
const int SOURCE_SECOND_TERM = 3;   /*!< \brief Position of the second source term in the numerics container array. */
const int CONV_BOUND_TERM = 4;       /*!< \brief Position of the convective boundary terms in the numerics container array. */
const int VISC_BOUND_TERM = 5;       /*!< \brief Position of the viscous boundary terms in the numerics container array. */

const int FEA_TERM = 0;			/*!< \brief Position of the finite element analysis terms in the numerics container array. */
const int DE_TERM = 1;			/*!< \brief Position of the dielectric terms in the numerics container array. */

const int MAT_NHCOMP  = 2;   /*!< \brief Position of the Neo-Hookean compressible material model. */
const int MAT_NHINC   = 3;   /*!< \brief Position of the Neo-Hookean incompressible material model. */
const int MAT_IDEALDE = 4;   /*!< \brief Position of the Ideal-DE material model. */
const int MAT_KNOWLES = 5;   /*!< \brief Position of the Knowles material model. */

const int INC_TERM = 2;      /*!< \brief Position of the incompressible term in the element container array. */

const int FEA_ADJ = 6;     /*!< \brief Position of the finite element analysis terms in the numerics container array. */
const int DE_ADJ = 7;			/*!< \brief Position of the dielectric adjoint terms in the numerics container array. */



/*!
 * \brief types of finite elements (in 2D or 3D)
 */

const int EL_TRIA = 0;		/*!< \brief Elements of three nodes (2D). */
const int EL_QUAD = 1;		/*!< \brief Elements of four nodes (2D). */

const int EL_TETRA = 0;		/*!< \brief Elements of four nodes (3D). */
const int EL_HEXA  = 1;		/*!< \brief Elements of eight nodes (3D). */
const int EL_PYRAM = 2;    /*!< \brief Elements of five nodes (3D). */
const int EL_PRISM = 3;    /*!< \brief Elements of six nodes (3D). */


/*!
 * \brief types of mathematical problem to solve
 */
enum ENUM_MATH_PROBLEM {
  DIRECT = 0,		/*!< \brief Direct problem */
  CONTINUOUS_ADJOINT = 1,		/*!< \brief Continuous adjoint problem */
  DISCRETE_ADJOINT = 2 /*< \brief AD-based discrete adjoint problem. */
};
static const map<string, ENUM_MATH_PROBLEM> Math_Problem_Map = CCreateMap<string, ENUM_MATH_PROBLEM>
("DIRECT", DIRECT)
("CONTINUOUS_ADJOINT", CONTINUOUS_ADJOINT)
("DISCRETE_ADJOINT", DISCRETE_ADJOINT);

/*!
 * \brief types of spatial discretizations
 */
enum ENUM_SPACE {
  NO_CONVECTIVE = 0, /*!< \brief No convective scheme is used. */
  SPACE_CENTERED = 1,		/*!< \brief Space centered convective numerical method. */
  SPACE_UPWIND = 2		/*!< \brief Upwind convective numerical method. */
};
static const map<string, ENUM_SPACE> Space_Map = CCreateMap<string, ENUM_SPACE>
("NONE", NO_CONVECTIVE)
("SPACE_CENTERED", SPACE_CENTERED)
("SPACE_UPWIND", SPACE_UPWIND);

/*!
 * \brief types of fluid model
 */
enum ENUM_FLUIDMODEL {
	STANDARD_AIR = 0,
	IDEAL_GAS = 1, /*!< \brief _____. */
	VW_GAS = 2,
	PR_GAS = 3,
  CONSTANT_DENSITY = 4,
<<<<<<< HEAD
  INC_STANDARD_AIR = 5,
  INC_IDEAL_GAS = 6,
  INC_IDEAL_GAS_POLY = 7
=======
  INC_IDEAL_GAS = 6
>>>>>>> 5d5571f7

};

static const map<string, ENUM_FLUIDMODEL> FluidModel_Map = CCreateMap<string, ENUM_FLUIDMODEL>
("STANDARD_AIR", STANDARD_AIR)
("IDEAL_GAS", IDEAL_GAS)
("VW_GAS", VW_GAS)
("PR_GAS", PR_GAS)
("CONSTANT_DENSITY", CONSTANT_DENSITY)
<<<<<<< HEAD
("INC_STANDARD_AIR", INC_STANDARD_AIR)
("INC_IDEAL_GAS", INC_IDEAL_GAS)
("INC_IDEAL_GAS_POLY", INC_IDEAL_GAS_POLY);
=======
("INC_IDEAL_GAS", INC_IDEAL_GAS);
>>>>>>> 5d5571f7

/*!
 * \brief types of density models
 */
enum ENUM_DENSITYMODEL {
	CONSTANT = 0,
  BOUSSINESQ = 1,
	VARIABLE = 2
};

static const map<string, ENUM_DENSITYMODEL> DensityModel_Map = CCreateMap<string, ENUM_DENSITYMODEL>
("CONSTANT", CONSTANT)
("BOUSSINESQ", BOUSSINESQ)
("VARIABLE", VARIABLE);

/*!
 * \brief types of initialization option
 */

enum ENUM_INIT_OPTION {
	REYNOLDS = 0, /*!< \brief _____. */
	TD_CONDITIONS = 1

};

static const map<string, ENUM_INIT_OPTION> InitOption_Map = CCreateMap<string, ENUM_INIT_OPTION>
("REYNOLDS", REYNOLDS)
("TD_CONDITIONS", TD_CONDITIONS);

/*!
 * \brief types of initialization option
 */

enum ENUM_FREESTREAM_OPTION {
	TEMPERATURE_FS = 0, /*!< \brief _____. */
	DENSITY_FS = 1

};

static const map<string, ENUM_FREESTREAM_OPTION> FreeStreamOption_Map = CCreateMap<string, ENUM_FREESTREAM_OPTION>
("TEMPERATURE_FS", TEMPERATURE_FS)
("DENSITY_FS", DENSITY_FS);

/*!
 * \brief types of viscosity model
 */
enum ENUM_VISCOSITYMODEL {
	CONSTANT_VISCOSITY = 0, /*!< \brief _____. */
	SUTHERLAND = 1,
  POLYNOMIAL_VISCOSITY = 2
};

static const map<string, ENUM_VISCOSITYMODEL> ViscosityModel_Map = CCreateMap<string, ENUM_VISCOSITYMODEL>
("CONSTANT_VISCOSITY", CONSTANT_VISCOSITY)
("SUTHERLAND", SUTHERLAND)
("POLYNOMIAL_VISCOSITY", POLYNOMIAL_VISCOSITY);

/*!
 * \brief types of thermal conductivity model
 */
enum ENUM_CONDUCTIVITYMODEL {
	CONSTANT_CONDUCTIVITY = 0, /*!< \brief _____. */
	CONSTANT_PRANDTL = 1,
  POLYNOMIAL_CONDUCTIVITY = 2
};

static const map<string, ENUM_CONDUCTIVITYMODEL> ConductivityModel_Map = CCreateMap<string, ENUM_CONDUCTIVITYMODEL>
("CONSTANT_CONDUCTIVITY", CONSTANT_CONDUCTIVITY)
("CONSTANT_PRANDTL", CONSTANT_PRANDTL)
("POLYNOMIAL_CONDUCTIVITY", POLYNOMIAL_CONDUCTIVITY);

/*!
 * \brief types of unsteady mesh motion
 */
enum ENUM_GRIDMOVEMENT {
  NO_MOVEMENT = 0, /*!< \brief Simulation on a static mesh. */
  DEFORMING = 1,		/*!< \brief Simulation with dynamically deforming meshes (plunging/pitching/rotation). */
  RIGID_MOTION = 2,		/*!< \brief Simulation with rigid mesh motion (plunging/pitching/rotation). */
  FLUID_STRUCTURE = 3,		/*!< \brief Fluid structure deformation. */
  EXTERNAL = 4,  /*!< \brief Arbitrary grid motion specified by external files at each time step. */
  EXTERNAL_ROTATION = 5,  /*!< \brief Arbitrary grid motion specified by external files at each time step with rigid rotation. */
  AEROELASTIC = 6,    /*!< \brief Simulation with aeroelastic motion. */
  MOVING_WALL = 7,    /*!< \brief Simulation with moving walls (translation/rotation). */
  ROTATING_FRAME = 8,    /*!< \brief Simulation in a rotating frame. */
  ELASTICITY = 9,    /*!< \brief Linear Elasticity. */
  AEROELASTIC_RIGID_MOTION = 10, /*!< \brief Simulation with rotation and aeroelastic motion. */
  STEADY_TRANSLATION = 11,    /*!< \brief Simulation in a steadily translating frame. */
  GUST = 12, /*!< \brief Simulation on a static mesh with a gust. */
  MOVING_HTP = 13,    /*!< \brief Simulation with moving HTP (rotation). */
  FLUID_STRUCTURE_STATIC = 14 /*!< \brief Fluid structure deformation with no grid velocity. */
};

static const map<string, ENUM_GRIDMOVEMENT> GridMovement_Map = CCreateMap<string, ENUM_GRIDMOVEMENT>
("NONE", NO_MOVEMENT)
("DEFORMING", DEFORMING)
("RIGID_MOTION", RIGID_MOTION)
("FLUID_STRUCTURE", FLUID_STRUCTURE)
("EXTERNAL", EXTERNAL)
("EXTERNAL_ROTATION", EXTERNAL_ROTATION)
("AEROELASTIC", AEROELASTIC)
("ROTATING_FRAME", ROTATING_FRAME)
("ELASTICITY", ELASTICITY)
("MOVING_WALL", MOVING_WALL)
("MOVING_HTP", MOVING_HTP)
("AEROELASTIC_RIGID_MOTION", AEROELASTIC_RIGID_MOTION)
("STEADY_TRANSLATION", STEADY_TRANSLATION)
("GUST", GUST)
("FLUID_STRUCTURE_STATIC", FLUID_STRUCTURE_STATIC);

/*!
 * \brief type of wind gusts
 */
enum ENUM_GUST_TYPE {
  NO_GUST = 0,      /*!< \brief _______. */
  TOP_HAT = 1,      /*!< \brief Top-hat function shaped gust  */
  SINE = 2,         /*!< \brief  Sine shaped gust */
  ONE_M_COSINE = 3, /*!< \brief  1-cosine shaped gust */
  VORTEX = 4,       /*!< \brief  A gust made from vortices */
  EOG = 5           /*!< \brief  An extreme operating gust */
};
static const map<string, ENUM_GUST_TYPE> Gust_Type_Map = CCreateMap<string, ENUM_GUST_TYPE>
("NONE", NO_GUST)
("TOP_HAT", TOP_HAT)
("SINE", SINE)
("ONE_M_COSINE", ONE_M_COSINE)
("VORTEX", VORTEX)
("EOG", EOG);

/*!
 * \brief type of wind direction
 */
enum ENUM_GUST_DIR {
  X_DIR = 0,        /*!< \brief _______. */
  Y_DIR = 1 		 /*!< \brief _______. */
};
static const map<string, ENUM_GUST_DIR> Gust_Dir_Map = CCreateMap<string, ENUM_GUST_DIR>
("X_DIR", X_DIR)
("Y_DIR", Y_DIR);

// If you add to ENUM_CENTERED, you must also add the option to ENUM_CONVECTIVE
/*!
 * \brief types of centered spatial discretizations
 */
enum ENUM_CENTERED {
  NO_CENTERED = 0,    /*!< \brief No centered scheme is used. */
  JST = 1,            /*!< \brief Jameson-Smith-Turkel centered numerical method. */
  LAX = 2,            /*!< \brief Lax-Friedrich centered numerical method. */
  JST_KE = 4          /*!< \brief Kinetic Energy preserving Jameson-Smith-Turkel centered numerical method. */
};
static const map<string, ENUM_CENTERED> Centered_Map = CCreateMap<string, ENUM_CENTERED>
("NONE", NO_CENTERED)
("JST", JST)
("JST_KE", JST_KE)
("LAX-FRIEDRICH", LAX);


// If you add to ENUM_UPWIND, you must also add the option to ENUM_CONVECTIVE
/*!
 * \brief types of upwind spatial discretizations
 */
enum ENUM_UPWIND {
  NO_UPWIND = 0,              /*!< \brief No upwind scheme is used. */
  ROE = 1,                    /*!< \brief Roe's upwind numerical method. */
  SCALAR_UPWIND = 2,          /*!< \brief Scalar upwind numerical method. */
  AUSM = 3,                   /*!< \brief AUSM numerical method. */
  HLLC = 4,                   /*!< \brief HLLC numerical method. */
  SW = 5,                     /*!< \brief Steger-Warming method. */
  MSW = 6,                    /*!< \brief Modified Steger-Warming method. */
  TURKEL = 7,                 /*!< \brief Roe-Turkel's upwind numerical method. */
  SLAU = 8,                   /*!< \brief Simple Low-Dissipation AUSM numerical method. */
  CUSP = 9,                   /*!< \brief Convective upwind and split pressure numerical method. */
  CONVECTIVE_TEMPLATE = 10,   /*!< \brief Template for new numerical method . */
  L2ROE = 11,                 /*!< \brief L2ROE numerical method . */
  LMROE = 12,                 /*!< \brief Rieper's Low Mach ROE numerical method . */
  SLAU2 = 13,                 /*!< \brief Simple Low-Dissipation AUSM 2 numerical method. */
  FDS = 14                    /*!< \brief Flux difference splitting upwind method (incompressible flows). */
};
static const map<string, ENUM_UPWIND> Upwind_Map = CCreateMap<string, ENUM_UPWIND>
("NONE", NO_UPWIND)
("ROE", ROE)
("TURKEL_PREC", TURKEL)
("AUSM", AUSM)
("SLAU", SLAU)
("HLLC", HLLC)
("SW", SW)
("MSW", MSW)
("CUSP", CUSP)
("SCALAR_UPWIND", SCALAR_UPWIND)
("CONVECTIVE_TEMPLATE", CONVECTIVE_TEMPLATE)
("L2ROE", L2ROE)
("LMROE", LMROE)
("SLAU2", SLAU2)
("FDS", FDS);


/*!
 * \brief types of slope limiters
 */
enum ENUM_LIMITER {
  NO_LIMITER           = 0, /*!< \brief No limiter. */
  VENKATAKRISHNAN      = 1,	/*!< \brief Slope limiter using Venkatakrisnan method (stencil formulation). */
  VENKATAKRISHNAN_WANG = 2,	/*!< \brief Slope limiter using Venkatakrisnan method, eps based on solution (stencil formulation). */
  BARTH_JESPERSEN      = 3, /*!< \brief Slope limiter using Barth-Jespersen method (stencil formulation). */
  VAN_ALBADA_EDGE      = 4, /*!< \brief Slope limiter using Van Albada method (edge formulation). */
  SHARP_EDGES          = 5, /*!< \brief Slope limiter using sharp edges. */
  WALL_DISTANCE        = 6  /*!< \brief Slope limiter using wall distance. */
};
static const map<string, ENUM_LIMITER> Limiter_Map = CCreateMap<string, ENUM_LIMITER>
("NONE", NO_LIMITER)
("VENKATAKRISHNAN", VENKATAKRISHNAN)
("VENKATAKRISHNAN_WANG", VENKATAKRISHNAN_WANG)
("BARTH_JESPERSEN", BARTH_JESPERSEN)
("VAN_ALBADA_EDGE", VAN_ALBADA_EDGE)
("SHARP_EDGES", SHARP_EDGES)
("WALL_DISTANCE", WALL_DISTANCE);

/*!
 * \brief types of turbulent models
 */
enum ENUM_TURB_MODEL {
  NO_TURB_MODEL = 0, /*!< \brief No turbulence model. */
  SA      = 1, /*!< \brief Kind of Turbulent model (Spalart-Allmaras). */
  SA_NEG  = 2, /*!< \brief Kind of Turbulent model (Spalart-Allmaras). */
  SST     = 3, /*!< \brief Kind of Turbulence model (Menter SST). */
  SA_E    = 4, /*!< \brief Kind of Turbulent model (Spalart-Allmaras Edwards). */
  SA_COMP = 5, /*!< \brief Kind of Turbulent model (Spalart-Allmaras Compressibility Correction). */
  SA_E_COMP = 6, /*!< \brief Kind of Turbulent model (Spalart-Allmaras Edwards with Compressibility Correction). */
};
static const map<string, ENUM_TURB_MODEL> Turb_Model_Map = CCreateMap<string, ENUM_TURB_MODEL>
("NONE", NO_TURB_MODEL)
("SA", SA)
("SA_NEG", SA_NEG)
("SST", SST)
("SA_E", SA_E)
("SA_COMP", SA_COMP)
("SA_E_COMP", SA_E_COMP);

/*!
 * \brief types of transition models
 */
enum ENUM_TRANS_MODEL {
  NO_TRANS_MODEL = 0,            /*!< \brief No transition model. */
  LM = 1,	/*!< \brief Kind of transition model (LM for Spalart-Allmaras). */
  BC = 2	/*!< \brief Kind of transition model (BAS-CAKMAKCIOGLU (BC) for Spalart-Allmaras). */
};
static const map<string, ENUM_TRANS_MODEL> Trans_Model_Map = CCreateMap<string, ENUM_TRANS_MODEL>
("NONE", NO_TRANS_MODEL)
("LM", LM)
("BC", BC); //BAS-CAKMAKCIOGLU

/*!
 * \brief types of hybrid RANS/LES models
 */
enum ENUM_HYBRIDRANSLES {
  NO_HYBRIDRANSLES = 0, /*!< \brief No turbulence model. */
  SA_DES   = 1, /*!< \brief Kind of Hybrid RANS/LES (SA - Detached Eddy Simulation (DES)). */
  SA_DDES  = 2,  /*!< \brief Kind of Hybrid RANS/LES (SA - Delayed DES (DDES) with Delta_max SGS ). */
  SA_ZDES  = 3,  /*!< \brief Kind of Hybrid RANS/LES (SA - Delayed DES (DDES) with Vorticity based SGS like Zonal DES). */
  SA_EDDES  = 4  /*!< \brief Kind of Hybrid RANS/LES (SA - Delayed DES (DDES) with Shear Layer Adapted SGS: Enhanced DDES). */
};
static const map<string, ENUM_HYBRIDRANSLES> HybridRANSLES_Map = CCreateMap<string, ENUM_HYBRIDRANSLES>
("NONE", NO_HYBRIDRANSLES)
("SA_DES", SA_DES)
("SA_DDES", SA_DDES)
("SA_ZDES", SA_ZDES)
("SA_EDDES", SA_EDDES);

/*!
 * \brief types of Roe Low Dissipation Schemes
 */
enum ENUM_ROELOWDISS {
    NO_ROELOWDISS = 0, /*!< \brief No Roe Low Dissipation model. */
    FD            = 1, /*!< \brief Numerical Blending based on DDES's F_d function */
    NTS           = 2, /*!< \brief Numerical Blending of Travin and Shur. */
    NTS_DUCROS    = 3,  /*!< \brief Numerical Blending of Travin and Shur + Ducros' Shock Sensor. */
    FD_DUCROS     = 4 /*!< \brief Numerical Blending based on DDES's F_d function + Ducros' Shock Sensor */
};
static const map<string, ENUM_ROELOWDISS> RoeLowDiss_Map = CCreateMap<string, ENUM_ROELOWDISS>
("NONE", NO_ROELOWDISS)
("FD", FD)
("NTS", NTS)
("NTS_DUCROS", NTS_DUCROS)
("FD_DUCROS", FD_DUCROS);

/*!
 * \brief types of wall functions.
 */
enum ENUM_WALL_FUNCTIONS {
  NO_WALL_FUNCTION          = 0,   /*!< \brief No wall function treatment, integration to the wall. Default behavior. */
  STANDARD_WALL_FUNCTION    = 1,   /*!< \brief Standard wall function. */
  ADAPTIVE_WALL_FUNCTION    = 2,   /*!< \brief Adaptive wall function. Formulation depends on y+. */
  SCALABLE_WALL_FUNCTION    = 3,   /*!< \brief Scalable wall function. */
  EQUILIBRIUM_WALL_MODEL    = 4,   /*!< \brief Equilibrium wall model for LES. */
  NONEQUILIBRIUM_WALL_MODEL = 5    /*!< \brief Non-equilibrium wall model for LES. */
};
static const map<string, ENUM_WALL_FUNCTIONS> Wall_Functions_Map = CCreateMap<string, ENUM_WALL_FUNCTIONS>
("NO_WALL_FUNCTION",          NO_WALL_FUNCTION)
("STANDARD_WALL_FUNCTION",    STANDARD_WALL_FUNCTION)
("ADAPTIVE_WALL_FUNCTION",    ADAPTIVE_WALL_FUNCTION)
("SCALABLE_WALL_FUNCTION",    SCALABLE_WALL_FUNCTION)
("EQUILIBRIUM_WALL_MODEL",    EQUILIBRIUM_WALL_MODEL)
("NONEQUILIBRIUM_WALL_MODEL", NONEQUILIBRIUM_WALL_MODEL);

/*!
 * \brief type of time integration schemes
 */
enum ENUM_TIME_INT {
  RUNGE_KUTTA_EXPLICIT = 1,	/*!< \brief Explicit Runge-Kutta time integration definition. */
  EULER_EXPLICIT = 2,   	/*!< \brief Explicit Euler time integration definition. */
  EULER_IMPLICIT = 3,   	/*!< \brief Implicit Euler time integration definition. */
  CLASSICAL_RK4_EXPLICIT = 4,   	/*!< \brief Calssical RK4 time integration definition. */
};
static const map<string, ENUM_TIME_INT> Time_Int_Map = CCreateMap<string, ENUM_TIME_INT>
("RUNGE-KUTTA_EXPLICIT", RUNGE_KUTTA_EXPLICIT)
("EULER_EXPLICIT", EULER_EXPLICIT)
("EULER_IMPLICIT", EULER_IMPLICIT)
("CLASSICAL_RK4_EXPLICIT", CLASSICAL_RK4_EXPLICIT);

/*!
 * \brief type of heat timestep calculation
 */
enum ENUM_HEAT_TIMESTEP {
  MINIMUM = 1, /*!< \brief Local time stepping based on minimum lambda.*/
  CONVECTIVE = 2, /*!< \brief Local time stepping based on convective spectral radius.*/
  VISCOUS = 3, /*!< \brief Local time stepping based on viscous spectral radius.*/
  BYFLOW = 4, /*!< \brief Unsing the mean solvers time step. */
};
static const map<string, ENUM_HEAT_TIMESTEP> Heat_TimeStep_Map = CCreateMap<string, ENUM_HEAT_TIMESTEP>
("LOCAL", MINIMUM)
("CONVECTIVE", CONVECTIVE)
("VISCOUS", VISCOUS)
("BYFLOW", BYFLOW);

/*!
 * \brief type of time integration schemes
 */
enum ENUM_TIME_INT_FEA {
  CD_EXPLICIT = 1,			/*!< \brief Support for implementing an explicit method. */
  NEWMARK_IMPLICIT = 2,   	/*!< \brief Implicit Newmark integration definition. */
  GENERALIZED_ALPHA = 3   		/*!< \brief Support for implementing another implicit method. */
};
static const map<string, ENUM_TIME_INT_FEA> Time_Int_Map_FEA = CCreateMap<string, ENUM_TIME_INT_FEA>
("CD_EXPLICIT", CD_EXPLICIT)
("NEWMARK_IMPLICIT", NEWMARK_IMPLICIT)
("GENERALIZED_ALPHA", GENERALIZED_ALPHA);

/*!
 * \brief type of time integration schemes
 */
enum ENUM_SPACE_ITE_FEA {
  NEWTON_RAPHSON = 1,			/*!< \brief Full Newton-Rapshon method. */
  MODIFIED_NEWTON_RAPHSON = 2   /*!< \brief Modified Newton-Raphson method. */
};
static const map<string, ENUM_SPACE_ITE_FEA> Space_Ite_Map_FEA = CCreateMap<string, ENUM_SPACE_ITE_FEA>
("NEWTON_RAPHSON", NEWTON_RAPHSON)
("MODIFIED_NEWTON_RAPHSON", MODIFIED_NEWTON_RAPHSON);

/*!
 * \brief types of transfer methods
 */
enum ENUM_TRANSFER_METHOD {
  BROADCAST_DATA = 1,	/*!< \brief Gather data on one processor and broadcast it into all of them, relating to global nodes. */
  SCATTER_DATA = 2,   	/*!< \brief Gather data on one processor and scatter it into the one that needs it. */
  ALLGATHER_DATA = 3,   /*!< \brief All processors gather data (this will be useful for operations over a group of data - averaging) */
};
static const map<string, ENUM_TRANSFER_METHOD> Transfer_Method_Map = CCreateMap<string, ENUM_TRANSFER_METHOD>
("BROADCAST_DATA", BROADCAST_DATA)
("SCATTER_DATA", SCATTER_DATA)
("ALLGATHER_DATA", ALLGATHER_DATA);

/*!
 * \brief types of schemes to compute the flow gradient
 */
enum ENUM_FLOW_GRADIENT {
  GREEN_GAUSS = 1,		/*!< \brief Gradients computation using Green Gauss theorem. */
  WEIGHTED_LEAST_SQUARES = 2	/*!< \brief Gradients computation using Weighted Least Squares. */
};
static const map<string, ENUM_FLOW_GRADIENT> Gradient_Map = CCreateMap<string, ENUM_FLOW_GRADIENT>
("GREEN_GAUSS", GREEN_GAUSS)
("WEIGHTED_LEAST_SQUARES", WEIGHTED_LEAST_SQUARES);

/*!
 * \brief types of action to take on a geometry structure
 */
enum GEOMETRY_ACTION {
  ALLOCATE = 0,     /*!<  \brief Allocate geometry structure. */
  UPDATE = 1       /*!<  \brief Update geometry structure (grid moving, adaptation, etc.). */
};

/*!
 * \brief types of action to perform when doing the geometry evaluation
 */
enum GEOMETRY_MODE {
  FUNCTION = 0,     /*!<  \brief Geometrical analysis. */
  GRADIENT = 1      /*!<  \brief Geometrical analysis and gradient using finite differences. */
};
static const map<string, GEOMETRY_MODE> GeometryMode_Map = CCreateMap<string, GEOMETRY_MODE>
("FUNCTION", FUNCTION)
("GRADIENT", GRADIENT);

/*!
 * \brief types of boundary conditions
 */
enum BC_TYPE {
  EULER_WALL = 1,		/*!< \brief Boundary Euler wall definition. */
  FAR_FIELD = 2,		/*!< \brief Boundary far-field definition. */
  SYMMETRY_PLANE = 3,   	/*!< \brief Boundary symmetry plane definition. */
  INLET_FLOW = 4,		/*!< \brief Boundary inlet flow definition. */
  OUTLET_FLOW = 5,		/*!< \brief Boundary outlet flow definition. */
  PERIODIC_BOUNDARY = 6,	/*!< \brief Periodic boundary definition. */
  NEARFIELD_BOUNDARY = 7,	/*!< \brief Near-Field boundary definition. */
  ELECTRODE_BOUNDARY = 8,	/*!< \brief Electrode boundary definition. */
  DIELEC_BOUNDARY = 9,	/*!< \brief Dipoisson boundary definition. */
  CUSTOM_BOUNDARY = 10,         /*!< \brief custom boundary definition. */
  INTERFACE_BOUNDARY = 11,	/*!< \brief Domain interface boundary definition. */
  DIRICHLET = 12,		/*!< \brief Boundary Euler wall definition. */
  NEUMANN = 13,		/*!< \brief Boundary Neumann definition. */
  DISPLACEMENT_BOUNDARY = 14,		/*!< \brief Boundary displacement definition. */
  LOAD_BOUNDARY = 15,		/*!< \brief Boundary Load definition. */
  FLOWLOAD_BOUNDARY = 16,		/*!< \brief Boundary Load definition. */
  SUPERSONIC_INLET = 19,		/*!< \brief Boundary supersonic inlet definition. */
  SUPERSONIC_OUTLET = 20,		/*!< \brief Boundary supersonic inlet definition. */
  ENGINE_INFLOW = 21,		/*!< \brief Boundary nacelle inflow. */
  ENGINE_EXHAUST = 22,		/*!< \brief Boundary nacelle exhaust. */
  RIEMANN_BOUNDARY= 24,   /*!< \brief Riemann Boundary definition. */
  ISOTHERMAL = 25,      /*!< \brief No slip isothermal wall boundary condition. */
  HEAT_FLUX  = 26,      /*!< \brief No slip constant heat flux wall boundary condition. */
  ACTDISK_INLET = 32,	/*!< \brief Actuator disk inlet boundary definition. */
  ACTDISK_OUTLET = 33,	/*!< \brief Actuator disk outlet boundary definition. */
  CLAMPED_BOUNDARY = 34,		/*!< \brief Clamped Boundary definition. */
  LOAD_DIR_BOUNDARY = 35,		/*!< \brief Boundary Load definition. */
  LOAD_SINE_BOUNDARY = 36,		/*!< \brief Sine-waveBoundary Load definition. */
  GILES_BOUNDARY= 37,   /*!< \brief Giles Boundary definition. */
  INTERNAL_BOUNDARY= 38,   /*!< \brief Internal Boundary definition. */
  FLUID_INTERFACE = 39,	/*!< \brief Domain interface definition. */
  DISP_DIR_BOUNDARY = 40,    /*!< \brief Boundary displacement definition. */
  DAMPER_BOUNDARY = 41,    /*!< \brief Damper. */
  CHT_WALL_INTERFACE = 50, /*!< \brief Domain interface definition. */
  SEND_RECEIVE = 99,		/*!< \brief Boundary send-receive definition. */
};


/*!
 * \brief different regime modes
 */
enum ENUM_2DFORM {
  PLANE_STRESS = 0,			/*!< \brief Definition of plane stress solver. */
  PLANE_STRAIN = 1			/*!< \brief Definition of plane strain solver. */
};
static const map<string, ENUM_2DFORM> ElasForm_2D = CCreateMap<string, ENUM_2DFORM>
("PLANE_STRESS", PLANE_STRESS)
("PLANE_STRAIN", PLANE_STRAIN);


/*!
 * \brief Kinds of relaxation for FSI problem
 */
enum ENUM_AITKEN {
  NO_RELAXATION = 0,			/*!< \brief No relaxation in the strongly coupled approach. */
  FIXED_PARAMETER = 1,			/*!< \brief Relaxation with a fixed parameter. */
  AITKEN_DYNAMIC = 2			/*!< \brief Relaxation using Aitken's dynamic parameter. */
};
static const map<string, ENUM_AITKEN> AitkenForm_Map = CCreateMap<string, ENUM_AITKEN>
("NONE", NO_RELAXATION)
("FIXED_PARAMETER", FIXED_PARAMETER)
("AITKEN_DYNAMIC", AITKEN_DYNAMIC);

/*!
 * \brief types of dynamic transfer methods
 */
enum ENUM_DYN_TRANSFER_METHOD {
  INSTANTANEOUS = 1,   /*!< \brief No ramp, load is transfer instantaneously. */
  POL_ORDER_1 = 2,     /*!< \brief The load is transferred using a ramp. */
  POL_ORDER_3 = 3,     /*!< \brief The load is transferred using an order 3 polynomial function */
  POL_ORDER_5 = 4,     /*!< \brief The load is transferred using an order 5 polynomial function */
  SIGMOID_10 = 5,      /*!< \brief The load is transferred using a sigmoid with parameter 10 */
  SIGMOID_20 = 6       /*!< \brief The load is transferred using a sigmoid with parameter 20 */
};
static const map<string, ENUM_DYN_TRANSFER_METHOD> Dyn_Transfer_Method_Map = CCreateMap<string, ENUM_DYN_TRANSFER_METHOD>
("INSTANTANEOUS", INSTANTANEOUS)
("RAMP", POL_ORDER_1)
("CUBIC", POL_ORDER_3)
("QUINTIC", POL_ORDER_5)
("SIGMOID_10", SIGMOID_10)
("SIGMOID_20", SIGMOID_20);


/*!
 * \brief Kinds of Design Variables for FEA problems 
 */
enum ENUM_DVFEA {
  NODV_FEA = 0,         /*!< \brief No design variable for FEA problems. */
  YOUNG_MODULUS = 1,		/*!< \brief Young modulus (E) as design variable. */
  POISSON_RATIO = 2,  	/*!< \brief Poisson ratio (Nu) as design variable. */
  DENSITY_VAL = 3,      /*!< \brief Density (Rho) as design variable. */
  DEAD_WEIGHT = 4,      /*!< \brief Dead Weight (Rho_DL) as design variable. */
  ELECTRIC_FIELD = 5    /*!< \brief Electric field (E) as design variable. */
};
static const map<string, ENUM_DVFEA> DVFEA_Map = CCreateMap<string, ENUM_DVFEA>
("NONE", NODV_FEA)
("YOUNG_MODULUS", YOUNG_MODULUS)
("POISSON_RATIO", POISSON_RATIO)
("DENSITY", DENSITY_VAL)
("DEAD_WEIGHT", DEAD_WEIGHT)
("ELECTRIC_FIELD", ELECTRIC_FIELD);


/*!
 * \brief types Riemann boundary treatments
 */
enum RIEMANN_TYPE {
  TOTAL_CONDITIONS_PT = 1,		/*!< \brief User specifies total pressure, total temperature, and flow direction. */
  DENSITY_VELOCITY = 2,         /*!< \brief User specifies density and velocity, and flow direction. */
  STATIC_PRESSURE = 3,           /*!< \brief User specifies static pressure. */
  TOTAL_SUPERSONIC_INFLOW = 4,	/*!< \brief User specifies total pressure, total temperature and Velocity components. */
  STATIC_SUPERSONIC_INFLOW_PT = 5, /*!< \brief User specifies static pressure, static temperature, and Mach components. */
  STATIC_SUPERSONIC_INFLOW_PD = 6, /*!< \brief User specifies static pressure, static temperature, and Mach components. */
  MIXING_IN = 7, /*!< \brief User does not specify anything information are retrieved from the other domain */
  MIXING_OUT = 8, /*!< \brief User does not specify anything information are retrieved from the other domain */
  SUPERSONIC_OUTFLOW = 9,
  RADIAL_EQUILIBRIUM = 10,
  TOTAL_CONDITIONS_PT_1D = 11,
  STATIC_PRESSURE_1D = 12,
  MIXING_IN_1D = 13,
  MIXING_OUT_1D =14
};

static const map<string, RIEMANN_TYPE> Riemann_Map = CCreateMap<string, RIEMANN_TYPE>
("TOTAL_CONDITIONS_PT", TOTAL_CONDITIONS_PT)
("DENSITY_VELOCITY", DENSITY_VELOCITY)
("STATIC_PRESSURE", STATIC_PRESSURE)
("TOTAL_SUPERSONIC_INFLOW", TOTAL_SUPERSONIC_INFLOW)
("STATIC_SUPERSONIC_INFLOW_PT", STATIC_SUPERSONIC_INFLOW_PT)
("STATIC_SUPERSONIC_INFLOW_PD", STATIC_SUPERSONIC_INFLOW_PD)
("MIXING_IN", MIXING_IN)
("MIXING_OUT", MIXING_OUT)
("MIXING_IN_1D", MIXING_IN_1D)
("MIXING_OUT_1D", MIXING_OUT_1D)
("SUPERSONIC_OUTFLOW", SUPERSONIC_OUTFLOW)
("RADIAL_EQUILIBRIUM", RADIAL_EQUILIBRIUM)
("TOTAL_CONDITIONS_PT_1D", TOTAL_CONDITIONS_PT_1D)
("STATIC_PRESSURE_1D", STATIC_PRESSURE_1D);


static const map<string, RIEMANN_TYPE> Giles_Map = CCreateMap<string, RIEMANN_TYPE>
("TOTAL_CONDITIONS_PT", TOTAL_CONDITIONS_PT)
("DENSITY_VELOCITY", DENSITY_VELOCITY)
("STATIC_PRESSURE", STATIC_PRESSURE)
("TOTAL_SUPERSONIC_INFLOW", TOTAL_SUPERSONIC_INFLOW)
("STATIC_SUPERSONIC_INFLOW_PT", STATIC_SUPERSONIC_INFLOW_PT)
("STATIC_SUPERSONIC_INFLOW_PD", STATIC_SUPERSONIC_INFLOW_PD)
("MIXING_IN", MIXING_IN)
("MIXING_OUT", MIXING_OUT)
("MIXING_IN_1D", MIXING_IN_1D)
("MIXING_OUT_1D", MIXING_OUT_1D)
("SUPERSONIC_OUTFLOW", SUPERSONIC_OUTFLOW)
("RADIAL_EQUILIBRIUM", RADIAL_EQUILIBRIUM)
("TOTAL_CONDITIONS_PT_1D", TOTAL_CONDITIONS_PT_1D)
("STATIC_PRESSURE_1D", STATIC_PRESSURE_1D);

/*!
 * \brief types of mixing process for averaging quantities at the boundaries.
 */
enum AVERAGEPROCESS_TYPE {
  ALGEBRAIC = 1,		/*!< \brief an algebraic average is computed at the boundary of interest. */
  AREA = 2,           /*!< \brief an area average is computed at the boundary of interest. */
  MIXEDOUT = 3,		 /*!< \brief an mixed-out average is computed at the boundary of interest. */
  MASSFLUX = 4           /*!< \brief a mass flow average is computed at the boundary of interest. */

};

static const map<string, AVERAGEPROCESS_TYPE> AverageProcess_Map = CCreateMap<string, AVERAGEPROCESS_TYPE>
("ALGEBRAIC", ALGEBRAIC)
("AREA", AREA)
("MIXEDOUT",  MIXEDOUT)
("MASSFLUX", MASSFLUX);

/*!
 * \brief types of mixing process for averaging quantities at the boundaries.
 */
enum MIXINGPLANE_INTERFACE_TYPE {
  MATCHING = 1,		/*!< \brief an algebraic average is computed at the boundary of interest. */
  NEAREST_SPAN = 2,           /*!< \brief an area average is computed at the boundary of interest. */
  LINEAR_INTERPOLATION = 3		 /*!< \brief an mixed-out average is computed at the boundary of interest. */
};

static const map<string, MIXINGPLANE_INTERFACE_TYPE> MixingPlaneInterface_Map = CCreateMap<string, MIXINGPLANE_INTERFACE_TYPE>
("MATCHING", MATCHING)
("NEAREST_SPAN",  NEAREST_SPAN)
("LINEAR_INTERPOLATION", LINEAR_INTERPOLATION);

/*!
 * \brief this option allow to compute the span-wise section in different ways.
 */
enum SPANWISE_TYPE {
  AUTOMATIC = 1,		/*!< \brief number of span-wise section are computed automatically */
  EQUISPACED = 2           /*!< \brief number of span-wise section are specified from the user */
};

static const map<string, SPANWISE_TYPE> SpanWise_Map = CCreateMap<string, SPANWISE_TYPE>
("AUTOMATIC", AUTOMATIC)
("EQUISPACED", EQUISPACED);

/*!
 * \brief types of mixing process for averaging quantities at the boundaries.
 */
enum TURBOMACHINERY_TYPE {
  AXIAL       = 1,		/*!< \brief axial turbomachinery. */
  CENTRIFUGAL = 2,    /*!< \brief centrifugal turbomachinery. */
  CENTRIPETAL = 3,		 /*!< \brief centripetal turbomachinery. */
  CENTRIPETAL_AXIAL = 4,		 /*!< \brief mixed flow turbine. */
  AXIAL_CENTRIFUGAL = 5		 /*!< \brief mixed flow turbine. */
};

static const map<string, TURBOMACHINERY_TYPE> TurboMachinery_Map = CCreateMap<string, TURBOMACHINERY_TYPE>
("AXIAL", AXIAL)
("CENTRIFUGAL", CENTRIFUGAL)
("CENTRIPETAL",  CENTRIPETAL)
("CENTRIPETAL_AXIAL",  CENTRIPETAL_AXIAL)
("AXIAL_CENTRIFUGAL",  AXIAL_CENTRIFUGAL);

///*!
// * \brief types of Turbomachinery performance indicators.
// */
//enum TURBO_PERFORMANCE_TYPE {
//  BLADE   = 1,		/*!< \brief Turbomachinery blade performances. */
//  STAGE = 2,      /*!< \brief Turbomachinery blade stage performances. */
//  TURBINE              = 3		/*!< \brief Turbomachinery turbine performances. */
//};
//
//static const map<string, TURBO_PERFORMANCE_TYPE> TurboPerformance_Map = CCreateMap<string, TURBO_PERFORMANCE_TYPE>
//("BLADE", BLADE)
//("STAGE", STAGE)
//("TURBINE", TURBINE);

/*!
 * \brief types of Turbomachinery performance flag.
 */
enum TURBO_MARKER_TYPE{
  INFLOW   = 1,		/*!< \brief flag for inflow marker for compute turboperformance. */
  OUTFLOW = 2     /*!< \brief flag for outflow marker for compute turboperformance. */
};

/*!
 * \brief types inlet boundary treatments
 */
enum INLET_TYPE {
  TOTAL_CONDITIONS = 1,		/*!< \brief User specifies total pressure, total temperature, and flow direction. */
  MASS_FLOW = 2,           /*!< \brief User specifies density and velocity (mass flow). */
  INPUT_FILE = 3,           /*!< \brief User specifies an input file. */
  VELOCITY_INLET = 4,       /*!< \brief Velocity inlet for an incompressible flow. */
  PRESSURE_INLET = 5        /*!< \brief Total pressure inlet for an incompressible flow. */
};
static const map<string, INLET_TYPE> Inlet_Map = CCreateMap<string, INLET_TYPE>
("TOTAL_CONDITIONS", TOTAL_CONDITIONS)
("MASS_FLOW", MASS_FLOW)
("INPUT_FILE", INPUT_FILE)
("VELOCITY_INLET", VELOCITY_INLET)
("PRESSURE_INLET", PRESSURE_INLET);

/*!
 * \brief types engine inflow boundary treatments
 */
enum ENGINE_INFLOW_TYPE {
  FAN_FACE_MACH = 1,	         /*!< \brief User specifies fan face mach number. */
  FAN_FACE_MDOT = 2,           /*!< \brief User specifies Static pressure. */
  FAN_FACE_PRESSURE = 3        /*!< \brief User specifies Static pressure. */
};
static const map<string, ENGINE_INFLOW_TYPE> Engine_Inflow_Map = CCreateMap<string, ENGINE_INFLOW_TYPE>
("FAN_FACE_MACH", FAN_FACE_MACH)
("FAN_FACE_MDOT", FAN_FACE_MDOT)
("FAN_FACE_PRESSURE", FAN_FACE_PRESSURE);

/*!
 * \brief types actuator disk boundary treatments
 */
enum ACTDISK_TYPE {
  VARIABLES_JUMP = 1,		/*!< \brief User specifies the variables jump. */
  BC_THRUST = 2,     /*!< \brief User specifies the BC thrust. */
  NET_THRUST = 3,     /*!< \brief User specifies the Net thrust. */
  DRAG_MINUS_THRUST = 4,     /*!< \brief User specifies the D-T. */
  MASSFLOW = 5,     /*!< \brief User specifies the massflow. */
  POWER = 6     /*!< \brief User specifies the power. */
};
static const map<string, ACTDISK_TYPE> ActDisk_Map = CCreateMap<string, ACTDISK_TYPE>
("VARIABLES_JUMP", VARIABLES_JUMP)
("BC_THRUST", BC_THRUST)
("NET_THRUST", NET_THRUST)
("DRAG_MINUS_THRUST", DRAG_MINUS_THRUST)
("MASSFLOW", MASSFLOW)
("POWER", POWER);

/*!
 * \brief types of geometric entities based on VTK nomenclature
 */
enum GEO_TYPE {
  VERTEX = 1,   		/*!< \brief VTK nomenclature for defining a vertex element. */
  LINE = 3,			/*!< \brief VTK nomenclature for defining a line element. */
  TRIANGLE = 5, 		/*!< \brief VTK nomenclature for defining a triangle element. */
  QUADRILATERAL = 9,		/*!< \brief VTK nomenclature for defining a quadrilateral element. */
  TETRAHEDRON = 10,     	/*!< \brief VTK nomenclature for defining a tetrahedron element. */
  HEXAHEDRON = 12,      	/*!< \brief VTK nomenclature for defining a hexahedron element. */
  PRISM = 13,     		/*!< \brief VTK nomenclature for defining a prism element. */
  PYRAMID = 14  		/*!< \brief VTK nomenclature for defining a pyramid element. */
};

/*!
 * \brief types of objective functions
 */
enum ENUM_OBJECTIVE {
  DRAG_COEFFICIENT = 1, 	      /*!< \brief Drag objective function definition. */
  LIFT_COEFFICIENT = 2, 	      /*!< \brief Lift objective function definition. */
  SIDEFORCE_COEFFICIENT = 3,	  /*!< \brief Side force objective function definition. */
  EFFICIENCY = 4,		            /*!< \brief Efficiency objective function definition. */
  INVERSE_DESIGN_PRESSURE = 5,	/*!< \brief Pressure objective function definition (inverse design). */
  INVERSE_DESIGN_HEATFLUX = 6,  /*!< \brief Heat flux objective function definition (inverse design). */
  TOTAL_HEATFLUX = 7,           /*!< \brief Total heat flux. */
  MAXIMUM_HEATFLUX = 8,         /*!< \brief Maximum heat flux. */
  MOMENT_X_COEFFICIENT = 9,	    /*!< \brief Pitching moment objective function definition. */
  MOMENT_Y_COEFFICIENT = 10,    /*!< \brief Rolling moment objective function definition. */
  MOMENT_Z_COEFFICIENT = 11,    /*!< \brief Yawing objective function definition. */
  EQUIVALENT_AREA = 12,		      /*!< \brief Equivalent area objective function definition. */
  NEARFIELD_PRESSURE = 13,	    /*!< \brief NearField Pressure objective function definition. */
  FORCE_X_COEFFICIENT = 14,	    /*!< \brief X-direction force objective function definition. */
  FORCE_Y_COEFFICIENT = 15,	    /*!< \brief Y-direction force objective function definition. */
  FORCE_Z_COEFFICIENT = 16,	    /*!< \brief Z-direction force objective function definition. */
  THRUST_COEFFICIENT = 17,		  /*!< \brief Thrust objective function definition. */
  TORQUE_COEFFICIENT = 18,		  /*!< \brief Torque objective function definition. */
  FIGURE_OF_MERIT = 19,		      /*!< \brief Rotor Figure of Merit objective function definition. */
  SURFACE_TOTAL_PRESSURE = 28, 	    /*!< \brief Total Pressure objective function definition. */
  SURFACE_STATIC_PRESSURE = 29,      /*!< \brief Static Pressure objective function definition. */
  SURFACE_MASSFLOW = 30,           /*!< \brief Mass Flow Rate objective function definition. */
  SURFACE_MACH = 51,           /*!< \brief Mach number objective function definition. */
  SURFACE_UNIFORMITY = 52,           /*!< \brief Flow uniformity objective function definition. */
  SURFACE_SECONDARY = 53,           /*!< \brief Secondary flow strength objective function definition. */
  SURFACE_MOM_DISTORTION = 54,           /*!< \brief Momentum distortion objective function definition. */
  SURFACE_SECOND_OVER_UNIFORM = 55,   /*!< \brief Secondary over uniformity (relative secondary strength) objective function definition. */
  SURFACE_PRESSURE_DROP = 56, 	    /*!< \brief Pressure drop objective function definition. */
  CUSTOM_OBJFUNC = 31, 	           /*!< \brief Custom objective function definition. */
  TOTAL_PRESSURE_LOSS = 39,
  KINETIC_ENERGY_LOSS = 40,
  TOTAL_EFFICIENCY = 41,
  TOTAL_STATIC_EFFICIENCY = 42,
  EULERIAN_WORK = 43,
  TOTAL_ENTHALPY_IN = 44,
  FLOW_ANGLE_IN = 45,
  FLOW_ANGLE_OUT = 46,
  MASS_FLOW_IN = 47,
  MASS_FLOW_OUT = 48,
  PRESSURE_RATIO = 49,
  ENTROPY_GENERATION = 50,
  REFERENCE_GEOMETRY=60,          /*!<\brief Norm of displacements with respect to target geometry. */
  REFERENCE_NODE=61               /*!<\brief Objective function defined as the difference of a particular node respect to a reference position. */
};

static const map<string, ENUM_OBJECTIVE> Objective_Map = CCreateMap<string, ENUM_OBJECTIVE>
("DRAG", DRAG_COEFFICIENT)
("LIFT", LIFT_COEFFICIENT)
("SIDEFORCE", SIDEFORCE_COEFFICIENT)
("EFFICIENCY", EFFICIENCY)
("INVERSE_DESIGN_PRESSURE", INVERSE_DESIGN_PRESSURE)
("INVERSE_DESIGN_HEATFLUX", INVERSE_DESIGN_HEATFLUX)
("MOMENT_X", MOMENT_X_COEFFICIENT)
("MOMENT_Y", MOMENT_Y_COEFFICIENT)
("MOMENT_Z", MOMENT_Z_COEFFICIENT)
("EQUIVALENT_AREA", EQUIVALENT_AREA)
("NEARFIELD_PRESSURE", NEARFIELD_PRESSURE)
("FORCE_X", FORCE_X_COEFFICIENT)
("FORCE_Y", FORCE_Y_COEFFICIENT)
("FORCE_Z", FORCE_Z_COEFFICIENT)
("THRUST", THRUST_COEFFICIENT)
("TORQUE", TORQUE_COEFFICIENT)
("TOTAL_HEATFLUX", TOTAL_HEATFLUX)
("MAXIMUM_HEATFLUX", MAXIMUM_HEATFLUX)
("FIGURE_OF_MERIT", FIGURE_OF_MERIT)
("SURFACE_TOTAL_PRESSURE", SURFACE_TOTAL_PRESSURE)
("SURFACE_STATIC_PRESSURE", SURFACE_STATIC_PRESSURE)
("SURFACE_MASSFLOW", SURFACE_MASSFLOW)
("SURFACE_MACH", SURFACE_MACH)
("SURFACE_UNIFORMITY", SURFACE_UNIFORMITY)
("SURFACE_SECONDARY", SURFACE_SECONDARY)
("SURFACE_MOM_DISTORTION", SURFACE_MOM_DISTORTION)
("SURFACE_SECOND_OVER_UNIFORM", SURFACE_SECOND_OVER_UNIFORM)
("CUSTOM_OBJFUNC", CUSTOM_OBJFUNC)
("TOTAL_EFFICIENCY", TOTAL_EFFICIENCY)
("TOTAL_STATIC_EFFICIENCY", TOTAL_STATIC_EFFICIENCY)
("TOTAL_PRESSURE_LOSS", TOTAL_PRESSURE_LOSS)
("EULERIAN_WORK", EULERIAN_WORK)
("TOTAL_ENTHALPY_IN", TOTAL_ENTHALPY_IN)
("FLOW_ANGLE_IN", FLOW_ANGLE_IN)
("FLOW_ANGLE_OUT", FLOW_ANGLE_OUT)
("MASS_FLOW_IN", MASS_FLOW_IN)
("MASS_FLOW_OUT", MASS_FLOW_OUT)
("PRESSURE_RATIO",  PRESSURE_RATIO)
("ENTROPY_GENERATION",  ENTROPY_GENERATION)
("KINETIC_ENERGY_LOSS", KINETIC_ENERGY_LOSS)
("REFERENCE_GEOMETRY", REFERENCE_GEOMETRY)
("REFERENCE_NODE", REFERENCE_NODE);

/*!
 * \brief types of residual criteria equations
 */

enum ENUM_RESIDUAL {
	RHO_RESIDUAL = 1, 	      /*!< \brief Rho equation residual criteria equation. */
	RHO_ENERGY_RESIDUAL = 2 	      /*!< \brief RhoE equation residual criteria equation. */
};

static const map<string, ENUM_RESIDUAL> Residual_Map = CCreateMap<string, ENUM_RESIDUAL>
("RHO", RHO_RESIDUAL)
("RHO_ENERGY", RHO_ENERGY_RESIDUAL);

/*!
 * \brief types of residual criteria for structural problems
 */

enum ENUM_RESFEM {
  RESFEM_RELATIVE = 1,         /*!< \brief Relative criteria: Res/Res0. */
  RESFEM_ABSOLUTE = 2          /*!< \brief Absolute criteria: abs(Res). */
};

static const map<string, ENUM_RESFEM> ResFem_Map = CCreateMap<string, ENUM_RESFEM>
("RELATIVE", RESFEM_RELATIVE)
("ABSOLUTE", RESFEM_ABSOLUTE);

/*!
 * \brief types of sensitivities to compute
 */
enum ENUM_SENS {
  SENS_GEOMETRY = 1,    	/*!< \brief Geometrical sensitivity. */
  SENS_MACH = 2,		/*!< \brief Mach number sensitivity. */
  SENS_AOA = 3, 		/*!< \brief Angle of attack sensitivity. */
  SENS_AOS = 4  		/*!< \brief Angle of Sideslip sensitivity. */
};
static const map<string, ENUM_SENS> Sens_Map = CCreateMap<string, ENUM_SENS>
("SENS_GEOMETRY", SENS_GEOMETRY)
("SENS_MACH", SENS_MACH)
("SENS_AOA", SENS_AOA)
("SENS_AOS", SENS_AOS);

/*!
 * \brief types of grid adaptation/refinement
 */
enum ENUM_ADAPT {
  NO_ADAPT = 0,                 /*!< \brief No grid adaptation. */
  FULL = 1,			/*!< \brief Do a complete grid refinement of all the computational grids. */
  FULL_FLOW = 2,		/*!< \brief Do a complete grid refinement of the flow grid. */
  FULL_ADJOINT = 3,		/*!< \brief Do a complete grid refinement of the adjoint grid. */
  GRAD_FLOW = 5,		/*!< \brief Do a gradient based grid adaptation of the flow grid. */
  GRAD_ADJOINT = 6,		/*!< \brief Do a gradient based grid adaptation of the adjoint grid. */
  GRAD_FLOW_ADJ = 7,		/*!< \brief Do a gradient based grid adaptation of the flow and adjoint grid. */
  COMPUTABLE = 9,		/*!< \brief Apply a computable error grid adaptation. */
  REMAINING = 10,		/*!< \brief Apply a remaining error grid adaptation. */
  WAKE = 12,			/*!< \brief Do a grid refinement on the wake. */
  SMOOTHING = 14,		/*!< \brief Do a grid smoothing of the geometry. */
  SUPERSONIC_SHOCK = 15,	/*!< \brief Do a grid smoothing. */
  PERIODIC = 17			/*!< \brief Add the periodic halo cells. */
};
static const map<string, ENUM_ADAPT> Adapt_Map = CCreateMap<string, ENUM_ADAPT>
("NONE", NO_ADAPT)
("FULL", FULL)
("FULL_FLOW", FULL_FLOW)
("FULL_ADJOINT", FULL_ADJOINT)
("GRAD_FLOW", GRAD_FLOW)
("GRAD_ADJOINT", GRAD_ADJOINT)
("GRAD_FLOW_ADJ", GRAD_FLOW_ADJ)
("COMPUTABLE", COMPUTABLE)
("REMAINING", REMAINING)
("WAKE", WAKE)
("SMOOTHING", SMOOTHING)
("SUPERSONIC_SHOCK", SUPERSONIC_SHOCK)
("PERIODIC", PERIODIC);

/*!
 * \brief types of input file formats
 */
enum ENUM_INPUT {
  SU2 = 1,                       /*!< \brief SU2 input format. */
  CGNS = 2                     /*!< \brief CGNS input format for the computational grid. */
};
static const map<string, ENUM_INPUT> Input_Map = CCreateMap<string, ENUM_INPUT>
("SU2", SU2)
("CGNS", CGNS);

const int CGNS_STRING_SIZE = 33;/*!< \brief Length of strings used in the CGNS format. */

/*!
 * \brief type of solution output file formats
 */
enum ENUM_OUTPUT {
  TECPLOT = 1,  		     /*!< \brief Tecplot format for the solution output. */
  TECPLOT_BINARY = 2,    /*!< \brief Tecplot binary format for the solution output. */
  FIELDVIEW = 3,  		   /*!< \brief FieldView format for the solution output. */
  FIELDVIEW_BINARY = 4,  /*!< \brief FieldView binary format for the solution output. */
  CSV = 5,			         /*!< \brief Comma-separated values format for the solution output. */
  CGNS_SOL = 6,  	     	 /*!< \brief CGNS format for the solution output. */
  PARAVIEW = 7  		     /*!< \brief Paraview format for the solution output. */
};
static const map<string, ENUM_OUTPUT> Output_Map = CCreateMap<string, ENUM_OUTPUT>
("TECPLOT", TECPLOT)
("TECPLOT_BINARY", TECPLOT_BINARY)
("FIELDVIEW", FIELDVIEW)
("FIELDVIEW_BINARY", FIELDVIEW_BINARY)
("CSV", CSV)
("CGNS", CGNS_SOL)
("PARAVIEW", PARAVIEW);

/*!
 * \brief type of jump definition
 */
enum JUMP_DEFINITION {
  DIFFERENCE = 1,     /*!< \brief Jump given by a difference in values. */
  RATIO = 2           /*!< \brief Jump given by a ratio. */
};
static const map<string, JUMP_DEFINITION> Jump_Map = CCreateMap<string, JUMP_DEFINITION>
("DIFFERENCE", DIFFERENCE)
("RATIO", RATIO);

/*!
 * \brief type of multigrid cycle
 */
enum MG_CYCLE {
  V_CYCLE = 0,  		/*!< \brief V cycle. */
  W_CYCLE = 1,			/*!< \brief W cycle. */
  FULLMG_CYCLE = 2  /*!< \brief FullMG cycle. */
};
static const map<string, MG_CYCLE> MG_Cycle_Map = CCreateMap<string, MG_CYCLE>
("V_CYCLE", V_CYCLE)
("W_CYCLE", W_CYCLE)
("FULLMG_CYCLE", FULLMG_CYCLE);

/*!
 * \brief type of solution output variables
 */
enum ENUM_OUTPUT_VARS {
  DENSITY = 1,      /*!< \brief Density. */
  VEL_X = 2,        /*!< \brief X-component of velocity. */
  VEL_Y = 3,        /*!< \brief Y-component of velocity. */
  VEL_Z = 4,        /*!< \brief Z-component of velocity. */
  PRESSURE = 5, 		/*!< \brief Static pressure. */
  MACH = 6,         /*!< \brief Mach number. */
  TEMPERATURE = 7,  /*!< \brief Temperature. */
  LAM_VISC = 8,     /*!< \brief Laminar viscosity. */
  EDDY_VISC = 9     /*!< \brief Eddy viscosity. */
};
static const map<string, ENUM_OUTPUT_VARS> Output_Vars_Map = CCreateMap<string, ENUM_OUTPUT_VARS>
("DENSITY", DENSITY)
("VEL_X", VEL_X)
("VEL_Y", VEL_Y)
("VEL_Z", VEL_Z)
("PRESSURE", PRESSURE)
("MACH", MACH)
("TEMPERATURE", TEMPERATURE)
("LAM_VISC", LAM_VISC)
("EDDY_VISC", EDDY_VISC);

/*!
 * \brief types of design parameterizations
 */
enum ENUM_PARAM {
  TRANSLATION = 0,		       /*!< \brief Surface movement as design variable. */
  ROTATION = 1,			         /*!< \brief Surface rotation as design variable. */
  SCALE = 2,			           /*!< \brief Surface rotation as design variable. */
  FFD_SETTING = 3,		       /*!< \brief No surface deformation. */
  FFD_CONTROL_POINT = 4,	   /*!< \brief Free form deformation for 3D design (change a control point). */
  FFD_NACELLE = 5,	         /*!< \brief Free form deformation for 3D design (change a control point). */
  FFD_GULL = 6,	             /*!< \brief Free form deformation for 3D design (change a control point). */
  FFD_CAMBER = 7,		         /*!< \brief Free form deformation for 3D design (camber change). */
  FFD_TWIST = 8,		         /*!< \brief Free form deformation for 3D design (change the twist angle of a section). */
  FFD_THICKNESS = 9,		     /*!< \brief Free form deformation for 3D design (thickness change). */
  FFD_DIHEDRAL_ANGLE = 10,	 /*!< \brief Free form deformation for 3D design (change the dihedral angle). */
  FFD_ROTATION = 11,		     /*!< \brief Free form deformation for 3D design (rotation around a line). */
  FFD_CONTROL_POINT_2D = 12, /*!< \brief Free form deformation for 2D design (change a control point). */
  FFD_CAMBER_2D = 13,		     /*!< \brief Free form deformation for 3D design (camber change). */
  FFD_THICKNESS_2D = 14,		 /*!< \brief Free form deformation for 3D design (thickness change). */
  FFD_TWIST_2D = 15,		     /*!< \brief Free form deformation for 3D design (camber change). */
  FFD_CONTROL_SURFACE = 16,	 /*!< \brief Free form deformation for 3D design (control surface). */
  HICKS_HENNE = 17,	         /*!< \brief Hicks-Henne bump function for airfoil deformation. */
  PARABOLIC = 18,		         /*!< \brief Parabolic airfoil definition as design variables. */
  NACA_4DIGITS = 19,	       /*!< \brief The four digits NACA airfoil family as design variables. */
  AIRFOIL = 20,		           /*!< \brief Airfoil definition as design variables. */
  CST = 21,                  /*!< \brief CST method with Kulfan parameters for airfoil deformation. */
  SURFACE_BUMP = 22,	       /*!< \brief Surfacebump function for flat surfaces deformation. */
  SURFACE_FILE = 23,		     /*!< \brief Nodal coordinates for surface set using a file (external parameterization). */
  NO_DEFORMATION = 24,		   /*!< \brief No Deformation. */
  DV_EFIELD = 30,            /*!< \brief Electric field in deformable membranes. */
  DV_YOUNG = 31,
  DV_POISSON = 32,
  DV_RHO = 33,
  DV_RHO_DL = 34,
  TRANSLATE_GRID = 35,       /*!< \brief Translate the volume grid. */
  ROTATE_GRID = 36,          /*!< \brief Rotate the volume grid */
  SCALE_GRID = 37,           /*!< \brief Scale the volume grid. */
  ANGLE_OF_ATTACK = 101,	   /*!< \brief Angle of attack for airfoils. */
  FFD_ANGLE_OF_ATTACK = 102	 /*!< \brief Angle of attack for FFD problem. */
};
static const map<string, ENUM_PARAM> Param_Map = CCreateMap<string, ENUM_PARAM>
("FFD_SETTING", FFD_SETTING)
("FFD_CONTROL_POINT_2D", FFD_CONTROL_POINT_2D)
("FFD_TWIST_2D", FFD_TWIST_2D)
("FFD_ANGLE_OF_ATTACK", FFD_ANGLE_OF_ATTACK)
("FFD_CAMBER_2D", FFD_CAMBER_2D)
("FFD_THICKNESS_2D", FFD_THICKNESS_2D)
("HICKS_HENNE", HICKS_HENNE)
("SURFACE_BUMP", SURFACE_BUMP)
("ANGLE_OF_ATTACK", ANGLE_OF_ATTACK)
("NACA_4DIGITS", NACA_4DIGITS)
("TRANSLATION", TRANSLATION)
("ROTATION", ROTATION)
("SCALE", SCALE)
("FFD_CONTROL_POINT", FFD_CONTROL_POINT)
("FFD_DIHEDRAL_ANGLE", FFD_DIHEDRAL_ANGLE)
("FFD_ROTATION", FFD_ROTATION)
("FFD_CONTROL_SURFACE", FFD_CONTROL_SURFACE)
("FFD_NACELLE", FFD_NACELLE)
("FFD_GULL", FFD_GULL)
("FFD_TWIST", FFD_TWIST)
("FFD_CAMBER", FFD_CAMBER)
("FFD_THICKNESS", FFD_THICKNESS)
("PARABOLIC", PARABOLIC)
("AIRFOIL", AIRFOIL)
("SURFACE_FILE", SURFACE_FILE)
("NO_DEFORMATION", NO_DEFORMATION)
("CST", CST)
("ELECTRIC_FIELD", DV_EFIELD)
("YOUNG_MODULUS", DV_YOUNG)
("POISSON_RATIO", DV_POISSON)
("STRUCTURAL_DENSITY", DV_RHO)
("DEAD_WEIGHT", DV_RHO_DL)
("TRANSLATE_GRID", TRANSLATE_GRID)
("ROTATE_GRID", ROTATE_GRID)
("SCALE_GRID", SCALE_GRID)
;


/*!
 * \brief types of FFD Blending function
 */
enum ENUM_FFD_BLENDING{
  BSPLINE_UNIFORM = 0,
  BEZIER = 1,
};
static const map<string, ENUM_FFD_BLENDING> Blending_Map = CCreateMap<string, ENUM_FFD_BLENDING>
("BSPLINE_UNIFORM", BSPLINE_UNIFORM)
("BEZIER", BEZIER);

/*!
 * \brief types of solvers for solving linear systems
 */
enum ENUM_LINEAR_SOLVER {
  STEEPEST_DESCENT = 1,		/*!< \brief Steepest descent method for point inversion algoritm (Free-Form). */
  NEWTON = 2,			/*!< \brief Newton method for point inversion algorithm (Free-Form). */
  QUASI_NEWTON = 3,		/*!< \brief Quasi Newton method for point inversion algorithm (Free-Form). */
  CONJUGATE_GRADIENT = 4,	/*!< \brief Preconditionated conjugate gradient method for grid deformation. */
  FGMRES = 5,    	/*!< \brief Flexible Generalized Minimal Residual method. */
  BCGSTAB = 6,	/*!< \brief BCGSTAB - Biconjugate Gradient Stabilized Method (main solver). */
  RESTARTED_FGMRES = 7,  /*!< \brief Flexible Generalized Minimal Residual method with restart. */
  SMOOTHER_LUSGS = 8,  /*!< \brief LU_SGS smoother. */
  SMOOTHER_JACOBI = 9,  /*!< \brief Jacobi smoother. */
  SMOOTHER_ILU = 10,  /*!< \brief ILU smoother. */
  SMOOTHER_LINELET = 11  /*!< \brief Linelet smoother. */
};
static const map<string, ENUM_LINEAR_SOLVER> Linear_Solver_Map = CCreateMap<string, ENUM_LINEAR_SOLVER>
("STEEPEST_DESCENT", STEEPEST_DESCENT)
("NEWTON", NEWTON)
("QUASI_NEWTON", QUASI_NEWTON)
("CONJUGATE_GRADIENT", CONJUGATE_GRADIENT)
("BCGSTAB", BCGSTAB)
("FGMRES", FGMRES)
("RESTARTED_FGMRES", RESTARTED_FGMRES)
("SMOOTHER_LUSGS", SMOOTHER_LUSGS)
("SMOOTHER_JACOBI", SMOOTHER_JACOBI)
("SMOOTHER_LINELET", SMOOTHER_LINELET)
("SMOOTHER_ILU", SMOOTHER_ILU);

/*!
 * \brief types surface continuity at the intersection with the FFD
 */
enum ENUM_FFD_CONTINUITY {
  DERIVATIVE_NONE = 0,		/*!< \brief No derivative continuity. */
  DERIVATIVE_1ST = 1,		/*!< \brief First derivative continuity. */
  DERIVATIVE_2ND = 2,	/*!< \brief Second derivative continuity. */
  USER_INPUT = 3			      /*!< \brief User input. */
};
static const map<string, ENUM_FFD_CONTINUITY> Continuity_Map = CCreateMap<string, ENUM_FFD_CONTINUITY>
("NO_DERIVATIVE", DERIVATIVE_NONE)
("1ST_DERIVATIVE", DERIVATIVE_1ST)
("2ND_DERIVATIVE", DERIVATIVE_2ND)
("USER_INPUT", USER_INPUT);

/*!
 * \brief types of coordinates systems for the FFD
 */
enum ENUM_FFD_COORD_SYSTEM {
  CARTESIAN = 0,
  CYLINDRICAL = 1,
  SPHERICAL = 2,
  POLAR = 3
};
static const map<string, ENUM_FFD_COORD_SYSTEM> CoordSystem_Map = CCreateMap<string, ENUM_FFD_COORD_SYSTEM>
("CARTESIAN", CARTESIAN)
("CYLINDRICAL", CYLINDRICAL)
("SPHERICAL", SPHERICAL)
("POLAR", POLAR);

/*!
 * \brief types of sensitivity smoothing
 */
enum ENUM_SENS_SMOOTHING {
  NO_SMOOTH = 0,		/*!< \brief No smoothing. */
  SOBOLEV = 1,		/*!< \brief Sobolev gradient smoothing. */
  BIGRID = 2	/*!< \brief Bi-grid technique smoothing. */
};
static const map<string, ENUM_SENS_SMOOTHING> Sens_Smoothing_Map = CCreateMap<string, ENUM_SENS_SMOOTHING>
("NONE", NO_SMOOTH)
("SOBOLEV", SOBOLEV)
("BIGRID", BIGRID);

/*!
 * \brief types of preconditioners for the linear solver
 */
enum ENUM_LINEAR_SOLVER_PREC {
  JACOBI = 1,		/*!< \brief Jacobi preconditioner. */
  LU_SGS = 2,		/*!< \brief LU SGS preconditioner. */
  LINELET = 3,  /*!< \brief Line implicit preconditioner. */
  ILU = 4       /*!< \brief ILU(0) preconditioner. */
};
static const map<string, ENUM_LINEAR_SOLVER_PREC> Linear_Solver_Prec_Map = CCreateMap<string, ENUM_LINEAR_SOLVER_PREC>
("JACOBI", JACOBI)
("LU_SGS", LU_SGS)
("LINELET", LINELET)
("ILU", ILU);

/*!
 * \brief types of analytic definitions for various geometries
 */
enum ENUM_GEO_ANALYTIC {
  NO_GEO_ANALYTIC = 0,          /*!< \brief No analytic definition of the geometry. */
  NACA0012_AIRFOIL = 1, 	/*!< \brief Use the analytical definition of the NACA0012 for doing the grid adaptation. */
  NACA4412_AIRFOIL = 2, 	/*!< \brief Use the analytical definition of the NACA4412 for doing the grid adaptation. */
  CYLINDER = 3, 		/*!< \brief Use the analytical definition of a cylinder for doing the grid adaptation. */
  BIPARABOLIC = 4       	/*!< \brief Use the analytical definition of a biparabolic airfoil for doing the grid adaptation. */
};
static const map<string, ENUM_GEO_ANALYTIC> Geo_Analytic_Map = CCreateMap<string, ENUM_GEO_ANALYTIC>
("NONE", NO_GEO_ANALYTIC)
("NACA0012_AIRFOIL", NACA0012_AIRFOIL)
("NACA4412_AIRFOIL", NACA4412_AIRFOIL)
("CYLINDER", CYLINDER)
("BIPARABOLIC", BIPARABOLIC);

/*!
 * \brief types of axis orientation
 */
enum ENUM_GEO_DESCRIPTION {
	TWOD_AIRFOIL = 0, /*!< \brief Airfoil analysis. */
  WING = 1, 	      /*!< \brief Wing analysis. */
  FUSELAGE = 2,    /*!< \brief Fuselage analysis. */
  NACELLE = 3      /*!< \brief Nacelle analysis. */
};
static const map<string, ENUM_GEO_DESCRIPTION> Geo_Description_Map = CCreateMap<string, ENUM_GEO_DESCRIPTION>
("AIRFOIL", TWOD_AIRFOIL)
("WING", WING)
("FUSELAGE", FUSELAGE)
("NACELLE", NACELLE);

/*!
 * \brief types of schemes for unsteady computations
 */
enum ENUM_UNSTEADY {
  STEADY = 0,            /*!< \brief A steady computation. */
  TIME_STEPPING = 1,		 /*!< \brief Use a time stepping strategy for unsteady computations. */
  DT_STEPPING_1ST = 2,	 /*!< \brief Use a dual time stepping strategy for unsteady computations (1st order). */
  DT_STEPPING_2ND = 3,	 /*!< \brief Use a dual time stepping strategy for unsteady computations (2nd order). */
  ROTATIONAL_FRAME = 4,  /*!< \brief Use a rotational source term. */
  HARMONIC_BALANCE = 5    /*!< \brief Use a harmonic balance source term. */

};
static const map<string, ENUM_UNSTEADY> Unsteady_Map = CCreateMap<string, ENUM_UNSTEADY>
("NO", STEADY)
("TIME_STEPPING", TIME_STEPPING)
("DUAL_TIME_STEPPING-1ST_ORDER", DT_STEPPING_1ST)
("DUAL_TIME_STEPPING-2ND_ORDER", DT_STEPPING_2ND)
("HARMONIC_BALANCE", HARMONIC_BALANCE)
("ROTATIONAL_FRAME", ROTATIONAL_FRAME);

/*!
 * \brief types of criteria to determine when the solution is converged
 */
enum ENUM_CONVERGE_CRIT {
  CAUCHY = 1,			/*!< \brief Cauchy criteria to establish the convergence of the code. */
  RESIDUAL = 2			/*!< \brief Residual criteria to establish the convergence of the code. */
};
static const map<string, ENUM_CONVERGE_CRIT> Converge_Crit_Map = CCreateMap<string, ENUM_CONVERGE_CRIT>
("CAUCHY", CAUCHY)
("RESIDUAL", RESIDUAL);

/*!
 * \brief types of element stiffnesses imposed for FEA mesh deformation
 */
enum ENUM_DEFORM_STIFFNESS {
  CONSTANT_STIFFNESS = 0,               /*!< \brief Impose a constant stiffness for each element (steel). */
  INVERSE_VOLUME = 1,			/*!< \brief Impose a stiffness for each element that is inversely proportional to cell volume. */
  SOLID_WALL_DISTANCE = 2			/*!< \brief Impose a stiffness for each element that is proportional to the distance from the solid surface. */
};
static const map<string, ENUM_DEFORM_STIFFNESS> Deform_Stiffness_Map = CCreateMap<string, ENUM_DEFORM_STIFFNESS>
("CONSTANT_STIFFNESS", CONSTANT_STIFFNESS)
("INVERSE_VOLUME", INVERSE_VOLUME)
("WALL_DISTANCE", SOLID_WALL_DISTANCE);

/*!
 * \brief The direct differentation variables.
 */
enum ENUM_DIRECTDIFF_VAR {
  NO_DERIVATIVE = 0,
  D_MACH = 1,   /*!< \brief Derivative with respect to the mach number */
  D_AOA = 2,		 /*!< \brief Derivative with respect to the angle of attack */
  D_PRESSURE = 3, /*!< \brief Derivative with respect to the freestream pressure */
  D_TEMPERATURE = 4,/*!< \brief Derivative with respect to the freestream temperature */
  D_DENSITY = 5,
  D_TURB2LAM = 6,
  D_SIDESLIP = 7,
  D_VISCOSITY = 8,
  D_REYNOLDS = 9,
  D_DESIGN = 10,
  D_YOUNG = 11,
  D_POISSON = 12,
  D_RHO = 13,
  D_RHO_DL = 14,
  D_EFIELD = 15
};
static const map<string, ENUM_DIRECTDIFF_VAR> DirectDiff_Var_Map = CCreateMap<string, ENUM_DIRECTDIFF_VAR>
("NONE", NO_DERIVATIVE)
("MACH", D_MACH)
("AOA", D_AOA)
("PRESSURE", D_PRESSURE)
("TEMPERATURE", D_TEMPERATURE)
("DENSITY", D_DENSITY)
("TURB2LAM", D_TURB2LAM)
("SIDESLIP", D_SIDESLIP)
("VISCOSITY", D_VISCOSITY)
("REYNOLDS", D_REYNOLDS)
("DESIGN_VARIABLES", D_DESIGN)
("YOUNG_MODULUS", D_YOUNG)
("POISSON_RATIO", D_POISSON)
("STRUCTURAL_DENSITY", D_RHO)
("STRUCTURAL_DEAD_LOAD", D_RHO_DL)
("ELECTRIC_FIELD", D_EFIELD);


enum ENUM_RECORDING {
  FLOW_CONS_VARS   = 1,
  MESH_COORDS = 2,
  COMBINED    = 3,
  FEA_DISP_VARS = 4,
  FLOW_CROSS_TERM = 5,
  FEM_CROSS_TERM_GEOMETRY = 6,
  GEOMETRY_CROSS_TERM = 7,
  ALL_VARIABLES = 8
};

/*!
 * \brief types of schemes for dynamic structural computations
 */
enum ENUM_DYNAMIC {
  STATIC = 0,             /*!< \brief A static structural computation. */
  DYNAMIC = 1		      /*!< \brief Use a time stepping strategy for dynamic computations. */
};
static const map<string, ENUM_DYNAMIC> Dynamic_Map = CCreateMap<string, ENUM_DYNAMIC>
("NO", STATIC)
("YES", DYNAMIC);

/*!
 * \brief types of input file formats
 */
enum ENUM_INPUT_REF {
  SU2_REF = 1,                     /*!< \brief SU2 input format (from a restart). */
  CUSTOM_REF = 2                   /*!< \brief CGNS input format for the computational grid. */
};
static const map<string, ENUM_INPUT_REF> Input_Ref_Map = CCreateMap<string, ENUM_INPUT_REF>
("SU2", SU2_REF)
("CUSTOM", CUSTOM_REF);

/* END_CONFIG_ENUMS */

class COptionBase {
private:
public:
  COptionBase() {};
  virtual  ~COptionBase() = 0;
  //  virtual string SetValue(string) {SU2MPI::PrintAndFinalize("shouldn't be here"); return "";};
  virtual string SetValue(vector<string>) = 0;
  virtual void SetDefault() = 0;

  string optionCheckMultipleValues(vector<string> & option_value, string type_id, string option_name) {
    if (option_value.size() != 1) {
      string newString;
      newString.append(option_name);
      newString.append(": multiple values for type ");
      newString.append(type_id);
      return newString;
    }
    return "";
  }

  string badValue(vector<string> & option_value, string type_id, string option_name) {
    string newString;
    newString.append(option_name);
    newString.append(": improper option value for type ");
    newString.append(type_id);
    return newString;
  }
};

inline COptionBase::~COptionBase() {}


template <class Tenum>
class COptionEnum : public COptionBase {

  map<string, Tenum> m;
  unsigned short & field; // Reference to the feildname
  Tenum def; // Default value
  string name; // identifier for the option

public:
  COptionEnum(string option_field_name, const map<string, Tenum> m, unsigned short & option_field, Tenum default_value) : field(option_field) {
    this->m = m;
    this->def = default_value;
    this->name = option_field_name;
  }

  ~COptionEnum() {};
  string SetValue(vector<string> option_value) {
    // Check if there is more than one string
    string out = optionCheckMultipleValues(option_value, "enum", this->name);
    if (out.compare("") != 0) {
      return out;
    }

    // Check to see if the enum value is in the map
    if (this->m.find(option_value[0]) == m.end()) {
      string str;
      str.append(this->name);
      str.append(": invalid option value ");
      str.append(option_value[0]);
      str.append(". Check current SU2 options in config_template.cfg.");
      return str;
    }
    // If it is there, set the option value
    Tenum val = this->m[option_value[0]];
    this->field = val;
    return "";
  }

  void SetDefault() {
    this->field = this->def;
  }
};

class COptionDouble : public COptionBase {
  su2double & field; // Reference to the fieldname
  su2double def; // Default value
  string name; // identifier for the option

public:
  COptionDouble(string option_field_name, su2double & option_field, su2double default_value) : field(option_field) {
    this->def = default_value;
    this->name = option_field_name;
  }

  ~COptionDouble() {};
  string SetValue(vector<string> option_value) {
    // check if there is more than one value
    string out = optionCheckMultipleValues(option_value, "su2double", this->name);
    if (out.compare("") != 0) {
      return out;
    }
    istringstream is(option_value[0]);
    su2double val;
    if (is >> val) {
      this->field = val;
      return "";
    }
    return badValue(option_value, "su2double", this->name);
  }
  void SetDefault() {
    this->field = this->def;
  }
};

class COptionString : public COptionBase {
  string & field; // Reference to the fieldname
  string def; // Default value
  string name; // identifier for the option

public:
  COptionString(string option_field_name, string & option_field, string default_value) : field(option_field) {
    this->def = default_value;
    this->name = option_field_name;
  }

  ~COptionString() {};
  string SetValue(vector<string> option_value) {
    // check if there is more than one value
    string out = optionCheckMultipleValues(option_value, "su2double", this->name);
    if (out.compare("") != 0) {
      return out;
    }
    this->field.assign(option_value[0]);
    return "";
  }
  void SetDefault() {
    this->field = this->def;
  }
};

class COptionInt : public COptionBase {
  int & field; // Reference to the feildname
  int def; // Default value
  string name; // identifier for the option

public:
  COptionInt(string option_field_name, int & option_field, int default_value) : field(option_field) {
    this->def = default_value;
    this->name = option_field_name;
  }

  ~COptionInt() {};
  string SetValue(vector<string> option_value) {
    string out = optionCheckMultipleValues(option_value, "int", this->name);
    if (out.compare("") != 0) {
      return out;
    }
    istringstream is(option_value[0]);
    int val;
    if (is >> val) {
      this->field = val;
      return "";
    }
    return badValue(option_value, "int", this->name);
  }
  void SetDefault() {
    this->field = this->def;
  }
};

class COptionULong : public COptionBase {
  unsigned long & field; // Reference to the feildname
  unsigned long def; // Default value
  string name; // identifier for the option

public:
  COptionULong(string option_field_name, unsigned long & option_field, unsigned long default_value) : field(option_field) {
    this->def = default_value;
    this->name = option_field_name;
  }

  ~COptionULong() {};
  string SetValue(vector<string> option_value) {
    string out = optionCheckMultipleValues(option_value, "unsigned long", this->name);
    if (out.compare("") != 0) {
      return out;
    }
    istringstream is(option_value[0]);
    unsigned long val;
    if (is >> val) {
      this->field = val;
      return "";
    }
    return badValue(option_value, "unsigned long", this->name);
  }
  void SetDefault() {
    this->field = this->def;
  }
};

class COptionUShort : public COptionBase {
  unsigned short & field; // Reference to the feildname
  unsigned short def; // Default value
  string name; // identifier for the option

public:
  COptionUShort(string option_field_name, unsigned short & option_field, unsigned short default_value) : field(option_field) {
    this->def = default_value;
    this->name = option_field_name;
  }

  ~COptionUShort() {};
  string SetValue(vector<string> option_value) {
    string out = optionCheckMultipleValues(option_value, "unsigned short", this->name);
    if (out.compare("") != 0) {
      return out;
    }
    istringstream is(option_value[0]);
    unsigned short val;
    if (is >> val) {
      this->field = val;
      return "";
    }
    return badValue(option_value, "unsigned short", this->name);
  }
  void SetDefault() {
    this->field = this->def;
  }
};

class COptionLong : public COptionBase {
  long & field; // Reference to the feildname
  long def; // Default value
  string name; // identifier for the option

public:
  COptionLong(string option_field_name, long & option_field, long default_value) : field(option_field) {
    this->def = default_value;
    this->name = option_field_name;
  }

  ~COptionLong() {};
  string SetValue(vector<string> option_value) {
    string out = optionCheckMultipleValues(option_value, "long", this->name);
    if (out.compare("") != 0) {
      return out;
    }
    istringstream is(option_value[0]);
    long val;
    if (is >> val) {
      this->field = val;
      return "";
    }
    return badValue(option_value, "long", this->name);
  }
  void SetDefault() {
    this->field = this->def;
  }
};


class COptionBool : public COptionBase {
  bool & field; // Reference to the feildname
  bool def; // Default value
  string name; // identifier for the option

public:
  COptionBool(string option_field_name, bool & option_field, bool default_value) : field(option_field) {
    this->def = default_value;
    this->name = option_field_name;
  }

  ~COptionBool() {};
  string SetValue(vector<string> option_value) {
    // check if there is more than one value
    string out = optionCheckMultipleValues(option_value, "bool", this->name);
    if (out.compare("") != 0) {
      return out;
    }
    if (option_value[0].compare("YES") == 0) {
      this->field = true;
      return "";
    }
    if (option_value[0].compare("NO") == 0) {
      this->field = false;
      return "";
    }
    return badValue(option_value, "bool", this->name);
  }
  void SetDefault() {
    this->field = this->def;
  }
};

template <class Tenum>
class COptionEnumList : public COptionBase {

  map<string, Tenum> m;
  unsigned short * & field; // Reference to the feildname
  string name; // identifier for the option
  unsigned short & size;

public:
  COptionEnumList(string option_field_name, const map<string, Tenum> m, unsigned short * & option_field, unsigned short & list_size) : field(option_field) , size(list_size) {
    this->m = m;
    this->name = option_field_name;
  }

  ~COptionEnumList() {};
  string SetValue(vector<string> option_value) {
    if (option_value.size() == 1 && option_value[0].compare("NONE") == 0) {
      this->size = 0;
      return "";
    }
    // size is the length of the option list
    this->size = option_value.size();
    unsigned short * enums = new unsigned short[size];
    for (int i  = 0; i < this->size; i++) {
      // Check to see if the enum value is in the map
      if (this->m.find(option_value[i]) == m.end()) {
        string str;
        str.append(this->name);
        str.append(": invalid option value ");
        str.append(option_value[i]);
        str.append(". Check current SU2 options in config_template.cfg.");
        return str;
      }
      // If it is there, set the option value
      enums[i] = this->m[option_value[i]];
    }
    this->field = enums;
    return "";
  }

  void SetDefault() {
    // No default to set
    size = 0;
  }
};

class COptionDoubleArray : public COptionBase {
  su2double * & field; // Reference to the feildname
  string name; // identifier for the option
  const int size;
  su2double * def;
  su2double * vals;
  su2double * default_value;

public:
  COptionDoubleArray(string option_field_name, const int list_size, su2double * & option_field, su2double * default_value) : field(option_field), size(list_size) {
    this->name = option_field_name;
    this->default_value = default_value;
    def  = NULL;
    vals = NULL;
  }

  ~COptionDoubleArray() {
     if(def  != NULL) delete [] def; 
     if(vals != NULL) delete [] vals; 
  };
  string SetValue(vector<string> option_value) {
    // Check that the size is correct
    if (option_value.size() != (unsigned long)this->size) {
      string newstring;
      newstring.append(this->name);
      newstring.append(": wrong number of arguments: ");
      stringstream ss;
      ss << this->size;
      newstring.append(ss.str());
      newstring.append(" expected, ");
      stringstream ss2;
      ss2 << option_value.size();
      newstring.append(ss2.str());
      newstring.append(" found");
      return newstring;
    }
    vals = new su2double[this->size];
    for (int i  = 0; i < this->size; i++) {
      istringstream is(option_value[i]);
      su2double val;
      if (!(is >> val)) {
        delete [] vals;
        return badValue(option_value, "su2double array", this->name);
      }
      vals[i] = val;
    }
    this->field = vals;
    return "";
  }

  void SetDefault() {
    def = new su2double [size];
    for (int i = 0; i < size; i++) {
      def[i] = default_value[i];
    }
    this->field = def;
  }
};

class COptionDoubleList : public COptionBase {
  su2double * & field; // Reference to the feildname
  string name; // identifier for the option
  unsigned short & size;

public:
  COptionDoubleList(string option_field_name, unsigned short & list_size, su2double * & option_field) : field(option_field), size(list_size) {
    this->name = option_field_name;
  }

  ~COptionDoubleList() {};
  string SetValue(vector<string> option_value) {
    // The size is the length of option_value
    unsigned short option_size = option_value.size();
    if (option_size == 1 && option_value[0].compare("NONE") == 0) {
      // No options
      this->size = 0;
      return "";
    }

    this->size = option_size;

    // Parse all of the options
    su2double * vals = new su2double[option_size];
    for (unsigned long i  = 0; i < option_size; i++) {
      istringstream is(option_value[i]);
      su2double val;
      if (!(is >> val)) {
        delete [] vals;
        return badValue(option_value, "su2double list", this->name);
      }
      vals[i] = val;
    }
    this->field = vals;
    return "";
  }

  void SetDefault() {
    this->size = 0; // There is no default value for list
  }
};

class COptionShortList : public COptionBase {
  short * & field; // Reference to the feildname
  string name; // identifier for the option
  unsigned short & size;
  
public:
  COptionShortList(string option_field_name, unsigned short & list_size,  short * & option_field) : field(option_field), size(list_size) {
    this->name = option_field_name;
  }
  
  ~COptionShortList() {};
  string SetValue(vector<string> option_value) {
    // The size is the length of option_value
    unsigned short option_size = option_value.size();
    if (option_size == 1 && option_value[0].compare("NONE") == 0) {
      // No options
      this->size = 0;
      return "";
    }
    this->size = option_size;
    
    // Parse all of the options
    short * vals = new  short[option_size];
    for (unsigned long i  = 0; i < option_size; i++) {
      istringstream is(option_value[i]);
      unsigned short val;
      if (!(is >> val)) {
        delete [] vals;
        return badValue(option_value, "short", this->name);
      }
      vals[i] = val;
    }
    this->field = vals;
    return "";
  }
  
  void SetDefault() {
    this->size = 0; // There is no default value for list
  }
};

class COptionUShortList : public COptionBase {
  unsigned short * & field; // Reference to the feildname
  string name; // identifier for the option
  unsigned short & size;

public:
  COptionUShortList(string option_field_name, unsigned short & list_size, unsigned short * & option_field) : field(option_field), size(list_size) {
    this->name = option_field_name;
  }

  ~COptionUShortList() {};
  string SetValue(vector<string> option_value) {
    // The size is the length of option_value
    unsigned short option_size = option_value.size();
    if (option_size == 1 && option_value[0].compare("NONE") == 0) {
      // No options
      this->size = 0;
      return "";
    }
    this->size = option_size;

    // Parse all of the options
    unsigned short * vals = new unsigned short[option_size];
    for (unsigned long i  = 0; i < option_size; i++) {
      istringstream is(option_value[i]);
      unsigned short val;
      if (!(is >> val)) {
        delete [] vals;
        return badValue(option_value, "unsigned short", this->name);
      }
      vals[i] = val;
    }
    this->field = vals;
    return "";
  }

  void SetDefault() {
    this->size = 0; // There is no default value for list
  }
};

class COptionStringList : public COptionBase {
  string * & field; // Reference to the feildname
  string name; // identifier for the option
  unsigned short & size;

public:
  COptionStringList(string option_field_name, unsigned short & list_size, string * & option_field) : field(option_field), size(list_size) {
    this->name = option_field_name;
  }

  ~COptionStringList() {};
  string SetValue(vector<string> option_value) {
    // The size is the length of option_value
    unsigned short option_size = option_value.size();
    if (option_size == 1 && option_value[0].compare("NONE") == 0) {
      this->size = 0;
      return "";
    }
    this->size = option_size;

    // Parse all of the options
    string * vals = new string[option_size];
    for (unsigned long i  = 0; i < option_size; i++) {
      vals[i].assign(option_value[i]);
    }
    this->field = vals;
    return "";
  }

  void SetDefault() {
    this->size = 0; // There is no default value for list
  }
};

class COptionConvect : public COptionBase {
  string name; // identifier for the option
  unsigned short & space;
  unsigned short & centered;
  unsigned short & upwind;

public:
  COptionConvect(string option_field_name, unsigned short & space_field, unsigned short & centered_field, unsigned short & upwind_field) : space(space_field), centered(centered_field), upwind(upwind_field) {
    this->name = option_field_name;
  }

  ~COptionConvect() {};
  string SetValue(vector<string> option_value) {

    string out = optionCheckMultipleValues(option_value, "unsigned short", this->name);
    if (out.compare("") != 0) {
      return out;
    }

    if (Centered_Map.count(option_value[0])) {
      this->space = Space_Map.find("SPACE_CENTERED")->second;
      this->centered = Centered_Map.find(option_value[0])->second;
      this->upwind = NO_UPWIND;
      return "";
    }
    if (Upwind_Map.count(option_value[0])) {
      this->space = Space_Map.find("SPACE_UPWIND")->second;
      this->upwind = Upwind_Map.find(option_value[0])->second;
      this->centered = NO_CENTERED;
      return "";
    }
    // Make them defined in case something weird happens
    this->centered = NO_CENTERED;
    this->upwind = NO_UPWIND;
    this->space = SPACE_CENTERED;
    return badValue(option_value, "convect", this->name);

  }

  void SetDefault() {
    this->centered = NO_CENTERED;
    this->upwind = NO_UPWIND;
    this->space = SPACE_CENTERED;
  }
};

class COptionMathProblem : public COptionBase {
  string name; // identifier for the option
  bool & cont_adjoint;
  bool cont_adjoint_def;
  bool & disc_adjoint;
  bool disc_adjoint_def;
  bool & restart;
  bool restart_def;

public:
  COptionMathProblem(string option_field_name, bool & cont_adjoint_field, bool cont_adjoint_default, bool & disc_adjoint_field, bool disc_adjoint_default, bool & restart_field, bool restart_default) : cont_adjoint(cont_adjoint_field), disc_adjoint(disc_adjoint_field), restart(restart_field) {
    this->name = option_field_name;
    this->cont_adjoint_def = cont_adjoint_default;
    this->disc_adjoint_def = disc_adjoint_default;
    this->restart_def = restart_default;
  }

  ~COptionMathProblem() {};
  string SetValue(vector<string> option_value) {
    string out = optionCheckMultipleValues(option_value, "unsigned short", this->name);
    if (out.compare("") != 0) {
      return out;
    }
    if (option_value[0] == "ADJOINT") {
      return badValue(option_value, "math problem (try CONTINUOUS_ADJOINT)", this->name);
    }
    if (Math_Problem_Map.find(option_value[0]) == Math_Problem_Map.end()) {
      return badValue(option_value, "math problem", this->name);
    }
    if (option_value[0] == "DIRECT") {
      this->cont_adjoint = false;
      this->disc_adjoint = false;
      this->restart = false;
      return "";
    }
    if (option_value[0] == "CONTINUOUS_ADJOINT") {
      this->cont_adjoint= true;
      this->disc_adjoint = false;
      this->restart= true;
      return "";
    }
    if (option_value[0] == "DISCRETE_ADJOINT") {
      this->disc_adjoint = true;
      this->cont_adjoint= false;
      this->restart = true;
      return "";
    }
    return "option in math problem map not considered in constructor";
  }

  void SetDefault() {
    this->cont_adjoint = this->cont_adjoint_def;
    this->disc_adjoint = this->disc_adjoint_def;
    this->restart = this->restart_def;
  }
  
};

class COptionDVParam : public COptionBase {
  string name; // identifier for the option
  unsigned short & nDV;
  su2double ** & paramDV;
  string * & FFDTag;
  unsigned short* & design_variable;

public:
  COptionDVParam(string option_field_name, unsigned short & nDV_field, su2double** & paramDV_field, string* & FFDTag_field, unsigned short * & design_variable_field) : nDV(nDV_field), paramDV(paramDV_field), FFDTag(FFDTag_field), design_variable(design_variable_field) {
    this->name = option_field_name;
  }

  ~COptionDVParam() {};
  
  string SetValue(vector<string> option_value) {
    if ((option_value.size() == 1) && (option_value[0].compare("NONE") == 0)) {
      this->nDV = 0;
      return "";
    }

    // Cannot have ; at the beginning or the end
    if (option_value[0].compare(";") == 0) {
      string newstring;
      newstring.append(this->name);
      newstring.append(": may not have beginning semicolon");
      return newstring;
    }
    if (option_value[option_value.size()-1].compare(";") == 0) {
      string newstring;
      newstring.append(this->name);
      newstring.append(": may not have ending semicolon");
      return newstring;
    }


    // use the ";" token to determine the number of design variables
    // This works because semicolon is not one of the delimiters in tokenize string
    this->nDV = 0;
    //unsigned int num_semi = 0;
    for (unsigned int i = 0; i < static_cast<unsigned int>(option_value.size()); i++) {
      if (option_value[i].compare(";") == 0) {
        this->nDV++;
        //        num_semi++;
      }
    }

    // One more design variable than semicolon
    this->nDV++;

    if ( (this->nDV > 0) && (this->design_variable == NULL) ) {
      string newstring;
      newstring.append(this->name);
      newstring.append(": Design_Variable array has not been allocated. Check that DV_KIND appears before DV_PARAM in configuration file.");
      return newstring;
    }

    this->paramDV = new su2double*[this->nDV];
    for (unsigned short iDV = 0; iDV < this->nDV; iDV++) {
      this->paramDV[iDV] = new su2double[MAX_PARAMETERS];
    }

    this->FFDTag = new string[this->nDV];

    unsigned short nParamDV = 0;
    stringstream ss;
    unsigned int i = 0;
    for (unsigned short iDV = 0; iDV < this->nDV; iDV++) {
      switch (this->design_variable[iDV]) {
        case NO_DEFORMATION:       nParamDV = 0; break;
        case FFD_SETTING:          nParamDV = 0; break;
        case FFD_CONTROL_POINT_2D: nParamDV = 5; break;
        case FFD_CAMBER_2D:        nParamDV = 2; break;
        case FFD_THICKNESS_2D:     nParamDV = 2; break;
        case FFD_TWIST_2D:         nParamDV = 3; break;
        case HICKS_HENNE:          nParamDV = 2; break;
        case SURFACE_BUMP:         nParamDV = 3; break;
        case CST:                  nParamDV = 3; break;
        case ANGLE_OF_ATTACK:      nParamDV = 1; break;
        case SCALE:                nParamDV = 0; break;
        case TRANSLATION:          nParamDV = 3; break;
        case ROTATION:             nParamDV = 6; break;
        case NACA_4DIGITS:         nParamDV = 3; break;
        case PARABOLIC:            nParamDV = 2; break;
        case AIRFOIL:              nParamDV = 2; break;
        case FFD_CONTROL_POINT:    nParamDV = 7; break;
        case FFD_NACELLE:          nParamDV = 6; break;
        case FFD_GULL:             nParamDV = 2; break;
        case FFD_TWIST:            nParamDV = 8; break;
        case FFD_ROTATION:         nParamDV = 7; break;
        case FFD_CONTROL_SURFACE:  nParamDV = 7; break;
        case FFD_CAMBER:           nParamDV = 3; break;
        case FFD_THICKNESS:        nParamDV = 3; break;
        case FFD_ANGLE_OF_ATTACK:  nParamDV = 2; break;
        case SURFACE_FILE:         nParamDV = 0; break;
        case DV_EFIELD:            nParamDV = 2; break;
        case DV_YOUNG:             nParamDV = 0; break;
        case DV_POISSON:           nParamDV = 0; break;
        case DV_RHO:               nParamDV = 0; break;
        case DV_RHO_DL:            nParamDV = 0; break;
        case SCALE_GRID:           nParamDV = 0; break;
        case TRANSLATE_GRID:       nParamDV = 3; break;
        case ROTATE_GRID:          nParamDV = 6; break;
        default : {
          string newstring;
          newstring.append(this->name);
          newstring.append(": undefined design variable type found in configuration file.");
          return newstring;
        }
      }

      for (unsigned short iParamDV = 0; iParamDV < nParamDV; iParamDV++) {

        ss << option_value[i] << " ";

        if ((iParamDV == 0) &&
            ((this->design_variable[iDV] == NO_DEFORMATION) ||
             (this->design_variable[iDV] == FFD_SETTING) ||
             (this->design_variable[iDV] == FFD_ANGLE_OF_ATTACK)||
             (this->design_variable[iDV] == FFD_CONTROL_POINT_2D) ||
             (this->design_variable[iDV] == FFD_CAMBER_2D) ||
             (this->design_variable[iDV] == FFD_TWIST_2D) ||
             (this->design_variable[iDV] == FFD_THICKNESS_2D) ||
             (this->design_variable[iDV] == FFD_CONTROL_POINT) ||
             (this->design_variable[iDV] == FFD_NACELLE) ||
             (this->design_variable[iDV] == FFD_GULL) ||
             (this->design_variable[iDV] == FFD_TWIST) ||
             (this->design_variable[iDV] == FFD_ROTATION) ||
             (this->design_variable[iDV] == FFD_CONTROL_SURFACE) ||
             (this->design_variable[iDV] == FFD_CAMBER) ||
             (this->design_variable[iDV] == FFD_THICKNESS))) {
              ss >> this->FFDTag[iDV];
              this->paramDV[iDV][iParamDV] = 0;
            }
        else
          ss >> this->paramDV[iDV][iParamDV];

        i++;
      }
      if (iDV < (this->nDV-1)) {
        if (option_value[i].compare(";") != 0) {
          string newstring;
          newstring.append(this->name);
          newstring.append(": a design variable in the configuration file has the wrong number of parameters");
          return newstring;
        }
        i++;
      }
    }

    // Need to return something...
    return "";
  }

  void SetDefault() {
    this->nDV = 0;
    this->paramDV = NULL;
    this->FFDTag = NULL;
    // Don't mess with the Design_Variable because it's an input, not modified
  }
};

class COptionDVValue : public COptionBase {
  string name; // identifier for the option
  unsigned short* & nDV_Value;
  su2double ** & valueDV;
  unsigned short & nDV;
  su2double ** & paramDV;
  unsigned short* & design_variable;

public:
  COptionDVValue(string option_field_name, unsigned short* & nDVValue_field, su2double** & valueDV_field, unsigned short & nDV_field,  su2double** & paramDV_field, unsigned short * & design_variable_field) : nDV_Value(nDVValue_field), valueDV(valueDV_field), nDV(nDV_field), paramDV(paramDV_field), design_variable(design_variable_field) {
    this->name = option_field_name;
  }

  ~COptionDVValue() {};

  string SetValue(vector<string> option_value) {
    if ((option_value.size() == 1) && (option_value[0].compare("NONE") == 0)) {
      this->nDV_Value = NULL;
      return "";
    }

    if ( (this->nDV > 0) && (this->design_variable == NULL) ) {
      string newstring;
      newstring.append(this->name);
      newstring.append(": Design_Variable array has not been allocated. Check that DV_KIND appears before DV_VALUE in configuration file.");
      return newstring;
    }
    if ( (this->nDV > 0) && (this->paramDV == NULL) ) {
      string newstring;
      newstring.append(this->name);
      newstring.append(": Design_Parameter array has not been allocated. Check that DV_PARAM appears before DV_VALUE in configuration file.");
      return newstring;
    }

    this->valueDV = new su2double*[this->nDV];
    this->nDV_Value = new unsigned short[this->nDV];

    for (unsigned short iDV = 0; iDV < this->nDV; iDV++) {
      this->valueDV[iDV] = new su2double[3];
    }

    unsigned short nValueDV = 0;
    unsigned short totalnValueDV = 0;
    stringstream ss;
    unsigned int i = 0;
    for (unsigned short iDV = 0; iDV < this->nDV; iDV++) {
      switch (this->design_variable[iDV]) {
        case FFD_CONTROL_POINT:
          if((this->paramDV[iDV][4] == 0) &&
             (this->paramDV[iDV][5] == 0) &&
             (this->paramDV[iDV][6] == 0)) {
            nValueDV = 3;
          } else {
            nValueDV = 1;
          }
          break;
        case FFD_CONTROL_POINT_2D:
          if((this->paramDV[iDV][3] == 0) &&
             (this->paramDV[iDV][4] == 0)) {
            nValueDV = 2;
          } else {
            nValueDV = 1;
          }
          break;
        default :
          nValueDV = 1;
      }

      this->nDV_Value[iDV] = nValueDV;

      totalnValueDV += nValueDV;

      for (unsigned short iValueDV = 0; iValueDV < nValueDV; iValueDV++) {

        if (i >= option_value.size()) {
          string newstring;
          newstring.append(this->name);
          newstring.append(": DV_VALUE does not contain enough entries to match DV_KIND or DV_PARAM.");
          return newstring;
        }
        
        ss << option_value[i] << " ";

        ss >> this->valueDV[iDV][iValueDV];

        i++;
      }
    }

    if (i != totalnValueDV) {
      string newstring;
      newstring.append(this->name);
      newstring.append(": a design variable in the configuration file has the wrong number of values");
      return newstring;
    }

    // Need to return something...
    return "";
  }

  void SetDefault() {
    this->nDV_Value = 0;
    this->valueDV = NULL;
    // Don't mess with the Design_Variable because it's an input, not modified
  }
};

class COptionFFDDef : public COptionBase {
  string name;
  unsigned short & nFFD;
  su2double ** & CoordFFD;
  string * & FFDTag;
  
public:
  COptionFFDDef(string option_field_name, unsigned short & nFFD_field, su2double** & coordFFD_field, string* & FFDTag_field) : nFFD(nFFD_field), CoordFFD(coordFFD_field), FFDTag(FFDTag_field) {
    this->name = option_field_name;
  }
  
  ~COptionFFDDef() {};
  
  string SetValue(vector<string> option_value) {
    if ((option_value.size() == 1) && (option_value[0].compare("NONE") == 0)) {
      this->nFFD = 0;
      return "";
    }
    
    // Cannot have ; at the beginning or the end
    if (option_value[0].compare(";") == 0) {
      string newstring;
      newstring.append(this->name);
      newstring.append(": may not have beginning semicolon");
      return newstring;
    }
    if (option_value[option_value.size()-1].compare(";") == 0) {
      string newstring;
      newstring.append(this->name);
      newstring.append(": may not have ending semicolon");
      return newstring;
    }
    
    
    // use the ";" token to determine the number of design variables
    // This works because semicolon is not one of the delimiters in tokenize string
    this->nFFD = 0;
    for (unsigned int i = 0; i < static_cast<unsigned int>(option_value.size()); i++) {
      if (option_value[i].compare(";") == 0) {
        this->nFFD++;
      }
    }
    
    // One more design variable than semicolon
    this->nFFD++;
    
    this->CoordFFD = new su2double*[this->nFFD];
    for (unsigned short iFFD = 0; iFFD < this->nFFD; iFFD++) {
      this->CoordFFD[iFFD] = new su2double[25];
    }
    
    this->FFDTag = new string[this->nFFD];
    
    unsigned short nCoordFFD = 0;
    stringstream ss;
    unsigned int i = 0;
    
    for (unsigned short iFFD = 0; iFFD < this->nFFD; iFFD++) {
      
      nCoordFFD = 25;
      
      for (unsigned short iCoordFFD = 0; iCoordFFD < nCoordFFD; iCoordFFD++) {
        
        ss << option_value[i] << " ";
        
        if (iCoordFFD == 0) ss >> this->FFDTag[iFFD];
        else ss >> this->CoordFFD[iFFD][iCoordFFD-1];
        
        i++;
      }
      
      if (iFFD < (this->nFFD-1)) {
        if (option_value[i].compare(";") != 0) {
          string newstring;
          newstring.append(this->name);
          newstring.append(": a FFD box in the configuration file has the wrong number of parameters");
          return newstring;
        }
        i++;
      }
      
    }
    
    // Need to return something...
    return "";
  }
  
  void SetDefault() {
    this->nFFD = 0;
    this->CoordFFD = NULL;
    this->FFDTag = NULL;
  }
  
};

class COptionFFDDegree : public COptionBase {
  string name;
  unsigned short & nFFD;
  unsigned short ** & DegreeFFD;
  
public:
  COptionFFDDegree(string option_field_name, unsigned short & nFFD_field, unsigned short** & degreeFFD_field) : nFFD(nFFD_field), DegreeFFD(degreeFFD_field) {
    this->name = option_field_name;
  }
  
  ~COptionFFDDegree() {};
  
  string SetValue(vector<string> option_value) {
    if ((option_value.size() == 1) && (option_value[0].compare("NONE") == 0)) {
      this->nFFD = 0;
      return "";
    }
    
    // Cannot have ; at the beginning or the end
    if (option_value[0].compare(";") == 0) {
      string newstring;
      newstring.append(this->name);
      newstring.append(": may not have beginning semicolon");
      return newstring;
    }
    if (option_value[option_value.size()-1].compare(";") == 0) {
      string newstring;
      newstring.append(this->name);
      newstring.append(": may not have ending semicolon");
      return newstring;
    }
    
    
    // use the ";" token to determine the number of design variables
    // This works because semicolon is not one of the delimiters in tokenize string
    this->nFFD = 0;
    for (unsigned int i = 0; i < static_cast<unsigned int>(option_value.size()); i++) {
      if (option_value[i].compare(";") == 0) {
        this->nFFD++;
      }
    }
    
    // One more design variable than semicolon
    this->nFFD++;
    
    this->DegreeFFD = new unsigned short*[this->nFFD];
    for (unsigned short iFFD = 0; iFFD < this->nFFD; iFFD++) {
      this->DegreeFFD[iFFD] = new unsigned short[3];
    }
    
    unsigned short nDegreeFFD = 0;
    stringstream ss;
    unsigned int i = 0;
    
    for (unsigned short iFFD = 0; iFFD < this->nFFD; iFFD++) {
      
      nDegreeFFD = 3;
      
      for (unsigned short iDegreeFFD = 0; iDegreeFFD < nDegreeFFD; iDegreeFFD++) {
        ss << option_value[i] << " ";
        ss >> this->DegreeFFD[iFFD][iDegreeFFD];
        i++;
      }
      
      if (iFFD < (this->nFFD-1)) {
        if (option_value[i].compare(";") != 0) {
          string newstring;
          newstring.append(this->name);
          newstring.append(": a FFD degree in the configuration file has the wrong number of parameters");
          return newstring;
        }
        i++;
      }
      
    }
    
    // Need to return something...
    return "";
  }
  
  void SetDefault() {
    this->nFFD = 0;
    this->DegreeFFD = NULL;
  }
  
};

// Class where the option is represented by (String, su2double, string, su2double, ...)
class COptionStringDoubleList : public COptionBase {
  string name; // identifier for the option
  unsigned short & size; // how many strings are there (same as number of su2doubles)

  string * & s_f; // Reference to the string fields
  su2double* & d_f; // reference to the su2double fields

public:
  COptionStringDoubleList(string option_field_name, unsigned short & list_size, string * & string_field, su2double* & double_field) : size(list_size), s_f(string_field), d_f(double_field) {
    this->name = option_field_name;
  }

  ~COptionStringDoubleList() {};
  string SetValue(vector<string> option_value) {
    // There must be an even number of entries (same number of strings and doubles
    unsigned short totalVals = option_value.size();
    if ((totalVals % 2) != 0) {
      if ((totalVals == 1) && (option_value[0].compare("NONE") == 0)) {
        // It's okay to say its NONE
        this->size = 0;
        return "";
      }
      string newstring;
      newstring.append(this->name);
      newstring.append(": must have an even number of entries");
      return newstring;
    }
    unsigned short nVals = totalVals / 2;
    this->size = nVals;
    this->s_f = new string[nVals];
    this->d_f = new su2double[nVals];

    for (unsigned long i = 0; i < nVals; i++) {
      this->s_f[i].assign(option_value[2*i]); // 2 because have su2double and string
      istringstream is(option_value[2*i + 1]);
      su2double val;
      if (!(is >> val)) {
        return badValue(option_value, "string su2double", this->name);
      }
      this->d_f[i] = val;
    }
    // Need to return something...
    return "";
  }

  void SetDefault() {
    this->size = 0; // There is no default value for list
  }
};

class COptionInlet : public COptionBase {
  string name; // identifier for the option
  unsigned short & size;
  string * & marker;
  su2double * & ttotal;
  su2double * & ptotal;
  su2double ** & flowdir;

public:
  COptionInlet(string option_field_name, unsigned short & nMarker_Inlet, string* & Marker_Inlet, su2double* & Ttotal, su2double* & Ptotal, su2double** & FlowDir) : size(nMarker_Inlet), marker(Marker_Inlet), ttotal(Ttotal), ptotal(Ptotal), flowdir(FlowDir) {
    this->name = option_field_name;
  }

  ~COptionInlet() {};
  string SetValue(vector<string> option_value) {

    unsigned short totalVals = option_value.size();
    if ((totalVals == 1) && (option_value[0].compare("NONE") == 0)) {
      this->size = 0;
      this->marker = NULL;
      this->ttotal = NULL;
      this->ptotal = NULL;
      this->flowdir = NULL;
      return "";
    }

    if (totalVals % 6 != 0) {
      string newstring;
      newstring.append(this->name);
      newstring.append(": must have a number of entries divisible by 6");
      this->size = 0;
      this->marker = NULL;
      this->ttotal = NULL;
      this->ptotal = NULL;
      this->flowdir = NULL;
      return newstring;
    }

    unsigned short nVals = totalVals / 6;
    this->size = nVals;
    this->marker = new string[nVals];
    this->ttotal = new su2double[nVals];
    this->ptotal = new su2double[nVals];
    this->flowdir = new su2double*[nVals];
    for (unsigned long i = 0; i < nVals; i++) {
      this->flowdir[i] = new su2double[3];
    }

    for (unsigned long i = 0; i < nVals; i++) {
      this->marker[i].assign(option_value[6*i]);
      istringstream ss_1st(option_value[6*i + 1]);
      if (!(ss_1st >> this->ttotal[i])) {
        return badValue(option_value, "inlet", this->name);
      }
      istringstream ss_2nd(option_value[6*i + 2]);
      if (!(ss_2nd >> this->ptotal[i])) {
        return badValue(option_value, "inlet", this->name);
      }
      istringstream ss_3rd(option_value[6*i + 3]);
      if (!(ss_3rd >> this->flowdir[i][0])) {
        return badValue(option_value, "inlet", this->name);
      }
      istringstream ss_4th(option_value[6*i + 4]);
      if (!(ss_4th >> this->flowdir[i][1])) {
        return badValue(option_value, "inlet", this->name);
      }
      istringstream ss_5th(option_value[6*i + 5]);
      if (!(ss_5th >> this->flowdir[i][2])) {
        return badValue(option_value, "inlet", this->name);
      }
    }

    return "";
  }

  void SetDefault() {
    this->marker = NULL;
    this->ttotal = NULL;
    this->ptotal = NULL;
    this->flowdir = NULL;
    this->size = 0; // There is no default value for list
  }
};

template <class Tenum>
class COptionRiemann : public COptionBase {

protected:
  map<string, Tenum> m;
  string name; // identifier for the option
  unsigned short & size;
  string * & marker;
  unsigned short* & field; // Reference to the field name
  su2double * & var1;
  su2double * & var2;
  su2double ** & flowdir;

public:
  COptionRiemann(string option_field_name, unsigned short & nMarker_Riemann, string* & Marker_Riemann, unsigned short* & option_field, const map<string, Tenum> m, su2double* & var1, su2double* & var2, su2double** & FlowDir) : size(nMarker_Riemann),
  	  	  	  	  marker(Marker_Riemann), field(option_field), var1(var1), var2(var2), flowdir(FlowDir) {
    this->name = option_field_name;
    this->m = m;
  }
  ~COptionRiemann() {};

  string SetValue(vector<string> option_value) {

    unsigned short totalVals = option_value.size();
    if ((totalVals == 1) && (option_value[0].compare("NONE") == 0)) {
      this->size = 0;
      this->marker = NULL;
      this->field = 0;
      this->var1 = NULL;
      this->var2 = NULL;
      this->flowdir = NULL;
      return "";
    }

    if (totalVals % 7 != 0) {
      string newstring;
      newstring.append(this->name);
      newstring.append(": must have a number of entries divisible by 7");
      this->size = 0;
      this->marker = NULL;
      this->var1 = NULL;
      this->var2 = NULL;
      this->flowdir = NULL;
      this->field = NULL;
      return newstring;
    }

    unsigned short nVals = totalVals / 7;
    this->size = nVals;
    this->marker = new string[nVals];
    this->var1 = new su2double[nVals];
    this->var2 = new su2double[nVals];
    this->flowdir = new su2double*[nVals];
    this->field = new unsigned short[nVals];

    for (unsigned long i = 0; i < nVals; i++) {
      this->flowdir[i] = new su2double[3];
    }

    for (unsigned long i = 0; i < nVals; i++) {
      this->marker[i].assign(option_value[7*i]);
        // Check to see if the enum value is in the map
    if (this->m.find(option_value[7*i + 1]) == m.end()) {
      string str;
      str.append(this->name);
      str.append(": invalid option value ");
      str.append(option_value[0]);
      str.append(". Check current SU2 options in config_template.cfg.");
      return str;
    }
      Tenum val = this->m[option_value[7*i + 1]];
      this->field[i] = val;

      istringstream ss_1st(option_value[7*i + 2]);
      if (!(ss_1st >> this->var1[i])) {
        return badValue(option_value, "Riemann", this->name);
      }
      istringstream ss_2nd(option_value[7*i + 3]);
      if (!(ss_2nd >> this->var2[i])) {
        return badValue(option_value, "Riemann", this->name);
      }
      istringstream ss_3rd(option_value[7*i + 4]);
      if (!(ss_3rd >> this->flowdir[i][0])) {
        return badValue(option_value, "Riemann", this->name);
      }
      istringstream ss_4th(option_value[7*i + 5]);
      if (!(ss_4th >> this->flowdir[i][1])) {
        return badValue(option_value, "Riemann", this->name);
      }
      istringstream ss_5th(option_value[7*i + 6]);
      if (!(ss_5th >> this->flowdir[i][2])) {
        return badValue(option_value, "Riemann", this->name);
      }
    }

    return "";
  }

  void SetDefault() {
    this->marker = NULL;
    this->var1 = NULL;
    this->var2 = NULL;
    this->flowdir = NULL;
    this->size = 0; // There is no default value for list
  }
};

template <class Tenum>
class COptionGiles : public COptionBase{

  map<string, Tenum> m;
  unsigned short & size;
  string * & marker;
  unsigned short* & field; // Reference to the fieldname
  string name; // identifier for the option
  su2double * & var1;
  su2double * & var2;
  su2double ** & flowdir;
  su2double * & relfac1;
  su2double * & relfac2;

public:
  COptionGiles(string option_field_name, unsigned short & nMarker_Giles, string* & Marker_Giles, unsigned short* & option_field, const map<string, Tenum> m, su2double* & var1, su2double* & var2, su2double** & FlowDir, su2double* & relfac1, su2double* & relfac2) : size(nMarker_Giles),
  	  	  	  	  marker(Marker_Giles), field(option_field), var1(var1), var2(var2), flowdir(FlowDir), relfac1(relfac1), relfac2(relfac2) {
    this->name = option_field_name;
    this->m = m;
  }
  ~COptionGiles() {};

  string SetValue(vector<string> option_value) {

    unsigned long totalVals = option_value.size();
    if ((totalVals == 1) && (option_value[0].compare("NONE") == 0)) {
      this->size = 0;
      this->marker = NULL;
      this->field = 0;
      this->var1 = NULL;
      this->var2 = NULL;
      this->flowdir = NULL;
      this->relfac1 = NULL;
      this->relfac2 = NULL;
      return "";
    }

    if (totalVals % 9 != 0) {
      string newstring;
      newstring.append(this->name);
      newstring.append(": must have a number of entries divisible by 9");
      this->size = 0;
      this->marker = NULL;
      this->var1 = NULL;
      this->var2 = NULL;
      this->flowdir = NULL;
      this->field = NULL;
      this->relfac1 = NULL;
      this->relfac2 = NULL;
      return newstring;
    }

    unsigned long nVals = totalVals / 9;
    this->size = nVals;
    this->marker = new string[nVals];
    this->var1 = new su2double[nVals];
    this->var2 = new su2double[nVals];
    this->flowdir = new su2double*[nVals];
    this->field = new unsigned short[nVals];
    this->relfac1 = new su2double[nVals];
    this->relfac2 = new su2double[nVals];

    for (unsigned int i = 0; i < nVals; i++) {
      this->flowdir[i] = new su2double[3];
    }

    for (unsigned int i = 0; i < nVals; i++) {
      this->marker[i].assign(option_value[9*i]);
        // Check to see if the enum value is in the map
    if (this->m.find(option_value[9*i + 1]) == m.end()) {
      string str;
      str.append(this->name);
      str.append(": invalid option value ");
      str.append(option_value[0]);
      str.append(". Check current SU2 options in config_template.cfg.");
      return str;
    }
      Tenum val = this->m[option_value[9*i + 1]];
      this->field[i] = val;

      istringstream ss_1st(option_value[9*i + 2]);
      if (!(ss_1st >> this->var1[i])) {
        return badValue(option_value, "Giles BC", this->name);
      }
      istringstream ss_2nd(option_value[9*i + 3]);
      if (!(ss_2nd >> this->var2[i])) {
        return badValue(option_value, "Giles BC", this->name);
      }
      istringstream ss_3rd(option_value[9*i + 4]);
      if (!(ss_3rd >> this->flowdir[i][0])) {
        return badValue(option_value, "Giles BC", this->name);
      }
      istringstream ss_4th(option_value[9*i + 5]);
      if (!(ss_4th >> this->flowdir[i][1])) {
        return badValue(option_value, "Giles BC", this->name);
      }
      istringstream ss_5th(option_value[9*i + 6]);
      if (!(ss_5th >> this->flowdir[i][2])) {
        return badValue(option_value, "Giles BC", this->name);
      }
      istringstream ss_6th(option_value[9*i + 7]);
      if (!(ss_6th >> this->relfac1[i])) {
        return badValue(option_value, "Giles BC", this->name);
      }
      istringstream ss_7th(option_value[9*i + 8]);
      if (!(ss_7th >> this->relfac2[i])) {
        return badValue(option_value, "Giles BC", this->name);
      }
    }

    return "";
  }

  void SetDefault() {
    this->marker = NULL;
    this->var1 = NULL;
    this->var2 = NULL;
    this->relfac1 = NULL;
    this->relfac2 = NULL;
    this->flowdir = NULL;
    this->size = 0; // There is no default value for list
  }
};






//Inlet condition where the input direction is assumed
class COptionExhaust : public COptionBase {
  string name; // identifier for the option
  unsigned short & size;
  string * & marker;
  su2double * & ttotal;
  su2double * & ptotal;

public:
  COptionExhaust(string option_field_name, unsigned short & nMarker_Exhaust, string* & Marker_Exhaust, su2double* & Ttotal, su2double* & Ptotal) : size(nMarker_Exhaust), marker(Marker_Exhaust), ttotal(Ttotal), ptotal(Ptotal) {
    this->name = option_field_name;
  }

  ~COptionExhaust() {};
  
  string SetValue(vector<string> option_value) {

    unsigned short totalVals = option_value.size();
    if ((totalVals == 1) && (option_value[0].compare("NONE") == 0)) {
      this->size = 0;
      this->marker = NULL;
      this->ttotal = NULL;
      this->ptotal = NULL;
      return "";
    }

    if (totalVals % 3 != 0) {
      string newstring;
      newstring.append(this->name);
      newstring.append(": must have a number of entries divisible by 3");
      this->size = 0;
      this->marker = NULL;
      this->ttotal = NULL;
      this->ptotal = NULL;
      return newstring;
    }

    unsigned short nVals = totalVals / 3;
    this->size = nVals;
    this->marker = new string[nVals];
    this->ttotal = new su2double[nVals];
    this->ptotal = new su2double[nVals];

    for (unsigned long i = 0; i < nVals; i++) {
      this->marker[i].assign(option_value[3*i]);
      istringstream ss_1st(option_value[3*i + 1]);
      if (!(ss_1st >> this->ttotal[i]))
        return badValue(option_value, "exhaust fixed", this->name);
      istringstream ss_2nd(option_value[3*i + 2]);
      if (!(ss_2nd >> this->ptotal[i]))
        return badValue(option_value, "exhaust fixed", this->name);
    }
    
    return "";
  }

  void SetDefault() {
    this->marker = NULL;
    this->ttotal = NULL;
    this->ptotal = NULL;
    this->size = 0; // There is no default value for list
  }
  
};

class COptionPeriodic : public COptionBase {
  string name; // identifier for the option
  unsigned short & size;
  string * & marker_bound;
  string * & marker_donor;
  su2double ** & rot_center;
  su2double ** & rot_angles;
  su2double ** & translation;

public:
  COptionPeriodic(const string option_field_name, unsigned short & nMarker_PerBound,
                  string* & Marker_PerBound, string* & Marker_PerDonor,
                  su2double** & RotCenter, su2double** & RotAngles, su2double** & Translation) : size(nMarker_PerBound), marker_bound(Marker_PerBound), marker_donor(Marker_PerDonor), rot_center(RotCenter), rot_angles(RotAngles), translation(Translation) {
    this->name = option_field_name;
  }

  ~COptionPeriodic() {};
  string SetValue(vector<string> option_value) {

    const int mod_num = 11;

    unsigned short totalVals = option_value.size();
    if ((totalVals == 1) && (option_value[0].compare("NONE") == 0)) {
      this->size = 0;
      this->marker_bound = NULL;
      this->marker_donor = NULL;
      this->rot_center = NULL;
      this->rot_angles = NULL;
      this->translation = NULL;
      return "";
    }

    if (totalVals % mod_num != 0) {
      string newstring;
      newstring.append(this->name);
      newstring.append(": must have a number of entries divisible by 11");
      this->size = 0;
      this->marker_bound = NULL;
      this->marker_donor = NULL;
      this->rot_center = NULL;
      this->rot_angles = NULL;
      this->translation = NULL;
      return newstring;
    }

    unsigned short nVals = 2 * (totalVals / mod_num); // To account for periodic and donor
    this->size = nVals;
    this->marker_bound = new string[nVals];
    this->marker_donor = new string[nVals];
    this->rot_center = new su2double*[nVals];
    this->rot_angles = new su2double*[nVals];
    this->translation = new su2double*[nVals];
    for (unsigned long i = 0; i < nVals; i++) {
      this->rot_center[i] = new su2double[3];
      this->rot_angles[i] = new su2double[3];
      this->translation[i] = new su2double[3];
    }

    su2double deg2rad = PI_NUMBER/180.0;

    for (unsigned long i = 0; i < (nVals/2); i++) {
      this->marker_bound[i].assign(option_value[mod_num*i]);
      this->marker_donor[i].assign(option_value[mod_num*i+1]);
      istringstream ss_1st(option_value[mod_num*i + 2]);
      if (!(ss_1st >> this->rot_center[i][0])) {
        return badValue(option_value, "periodic", this->name);
      }
      istringstream ss_2nd(option_value[mod_num*i + 3]);
      if (!(ss_2nd >> this->rot_center[i][1])) {
        return badValue(option_value, "periodic", this->name);
      }
      istringstream ss_3rd(option_value[mod_num*i + 4]);
      if (!(ss_3rd >> this->rot_center[i][2])) {
        return badValue(option_value, "periodic", this->name);
      }
      istringstream ss_4th(option_value[mod_num*i + 5]);
      if (!(ss_4th >> this->rot_angles[i][0])) {
        return badValue(option_value, "periodic", this->name);
      }
      istringstream ss_5th(option_value[mod_num*i + 6]);
      if (!(ss_5th >> this->rot_angles[i][1])) {
        return badValue(option_value, "periodic", this->name);
      }
      istringstream ss_6th(option_value[mod_num*i + 7]);
      if (!(ss_6th >> this->rot_angles[i][2])) {
        return badValue(option_value, "periodic", this->name);
      }
      istringstream ss_7th(option_value[mod_num*i + 8]);
      if (!(ss_7th >> this->translation[i][0])) {
        return badValue(option_value, "periodic", this->name);
      }
      istringstream ss_8th(option_value[mod_num*i + 9]);
      if (!(ss_8th >> this->translation[i][1])) {
        return badValue(option_value, "periodic", this->name);
      }
      istringstream ss_9th(option_value[mod_num*i + 10]);
      if (!(ss_9th >> this->translation[i][2])) {
        return badValue(option_value, "periodic", this->name);
      }
      this->rot_angles[i][0] *= deg2rad;
      this->rot_angles[i][1] *= deg2rad;
      this->rot_angles[i][2] *= deg2rad;
    }

    for (unsigned long i = (nVals/2); i < nVals; i++) {
      this->marker_bound[i].assign(option_value[mod_num*(i-nVals/2)+1]);
      this->marker_donor[i].assign(option_value[mod_num*(i-nVals/2)]);
      istringstream ss_1st(option_value[mod_num*(i-nVals/2) + 2]);
      if (!(ss_1st >> this->rot_center[i][0])) {
        return badValue(option_value, "periodic", this->name);
      }
      istringstream ss_2nd(option_value[mod_num*(i-nVals/2) + 3]);
      if (!(ss_2nd >> this->rot_center[i][1])) {
        return badValue(option_value, "periodic", this->name);
      }
      istringstream ss_3rd(option_value[mod_num*(i-nVals/2) + 4]);
      if (!(ss_3rd >> this->rot_center[i][2])) {
        return badValue(option_value, "periodic", this->name);
      }
      istringstream ss_4th(option_value[mod_num*(i-nVals/2) + 5]);
      if (!(ss_4th >> this->rot_angles[i][0])) {
        return badValue(option_value, "periodic", this->name);
      }
      istringstream ss_5th(option_value[mod_num*(i-nVals/2) + 6]);
      if (!(ss_5th >> this->rot_angles[i][1])) {
        return badValue(option_value, "periodic", this->name);
      }
      istringstream ss_6th(option_value[mod_num*(i-nVals/2) + 7]);
      if (!(ss_6th >> this->rot_angles[i][2])) {
        return badValue(option_value, "periodic", this->name);
      }
      istringstream ss_7th(option_value[mod_num*(i-nVals/2) + 8]);
      if (!(ss_7th >> this->translation[i][0])) {
        return badValue(option_value, "periodic", this->name);
      }
      istringstream ss_8th(option_value[mod_num*(i-nVals/2) + 9]);
      if (!(ss_8th >> this->translation[i][1])) {
        return badValue(option_value, "periodic", this->name);
      }
      istringstream ss_9th(option_value[mod_num*(i-nVals/2) + 10]);
      if (!(ss_9th >> this->translation[i][2])) {
        return badValue(option_value, "periodic", this->name);
      }
      /*--- Mirror the rotational angles and translation vector (rotational
       center does not need to move) ---*/
      this->rot_center[i][0] *= 1.0;
      this->rot_center[i][1] *= 1.0;
      this->rot_center[i][2] *= 1.0;
      this->rot_angles[i][0] *= -deg2rad;
      this->rot_angles[i][1] *= -deg2rad;
      this->rot_angles[i][2] *= -deg2rad;
      this->translation[i][0] *= -1.0;
      this->translation[i][1] *= -1.0;
      this->translation[i][2] *= -1.0;
    }

    return "";
  }

  void SetDefault() {
    this->size = 0;
    this->marker_bound = NULL;
    this->marker_donor = NULL;
    this->rot_center = NULL;
    this->rot_angles = NULL;
    this->translation = NULL;
  }
};

class COptionTurboPerformance : public COptionBase {
  string name; // identifier for the option
  unsigned short & size;
  string * & marker_turboIn;
  string * & marker_turboOut;

public:
  COptionTurboPerformance(const string option_field_name, unsigned short & nMarker_TurboPerf,
                          string* & Marker_TurboBoundIn, string* & Marker_TurboBoundOut) : size(nMarker_TurboPerf), marker_turboIn(Marker_TurboBoundIn), marker_turboOut(Marker_TurboBoundOut){
    this->name = option_field_name;
  }

  ~COptionTurboPerformance() {};
  string SetValue(vector<string> option_value) {

    const int mod_num = 2;

    unsigned long totalVals = option_value.size();
    if ((totalVals == 1) && (option_value[0].compare("NONE") == 0)) {
      this->size = 0;
      this->marker_turboIn= NULL;
      this->marker_turboOut = NULL;
      return "";
    }

    if (totalVals % mod_num != 0) {
      string newstring;
      newstring.append(this->name);
      newstring.append(": must have a number of entries divisible by 2");
      this->size = 0;
      this->marker_turboIn= NULL;
      this->marker_turboOut = NULL;;
      return newstring;
    }

    unsigned long nVals = totalVals / mod_num;
    this->size = nVals;
    this->marker_turboIn = new string[nVals];
    this->marker_turboOut = new string[nVals];
    for (unsigned long i = 0; i < nVals; i++) {
      this->marker_turboIn[i].assign(option_value[mod_num*i]);
      this->marker_turboOut[i].assign(option_value[mod_num*i+1]);
     }


    return "";
  }

  void SetDefault() {
    this->size = 0;
    this->marker_turboIn= NULL;
    this->marker_turboOut = NULL;
  }
};


class COptionPython : public COptionBase {
  string name;
public:
  COptionPython(const string name) {
    this->name = name;
  }
  ~COptionPython() {};
  // No checking happens with python options
  string SetValue(vector<string>) {
    return "";
  }
  // No defaults with python options
  void SetDefault() {
    return;
  };
};



class COptionActDisk : public COptionBase {
  string name; // identifier for the option
  unsigned short & inlet_size;
  unsigned short & outlet_size;
  string * & marker_inlet;
  string * & marker_outlet;
  su2double ** & press_jump;
  su2double ** & temp_jump;
  su2double ** & omega;
  
public:
  COptionActDisk(const string name,
                 unsigned short & nMarker_ActDiskInlet, unsigned short & nMarker_ActDiskOutlet, string * & Marker_ActDiskInlet, string * & Marker_ActDiskOutlet,
                 su2double ** & ActDisk_PressJump, su2double ** & ActDisk_TempJump, su2double ** & ActDisk_Omega) :
  inlet_size(nMarker_ActDiskInlet), outlet_size(nMarker_ActDiskOutlet), marker_inlet(Marker_ActDiskInlet), marker_outlet(Marker_ActDiskOutlet),
  press_jump(ActDisk_PressJump), temp_jump(ActDisk_TempJump), omega(ActDisk_Omega) {
    this->name = name;
  }
  
  ~COptionActDisk() {};
  string SetValue(vector<string> option_value) {
    const int mod_num = 8;
    unsigned short totalVals = option_value.size();
    if ((totalVals == 1) && (option_value[0].compare("NONE") == 0)) {
      this->SetDefault();
      return "";
    }
    
    if (totalVals % mod_num != 0) {
      string newstring;
      newstring.append(this->name);
      newstring.append(": must have a number of entries divisible by 8");
      this->SetDefault();
      return newstring;
    }
    
    unsigned short nVals = totalVals / mod_num;
    this->inlet_size = nVals;
    this->outlet_size = nVals;
    this->marker_inlet = new string[this->inlet_size];
    this->marker_outlet = new string[this->outlet_size];
    
    this->press_jump = new su2double*[this->inlet_size];
    this->temp_jump = new su2double*[this->inlet_size];
    this->omega = new su2double*[this->inlet_size];
    for (int i = 0; i < this->inlet_size; i++) {
      this->press_jump[i] = new su2double[2];
      this->temp_jump[i] = new su2double[2];
      this->omega[i] = new su2double[2];
    }
    
    string tname = "actuator disk";
    
    for (int i = 0; i < this->inlet_size; i++) {
      this->marker_inlet[i].assign(option_value[mod_num*i]);
      this->marker_outlet[i].assign(option_value[mod_num*i+1]);
      istringstream ss_1st(option_value[mod_num*i + 2]);
      if (!(ss_1st >> this->press_jump[i][0])) {
        return badValue(option_value, tname, this->name);
      }
      istringstream ss_2nd(option_value[mod_num*i + 3]);
      if (!(ss_2nd >> this->temp_jump[i][0])) {
        return badValue(option_value, tname, this->name);
      }
      istringstream ss_3rd(option_value[mod_num*i + 4]);
      if (!(ss_3rd >> this->omega[i][0])) {
        return badValue(option_value, tname, this->name);
      }
      istringstream ss_4th(option_value[mod_num*i + 5]);
      if (!(ss_4th >> this->press_jump[i][1])) {
        return badValue(option_value, tname, this->name);
      }
      istringstream ss_5th(option_value[mod_num*i + 6]);
      if (!(ss_5th >> this->temp_jump[i][1])) {
        return badValue(option_value, tname, this->name);
      }
      istringstream ss_6th(option_value[mod_num*i + 7]);
      if (!(ss_6th >> this->omega[i][1])) {
        return badValue(option_value, tname, this->name);
      }
    }
    return "";
  }
  void SetDefault() {
    this->inlet_size = 0;
    this->outlet_size = 0;
    this->marker_inlet = NULL;
    this->marker_outlet = NULL;
    this->press_jump = NULL;
    this->temp_jump = NULL;
    this->omega = NULL;
  }
};


class COptionWallFunction : public COptionBase {
  string name; // identifier for the option
  unsigned short &nMarkers;
  string* &markers;
  unsigned short*  &walltype;
  unsigned short** &intInfo;
  su2double**      &doubleInfo;

public:
  COptionWallFunction(const string name, unsigned short &nMarker_WF, 
                      string* &Marker_WF, unsigned short* &type_WF,
                      unsigned short** &intInfo_WF, su2double** &doubleInfo_WF) :
  nMarkers(nMarker_WF), markers(Marker_WF), walltype(type_WF),
  intInfo(intInfo_WF), doubleInfo(doubleInfo_WF) {
    this->name = name;
  }

  ~COptionWallFunction(){}

  string SetValue(vector<string> option_value) {

    /*--- First check if NONE is specified. ---*/
    unsigned short totalSize = option_value.size();
    if ((totalSize == 1) && (option_value[0].compare("NONE") == 0)) {
      this->SetDefault();
      return "";
    }

    /*--- Determine the number of markers, for which a wall
          function treatment has been specified. ---*/
    unsigned short counter = 0, nVals = 0;
    while (counter < totalSize ) {

      /* Update the counter for the number of markers specified
         and store the current index for possible error messages. */
      ++nVals;
      const unsigned short indMarker = counter;

      /* Check if a wall function type has been specified for this marker.
         If not, create an error message and return. */
      ++counter;
      const unsigned short indWallType = counter;
      unsigned short typeWF = NO_WALL_FUNCTION;
      bool validWF = true;
      if (counter == totalSize) validWF = false;
      else {
        map<string, ENUM_WALL_FUNCTIONS>::const_iterator it;
        it = Wall_Functions_Map.find(option_value[counter]);
        if(it == Wall_Functions_Map.end()) validWF = false;
        else                               typeWF  = it->second;
      }

      if (!validWF ) {
        string newstring;
        newstring.append(this->name);
        newstring.append(": Invalid wall function type, ");
        newstring.append(option_value[counter]);
        newstring.append(", encountered for marker ");
        newstring.append(option_value[indMarker]);
        return newstring;
      }

      /* Update the counter, as the wall function type is valid. */
      ++counter;

      /*--- For some wall function types some additional info
            must be specified. Hence the counter must be updated
            accordingly. ---*/
      switch( typeWF ) {
        case EQUILIBRIUM_WALL_MODEL:    counter += 3; break;
        case NONEQUILIBRIUM_WALL_MODEL: counter += 2; break;
        default: break;
      }

      /* In case the counter is larger than totalSize, the data for
         this wall function type has not been specified correctly. */
      if (counter > totalSize) {
        string newstring;
        newstring.append(this->name);
        newstring.append(", marker ");
        newstring.append(option_value[indMarker]);
        newstring.append(", wall function type ");
        newstring.append(option_value[indWallType]);
        newstring.append(": Additional information is missing.");
        return newstring;
      }
    }

    /* Allocate the memory to store the data for the wall function markers. */
    this->nMarkers   = nVals;
    this->markers    = new string[nVals];
    this->walltype   = new unsigned short[nVals];
    this->intInfo    = new unsigned short*[nVals];
    this->doubleInfo = new su2double*[nVals];

    for (unsigned short i=0; i<nVals; i++) {
      this->intInfo[i]    = NULL;
      this->doubleInfo[i] = NULL;
    }

    /*--- Loop over the wall markers and store the info in the
          appropriate arrays. ---*/
    counter = 0;
    for (unsigned short i=0; i<nVals; i++) {

      /* Set the name of the wall function marker. */
      this->markers[i].assign(option_value[counter++]);

      /* Determine the wall function type. As their validaties have
         already been tested, there is no need to do so again. */
      map<string, ENUM_WALL_FUNCTIONS>::const_iterator it;
      it = Wall_Functions_Map.find(option_value[counter++]);

      this->walltype[i] = it->second;

      /*--- For some wall function types, some additional info
            is needed, which is extracted from option_value. ---*/
      switch( this->walltype[i] ) {

        case EQUILIBRIUM_WALL_MODEL: {

          /* LES equilibrium wall model. The exchange distance, stretching
             factor and number of points in the wall model must be specified. */
          this->intInfo[i]    = new unsigned short[1];
          this->doubleInfo[i] = new su2double[2];

          istringstream ss_1st(option_value[counter++]);
          if (!(ss_1st >> this->doubleInfo[i][0])) {
            return badValue(option_value, "su2double", this->name);
          }

          istringstream ss_2nd(option_value[counter++]);
          if (!(ss_2nd >> this->doubleInfo[i][1])) {
            return badValue(option_value, "su2double", this->name);
          }

          istringstream ss_3rd(option_value[counter++]);
          if (!(ss_3rd >> this->intInfo[i][0])) {
            return badValue(option_value, "unsigned short", this->name);
          }

          break;
        }

        case NONEQUILIBRIUM_WALL_MODEL: {

          /* LES non-equilibrium model. The RANS turbulence model and
             the exchange distance need to be specified. */
          this->intInfo[i]    = new unsigned short[1];
          this->doubleInfo[i] = new su2double[1];

          /* Check for a valid RANS turbulence model. */
          map<string, ENUM_TURB_MODEL>::const_iterator iit;
          iit = Turb_Model_Map.find(option_value[counter++]);
          if(iit == Turb_Model_Map.end()) {
            string newstring;
            newstring.append(this->name);
            newstring.append(", marker ");
            newstring.append(this->markers[i]);
            newstring.append(", wall function type ");
            newstring.append(option_value[counter-2]);
            newstring.append(": Invalid RANS turbulence model, ");
            newstring.append(option_value[counter-1]);
            newstring.append(", specified");
            return newstring;
          }

          this->intInfo[i][0] = iit->second;

          /* Extract the exchange distance. */
          istringstream ss_1st(option_value[counter++]);
          if (!(ss_1st >> this->doubleInfo[i][0])) {
            return badValue(option_value, "su2double", this->name);
          }

          break;
        }

        default: // Just to avoid a compiler warning.
          break;
      }
    }

    // Need to return something...
    return "";
  }

  void SetDefault() {
    this->nMarkers   = 0;
    this->markers    = NULL;
    this->walltype   = NULL;
    this->intInfo    = NULL;
    this->doubleInfo = NULL;
  }
};<|MERGE_RESOLUTION|>--- conflicted
+++ resolved
@@ -505,14 +505,8 @@
 	VW_GAS = 2,
 	PR_GAS = 3,
   CONSTANT_DENSITY = 4,
-<<<<<<< HEAD
-  INC_STANDARD_AIR = 5,
-  INC_IDEAL_GAS = 6,
-  INC_IDEAL_GAS_POLY = 7
-=======
-  INC_IDEAL_GAS = 6
->>>>>>> 5d5571f7
-
+  INC_IDEAL_GAS = 5,
+  INC_IDEAL_GAS_POLY = 6
 };
 
 static const map<string, ENUM_FLUIDMODEL> FluidModel_Map = CCreateMap<string, ENUM_FLUIDMODEL>
@@ -521,13 +515,8 @@
 ("VW_GAS", VW_GAS)
 ("PR_GAS", PR_GAS)
 ("CONSTANT_DENSITY", CONSTANT_DENSITY)
-<<<<<<< HEAD
-("INC_STANDARD_AIR", INC_STANDARD_AIR)
 ("INC_IDEAL_GAS", INC_IDEAL_GAS)
 ("INC_IDEAL_GAS_POLY", INC_IDEAL_GAS_POLY);
-=======
-("INC_IDEAL_GAS", INC_IDEAL_GAS);
->>>>>>> 5d5571f7
 
 /*!
  * \brief types of density models
