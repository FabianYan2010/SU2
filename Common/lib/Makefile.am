--- conflicted
+++ resolved
@@ -82,10 +82,7 @@
   ../include/mpi_structure.inl \
   ../include/datatype_structure.hpp \
   ../include/datatype_structure.inl \
-<<<<<<< HEAD
   ../include/interpolation_structure.hpp \
-=======
->>>>>>> 73cb2648
   ../include/gauss_structure.hpp \
   ../include/gauss_structure.inl \
   ../include/element_structure.hpp \
@@ -104,12 +101,8 @@
   ../src/datatype_structure.cpp \
   ../src/gauss_structure.cpp \
   ../src/element_structure.cpp \
-<<<<<<< HEAD
   ../src/element_linear.cpp \
   ../src/interpolation_structure.cpp
-=======
-  ../src/element_linear.cpp 
->>>>>>> 73cb2648
 
 lib_cxxflags =
 lib_ldadd =
