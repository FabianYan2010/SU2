/*!
 * \file config_structure.cpp
 * \brief Main file for managing the config file
 * \author F. Palacios, T. Economon, B. Tracey
 * \version 4.3.0 "Cardinal"
 *
 * SU2 Lead Developers: Dr. Francisco Palacios (Francisco.D.Palacios@boeing.com).
 *                      Dr. Thomas D. Economon (economon@stanford.edu).
 *
 * SU2 Developers: Prof. Juan J. Alonso's group at Stanford University.
 *                 Prof. Piero Colonna's group at Delft University of Technology.
 *                 Prof. Nicolas R. Gauger's group at Kaiserslautern University of Technology.
 *                 Prof. Alberto Guardone's group at Polytechnic University of Milan.
 *                 Prof. Rafael Palacios' group at Imperial College London.
 *                 Prof. Edwin van der Weide's group at the University of Twente.
 *                 Prof. Vincent Terrapon's group at the University of Liege.
 *
 * Copyright (C) 2012-2016 SU2, the open-source CFD code.
 *
 * SU2 is free software; you can redistribute it and/or
 * modify it under the terms of the GNU Lesser General Public
 * License as published by the Free Software Foundation; either
 * version 2.1 of the License, or (at your option) any later version.
 *
 * SU2 is distributed in the hope that it will be useful,
 * but WITHOUT ANY WARRANTY; without even the implied warranty of
 * MERCHANTABILITY or FITNESS FOR A PARTICULAR PURPOSE. See the GNU
 * Lesser General Public License for more details.
 *
 * You should have received a copy of the GNU Lesser General Public
 * License along with SU2. If not, see <http://www.gnu.org/licenses/>.
 */

#include "../include/config_structure.hpp"


CConfig::CConfig(char case_filename[MAX_STRING_SIZE], unsigned short val_software, unsigned short val_iZone, unsigned short val_nZone, unsigned short val_nDim, unsigned short verb_level) {
  
#ifdef HAVE_MPI
  MPI_Comm_rank(MPI_COMM_WORLD, &rank);
#else
  rank = MASTER_NODE;
#endif

  /*--- Initialize pointers to Null---*/

  SetPointersNull();

  /*--- Reading config options  ---*/

  SetConfig_Options(val_iZone, val_nZone);

  /*--- Parsing the config file  ---*/

  SetConfig_Parsing(case_filename);

  /*--- Configuration file postprocessing ---*/

  SetPostprocessing(val_software, val_iZone, val_nDim);

  /*--- Configuration file boundaries/markers setting ---*/

  SetMarkers(val_software);

  /*--- Configuration file output ---*/

  if ((rank == MASTER_NODE) && (verb_level == VERB_HIGH) && (val_iZone == 0))
    SetOutput(val_software, val_iZone);

}

CConfig::CConfig(char case_filename[MAX_STRING_SIZE], unsigned short val_software) {

  /*--- Initialize pointers to Null---*/

  SetPointersNull();

  /*--- Reading config options  ---*/

  SetConfig_Options(0, 1);

  /*--- Parsing the config file  ---*/

  SetConfig_Parsing(case_filename);

  /*--- Configuration file postprocessing ---*/

  SetPostprocessing(val_software, 0, 1);

}

CConfig::CConfig(char case_filename[MAX_STRING_SIZE], CConfig *config) {

  bool runtime_file = false;

  /*--- Initialize pointers to Null---*/

  SetPointersNull();

  /*--- Reading config options  ---*/

  SetRunTime_Options();

  /*--- Parsing the config file  ---*/

  runtime_file = SetRunTime_Parsing(case_filename);

  /*--- Update original config file ---*/

  if (runtime_file) {
    config->SetnExtIter(nExtIter);
  }

}

unsigned short CConfig::GetnZone(string val_mesh_filename, unsigned short val_format, CConfig *config) {
  string text_line, Marker_Tag;
  ifstream mesh_file;
  short nZone = 1; // Default value
  unsigned short iLine, nLine = 10;
  char cstr[200];
  string::size_type position;

  /*--- Search the mesh file for the 'NZONE' keyword. ---*/

  switch (val_format) {
    case SU2:

      /*--- Open grid file ---*/

      strcpy (cstr, val_mesh_filename.c_str());
      mesh_file.open(cstr, ios::in);
      if (mesh_file.fail()) {
        cout << "cstr=" << cstr << endl;
        cout << "There is no geometry file (GetnZone))!" << endl;

#ifndef HAVE_MPI
        exit(EXIT_FAILURE);
#else
        MPI_Abort(MPI_COMM_WORLD,1);
        MPI_Finalize();
#endif
      }

      /*--- Read the SU2 mesh file ---*/

      for (iLine = 0; iLine < nLine ; iLine++) {

        getline (mesh_file, text_line);

        /*--- Search for the "NZONE" keyword to see if there are multiple Zones ---*/

        position = text_line.find ("NZONE=",0);
        if (position != string::npos) {
          text_line.erase (0,6); nZone = atoi(text_line.c_str());
        }
      }

      break;

  }

  /*--- For harmonic balance integration, nZones = nTimeInstances. ---*/

  if (config->GetUnsteady_Simulation() == HARMONIC_BALANCE && (config->GetKind_SU2() != SU2_DEF)   ) {
  	nZone = config->GetnTimeInstances();
  }

  return (unsigned short) nZone;
}

unsigned short CConfig::GetnDim(string val_mesh_filename, unsigned short val_format) {

  string text_line, Marker_Tag;
  ifstream mesh_file;
  short nDim = 3;
  unsigned short iLine, nLine = 10;
  char cstr[200];
  string::size_type position;

  /*--- Open grid file ---*/

  strcpy (cstr, val_mesh_filename.c_str());
  mesh_file.open(cstr, ios::in);

  switch (val_format) {
  case SU2:

    /*--- Read SU2 mesh file ---*/

    for (iLine = 0; iLine < nLine ; iLine++) {

      getline (mesh_file, text_line);

      /*--- Search for the "NDIM" keyword to see if there are multiple Zones ---*/

      position = text_line.find ("NDIME=",0);
      if (position != string::npos) {
        text_line.erase (0,6); nDim = atoi(text_line.c_str());
      }
    }
    break;

  case CGNS:

#ifdef HAVE_CGNS

    /*--- Local variables which are needed when calling the CGNS mid-level API. ---*/

    int fn, nbases = 0, nzones = 0, file_type;
    int cell_dim = 0, phys_dim = 0;
    char basename[CGNS_STRING_SIZE];

    /*--- Check whether the supplied file is truly a CGNS file. ---*/

    if ( cg_is_cgns(val_mesh_filename.c_str(), &file_type) != CG_OK ) {
      printf( "\n\n   !!! Error !!!\n" );
      printf( " %s is not a CGNS file.\n", val_mesh_filename.c_str());
      printf( " Now exiting...\n\n");
      exit(EXIT_FAILURE);
    }

    /*--- Open the CGNS file for reading. The value of fn returned
       is the specific index number for this file and will be
       repeatedly used in the function calls. ---*/

    if (cg_open(val_mesh_filename.c_str(), CG_MODE_READ, &fn)) cg_error_exit();

    /*--- Get the number of databases. This is the highest node
       in the CGNS heirarchy. ---*/

    if (cg_nbases(fn, &nbases)) cg_error_exit();

    /*--- Check if there is more than one database. Throw an
       error if there is because this reader can currently
       only handle one database. ---*/

    if ( nbases > 1 ) {
      printf("\n\n   !!! Error !!!\n" );
      printf("CGNS reader currently incapable of handling more than 1 database.");
      printf("Now exiting...\n\n");
      exit(EXIT_FAILURE);
    }

    /*--- Read the databases. Note that the indexing starts at 1. ---*/

    for ( int i = 1; i <= nbases; i++ ) {

      if (cg_base_read(fn, i, basename, &cell_dim, &phys_dim)) cg_error_exit();

      /*--- Get the number of zones for this base. ---*/

      if (cg_nzones(fn, i, &nzones)) cg_error_exit();

    }

    /*--- Set the problem dimension as read from the CGNS file ---*/

    nDim = cell_dim;

#endif

    break;

  }

  mesh_file.close();

  return (unsigned short) nDim;
}
void CConfig::SetPointersNull(void) {
  
  Marker_CfgFile_Out_1D       = NULL;   Marker_All_Out_1D        = NULL;
  Marker_CfgFile_GeoEval      = NULL;   Marker_All_GeoEval       = NULL;
  Marker_CfgFile_Monitoring   = NULL;   Marker_All_Monitoring    = NULL;
  Marker_CfgFile_Designing    = NULL;   Marker_All_Designing     = NULL;
  Marker_CfgFile_Plotting     = NULL;   Marker_All_Plotting      = NULL;
  Marker_CfgFile_Analyze      = NULL;   Marker_All_Analyze       = NULL;
  Marker_CfgFile_DV           = NULL;   Marker_All_DV            = NULL;
  Marker_CfgFile_Moving       = NULL;   Marker_All_Moving        = NULL;
  Marker_CfgFile_PerBound     = NULL;   Marker_All_PerBound      = NULL;    Marker_PerBound   = NULL;
  Marker_CfgFile_FSIinterface = NULL;
  
  Marker_DV                   = NULL;   Marker_Moving            = NULL;    Marker_Monitoring = NULL;
  Marker_Designing            = NULL;   Marker_GeoEval           = NULL;    Marker_Plotting   = NULL;
  Marker_Analyze              = NULL;
  Marker_CfgFile_KindBC       = NULL;   Marker_All_KindBC        = NULL;
  
  /*--- Marker Pointers ---*/

  Marker_Euler                = NULL;    Marker_FarField         = NULL;    Marker_Custom         = NULL;
  Marker_SymWall              = NULL;    Marker_Pressure         = NULL;    Marker_PerBound       = NULL;
  Marker_PerDonor             = NULL;    Marker_NearFieldBound   = NULL;    Marker_InterfaceBound = NULL;
  Marker_Dirichlet            = NULL;    Marker_Inlet            = NULL;    
  Marker_Supersonic_Inlet     = NULL;    Marker_Outlet           = NULL;    Marker_Out_1D         = NULL;
  Marker_Isothermal           = NULL;    Marker_HeatFlux         = NULL;    Marker_EngineInflow   = NULL;
  Marker_Supersonic_Outlet    = NULL;    Marker_Load             = NULL;
  Marker_EngineExhaust        = NULL;    Marker_Displacement     = NULL;    Marker_Load           = NULL;
  Marker_Load_Dir             = NULL;    Marker_Load_Sine        = NULL;    Marker_Clamped        = NULL;
  Marker_FlowLoad             = NULL;    Marker_Neumann          = NULL;    Marker_Internal       = NULL;
  Marker_All_TagBound         = NULL;    Marker_CfgFile_TagBound = NULL;    Marker_All_KindBC     = NULL;
  Marker_CfgFile_KindBC       = NULL;    Marker_All_SendRecv     = NULL;    Marker_All_PerBound   = NULL;
  Marker_FSIinterface         = NULL;    Marker_All_FSIinterface = NULL;    Marker_Riemann        = NULL;
  Marker_Fluid_InterfaceBound = NULL;

  
  /*--- Boundary Condition settings ---*/

  Dirichlet_Value = NULL;    Isothermal_Temperature = NULL;
  Heat_Flux       = NULL;    Displ_Value            = NULL;    Load_Value = NULL;
  FlowLoad_Value  = NULL;
  
  /*--- Inlet Outlet Boundary Condition settings ---*/

  Inlet_Ttotal    = NULL;    Inlet_Ptotal      = NULL;
  Inlet_FlowDir   = NULL;    Inlet_Temperature = NULL;    Inlet_Pressure = NULL;
  Inlet_Velocity  = NULL;
  Outlet_Pressure = NULL;
  
  /*--- Engine Boundary Condition settings ---*/
  
  Inflow_Pressure      = NULL;    Inflow_MassFlow    = NULL;    Inflow_ReverseMassFlow  = NULL;
  Inflow_TotalPressure = NULL;    Inflow_Temperature = NULL;    Inflow_TotalTemperature = NULL;
  Inflow_RamDrag       = NULL;    Inflow_Force       = NULL;    Inflow_Power            = NULL;
  Inflow_Mach          = NULL;
  
  Exhaust_Pressure        = NULL;   Exhaust_Temperature        = NULL;    Exhaust_MassFlow = NULL;
  Exhaust_TotalPressure   = NULL;   Exhaust_TotalTemperature   = NULL;
  Exhaust_GrossThrust     = NULL;   Exhaust_Force              = NULL;
  Exhaust_Power           = NULL;   Exhaust_Temperature_Target = NULL;
  Exhaust_Pressure_Target = NULL;
  
  Engine_Mach  = NULL;    Engine_Force        = NULL;
  Engine_Power = NULL;    Engine_NetThrust    = NULL;    Engine_GrossThrust = NULL;
  Engine_Area  = NULL;    EngineInflow_Target = NULL;
  
  Periodic_Translate   = NULL;   Periodic_Rotation  = NULL;   Periodic_Center    = NULL;
  Periodic_Translation = NULL;   Periodic_RotAngles = NULL;   Periodic_RotCenter = NULL;

  Dirichlet_Value           = NULL;     Exhaust_Temperature_Target	= NULL;	    Exhaust_Temperature   = NULL;
  Exhaust_Pressure_Target   = NULL;		Inlet_Ttotal                = NULL;	    Inlet_Ptotal          = NULL;
  Inlet_FlowDir             = NULL;     Inlet_Temperature           = NULL;     Inlet_Pressure        = NULL;
  Inlet_Velocity            = NULL;     Inflow_Mach                 = NULL;     Inflow_Pressure       = NULL;
  Exhaust_Pressure          = NULL;     Outlet_Pressure             = NULL;     Isothermal_Temperature= NULL;
  Heat_Flux                 = NULL;     Displ_Value                 = NULL;     Load_Value            = NULL;
  FlowLoad_Value            = NULL;     Periodic_RotCenter          = NULL;     Periodic_RotAngles    = NULL;
  Periodic_Translation      = NULL;     Periodic_Center             = NULL;     Periodic_Rotation     = NULL;
  Periodic_Translate        = NULL;

  Load_Dir            = NULL;    Load_Dir_Value      = NULL;    Load_Dir_Multiplier = NULL;
  Load_Sine_Dir       = NULL;    Load_Sine_Amplitude = NULL;    Load_Sine_Frequency = NULL;

  /*--- Actuator Disk Boundary Condition settings ---*/
  
  ActDiskInlet_Pressure         = NULL;    ActDiskInlet_TotalPressure = NULL;    ActDiskInlet_Temperature = NULL;
  ActDiskInlet_TotalTemperature = NULL;    ActDiskInlet_MassFlow      = NULL;    ActDiskInlet_RamDrag     = NULL;
  ActDiskInlet_Force            = NULL;    ActDiskInlet_Power         = NULL;

  ActDiskOutlet_Pressure      = NULL;
  ActDiskOutlet_TotalPressure = NULL;   ActDiskOutlet_GrossThrust = NULL;  ActDiskOutlet_Force            = NULL;
  ActDiskOutlet_Power         = NULL;   ActDiskOutlet_Temperature = NULL;  ActDiskOutlet_TotalTemperature = NULL;
  ActDiskOutlet_MassFlow      = NULL;
  
  ActDisk_DeltaPress      = NULL;    ActDisk_DeltaTemp      = NULL;
  ActDisk_TotalPressRatio = NULL;    ActDisk_TotalTempRatio = NULL;    ActDisk_StaticPressRatio = NULL;
  ActDisk_StaticTempRatio = NULL;    ActDisk_NetThrust      = NULL;    ActDisk_GrossThrust      = NULL;
  ActDisk_Power           = NULL;    ActDisk_MassFlow       = NULL;    ActDisk_Area             = NULL;
  ActDisk_ReverseMassFlow = NULL;    Surface_MassFlow       = NULL;    Surface_DC60             = NULL;    Surface_IDC = NULL;
  Surface_IDC_Mach        = NULL;    Surface_IDR            = NULL;    ActDisk_Mach             = NULL;
  ActDisk_Force           = NULL;    ActDisk_BCThrust       = NULL;    ActDisk_BCThrust_Old     = NULL;
  
  /*--- Miscellaneous/unsorted ---*/

<<<<<<< HEAD
  Aeroelastic_plunge = NULL;
  Aeroelastic_pitch = NULL;
  MassFrac_FreeStream = NULL;
  Velocity_FreeStream = NULL;
  RefOriginMoment = NULL;
  CFL_AdaptParam = NULL;
  CFL = NULL;
  HTP_Axis = NULL;
  PlaneTag = NULL;
  Kappa_Flow = NULL;
  Kappa_AdjFlow = NULL;
  Section_Location = NULL;
  ParamDV = NULL;
  DV_Value = NULL;
  Design_Variable = NULL;
  MG_PreSmooth = NULL;
  MG_PostSmooth = NULL;
  MG_CorrecSmooth = NULL;
  SubsonicEngine_Cyl = NULL;
  Hold_GridFixed_Coord = NULL;
  EA_IntLimit = NULL;
  RK_Alpha_Step = NULL;
  Int_Coeffs = NULL;
  Kind_ObjFunc = NULL;
=======
  Aeroelastic_plunge  = NULL;    
  Aeroelastic_pitch   = NULL;
  MassFrac_FreeStream = NULL;
  Velocity_FreeStream = NULL;

  RefOriginMoment     = NULL;
  CFL_AdaptParam      = NULL;            
  CFL                 = NULL;
  PlaneTag            = NULL;
  Kappa_Flow	      = NULL;    
  Kappa_AdjFlow       = NULL;
  Section_Location    = NULL;
  ParamDV             = NULL;     
  DV_Value            = NULL;    
  Design_Variable     = NULL;

  Hold_GridFixed_Coord= NULL;
  SubsonicEngine_Cyl  = NULL;
  EA_IntLimit         = NULL;
  RK_Alpha_Step       = NULL;
  MG_CorrecSmooth     = NULL;
  MG_PreSmooth        = NULL;
  MG_PostSmooth       = NULL;
  Int_Coeffs          = NULL;

  Kind_ObjFunc   = NULL;

>>>>>>> 4befb10b
  Weight_ObjFunc = NULL;

  /*--- Moving mesh pointers ---*/

  Kind_GridMovement	  = NULL;
  Motion_Origin_X     = NULL;    Motion_Origin_Y     = NULL;    Motion_Origin_Z	    = NULL;
  Translation_Rate_X  = NULL;    Translation_Rate_Y  = NULL;    Translation_Rate_Z  = NULL;
  Rotation_Rate_X     = NULL;    Rotation_Rate_Y     = NULL;    Rotation_Rate_Z     = NULL;
  Pitching_Omega_X    = NULL;    Pitching_Omega_Y    = NULL;    Pitching_Omega_Z    = NULL;
  Pitching_Ampl_X     = NULL;    Pitching_Ampl_Y     = NULL;    Pitching_Ampl_Z     = NULL;
  Pitching_Phase_X    = NULL;    Pitching_Phase_Y    = NULL;    Pitching_Phase_Z    = NULL;
  Plunging_Omega_X    = NULL;    Plunging_Omega_Y    = NULL;    Plunging_Omega_Z    = NULL;
  Plunging_Ampl_X     = NULL;    Plunging_Ampl_Y     = NULL;    Plunging_Ampl_Z     = NULL;
  RefOriginMoment_X   = NULL;    RefOriginMoment_Y   = NULL;    RefOriginMoment_Z   = NULL;
  MoveMotion_Origin   = NULL;
  Periodic_Translate  = NULL;    Periodic_Rotation 	 = NULL;    Periodic_Center	    = NULL;
  Periodic_Translation= NULL;    Periodic_RotAngles	 = NULL;    Periodic_RotCenter  = NULL;


  /* Harmonic Balance Frequency pointer */
  Omega_HB = NULL;
    
  /*--- Initialize some default arrays to NULL. ---*/
  
  default_vel_inf       = NULL;
  default_eng_box       = NULL;
  default_eng_val       = NULL;
  default_cfl_adapt     = NULL;
  default_ad_coeff_flow = NULL;
  default_ad_coeff_adj  = NULL;
  default_obj_coeff     = NULL;
  default_geo_loc       = NULL;
  default_distortion    = NULL;
  default_ea_lim        = NULL;
  default_grid_fix      = NULL;
  default_inc_crit      = NULL;
  default_htp_axis      = NULL;

  Riemann_FlowDir= NULL;
  NRBC_FlowDir = NULL;
  CoordFFDBox= NULL;
  DegreeFFDBox= NULL;
  FFDTag = NULL;
  nDV_Value = NULL;
  TagFFDBox = NULL;
 
  Kind_Data_Riemann     = NULL;
  Riemann_Var1          = NULL;
  Riemann_Var2          = NULL;
  Kind_Data_NRBC        = NULL;
  NRBC_Var1             = NULL;
  NRBC_Var2             = NULL;
  Marker_TurboBoundIn   = NULL;
  Marker_TurboBoundOut  = NULL;
  Kind_TurboPerformance = NULL;
  Marker_NRBC           = NULL;
  
  /*--- Variable initialization ---*/
  
<<<<<<< HEAD
  ExtIter = 0;
  IntIter = 0;
  AoA_Offset = 0;
  AoS_Offset = 0;

=======
  ExtIter    = 0;
  IntIter    = 0;
  nIntCoeffs = 0;
  
>>>>>>> 4befb10b
  nMarker_PerBound = 0;
  nPeriodic_Index  = 0;

  Grid_Movement = false;
  Aeroelastic_Simulation = false;
  
}

void CConfig::SetRunTime_Options(void) {
  
  /* DESCRIPTION: Number of external iterations */
  
  addUnsignedLongOption("EXT_ITER", nExtIter, 999999);

}

void CConfig::SetConfig_Options(unsigned short val_iZone, unsigned short val_nZone) {
  
  nZone = val_nZone;
  iZone = val_iZone;

  /*--- Allocate some default arrays needed for lists of doubles. ---*/
  
  default_vel_inf       = new su2double[3];
  default_eng_box       = new su2double[6];
  default_eng_val       = new su2double[5];
  default_cfl_adapt     = new su2double[4];
  default_ad_coeff_flow = new su2double[3];
  default_ad_coeff_adj  = new su2double[3];
  default_obj_coeff     = new su2double[5];
  default_geo_loc       = new su2double[2];
  default_distortion    = new su2double[2];
  default_ea_lim        = new su2double[3];
  default_grid_fix      = new su2double[6];
  default_inc_crit      = new su2double[3];
  default_htp_axis      = new su2double[2];

  // This config file is parsed by a number of programs to make it easy to write SU2
  // wrapper scripts (in python, go, etc.) so please do
  // the best you can to follow the established format. It's very hard to parse c++ code
  // and none of us that write the parsers want to write a full c++ interpreter. Please
  // play nice with the existing format so that you don't break the existing scripts.

  /* BEGIN_CONFIG_OPTIONS */

  /*!\par CONFIG_CATEGORY: Problem Definition \ingroup Config */
  /*--- Options related to problem definition and partitioning ---*/

  /*!\brief REGIME_TYPE \n  DESCRIPTION: Regime type \n OPTIONS: see \link Regime_Map \endlink \ingroup Config*/
  addEnumOption("REGIME_TYPE", Kind_Regime, Regime_Map, COMPRESSIBLE);
  
  /*!\brief PHYSICAL_PROBLEM \n DESCRIPTION: Physical governing equations \n Options: see \link Solver_Map \endlink \n DEFAULT: NO_SOLVER \ingroup Config*/
  addEnumOption("PHYSICAL_PROBLEM", Kind_Solver, Solver_Map, NO_SOLVER);
  /*!\brief MATH_PROBLEM  \n DESCRIPTION: Mathematical problem \n  Options: DIRECT, ADJOINT \ingroup Config*/
  addMathProblemOption("MATH_PROBLEM", ContinuousAdjoint, false, DiscreteAdjoint, false, Restart_Flow, false);
  /*!\brief KIND_TURB_MODEL \n DESCRIPTION: Specify turbulence model \n Options: see \link Turb_Model_Map \endlink \n DEFAULT: NO_TURB_MODEL \ingroup Config*/
  addEnumOption("KIND_TURB_MODEL", Kind_Turb_Model, Turb_Model_Map, NO_TURB_MODEL);

  /*!\brief KIND_TRANS_MODEL \n DESCRIPTION: Specify transition model OPTIONS: see \link Trans_Model_Map \endlink \n DEFAULT: NO_TRANS_MODEL \ingroup Config*/
  addEnumOption("KIND_TRANS_MODEL", Kind_Trans_Model, Trans_Model_Map, NO_TRANS_MODEL);

  /*\brief AXISYMMETRIC \n DESCRIPTION: Axisymmetric simulation \n DEFAULT: false \ingroup Config */
  addBoolOption("AXISYMMETRIC", Axisymmetric, false);
  /* DESCRIPTION: Add the gravity force */
  addBoolOption("GRAVITY_FORCE", GravityForce, false);
  /* DESCRIPTION: Perform a low fidelity simulation */
  addBoolOption("LOW_FIDELITY_SIMULATION", LowFidelitySim, false);
  /*!\brief RESTART_SOL \n DESCRIPTION: Restart solution from native solution file \n Options: NO, YES \ingroup Config */
  addBoolOption("RESTART_SOL", Restart, false);
  /*!\brief SYSTEM_MEASUREMENTS \n DESCRIPTION: System of measurements \n OPTIONS: see \link Measurements_Map \endlink \n DEFAULT: SI \ingroup Config*/
  addEnumOption("SYSTEM_MEASUREMENTS", SystemMeasurements, Measurements_Map, SI);

  /*!\par CONFIG_CATEGORY: FluidModel \ingroup Config*/
  /*!\brief FLUID_MODEL \n DESCRIPTION: Fluid model \n OPTIONS: See \link FluidModel_Map \endlink \n DEFAULT: STANDARD_AIR \ingroup Config*/
  addEnumOption("FLUID_MODEL", Kind_FluidModel, FluidModel_Map, STANDARD_AIR);


  /*!\par CONFIG_CATEGORY: Freestream Conditions \ingroup Config*/
  /*--- Options related to freestream specification ---*/

  /*!\brief GAS_CONSTANT \n DESCRIPTION: Specific gas constant (287.058 J/kg*K (air), only for compressible flows) \ingroup Config*/
  addDoubleOption("GAS_CONSTANT", Gas_Constant, 287.058);
  /*!\brief GAMMA_VALUE  \n DESCRIPTION: Ratio of specific heats (1.4 (air), only for compressible flows) \ingroup Config*/
  addDoubleOption("GAMMA_VALUE", Gamma, 1.4);


  /*--- Options related to VAN der WAALS MODEL and PENG ROBINSON ---*/

  /* DESCRIPTION: Critical Temperature, default value for AIR */
  addDoubleOption("CRITICAL_TEMPERATURE", Temperature_Critical, 131.00);
  /* DESCRIPTION: Critical Pressure, default value for MDM */
  addDoubleOption("CRITICAL_PRESSURE", Pressure_Critical, 3588550.0);
  /* DESCRIPTION: Critical Density, default value for MDM */
  addDoubleOption("CRITICAL_DENSITY", Density_Critical, 263.0);

  /*--- Options related to VAN der WAALS MODEL and PENG ROBINSON ---*/
  /* DESCRIPTION: Critical Density, default value for MDM */
   addDoubleOption("ACENTRIC_FACTOR", Acentric_Factor, 0.035);

   /*--- Options related to Viscosity Model ---*/
  /*!\brief VISCOSITY_MODEL \n DESCRIPTION: model of the viscosity \n OPTIONS: See \link ViscosityModel_Map \endlink \n DEFAULT: SUTHERLAND \ingroup Config*/
  addEnumOption("VISCOSITY_MODEL", Kind_ViscosityModel, ViscosityModel_Map, SUTHERLAND);

  /*--- Options related to Constant Viscosity Model ---*/

  /* DESCRIPTION: default value for AIR */
  addDoubleOption("MU_CONSTANT", Mu_ConstantND , 1.716E-5);

  /*--- Options related to Sutherland Viscosity Model ---*/

  /* DESCRIPTION: Sutherland Viscosity Ref default value for AIR SI */
  addDoubleOption("MU_REF", Mu_RefND, 1.716E-5);
  /* DESCRIPTION: Sutherland Temperature Ref, default value for AIR SI */
  addDoubleOption("MU_T_REF", Mu_Temperature_RefND, 273.15);
  /* DESCRIPTION: Sutherland constant, default value for AIR SI */
  addDoubleOption("SUTHERLAND_CONSTANT", Mu_SND, 110.4);

  /*--- Options related to Thermal Conductivity Model ---*/

  addEnumOption("CONDUCTIVITY_MODEL", Kind_ConductivityModel, ConductivityModel_Map, CONSTANT_PRANDTL);

 /*--- Options related to Constant Thermal Conductivity Model ---*/

 /* DESCRIPTION: default value for AIR */
  addDoubleOption("KT_CONSTANT", Kt_ConstantND , 0.0257);

  /*!\brief REYNOLDS_NUMBER \n DESCRIPTION: Reynolds number (non-dimensional, based on the free-stream values). Needed for viscous solvers. For incompressible solvers the Reynolds length will always be 1.0 \n DEFAULT: 0.0 \ingroup Config */
  addDoubleOption("REYNOLDS_NUMBER", Reynolds, 0.0);
  /*!\brief REYNOLDS_LENGTH \n DESCRIPTION: Reynolds length (1 m by default). Used for compressible solver: incompressible solver will use 1.0. \ingroup Config */
  addDoubleOption("REYNOLDS_LENGTH", Length_Reynolds, 1.0);
  /*!\brief PRANDTL_LAM \n DESCRIPTION: Laminar Prandtl number (0.72 (air), only for compressible flows) \n DEFAULT: 0.72 \ingroup Config*/
  addDoubleOption("PRANDTL_LAM", Prandtl_Lam, 0.72);
  /*!\brief PRANDTL_TURB \n DESCRIPTION: Turbulent Prandtl number (0.9 (air), only for compressible flows) \n DEFAULT 0.90 \ingroup Config*/
  addDoubleOption("PRANDTL_TURB", Prandtl_Turb, 0.90);
  /*!\brief BULK_MODULUS \n DESCRIPTION: Value of the Bulk Modulus  \n DEFAULT 1.42E5 \ingroup Config*/
  addDoubleOption("BULK_MODULUS", Bulk_Modulus, 1.42E5);
  /* DESCRIPTION: Artifical compressibility factor  */
  addDoubleOption("ARTCOMP_FACTOR", ArtComp_Factor, 1.0);
  /*!\brief MACH_NUMBER  \n DESCRIPTION:  Mach number (non-dimensional, based on the free-stream values). 0.0 by default \ingroup Config*/
  addDoubleOption("MACH_NUMBER", Mach, 0.0);
  /*!\brief INIT_OPTION \n DESCRIPTION: Init option to choose between Reynolds or thermodynamics quantities for initializing the solution \n OPTIONS: see \link InitOption_Map \endlink \n DEFAULT REYNOLDS \ingroup Config*/
  addEnumOption("INIT_OPTION", Kind_InitOption, InitOption_Map, REYNOLDS);
  /* DESCRIPTION: Free-stream option to choose between density and temperature for initializing the solution */
  addEnumOption("FREESTREAM_OPTION", Kind_FreeStreamOption, FreeStreamOption_Map, TEMPERATURE_FS);
  /*!\brief FREESTREAM_PRESSURE\n DESCRIPTION: Free-stream pressure (101325.0 N/m^2 by default) \ingroup Config*/
  addDoubleOption("FREESTREAM_PRESSURE", Pressure_FreeStream, 101325.0);
  /*!\brief FREESTREAM_DENSITY\n DESCRIPTION: Free-stream density (1.2886 Kg/m^3 (air), 998.2 Kg/m^3 (water)) \n DEFAULT -1.0 (calculated from others) \ingroup Config*/
  addDoubleOption("FREESTREAM_DENSITY", Density_FreeStream, -1.0);
  /*!\brief FREESTREAM_TEMPERATURE\n DESCRIPTION: Free-stream temperature (288.15 K by default) \ingroup Config*/
  addDoubleOption("FREESTREAM_TEMPERATURE", Temperature_FreeStream, 288.15);
  /*!\brief FREESTREAM_TEMPERATURE_VE\n DESCRIPTION: Free-stream vibrational-electronic temperature (288.15 K by default) \ingroup Config*/
  addDoubleOption("FREESTREAM_TEMPERATURE_VE", Temperature_ve_FreeStream, 288.15);
  default_vel_inf[0] = 1.0; default_vel_inf[1] = 0.0; default_vel_inf[2] = 0.0;
  /*!\brief FREESTREAM_VELOCITY\n DESCRIPTION: Free-stream velocity (m/s) */
  addDoubleArrayOption("FREESTREAM_VELOCITY", 3, Velocity_FreeStream, default_vel_inf);
  /* DESCRIPTION: Free-stream viscosity (1.853E-5 Ns/m^2 (air), 0.798E-3 Ns/m^2 (water)) */
  addDoubleOption("FREESTREAM_VISCOSITY", Viscosity_FreeStream, -1.0);
  /* DESCRIPTION:  */
  addDoubleOption("FREESTREAM_INTERMITTENCY", Intermittency_FreeStream, 1.0);
  /* DESCRIPTION:  */
  addDoubleOption("FREESTREAM_TURBULENCEINTENSITY", TurbulenceIntensity_FreeStream, 0.05);
  /* DESCRIPTION:  */
  addDoubleOption("FREESTREAM_NU_FACTOR", NuFactor_FreeStream, 3.0);
  /* DESCRIPTION:  */
  addDoubleOption("ENGINE_NU_FACTOR", NuFactor_Engine, 3.0);
  /* DESCRIPTION:  */
  addDoubleOption("ACTDISK_NU_FACTOR", NuFactor_ActDisk, 3.0);
  /* DESCRIPTION:  */
  addDoubleOption("ACTDISK_SECONDARY_FLOW", SecondaryFlow_ActDisk, 0.0);
  /* DESCRIPTION:  */
  addDoubleOption("INITIAL_BCTHRUST", Initial_BCThrust, 4000.0);
  /* DESCRIPTION:  */
  addDoubleOption("FREESTREAM_TURB2LAMVISCRATIO", Turb2LamViscRatio_FreeStream, 10.0);
  /* DESCRIPTION: Side-slip angle (degrees, only for compressible flows) */
  addDoubleOption("SIDESLIP_ANGLE", AoS, 0.0);
  /*!\brief AOA  \n DESCRIPTION: Angle of attack (degrees, only for compressible flows) \ingroup Config*/
  addDoubleOption("AOA", AoA, 0.0);
  /* DESCRIPTION: Activate fixed CL mode (specify a CL instead of AoA). */
  addBoolOption("FIXED_CL_MODE", Fixed_CL_Mode, false);
  /* DESCRIPTION: Activate fixed CM mode (specify a CM instead of iH). */
  addBoolOption("FIXED_CM_MODE", Fixed_CM_Mode, false);
  /* DESCRIPTION: Activate fixed CL mode (specify a CL instead of AoA). */
  addBoolOption("EVAL_DCD_DCX", Eval_dCD_dCX, false);
  /* DESCRIPTION: DIscard the angle of attack in the solution and the increment in the geometry files. */
  addBoolOption("DISCARD_INFILES", Discard_InFiles, false);
  /* DESCRIPTION: Specify a fixed coefficient of lift instead of AoA (only for compressible flows) */
  addDoubleOption("TARGET_CL", Target_CL, 0.0);
  /* DESCRIPTION: Specify a fixed coefficient of lift instead of AoA (only for compressible flows) */
  addDoubleOption("TARGET_CM", Target_CM, 0.0);
  /* DESCRIPTION: Damping factor for fixed CL mode. */
  addDoubleOption("DCL_DALPHA", dCL_dAlpha, 0.2);
  /* DESCRIPTION: Damping factor for fixed CL mode. */
  addDoubleOption("DCM_DIH", dCM_diH, 0.05);
  /* DESCRIPTION: Number of times Alpha is updated in a fix CL problem. */
  addUnsignedLongOption("UPDATE_ALPHA", Update_Alpha, 5);
  /* DESCRIPTION: Number of times Alpha is updated in a fix CL problem. */
  addUnsignedLongOption("UPDATE_IH", Update_iH, 5);
  /* DESCRIPTION: Damping factor for fixed CL mode. */
  addDoubleOption("DNETTHRUST_DBCTHRUST", dNetThrust_dBCThrust, 2.0);
  /* DESCRIPTION: Number of times Alpha is updated in a fix CL problem. */
  addUnsignedLongOption("UPDATE_BCTHRUST", Update_BCThrust, 5);


  /*!\par CONFIG_CATEGORY: Reference Conditions \ingroup Config*/
  /*--- Options related to reference values for nondimensionalization ---*/

  Length_Ref = 1.0; //<---- NOTE: this should be given an option or set as a const

  /*!\brief REF_ORIGIN_MOMENT_X\n DESCRIPTION: X Reference origin for moment computation \ingroup Config*/
  addDoubleListOption("REF_ORIGIN_MOMENT_X", nRefOriginMoment_X, RefOriginMoment_X);
  /*!\brief REF_ORIGIN_MOMENT_Y\n DESCRIPTION: Y Reference origin for moment computation \ingroup Config*/
  addDoubleListOption("REF_ORIGIN_MOMENT_Y", nRefOriginMoment_Y, RefOriginMoment_Y);
  /*!\brief REF_ORIGIN_MOMENT_Z\n DESCRIPTION: Z Reference origin for moment computation \ingroup Config*/
  addDoubleListOption("REF_ORIGIN_MOMENT_Z", nRefOriginMoment_Z, RefOriginMoment_Z);
  /*!\brief REF_AREA\n DESCRIPTION: Reference area for force coefficients (0 implies automatic calculation) \ingroup Config*/
  addDoubleOption("REF_AREA", RefAreaCoeff, 1.0);
  /*!\brief REF_LENGTH_MOMENT\n DESCRIPTION: Reference length for pitching, rolling, and yawing non-dimensional moment \ingroup Config*/
  addDoubleOption("REF_LENGTH_MOMENT", RefLengthMoment, 1.0);
  /*!\brief REF_ELEM_LENGTH\n DESCRIPTION: Reference element length for computing the slope limiter epsilon \ingroup Config*/
  addDoubleOption("REF_ELEM_LENGTH", RefElemLength, 0.1);
  /*!\brief REF_SHARP_EDGES\n DESCRIPTION: Reference coefficient for detecting sharp edges \ingroup Config*/
  addDoubleOption("REF_SHARP_EDGES", RefSharpEdges, 3.0);
	/*!\brief REF_VELOCITY\n DESCRIPTION: Reference velocity (incompressible only)  \ingroup Config*/
  addDoubleOption("REF_VELOCITY", Velocity_Ref, -1.0);
	/* !\brief REF_VISCOSITY  \n DESCRIPTION: Reference viscosity (incompressible only)  \ingroup Config*/
  addDoubleOption("REF_VISCOSITY", Viscosity_Ref, -1.0);
  /* DESCRIPTION: Type of mesh motion */
  addEnumOption("REF_DIMENSIONALIZATION", Ref_NonDim, NonDim_Map, DIMENSIONAL);

  /*!\par CONFIG_CATEGORY: Boundary Markers \ingroup Config*/
  /*--- Options related to various boundary markers ---*/

  /*!\brief HTP_AXIS\n DESCRIPTION: Location of the HTP axis*/
  default_htp_axis[0] = 0.0; default_htp_axis[1] = 0.0;
  addDoubleArrayOption("HTP_AXIS", 2, HTP_Axis, default_htp_axis);
  /*!\brief MARKER_PLOTTING\n DESCRIPTION: Marker(s) of the surface in the surface flow solution file  \ingroup Config*/
  addStringListOption("MARKER_PLOTTING", nMarker_Plotting, Marker_Plotting);
  /*!\brief MARKER_MONITORING\n DESCRIPTION: Marker(s) of the surface where evaluate the non-dimensional coefficients \ingroup Config*/
  addStringListOption("MARKER_MONITORING", nMarker_Monitoring, Marker_Monitoring);
  /*!\brief MARKER_CONTROL_VOLUME\n DESCRIPTION: Marker(s) of the surface in the surface flow solution file  \ingroup Config*/
  addStringListOption("MARKER_ANALYZE", nMarker_Analyze, Marker_Analyze);
  /*!\brief MARKER_DESIGNING\n DESCRIPTION: Marker(s) of the surface where objective function (design problem) will be evaluated \ingroup Config*/
  addStringListOption("MARKER_DESIGNING", nMarker_Designing, Marker_Designing);
  /*!\brief MARKER_OUT_1D \n DESCRIPTION: Outlet boundary marker(s) over which to calculate 1-D flow properties
   Format: ( outlet marker) \ingroup Config*/
  addStringListOption("MARKER_OUT_1D", nMarker_Out_1D, Marker_Out_1D);
  /*!\brief GEO_MARKER\n DESCRIPTION: Marker(s) of the surface where evaluate the geometrical functions \ingroup Config*/
  addStringListOption("GEO_MARKER", nMarker_GeoEval, Marker_GeoEval);
  /*!\brief MARKER_EULER\n DESCRIPTION: Euler wall boundary marker(s) \ingroup Config*/
  addStringListOption("MARKER_EULER", nMarker_Euler, Marker_Euler);
  /*!\brief MARKER_FAR\n DESCRIPTION: Far-field boundary marker(s) \ingroup Config*/
  addStringListOption("MARKER_FAR", nMarker_FarField, Marker_FarField);
  /*!\brief MARKER_SYM\n DESCRIPTION: Symmetry boundary condition \ingroup Config*/
  addStringListOption("MARKER_SYM", nMarker_SymWall, Marker_SymWall);
  /*!\brief MARKER_PRESSURE\n DESCRIPTION: Symmetry boundary condition \ingroup Config*/
  addStringListOption("MARKER_PRESSURE", nMarker_Pressure, Marker_Pressure);
  /*!\brief MARKER_NEARFIELD\n DESCRIPTION: Near-Field boundary condition \ingroup Config*/
  addStringListOption("MARKER_NEARFIELD", nMarker_NearFieldBound, Marker_NearFieldBound);
  /*!\brief MARKER_FLUID_INTERFACE\n DESCRIPTION: Fluid interface boundary marker(s) \ingroup Config*/
  addStringListOption("MARKER_FLUID_INTERFACE", nMarker_Fluid_InterfaceBound, Marker_Fluid_InterfaceBound);
  /*!\brief MARKER_INTERFACE\n DESCRIPTION: Zone interface boundary marker(s) \ingroup Config*/
  addStringListOption("MARKER_INTERFACE", nMarker_InterfaceBound, Marker_InterfaceBound);
  /*!\brief MARKER_FSI_INTERFACE \n DESCRIPTION: FSI interface boundary marker(s) \ingroup Config*/
  addStringListOption("MARKER_FSI_INTERFACE", nMarker_FSIinterface, Marker_FSIinterface);
  /*!\brief MARKER_DIRICHLET  \n DESCRIPTION: Dirichlet boundary marker(s) \ingroup Config*/
  addStringListOption("MARKER_DIRICHLET", nMarker_Dirichlet, Marker_Dirichlet);
  /* DESCRIPTION: Neumann boundary marker(s) */
  addStringListOption("MARKER_NEUMANN", nMarker_Neumann, Marker_Neumann);
  /* DESCRIPTION: Neumann boundary marker(s) */
  addStringListOption("MARKER_INTERNAL", nMarker_Internal, Marker_Internal);
  /* DESCRIPTION: Custom boundary marker(s) */
  addStringListOption("MARKER_CUSTOM", nMarker_Custom, Marker_Custom);
  /* DESCRIPTION: Periodic boundary marker(s) for use with SU2_MSH
   Format: ( periodic marker, donor marker, rotation_center_x, rotation_center_y,
   rotation_center_z, rotation_angle_x-axis, rotation_angle_y-axis,
   rotation_angle_z-axis, translation_x, translation_y, translation_z, ... ) */
  addPeriodicOption("MARKER_PERIODIC", nMarker_PerBound, Marker_PerBound, Marker_PerDonor,
                    Periodic_RotCenter, Periodic_RotAngles, Periodic_Translation);

  /*!\brief ACTDISK_TYPE  \n DESCRIPTION: Actuator Disk boundary type \n OPTIONS: see \link ActDisk_Map \endlink \n Default: VARIABLES_JUMP \ingroup Config*/
  addEnumOption("ACTDISK_TYPE", Kind_ActDisk, ActDisk_Map, VARIABLES_JUMP);

  /*!\brief MARKER_ACTDISK\n DESCRIPTION: Periodic boundary marker(s) for use with SU2_MSH
   Format: ( periodic marker, donor marker, rotation_center_x, rotation_center_y,
   rotation_center_z, rotation_angle_x-axis, rotation_angle_y-axis,
   rotation_angle_z-axis, translation_x, translation_y, translation_z, ... ) \ingroup Config*/
  addActDiskOption("MARKER_ACTDISK",
                   nMarker_ActDiskInlet, nMarker_ActDiskOutlet,  Marker_ActDiskInlet, Marker_ActDiskOutlet,
                   ActDisk_PressJump, ActDisk_TempJump, ActDisk_Omega);

  /*!\brief INLET_TYPE  \n DESCRIPTION: Inlet boundary type \n OPTIONS: see \link Inlet_Map \endlink \n DEFAULT: TOTAL_CONDITIONS \ingroup Config*/
  addEnumOption("INLET_TYPE", Kind_Inlet, Inlet_Map, TOTAL_CONDITIONS);

  /*!\brief MARKER_INLET  \n DESCRIPTION: Inlet boundary marker(s) with the following formats,
   Total Conditions: (inlet marker, total temp, total pressure, flow_direction_x,
   flow_direction_y, flow_direction_z, ... ) where flow_direction is
   a unit vector.
   Mass Flow: (inlet marker, density, velocity magnitude, flow_direction_x,
   flow_direction_y, flow_direction_z, ... ) where flow_direction is
   a unit vector. \ingroup Config*/
  addInletOption("MARKER_INLET", nMarker_Inlet, Marker_Inlet, Inlet_Ttotal, Inlet_Ptotal, Inlet_FlowDir);

  /*!\brief MARKER_RIEMANN \n DESCRIPTION: Riemann boundary marker(s) with the following formats, a unit vector.
   * \n OPTIONS: See \link Riemann_Map \endlink. The variables indicated by the option and the flow direction unit vector must be specified. \ingroup Config*/
  addRiemannOption("MARKER_RIEMANN", nMarker_Riemann, Marker_Riemann, Kind_Data_Riemann, Riemann_Map, Riemann_Var1, Riemann_Var2, Riemann_FlowDir);
  /*!\brief MARKER_NRBC \n DESCRIPTION: Riemann boundary marker(s) with the following formats, a unit vector. \ingroup Config*/
  addNRBCOption("MARKER_NRBC", nMarker_NRBC, Marker_NRBC, Kind_Data_NRBC, NRBC_Map, NRBC_Var1, NRBC_Var2, NRBC_FlowDir);
  /*!\brief MIXING_PROCESS_TYPE \n DESCRIPTION: types of mixing process for averaging quantities at the boundaries.
    \n OPTIONS: see \link MixingProcess_Map \endlink \n DEFAULT: AREA_AVERAGE \ingroup Config*/
  addEnumOption("MIXING_PROCESS_TYPE", Kind_MixingProcess, MixingProcess_Map, AREA_AVERAGE);
  /*!\brief MARKER_MIXINGPLANE \n DESCRIPTION: Identify the boundaries in which the mixing plane is applied. \ingroup Config*/
  addMixingPlaneOption("MARKER_MIXINGPLANE", nMarker_MixBound, Marker_MixBound, Marker_MixDonor);
  /*!\brief MARKER_MIXINGPLANE \n DESCRIPTION: Identify the boundaries in which the mixing plane is applied. \ingroup Config*/
  addTurboPerfOption("MARKER_TURBO_PERFORMANCE", nMarker_TurboPerf, Marker_TurboBoundIn, Marker_TurboBoundOut, Kind_TurboPerformance, TurboPerformance_Map);
  /*!\brief MARKER_SUPERSONIC_INLET  \n DESCRIPTION: Supersonic inlet boundary marker(s)
   * \n   Format: (inlet marker, temperature, static pressure, velocity_x,   velocity_y, velocity_z, ... ), i.e. primitive variables specified. \ingroup Config*/
  addInletOption("MARKER_SUPERSONIC_INLET", nMarker_Supersonic_Inlet, Marker_Supersonic_Inlet, Inlet_Temperature, Inlet_Pressure, Inlet_Velocity);
  /*!\brief MARKER_SUPERSONIC_OUTLET \n DESCRIPTION: Supersonic outlet boundary marker(s) \ingroup Config*/
  addStringListOption("MARKER_SUPERSONIC_OUTLET", nMarker_Supersonic_Outlet, Marker_Supersonic_Outlet);
  /*!\brief MARKER_OUTLET  \n DESCRIPTION: Outlet boundary marker(s)\n
   Format: ( outlet marker, back pressure (static), ... ) \ingroup Config*/
  addStringDoubleListOption("MARKER_OUTLET", nMarker_Outlet, Marker_Outlet, Outlet_Pressure);
  /*!\brief MARKER_ISOTHERMAL DESCRIPTION: Isothermal wall boundary marker(s)\n
   * Format: ( isothermal marker, wall temperature (static), ... ) \ingroup Config  */
  addStringDoubleListOption("MARKER_ISOTHERMAL", nMarker_Isothermal, Marker_Isothermal, Isothermal_Temperature);
  /*!\brief MARKER_HEATFLUX  \n DESCRIPTION: Specified heat flux wall boundary marker(s)
   Format: ( Heat flux marker, wall heat flux (static), ... ) \ingroup Config*/
  addStringDoubleListOption("MARKER_HEATFLUX", nMarker_HeatFlux, Marker_HeatFlux, Heat_Flux);
  /*!\brief MARKER_ENGINE_INFLOW  \n DESCRIPTION: Engine inflow boundary marker(s)
   Format: ( nacelle inflow marker, fan face Mach, ... ) \ingroup Config*/
  addStringDoubleListOption("MARKER_ENGINE_INFLOW", nMarker_EngineInflow, Marker_EngineInflow, EngineInflow_Target);
  /* DESCRIPTION: Highlite area */
  addDoubleOption("HIGHLITE_AREA", Highlite_Area, 1.0);
  /* DESCRIPTION: Fan poly efficiency */
  addDoubleOption("FAN_POLY_EFF", Fan_Poly_Eff, 1.0);
  /*!\brief SUBSONIC_ENGINE\n DESCRIPTION: Engine subsonic intake region \ingroup Config*/
  addBoolOption("SUBSONIC_ENGINE", SubsonicEngine, false);
  /* DESCRIPTION: Actuator disk double surface */
  addBoolOption("ACTDISK_DOUBLE_SURFACE", ActDisk_DoubleSurface, false);
  /* DESCRIPTION: Only half engine is in the computational grid */
  addBoolOption("ENGINE_HALF_MODEL", Engine_HalfModel, false);
  /* DESCRIPTION: Actuator disk double surface */
  addBoolOption("ACTDISK_SU2_DEF", ActDisk_SU2_DEF, false);
  /* DESCRIPTION: Limits for the pressure (Min, Max) */
  default_distortion[0] =  0.0; default_distortion[1] =  1E6;
  addDoubleArrayOption("DISTORTION_RACK", 2, DistortionRack, default_distortion);
  /* DESCRIPTION: Values of the box to impose a subsonic nacellle (mach, Pressure, Temperature) */
  default_eng_val[0]=0.0; default_eng_val[1]=0.0; default_eng_val[2]=0.0;
  default_eng_val[3]=0.0;  default_eng_val[4]=0.0;
  addDoubleArrayOption("SUBSONIC_ENGINE_VALUES", 5, SubsonicEngine_Values, default_eng_val);
  /* DESCRIPTION: Coordinates of the box to impose a subsonic nacellle (Xmin, Ymin, Zmin, Xmax, Ymax, Zmax) */
  default_eng_box[0] = -1E15; default_eng_box[1] = -1E15; default_eng_box[2] = -1E15;
  default_eng_box[3] =  1E15; default_eng_box[4] =  1E15; default_eng_box[5] =  1E15;
  addDoubleArrayOption("SUBSONIC_ENGINE_CYL", 7, SubsonicEngine_Cyl, default_eng_box);
  /* DESCRIPTION: Engine exhaust boundary marker(s)
   Format: (nacelle exhaust marker, total nozzle temp, total nozzle pressure, ... )*/
  addExhaustOption("MARKER_ENGINE_EXHAUST", nMarker_EngineExhaust, Marker_EngineExhaust, Exhaust_Temperature_Target, Exhaust_Pressure_Target);
  /* DESCRIPTION: Clamped boundary marker(s) */
  addStringListOption("MARKER_CLAMPED", nMarker_Clamped, Marker_Clamped);
  /* DESCRIPTION: Displacement boundary marker(s) */
  addStringDoubleListOption("MARKER_NORMAL_DISPL", nMarker_Displacement, Marker_Displacement, Displ_Value);
  /* DESCRIPTION: Load boundary marker(s) */
  addStringDoubleListOption("MARKER_NORMAL_LOAD", nMarker_Load, Marker_Load, Load_Value);
  /* DESCRIPTION: Load boundary marker(s)
   Format: (inlet marker, load, multiplier, dir_x, dir_y, dir_z, ... ), i.e. primitive variables specified. */
  addInletOption("MARKER_LOAD", nMarker_Load_Dir, Marker_Load_Dir, Load_Dir_Value, Load_Dir_Multiplier, Load_Dir);
  /* DESCRIPTION: Sine load boundary marker(s)
   Format: (inlet marker, load, multiplier, dir_x, dir_y, dir_z, ... ), i.e. primitive variables specified. */
  addInletOption("MARKER_SINE_LOAD", nMarker_Load_Sine, Marker_Load_Sine, Load_Sine_Amplitude, Load_Sine_Frequency, Load_Sine_Dir);

  /* DESCRIPTION: Flow load boundary marker(s) */
  addStringDoubleListOption("MARKER_FLOWLOAD", nMarker_FlowLoad, Marker_FlowLoad, FlowLoad_Value);
  /* DESCRIPTION: Damping factor for engine inlet condition */
  addDoubleOption("DAMP_ENGINE_INFLOW", Damp_Engine_Inflow, 0.95);
  /* DESCRIPTION: Damping factor for engine exhaust condition */
  addDoubleOption("DAMP_ENGINE_EXHAUST", Damp_Engine_Exhaust, 0.95);
  /*!\brief ENGINE_INFLOW_TYPE  \n DESCRIPTION: Inlet boundary type \n OPTIONS: see \link Engine_Inflow_Map \endlink \n Default: FAN_FACE_MACH \ingroup Config*/
  addEnumOption("ENGINE_INFLOW_TYPE", Kind_Engine_Inflow, Engine_Inflow_Map, FAN_FACE_MACH);


  /*!\par CONFIG_CATEGORY: Time-marching \ingroup Config*/
  /*--- Options related to time-marching ---*/

  /* DESCRIPTION: Unsteady simulation  */
  addEnumOption("UNSTEADY_SIMULATION", Unsteady_Simulation, Unsteady_Map, STEADY);
  /* DESCRIPTION:  Courant-Friedrichs-Lewy condition of the finest grid */
  addDoubleOption("CFL_NUMBER", CFLFineGrid, 1.25);
  /* DESCRIPTION:  Max time step in local time stepping simulations */
  addDoubleOption("MAX_DELTA_TIME", Max_DeltaTime, 1000000);
  /* DESCRIPTION: Activate The adaptive CFL number. */
  addBoolOption("CFL_ADAPT", CFL_Adapt, false);
  /* !\brief CFL_ADAPT_PARAM
   * DESCRIPTION: Parameters of the adaptive CFL number (factor down, factor up, CFL limit (min and max) )
   * Factor down generally >1.0, factor up generally < 1.0 to cause the CFL to increase when residual is decreasing,
   * and decrease when the residual is increasing or stalled. \ingroup Config*/
  default_cfl_adapt[0] = 0.0; default_cfl_adapt[1] = 0.0; default_cfl_adapt[2] = 1.0; default_cfl_adapt[3] = 100.0;
  addDoubleArrayOption("CFL_ADAPT_PARAM", 4, CFL_AdaptParam, default_cfl_adapt);
  /* DESCRIPTION: Reduction factor of the CFL coefficient in the adjoint problem */
  addDoubleOption("CFL_REDUCTION_ADJFLOW", CFLRedCoeff_AdjFlow, 0.8);
  /* DESCRIPTION: Reduction factor of the CFL coefficient in the level set problem */
  addDoubleOption("CFL_REDUCTION_TURB", CFLRedCoeff_Turb, 1.0);
  /* DESCRIPTION: Reduction factor of the CFL coefficient in the turbulent adjoint problem */
  addDoubleOption("CFL_REDUCTION_ADJTURB", CFLRedCoeff_AdjTurb, 1.0);
  /* DESCRIPTION: Number of total iterations */
  addUnsignedLongOption("EXT_ITER", nExtIter, 999999);
  /* DESCRIPTION: External iteration offset due to restart */
  addUnsignedLongOption("EXT_ITER_OFFSET", ExtIter_OffSet, 0);
  // these options share nRKStep as their size, which is not a good idea in general
  /* DESCRIPTION: Runge-Kutta alpha coefficients */
  addDoubleListOption("RK_ALPHA_COEFF", nRKStep, RK_Alpha_Step);
  /* DESCRIPTION: Time Step for dual time stepping simulations (s) */
  addDoubleOption("UNST_TIMESTEP", Delta_UnstTime, 0.0);
  /* DESCRIPTION: Total Physical Time for dual time stepping simulations (s) */
  addDoubleOption("UNST_TIME", Total_UnstTime, 1.0);
  /* DESCRIPTION: Unsteady Courant-Friedrichs-Lewy number of the finest grid */
  addDoubleOption("UNST_CFL_NUMBER", Unst_CFL, 0.0);
  /* DESCRIPTION: Number of internal iterations (dual time method) */
  addUnsignedLongOption("UNST_INT_ITER", Unst_nIntIter, 100);
  /* DESCRIPTION: Integer number of periodic time instances for Harmonic Balance */
  addUnsignedShortOption("TIME_INSTANCES", nTimeInstances, 1);
  /* DESCRIPTION: Time period for Harmonic Balance wihtout moving meshes */
  addDoubleOption("HB_PERIOD", HarmonicBalance_Period, -1.0);
  /* DESCRIPTION: Iteration number to begin unsteady restarts (dual time method) */
  addLongOption("UNST_RESTART_ITER", Unst_RestartIter, 0);
  /* DESCRIPTION: Starting direct solver iteration for the unsteady adjoint */
  addLongOption("UNST_ADJOINT_ITER", Unst_AdjointIter, 0);
  /* DESCRIPTION: Number of iterations to average the objective */
  addLongOption("ITER_AVERAGE_OBJ", Iter_Avg_Objective , 0);
  /* DESCRIPTION: Iteration number to begin unsteady restarts (structural analysis) */
  addLongOption("DYN_RESTART_ITER", Dyn_RestartIter, 0);
  /* DESCRIPTION: Time discretization */
  addEnumOption("TIME_DISCRE_FLOW", Kind_TimeIntScheme_Flow, Time_Int_Map, EULER_IMPLICIT);
  /* DESCRIPTION: Time discretization */
  addEnumOption("TIME_DISCRE_ADJLEVELSET", Kind_TimeIntScheme_AdjLevelSet, Time_Int_Map, EULER_IMPLICIT);
  /* DESCRIPTION: Time discretization */
  addEnumOption("TIME_DISCRE_ADJFLOW", Kind_TimeIntScheme_AdjFlow, Time_Int_Map, EULER_IMPLICIT);
  /* DESCRIPTION: Time discretization */
  addEnumOption("TIME_DISCRE_TURB", Kind_TimeIntScheme_Turb, Time_Int_Map, EULER_IMPLICIT);
  /* DESCRIPTION: Time discretization */
  addEnumOption("TIME_DISCRE_ADJTURB", Kind_TimeIntScheme_AdjTurb, Time_Int_Map, EULER_IMPLICIT);
  /* DESCRIPTION: Time discretization */
  addEnumOption("TIME_DISCRE_WAVE", Kind_TimeIntScheme_Wave, Time_Int_Map, EULER_IMPLICIT);
  /* DESCRIPTION: Time discretization */
  addEnumOption("TIME_DISCRE_FEA", Kind_TimeIntScheme_FEA, Time_Int_Map_FEA, NEWMARK_IMPLICIT);
  /* DESCRIPTION: Time discretization */
  addEnumOption("TIME_DISCRE_HEAT", Kind_TimeIntScheme_Heat, Time_Int_Map, EULER_IMPLICIT);
  /* DESCRIPTION: Time discretization */
  addEnumOption("TIME_DISCRE_POISSON", Kind_TimeIntScheme_Poisson, Time_Int_Map, EULER_IMPLICIT);

  /*!\par CONFIG_CATEGORY: Linear solver definition \ingroup Config*/
  /*--- Options related to the linear solvers ---*/

  /*!\brief LINEAR_SOLVER
   *  \n DESCRIPTION: Linear solver for the implicit, mesh deformation, or discrete adjoint systems \n OPTIONS: see \link Linear_Solver_Map \endlink \n DEFAULT: FGMRES \ingroup Config*/
  addEnumOption("LINEAR_SOLVER", Kind_Linear_Solver, Linear_Solver_Map, FGMRES);
  /*!\brief LINEAR_SOLVER_PREC
   *  \n DESCRIPTION: Preconditioner for the Krylov linear solvers \n OPTIONS: see \link Linear_Solver_Prec_Map \endlink \n DEFAULT: LU_SGS \ingroup Config*/
  addEnumOption("LINEAR_SOLVER_PREC", Kind_Linear_Solver_Prec, Linear_Solver_Prec_Map, LU_SGS);
  /* DESCRIPTION: Minimum error threshold for the linear solver for the implicit formulation */
  addDoubleOption("LINEAR_SOLVER_ERROR", Linear_Solver_Error, 1E-5);
  /* DESCRIPTION: Maximum number of iterations of the linear solver for the implicit formulation */
  addUnsignedLongOption("LINEAR_SOLVER_ITER", Linear_Solver_Iter, 10);
  /* DESCRIPTION: Maximum number of iterations of the linear solver for the implicit formulation */
  addUnsignedLongOption("LINEAR_SOLVER_RESTART_FREQUENCY", Linear_Solver_Restart_Frequency, 10);
  /* DESCRIPTION: Relaxation of the flow equations solver for the implicit formulation */
  addDoubleOption("RELAXATION_FACTOR_FLOW", Relaxation_Factor_Flow, 1.0);
  /* DESCRIPTION: Relaxation of the turb equations solver for the implicit formulation */
  addDoubleOption("RELAXATION_FACTOR_TURB", Relaxation_Factor_Turb, 1.0);
  /* DESCRIPTION: Relaxation of the adjoint flow equations solver for the implicit formulation */
  addDoubleOption("RELAXATION_FACTOR_ADJFLOW", Relaxation_Factor_AdjFlow, 1.0);
  /* DESCRIPTION: Roe coefficient */
  addDoubleOption("ROE_KAPPA", Roe_Kappa, 0.5);
  /* DESCRIPTION: Roe-Turkel preconditioning for low Mach number flows */
  addBoolOption("ROE_TURKEL_PREC", Low_Mach_Precon, false);
  /* DESCRIPTION: Post-reconstruction correction for low Mach number flows */
  addBoolOption("LOW_MACH_CORR", Low_Mach_Corr, false);
  /* DESCRIPTION: Time Step for dual time stepping simulations (s) */
  addDoubleOption("MIN_ROE_TURKEL_PREC", Min_Beta_RoeTurkel, 0.01);
  /* DESCRIPTION: Time Step for dual time stepping simulations (s) */
  addDoubleOption("MAX_ROE_TURKEL_PREC", Max_Beta_RoeTurkel, 0.2);
  /* DESCRIPTION: Linear solver for the turbulent adjoint systems */
  addEnumOption("ADJTURB_LIN_SOLVER", Kind_AdjTurb_Linear_Solver, Linear_Solver_Map, FGMRES);
  /* DESCRIPTION: Preconditioner for the turbulent adjoint Krylov linear solvers */
  addEnumOption("ADJTURB_LIN_PREC", Kind_AdjTurb_Linear_Prec, Linear_Solver_Prec_Map, LU_SGS);
  /* DESCRIPTION: Minimum error threshold for the turbulent adjoint linear solver for the implicit formulation */
  addDoubleOption("ADJTURB_LIN_ERROR", AdjTurb_Linear_Error, 1E-5);
  /* DESCRIPTION: Maximum number of iterations of the turbulent adjoint linear solver for the implicit formulation */
  addUnsignedShortOption("ADJTURB_LIN_ITER", AdjTurb_Linear_Iter, 10);
  /* DESCRIPTION: Entropy fix factor */
  addDoubleOption("ENTROPY_FIX_COEFF", EntropyFix_Coeff, 0.001);
  /* DESCRIPTION: Linear solver for the discete adjoint systems */
  addEnumOption("DISCADJ_LIN_SOLVER", Kind_DiscAdj_Linear_Solver, Linear_Solver_Map, FGMRES);
  /* DESCRIPTION: Preconditioner for the discrete adjoint Krylov linear solvers */
  addEnumOption("DISCADJ_LIN_PREC", Kind_DiscAdj_Linear_Prec, Linear_Solver_Prec_Map, ILU);
  
  /*!\par CONFIG_CATEGORY: Convergence\ingroup Config*/
  /*--- Options related to convergence ---*/
  
  /*!\brief CONV_CRITERIA
   *  \n DESCRIPTION: Convergence criteria \n OPTIONS: see \link Converge_Crit_Map \endlink \n DEFAULT: RESIDUAL \ingroup Config*/
  addEnumOption("CONV_CRITERIA", ConvCriteria, Converge_Crit_Map, RESIDUAL);
  /*!\brief RESIDUAL_REDUCTION \n DESCRIPTION: Residual reduction (order of magnitude with respect to the initial value)\n DEFAULT: 3.0 \ingroup Config*/
  addDoubleOption("RESIDUAL_REDUCTION", OrderMagResidual, 3.0);
  /*!\brief RESIDUAL_MINVAL\n DESCRIPTION: Min value of the residual (log10 of the residual)\n DEFAULT: -8.0 \ingroup Config*/
  addDoubleOption("RESIDUAL_MINVAL", MinLogResidual, -8.0);
  /* DESCRIPTION: Residual reduction (order of magnitude with respect to the initial value) */
  addDoubleOption("RESIDUAL_REDUCTION_FSI", OrderMagResidualFSI, 3.0);
  /* DESCRIPTION: Min value of the residual (log10 of the residual) */
  addDoubleOption("RESIDUAL_MINVAL_FSI", MinLogResidualFSI, -5.0);
  /* DESCRIPTION: FEM: UTOL = norm(Delta_U(k)) / norm(U(k)) */
  addDoubleOption("RESIDUAL_FEM_UTOL", Res_FEM_UTOL, -9.0);
  /* DESCRIPTION: FEM: RTOL = norm(Residual(k)) / norm(Residual(0)) */
  addDoubleOption("RESIDUAL_FEM_RTOL", Res_FEM_RTOL, -9.0);
  /* DESCRIPTION: FEM: ETOL = Delta_U(k) * Residual(k) / Delta_U(0) * Residual(0) */
  addDoubleOption("RESIDUAL_FEM_ETOL", Res_FEM_ETOL, -9.0);
  /*!\brief RESIDUAL_FUNC_FLOW\n DESCRIPTION: Flow functional for the Residual criteria\n OPTIONS: See \link Residual_Map \endlink \n DEFAULT: RHO_RESIDUAL \ingroup Config*/
  addEnumOption("RESIDUAL_FUNC_FLOW", Residual_Func_Flow, Residual_Map, RHO_RESIDUAL);
  /*!\brief STARTCONV_ITER\n DESCRIPTION: Iteration number to begin convergence monitoring\n DEFAULT: 5 \ingroup Config*/
  addUnsignedLongOption("STARTCONV_ITER", StartConv_Iter, 5);
  /*!\brief CAUCHY_ELEMS\n DESCRIPTION: Number of elements to apply the criteria. \n DEFAULT 100 \ingroup Config*/
  addUnsignedShortOption("CAUCHY_ELEMS", Cauchy_Elems, 100);
  /*!\brief CAUCHY_EPS\n DESCRIPTION: Epsilon to control the series convergence \n DEFAULT: 1e-10 \ingroup Config*/
  addDoubleOption("CAUCHY_EPS", Cauchy_Eps, 1E-10);
  /*!\brief CAUCHY_FUNC_FLOW
   *  \n DESCRIPTION: Flow functional for the Cauchy criteria \n OPTIONS: see \link Objective_Map \endlink \n DEFAULT: DRAG_COEFFICIENT \ingroup Config*/
  addEnumOption("CAUCHY_FUNC_FLOW", Cauchy_Func_Flow, Objective_Map, DRAG_COEFFICIENT);
  /*!\brief CAUCHY_FUNC_ADJFLOW\n DESCRIPTION: Adjoint functional for the Cauchy criteria.\n OPTIONS: See \link Sens_Map \endlink. \n DEFAULT: SENS_GEOMETRY \ingroup Config*/
  addEnumOption("CAUCHY_FUNC_ADJFLOW", Cauchy_Func_AdjFlow, Sens_Map, SENS_GEOMETRY);

  /*!\par CONFIG_CATEGORY: Multi-grid \ingroup Config*/
  /*--- Options related to Multi-grid ---*/

  /*!\brief START_UP_ITER \n DESCRIPTION: Start up iterations using the fine grid only. DEFAULT: 0 \ingroup Config*/
  addUnsignedShortOption("START_UP_ITER", nStartUpIter, 0);
  /*!\brief MGLEVEL\n DESCRIPTION: Multi-grid Levels. DEFAULT: 0 \ingroup Config*/
  addUnsignedShortOption("MGLEVEL", nMGLevels, 0);
  /*!\brief MGCYCLE\n DESCRIPTION: Multi-grid cycle. OPTIONS: See \link MG_Cycle_Map \endlink. Defualt V_CYCLE \ingroup Config*/
  addEnumOption("MGCYCLE", MGCycle, MG_Cycle_Map, V_CYCLE);
  /*!\brief MG_PRE_SMOOTH\n DESCRIPTION: Multi-grid pre-smoothing level \ingroup Config*/
  addUShortListOption("MG_PRE_SMOOTH", nMG_PreSmooth, MG_PreSmooth);
  /*!\brief MG_POST_SMOOTH\n DESCRIPTION: Multi-grid post-smoothing level \ingroup Config*/
  addUShortListOption("MG_POST_SMOOTH", nMG_PostSmooth, MG_PostSmooth);
  /*!\brief MG_CORRECTION_SMOOTH\n DESCRIPTION: Jacobi implicit smoothing of the correction \ingroup Config*/
  addUShortListOption("MG_CORRECTION_SMOOTH", nMG_CorrecSmooth, MG_CorrecSmooth);
  /*!\brief MG_DAMP_RESTRICTION\n DESCRIPTION: Damping factor for the residual restriction. DEFAULT: 0.75 \ingroup Config*/
  addDoubleOption("MG_DAMP_RESTRICTION", Damp_Res_Restric, 0.75);
  /*!\brief MG_DAMP_PROLONGATION\n DESCRIPTION: Damping factor for the correction prolongation. DEFAULT 0.75 \ingroup Config*/
  addDoubleOption("MG_DAMP_PROLONGATION", Damp_Correc_Prolong, 0.75);

  /*!\par CONFIG_CATEGORY: Spatial Discretization \ingroup Config*/
  /*--- Options related to the spatial discretization ---*/

  /*!\brief NUM_METHOD_GRAD
   *  \n DESCRIPTION: Numerical method for spatial gradients \n OPTIONS: See \link Gradient_Map \endlink. \n DEFAULT: WEIGHTED_LEAST_SQUARES. \ingroup Config*/
  addEnumOption("NUM_METHOD_GRAD", Kind_Gradient_Method, Gradient_Map, WEIGHTED_LEAST_SQUARES);
  /*!\brief LIMITER_COEFF
   *  \n DESCRIPTION: Coefficient for the limiter. DEFAULT value 0.5. Larger values decrease the extent of limiting, values approaching zero cause lower-order approximation to the solution. \ingroup Config */
  addDoubleOption("LIMITER_COEFF", LimiterCoeff, 0.5);
  /*!\brief LIMITER_ITER
   *  \n DESCRIPTION: Freeze the value of the limiter after a number of iterations. DEFAULT value 999999. \ingroup Config*/
  addUnsignedLongOption("LIMITER_ITER", LimiterIter, 999999);
  /*!\brief SHARP_EDGES_COEFF
   *  \n DESCRIPTION: Coefficient for detecting the limit of the sharp edges. DEFAULT value 3.0.  Use with sharp edges limiter. \ingroup Config*/
  addDoubleOption("SHARP_EDGES_COEFF", SharpEdgesCoeff, 3.0);

  /*!\brief CONV_NUM_METHOD_FLOW
   *  \n DESCRIPTION: Convective numerical method \n OPTIONS: See \link Upwind_Map \endlink , \link Centered_Map \endlink. \ingroup Config*/
  addConvectOption("CONV_NUM_METHOD_FLOW", Kind_ConvNumScheme_Flow, Kind_Centered_Flow, Kind_Upwind_Flow);
  /*!\brief SPATIAL_ORDER_FLOW
   *  \n DESCRIPTION: Spatial numerical order integration \n OPTIONS: See \link SpatialOrder_Map \endlink \n DEFAULT: SECOND_ORDER \ingroup Config*/
  addEnumOption("SPATIAL_ORDER_FLOW", SpatialOrder_Flow, SpatialOrder_Map, SECOND_ORDER);
  /*!\brief SLOPE_LIMITER_FLOW
   * DESCRIPTION: Slope limiter for the direct solution. \n OPTIONS: See \link Limiter_Map \endlink \n DEFAULT VENKATAKRISHNAN \ingroup Config*/
  addEnumOption("SLOPE_LIMITER_FLOW", Kind_SlopeLimit_Flow, Limiter_Map, VENKATAKRISHNAN);
  default_ad_coeff_flow[0] = 0.15; default_ad_coeff_flow[1] = 0.5; default_ad_coeff_flow[2] = 0.02;
  /*!\brief AD_COEFF_FLOW \n DESCRIPTION: 1st, 2nd and 4th order artificial dissipation coefficients \ingroup Config*/
  addDoubleArrayOption("AD_COEFF_FLOW", 3, Kappa_Flow, default_ad_coeff_flow);

  /*!\brief CONV_NUM_METHOD_ADJFLOW
   *  \n DESCRIPTION: Convective numerical method for the adjoint solver.
   *  \n OPTIONS:  See \link Upwind_Map \endlink , \link Centered_Map \endlink. Note: not all methods are guaranteed to be implemented for the adjoint solver. \ingroup Config */
  addConvectOption("CONV_NUM_METHOD_ADJFLOW", Kind_ConvNumScheme_AdjFlow, Kind_Centered_AdjFlow, Kind_Upwind_AdjFlow);
  /*!\brief SPATIAL_ORDER_ADJFLOW
   *  \n DESCRIPTION: Spatial numerical order integration \n OPTIONS: See \link SpatialOrder_Map \endlink \n DEFAULT: SECOND_ORDER \ingroup Config*/
  addEnumOption("SPATIAL_ORDER_ADJFLOW", SpatialOrder_AdjFlow, SpatialOrder_Map, SECOND_ORDER);
  /*!\brief SLOPE_LIMITER_ADJFLOW
     * DESCRIPTION: Slope limiter for the adjoint solution. \n OPTIONS: See \link Limiter_Map \endlink \n DEFAULT VENKATAKRISHNAN \ingroup Config*/
  addEnumOption("SLOPE_LIMITER_ADJFLOW", Kind_SlopeLimit_AdjFlow, Limiter_Map, VENKATAKRISHNAN);
  default_ad_coeff_adj[0] = 0.15; default_ad_coeff_adj[1] = 0.5; default_ad_coeff_adj[2] = 0.02;
  /*!\brief AD_COEFF_ADJFLOW
   *  \n DESCRIPTION: 1st, 2nd and 4th order artificial dissipation coefficients for the adjoint solver.
   *  \n FORMAT and default values: AD_COEFF_ADJFLOW = (0.15, 0.5, 0.02) \ingroup Config*/
  addDoubleArrayOption("AD_COEFF_ADJFLOW", 3, Kappa_AdjFlow, default_ad_coeff_adj);

  /*!\brief SPATIAL_ORDER_TURB
   *  \n DESCRIPTION: Spatial numerical order integration.\n OPTIONS: See \link SpatialOrder_Map \endlink \n DEFAULT: FIRST_ORDER \ingroup Config*/
  addEnumOption("SPATIAL_ORDER_TURB", SpatialOrder_Turb, SpatialOrder_Map, FIRST_ORDER);
  /*!\brief SLOPE_LIMITER_TURB
   *  \n DESCRIPTION: Slope limiter  \n OPTIONS: See \link Limiter_Map \endlink \n DEFAULT VENKATAKRISHNAN \ingroup Config*/
  addEnumOption("SLOPE_LIMITER_TURB", Kind_SlopeLimit_Turb, Limiter_Map, VENKATAKRISHNAN);
  /*!\brief CONV_NUM_METHOD_TURB
   *  \n DESCRIPTION: Convective numerical method \ingroup Config*/
  addConvectOption("CONV_NUM_METHOD_TURB", Kind_ConvNumScheme_Turb, Kind_Centered_Turb, Kind_Upwind_Turb);
  
  /*!\brief SPATIAL_ORDER_ADJTURB
   *  \n DESCRIPTION: Spatial numerical order integration \n OPTIONS: See \link SpatialOrder_Map \endlink \n DEFAULT: FIRST_ORDER \ingroup Config*/
  addEnumOption("SPATIAL_ORDER_ADJTURB", SpatialOrder_AdjTurb, SpatialOrder_Map, FIRST_ORDER);
  /*!\brief SLOPE_LIMITER_ADJTURB
   *  \n DESCRIPTION: Slope limiter \n OPTIONS: See \link Limiter_Map \endlink \n DEFAULT VENKATAKRISHNAN \ingroup Config */
  addEnumOption("SLOPE_LIMITER_ADJTURB", Kind_SlopeLimit_AdjTurb, Limiter_Map, VENKATAKRISHNAN);
  /*!\brief CONV_NUM_METHOD_ADJTURB\n DESCRIPTION: Convective numerical method for the adjoint/turbulent problem \ingroup Config*/
  addConvectOption("CONV_NUM_METHOD_ADJTURB", Kind_ConvNumScheme_AdjTurb, Kind_Centered_AdjTurb, Kind_Upwind_AdjTurb);

  /*!\brief SPATIAL_ORDER_ADJLEVELSET
   *  \n DESCRIPTION: Spatial numerical order integration \n OPTIONS: See \link SpatialOrder_Map \endlink \n DEFAULT: 2ND_ORDER \ingroup Config*/
  addEnumOption("SPATIAL_ORDER_ADJLEVELSET", SpatialOrder_AdjLevelSet, SpatialOrder_Map, SECOND_ORDER);
  /*!\brief SLOPE_LIMITER_ADJLEVELTSET
   *  \n DESCRIPTION: Slope limiter\n OPTIONS: See \link Limiter_Map \endlink \n DEFAULT VENKATAKRISHNAN \ingroup Config */
  addEnumOption("SLOPE_LIMITER_ADJLEVELSET", Kind_SlopeLimit_AdjLevelSet, Limiter_Map, VENKATAKRISHNAN);
  /*!\brief CONV_NUM_METHOD_ADJLEVELSET
   *  \n DESCRIPTION: Convective numerical method for the adjoint levelset problem. \ingroup Config*/
  addConvectOption("CONV_NUM_METHOD_ADJLEVELSET", Kind_ConvNumScheme_AdjLevelSet, Kind_Centered_AdjLevelSet, Kind_Upwind_AdjLevelSet);

  /* DESCRIPTION: Viscous limiter mean flow equations */
  addBoolOption("VISCOUS_LIMITER_FLOW", Viscous_Limiter_Flow, false);
  /* DESCRIPTION: Viscous limiter turbulent equations */
  addBoolOption("VISCOUS_LIMITER_TURB", Viscous_Limiter_Turb, false);
  
  /*!\par CONFIG_CATEGORY: Adjoint and Gradient \ingroup Config*/
  /*--- Options related to the adjoint and gradient ---*/

  /*!\brief LIMIT_ADJFLOW \n DESCRIPTION: Limit value for the adjoint variable.\n DEFAULT: 1E6. \ingroup Config*/
  addDoubleOption("LIMIT_ADJFLOW", AdjointLimit, 1E6);
  /*!\brief MG_ADJFLOW\n DESCRIPTION: Multigrid with the adjoint problem. \n Defualt: YES \ingroup Config*/
  addBoolOption("MG_ADJFLOW", MG_AdjointFlow, true);

  /*!\brief OBJECTIVE_WEIGHT  \n DESCRIPTION: Adjoint problem boundary condition weights. Applies scaling factor to objective(s) \ingroup Config*/
  addDoubleListOption("OBJECTIVE_WEIGHT", nObjW, Weight_ObjFunc);
  /*!\brief OBJECTIVE_FUNCTION
   *  \n DESCRIPTION: Adjoint problem boundary condition \n OPTIONS: see \link Objective_Map \endlink \n DEFAULT: DRAG_COEFFICIENT \ingroup Config*/
  addEnumListOption("OBJECTIVE_FUNCTION", nObj, Kind_ObjFunc, Objective_Map);

  /* DESCRIPTION: parameter for the definition of a complex objective function */
  addDoubleOption("DCD_DCL_VALUE", dCD_dCL, 0.0);
  /* DESCRIPTION: parameter for the definition of a complex objective function */
  addDoubleOption("DCD_DCM_VALUE", dCD_dCM, 0.0);

  default_obj_coeff[0]=0.0; default_obj_coeff[1]=0.0; default_obj_coeff[2]=0.0;
  default_obj_coeff[3]=0.0;  default_obj_coeff[4]=0.0;
  /*!\brief OBJ_CHAIN_RULE_COEFF
  * \n DESCRIPTION: Coefficients defining the objective function gradient using the chain rule
  * with area-averaged outlet primitive variables. This is used with the genereralized outflow
  * objective.  \ingroup Config   */
  addDoubleArrayOption("OBJ_CHAIN_RULE_COEFF",5,Obj_ChainRuleCoeff,default_obj_coeff);

  default_geo_loc[0] = 0.0; default_geo_loc[1] = 1.0;
  /* DESCRIPTION: Definition of the airfoil section */
  addDoubleArrayOption("GEO_LOCATION_SECTIONS", 2, Section_Location, default_geo_loc);
  /* DESCRIPTION: Identify the axis of the section */
  addEnumOption("GEO_ORIENTATION_SECTIONS", Axis_Orientation, Axis_Orientation_Map, Y_AXIS);
  /* DESCRIPTION: Percentage of new elements (% of the original number of elements) */
  addUnsignedShortOption("GEO_NUMBER_SECTIONS", nSections, 5);
  /* DESCRIPTION: Number of section cuts to make when calculating internal volume */
  addUnsignedShortOption("GEO_VOLUME_SECTIONS", nVolSections, 101);
  /* DESCRIPTION: Output sectional forces for specified markers. */
  addBoolOption("GEO_PLOT_SECTIONS", Plot_Section_Forces, false);
  /* DESCRIPTION: Mode of the GDC code (analysis, or gradient) */
  addEnumOption("GEO_MODE", GeometryMode, GeometryMode_Map, FUNCTION);

  /* DESCRIPTION: Drag weight in sonic boom Objective Function (from 0.0 to 1.0) */
  addDoubleOption("DRAG_IN_SONICBOOM", WeightCd, 0.0);
  /* DESCRIPTION: Sensitivity smoothing  */
  addEnumOption("SENS_SMOOTHING", Kind_SensSmooth, Sens_Smoothing_Map, NO_SMOOTH);
  /* DESCRIPTION: Adjoint frozen viscosity */
  addBoolOption("FROZEN_VISC", Frozen_Visc, true);
   /* DESCRIPTION:  */
  addDoubleOption("FIX_AZIMUTHAL_LINE", FixAzimuthalLine, 90.0);
  /*!\brief SENS_REMOVE_SHARP
   * \n DESCRIPTION: Remove sharp edges from the sensitivity evaluation  \n Format: SENS_REMOVE_SHARP = YES \n DEFAULT: NO \ingroup Config*/
  addBoolOption("SENS_REMOVE_SHARP", Sens_Remove_Sharp, false);

  /*!\par CONFIG_CATEGORY: Input/output files and formats \ingroup Config */
  /*--- Options related to input/output files and formats ---*/

  /*!\brief OUTPUT_FORMAT \n DESCRIPTION: I/O format for output plots. \n OPTIONS: see \link Output_Map \endlink \n DEFAULT: TECPLOT \ingroup Config */
  addEnumOption("OUTPUT_FORMAT", Output_FileFormat, Output_Map, TECPLOT);
  /*!\brief ACTDISK_JUMP \n DESCRIPTION: The jump is given by the difference in values or a ratio */
  addEnumOption("ACTDISK_JUMP", ActDisk_Jump, Jump_Map, DIFFERENCE);
  /*!\brief MESH_FORMAT \n DESCRIPTION: Mesh input file format \n OPTIONS: see \link Input_Map \endlink \n DEFAULT: SU2 \ingroup Config*/
  addEnumOption("MESH_FORMAT", Mesh_FileFormat, Input_Map, SU2);
  /* DESCRIPTION:  Mesh input file */
  addStringOption("MESH_FILENAME", Mesh_FileName, string("mesh.su2"));
  /*!\brief MESH_OUT_FILENAME \n DESCRIPTION: Mesh output file name. Used when converting, scaling, or deforming a mesh. \n DEFAULT: mesh_out.su2 \ingroup Config*/
  addStringOption("MESH_OUT_FILENAME", Mesh_Out_FileName, string("mesh_out.su2"));

  /*!\brief CONV_FILENAME \n DESCRIPTION: Output file convergence history (w/o extension) \n DEFAULT: history \ingroup Config*/
  addStringOption("CONV_FILENAME", Conv_FileName, string("history"));
  /*!\brief BREAKDOWN_FILENAME \n DESCRIPTION: Output file forces breakdown \ingroup Config*/
  addStringOption("BREAKDOWN_FILENAME", Breakdown_FileName, string("forces_breakdown.dat"));
  /*!\brief CONV_FILENAME \n DESCRIPTION: Output file convergence history (w/o extension) \n DEFAULT: history \ingroup Config*/
  addStringOption("CONV_FILENAME_FSI", Conv_FileName_FSI, string("historyFSI.csv"));
  /* DESCRIPTION: Viscous limiter turbulent equations */
  addBoolOption("WRITE_CONV_FILENAME_FSI", Write_Conv_FSI, false);
  /*!\brief SOLUTION_FLOW_FILENAME \n DESCRIPTION: Restart flow input file (the file output under the filename set by RESTART_FLOW_FILENAME) \n DEFAULT: solution_flow.dat \ingroup Config */
  addStringOption("SOLUTION_FLOW_FILENAME", Solution_FlowFileName, string("solution_flow.dat"));
  /*!\brief SOLUTION_ADJ_FILENAME\n DESCRIPTION: Restart adjoint input file. Objective function abbreviation is expected. \ingroup Config*/
  addStringOption("SOLUTION_ADJ_FILENAME", Solution_AdjFileName, string("solution_adj.dat"));
  /*!\brief SOLUTION_FLOW_FILENAME \n DESCRIPTION: Restart structure input file (the file output under the filename set by RESTART_FLOW_FILENAME) \n Default: solution_flow.dat \ingroup Config */
  addStringOption("SOLUTION_STRUCTURE_FILENAME", Solution_FEMFileName, string("solution_structure.dat"));
  /*!\brief RESTART_FLOW_FILENAME \n DESCRIPTION: Output file restart flow \ingroup Config*/
  addStringOption("RESTART_FLOW_FILENAME", Restart_FlowFileName, string("restart_flow.dat"));
  /*!\brief RESTART_ADJ_FILENAME  \n DESCRIPTION: Output file restart adjoint. Objective function abbreviation will be appended. \ingroup Config*/
  addStringOption("RESTART_ADJ_FILENAME", Restart_AdjFileName, string("restart_adj.dat"));
  /*!\brief RESTART_WAVE_FILENAME \n DESCRIPTION: Output file restart wave \ingroup Config*/
  addStringOption("RESTART_WAVE_FILENAME", Restart_WaveFileName, string("restart_wave.dat"));
  /*!\brief RESTART_FLOW_FILENAME \n DESCRIPTION: Output file restart structure \ingroup Config*/
  addStringOption("RESTART_STRUCTURE_FILENAME", Restart_FEMFileName, string("restart_structure.dat"));
  /*!\brief VOLUME_FLOW_FILENAME  \n DESCRIPTION: Output file flow (w/o extension) variables \ingroup Config */
  addStringOption("VOLUME_FLOW_FILENAME", Flow_FileName, string("flow"));
  /*!\brief VOLUME_STRUCTURE_FILENAME
   * \n  DESCRIPTION: Output file structure (w/o extension) variables \ingroup Config*/
  addStringOption("VOLUME_STRUCTURE_FILENAME", Structure_FileName, string("structure"));
  /*!\brief SURFACE_STRUCTURE_FILENAME
   *  \n DESCRIPTION: Output file structure (w/o extension) variables \ingroup Config*/
  addStringOption("SURFACE_STRUCTURE_FILENAME", SurfStructure_FileName, string("surface_structure"));
  /*!\brief SURFACE_WAVE_FILENAME
   *  \n DESCRIPTION: Output file structure (w/o extension) variables \ingroup Config*/
  addStringOption("SURFACE_WAVE_FILENAME", SurfWave_FileName, string("surface_wave"));
  /*!\brief SURFACE_HEAT_FILENAME
   *  \n DESCRIPTION: Output file structure (w/o extension) variables \ingroup Config */
  addStringOption("SURFACE_HEAT_FILENAME", SurfHeat_FileName, string("surface_heat"));
  /*!\brief VOLUME_WAVE_FILENAME
   *  \n DESCRIPTION: Output file wave (w/o extension) variables  \ingroup Config*/
  addStringOption("VOLUME_WAVE_FILENAME", Wave_FileName, string("wave"));
  /*!\brief VOLUME_HEAT_FILENAME
   *  \n DESCRIPTION: Output file wave (w/o extension) variables  \ingroup Config*/
  addStringOption("VOLUME_HEAT_FILENAME", Heat_FileName, string("heat"));
  /*!\brief VOLUME_ADJWAVE_FILENAME
   *  \n DESCRIPTION: Output file adj. wave (w/o extension) variables  \ingroup Config*/
  addStringOption("VOLUME_ADJWAVE_FILENAME", AdjWave_FileName, string("adjoint_wave"));
  /*!\brief VOLUME_ADJ_FILENAME
   *  \n DESCRIPTION: Output file adjoint (w/o extension) variables  \ingroup Config*/
  addStringOption("VOLUME_ADJ_FILENAME", Adj_FileName, string("adjoint"));
  /*!\brief GRAD_OBJFUNC_FILENAME
   *  \n DESCRIPTION: Output objective function gradient  \ingroup Config*/
  addStringOption("GRAD_OBJFUNC_FILENAME", ObjFunc_Grad_FileName, string("of_grad.dat"));
  /*!\brief VALUE_OBJFUNC_FILENAME
   *  \n DESCRIPTION: Output objective function  \ingroup Config*/
  addStringOption("VALUE_OBJFUNC_FILENAME", ObjFunc_Value_FileName, string("of_func.dat"));
  /*!\brief SURFACE_FLOW_FILENAME
   *  \n DESCRIPTION: Output file surface flow coefficient (w/o extension)  \ingroup Config*/
  addStringOption("SURFACE_FLOW_FILENAME", SurfFlowCoeff_FileName, string("surface_flow"));
  /*!\brief SURFACE_ADJ_FILENAME
   *  \n DESCRIPTION: Output file surface adjoint coefficient (w/o extension)  \ingroup Config*/
  addStringOption("SURFACE_ADJ_FILENAME", SurfAdjCoeff_FileName, string("surface_adjoint"));
  /*!\brief SURFACE_SENS_FILENAME_FILENAME
   *  \n DESCRIPTION: Output file surface sensitivity (discrete adjoint) (w/o extension)  \ingroup Config*/
  addStringOption("SURFACE_SENS_FILENAME", SurfSens_FileName, string("surface_sens"));
  /*!\brief VOLUME_SENS_FILENAME
   *  \n DESCRIPTION: Output file volume sensitivity (discrete adjoint))  \ingroup Config*/
  addStringOption("VOLUME_SENS_FILENAME", VolSens_FileName, string("volume_sens"));
  /*!\brief WRT_SOL_FREQ
   *  \n DESCRIPTION: Writing solution file frequency  \ingroup Config*/
  addUnsignedLongOption("WRT_SOL_FREQ", Wrt_Sol_Freq, 1000);
  /*!\brief WRT_SOL_FREQ_DUALTIME
   *  \n DESCRIPTION: Writing solution file frequency for dual time  \ingroup Config*/
  addUnsignedLongOption("WRT_SOL_FREQ_DUALTIME", Wrt_Sol_Freq_DualTime, 1);
  /*!\brief WRT_CON_FREQ
   *  \n DESCRIPTION: Writing convergence history frequency  \ingroup Config*/
  addUnsignedLongOption("WRT_CON_FREQ",  Wrt_Con_Freq, 1);
  /*!\brief WRT_CON_FREQ_DUALTIME
   *  \n DESCRIPTION: Writing convergence history frequency for the dual time  \ingroup Config*/
  addUnsignedLongOption("WRT_CON_FREQ_DUALTIME",  Wrt_Con_Freq_DualTime, 10);
  /*!\brief LOW_MEMORY_OUTPUT
   *  \n DESCRIPTION: Output less information for lower memory use.  \ingroup Config*/
  addBoolOption("LOW_MEMORY_OUTPUT", Low_MemoryOutput, false);
  /*!\brief WRT_VOL_SOL
   *  \n DESCRIPTION: Write a volume solution file  \ingroup Config*/
  addBoolOption("WRT_VOL_SOL", Wrt_Vol_Sol, true);
  /*!\brief WRT_SRF_SOL
   *  \n DESCRIPTION: Write a surface solution file  \ingroup Config*/
  addBoolOption("WRT_SRF_SOL", Wrt_Srf_Sol, true);
  /*!\brief WRT_CSV_SOL
   *  \n DESCRIPTION: Write a surface CSV solution file  \ingroup Config*/
  addBoolOption("WRT_CSV_SOL", Wrt_Csv_Sol, true);
  /*!\brief WRT_RESIDUALS
   *  \n DESCRIPTION: Output residual info to solution/restart file  \ingroup Config*/
  addBoolOption("WRT_RESIDUALS", Wrt_Residuals, false);
  /*!\brief WRT_LIMITERS
   *  \n DESCRIPTION: Output limiter value information to solution/restart file  \ingroup Config*/
  addBoolOption("WRT_LIMITERS", Wrt_Limiters, false);
  /*!\brief WRT_SHARPEDGES
   *  \n DESCRIPTION: Output sharp edge limiter information to solution/restart file  \ingroup Config*/
  addBoolOption("WRT_SHARPEDGES", Wrt_SharpEdges, false);
  /* DESCRIPTION: Output the rind layers in the solution files  \ingroup Config*/
  addBoolOption("WRT_HALO", Wrt_Halo, false);
  /*!\brief ONE_D_OUTPUT
   *  \n DESCRIPTION: Output averaged outlet flow values on specified exit marker. \n Use with MARKER_OUT_1D. \ingroup Config*/
  addBoolOption("ONE_D_OUTPUT", Wrt_1D_Output, false);
  /*!\brief CONSOLE_OUTPUT_VERBOSITY
   *  \n DESCRIPTION: Verbosity level for console output  \ingroup Config*/
  addEnumOption("CONSOLE_OUTPUT_VERBOSITY", Console_Output_Verb, Verb_Map, VERB_HIGH);


  /*!\par CONFIG_CATEGORY: Dynamic mesh definition \ingroup Config*/
  /*--- Options related to dynamic meshes ---*/

  /* DESCRIPTION: Mesh motion for unsteady simulations */
  addBoolOption("GRID_MOVEMENT", Grid_Movement, false);
  /* DESCRIPTION: Type of mesh motion */
  addEnumListOption("GRID_MOVEMENT_KIND", nGridMovement, Kind_GridMovement, GridMovement_Map);
  /* DESCRIPTION: Marker(s) of moving surfaces (MOVING_WALL or DEFORMING grid motion). */
  addStringListOption("MARKER_MOVING", nMarker_Moving, Marker_Moving);
  /* DESCRIPTION: Mach number (non-dimensional, based on the mesh velocity and freestream vals.) */
  addDoubleOption("MACH_MOTION", Mach_Motion, 0.0);
  /* DESCRIPTION: Coordinates of the rigid motion origin */
  addDoubleListOption("MOTION_ORIGIN_X", nMotion_Origin_X, Motion_Origin_X);
  /* DESCRIPTION: Coordinates of the rigid motion origin */
  addDoubleListOption("MOTION_ORIGIN_Y", nMotion_Origin_Y, Motion_Origin_Y);
  /* DESCRIPTION: Coordinates of the rigid motion origin */
  addDoubleListOption("MOTION_ORIGIN_Z", nMotion_Origin_Z, Motion_Origin_Z);
  /* DESCRIPTION: Translational velocity vector (m/s) in the x, y, & z directions (RIGID_MOTION only) */
  addDoubleListOption("TRANSLATION_RATE_X", nTranslation_Rate_X, Translation_Rate_X);
  /* DESCRIPTION: Translational velocity vector (m/s) in the x, y, & z directions (RIGID_MOTION only) */
  addDoubleListOption("TRANSLATION_RATE_Y", nTranslation_Rate_Y, Translation_Rate_Y);
  /* DESCRIPTION: Translational velocity vector (m/s) in the x, y, & z directions (RIGID_MOTION only) */
  addDoubleListOption("TRANSLATION_RATE_Z", nTranslation_Rate_Z, Translation_Rate_Z);
  /* DESCRIPTION: Angular velocity vector (rad/s) about x, y, & z axes (RIGID_MOTION only) */
  addDoubleListOption("ROTATION_RATE_X", nRotation_Rate_X, Rotation_Rate_X);
  /* DESCRIPTION: Angular velocity vector (rad/s) about x, y, & z axes (RIGID_MOTION only) */
  addDoubleListOption("ROTATION_RATE_Y", nRotation_Rate_Y, Rotation_Rate_Y);
  /* DESCRIPTION: Angular velocity vector (rad/s) about x, y, & z axes (RIGID_MOTION only) */
  addDoubleListOption("ROTATION_RATE_Z", nRotation_Rate_Z, Rotation_Rate_Z);
  /* DESCRIPTION: Pitching angular freq. (rad/s) about x, y, & z axes (RIGID_MOTION only) */
  addDoubleListOption("PITCHING_OMEGA_X", nPitching_Omega_X, Pitching_Omega_X);
  /* DESCRIPTION: Pitching angular freq. (rad/s) about x, y, & z axes (RIGID_MOTION only) */
  addDoubleListOption("PITCHING_OMEGA_Y", nPitching_Omega_Y, Pitching_Omega_Y);
  /* DESCRIPTION: Pitching angular freq. (rad/s) about x, y, & z axes (RIGID_MOTION only) */
  addDoubleListOption("PITCHING_OMEGA_Z", nPitching_Omega_Z, Pitching_Omega_Z);
  /* DESCRIPTION: Pitching amplitude (degrees) about x, y, & z axes (RIGID_MOTION only) */
  addDoubleListOption("PITCHING_AMPL_X", nPitching_Ampl_X, Pitching_Ampl_X);
  /* DESCRIPTION: Pitching amplitude (degrees) about x, y, & z axes (RIGID_MOTION only) */
  addDoubleListOption("PITCHING_AMPL_Y", nPitching_Ampl_Y, Pitching_Ampl_Y);
  /* DESCRIPTION: Pitching amplitude (degrees) about x, y, & z axes (RIGID_MOTION only) */
  addDoubleListOption("PITCHING_AMPL_Z", nPitching_Ampl_Z, Pitching_Ampl_Z);
  /* DESCRIPTION: Pitching phase offset (degrees) about x, y, & z axes (RIGID_MOTION only) */
  addDoubleListOption("PITCHING_PHASE_X", nPitching_Phase_X, Pitching_Phase_X);
  /* DESCRIPTION: Pitching phase offset (degrees) about x, y, & z axes (RIGID_MOTION only) */
  addDoubleListOption("PITCHING_PHASE_Y", nPitching_Phase_Y, Pitching_Phase_Y);
  /* DESCRIPTION: Pitching phase offset (degrees) about x, y, & z axes (RIGID_MOTION only) */
  addDoubleListOption("PITCHING_PHASE_Z", nPitching_Phase_Z, Pitching_Phase_Z);
  /* DESCRIPTION: Plunging angular freq. (rad/s) in x, y, & z directions (RIGID_MOTION only) */
  addDoubleListOption("PLUNGING_OMEGA_X", nPlunging_Omega_X, Plunging_Omega_X);
  /* DESCRIPTION: Plunging angular freq. (rad/s) in x, y, & z directions (RIGID_MOTION only) */
  addDoubleListOption("PLUNGING_OMEGA_Y", nPlunging_Omega_Y, Plunging_Omega_Y);
  /* DESCRIPTION: Plunging angular freq. (rad/s) in x, y, & z directions (RIGID_MOTION only) */
  addDoubleListOption("PLUNGING_OMEGA_Z", nPlunging_Omega_Z, Plunging_Omega_Z);
  /* DESCRIPTION: Plunging amplitude (m) in x, y, & z directions (RIGID_MOTION only) */
  addDoubleListOption("PLUNGING_AMPL_X", nPlunging_Ampl_X, Plunging_Ampl_X);
  /* DESCRIPTION: Plunging amplitude (m) in x, y, & z directions (RIGID_MOTION only) */
  addDoubleListOption("PLUNGING_AMPL_Y", nPlunging_Ampl_Y, Plunging_Ampl_Y);
  /* DESCRIPTION: Plunging amplitude (m) in x, y, & z directions (RIGID_MOTION only) */
  addDoubleListOption("PLUNGING_AMPL_Z", nPlunging_Ampl_Z, Plunging_Ampl_Z);
  /* DESCRIPTION: Value to move motion origins (1 or 0) */
  addUShortListOption("MOVE_MOTION_ORIGIN", nMoveMotion_Origin, MoveMotion_Origin);
  /* DESCRIPTION:  */
  addStringOption("MOTION_FILENAME", Motion_Filename, string("mesh_motion.dat"));

  /*!\par CONFIG_CATEGORY: Grid adaptation \ingroup Config*/
  /*--- Options related to grid adaptation ---*/

  /* DESCRIPTION: Kind of grid adaptation */
  addEnumOption("KIND_ADAPT", Kind_Adaptation, Adapt_Map, NO_ADAPT);
  /* DESCRIPTION: Percentage of new elements (% of the original number of elements) */
  addDoubleOption("NEW_ELEMS", New_Elem_Adapt, -1.0);
  /* DESCRIPTION: Scale factor for the dual volume */
  addDoubleOption("DUALVOL_POWER", DualVol_Power, 0.5);
  /* DESCRIPTION: Use analytical definition for surfaces */
  addEnumOption("ANALYTICAL_SURFDEF", Analytical_Surface, Geo_Analytic_Map, NO_GEO_ANALYTIC);
  /* DESCRIPTION: Before each computation, implicitly smooth the nodal coordinates */
  addBoolOption("SMOOTH_GEOMETRY", SmoothNumGrid, false);
  /* DESCRIPTION: Adapt the boundary elements */
  addBoolOption("ADAPT_BOUNDARY", AdaptBoundary, true);

  /*!\par CONFIG_CATEGORY: Aeroelastic Simulation (Typical Section Model) \ingroup Config*/
  /*--- Options related to aeroelastic simulations using the Typical Section Model) ---*/
  /* DESCRIPTION: The flutter speed index (modifies the freestream condition) */
  addDoubleOption("FLUTTER_SPEED_INDEX", FlutterSpeedIndex, 0.6);
  /* DESCRIPTION: Natural frequency of the spring in the plunging direction (rad/s). */
  addDoubleOption("PLUNGE_NATURAL_FREQUENCY", PlungeNaturalFrequency, 100);
  /* DESCRIPTION: Natural frequency of the spring in the pitching direction (rad/s). */
  addDoubleOption("PITCH_NATURAL_FREQUENCY", PitchNaturalFrequency, 100);
  /* DESCRIPTION: The airfoil mass ratio. */
  addDoubleOption("AIRFOIL_MASS_RATIO", AirfoilMassRatio, 60);
  /* DESCRIPTION: Distance in semichords by which the center of gravity lies behind the elastic axis. */
  addDoubleOption("CG_LOCATION", CG_Location, 1.8);
  /* DESCRIPTION: The radius of gyration squared (expressed in semichords) of the typical section about the elastic axis. */
  addDoubleOption("RADIUS_GYRATION_SQUARED", RadiusGyrationSquared, 3.48);
  /* DESCRIPTION: Solve the aeroelastic equations every given number of internal iterations. */
  addUnsignedShortOption("AEROELASTIC_ITER", AeroelasticIter, 3);
  
  /*!\par CONFIG_CATEGORY: Wind Gust \ingroup Config*/
  /*--- Options related to wind gust simulations ---*/

  /* DESCRIPTION: Apply a wind gust */
  addBoolOption("WIND_GUST", Wind_Gust, false);
  /* DESCRIPTION: Type of gust */
  addEnumOption("GUST_TYPE", Gust_Type, Gust_Type_Map, NO_GUST);
  /* DESCRIPTION: Gust wavelenght (meters) */
  addDoubleOption("GUST_WAVELENGTH", Gust_WaveLength, 0.0);
  /* DESCRIPTION: Number of gust periods */
  addDoubleOption("GUST_PERIODS", Gust_Periods, 1.0);
  /* DESCRIPTION: Gust amplitude (m/s) */
  addDoubleOption("GUST_AMPL", Gust_Ampl, 0.0);
  /* DESCRIPTION: Time at which to begin the gust (sec) */
  addDoubleOption("GUST_BEGIN_TIME", Gust_Begin_Time, 0.0);
  /* DESCRIPTION: Location at which the gust begins (meters) */
  addDoubleOption("GUST_BEGIN_LOC", Gust_Begin_Loc, 0.0);
  /* DESCRIPTION: Direction of the gust X or Y dir */
  addEnumOption("GUST_DIR", Gust_Dir, Gust_Dir_Map, Y_DIR);

  /* Harmonic Balance config */
  /* DESCRIPTION: Omega_HB = 2*PI*frequency - frequencies for Harmonic Balance method */
  addDoubleListOption("OMEGA_HB", nOmega_HB, Omega_HB);

  /*!\par CONFIG_CATEGORY: Equivalent Area \ingroup Config*/
  /*--- Options related to the equivalent area ---*/

  /* DESCRIPTION: Evaluate equivalent area on the Near-Field  */
  addBoolOption("EQUIV_AREA", EquivArea, false);
  default_ea_lim[0] = 0.0; default_ea_lim[1] = 1.0; default_ea_lim[2] = 1.0;
  /* DESCRIPTION: Integration limits of the equivalent area ( xmin, xmax, Dist_NearField ) */
  addDoubleArrayOption("EA_INT_LIMIT", 3, EA_IntLimit, default_ea_lim);
  /* DESCRIPTION: Equivalent area scaling factor */
  addDoubleOption("EA_SCALE_FACTOR", EA_ScaleFactor, 1.0);

	/*!\par CONFIG_CATEGORY: Free surface simulation \ingroup Config*/
	/*--- Options related to free surface simulation ---*/

	/* DESCRIPTION: Ratio of density for two phase problems */
  addDoubleOption("RATIO_DENSITY", RatioDensity, 0.1);
	/* DESCRIPTION: Ratio of viscosity for two phase problems */
  addDoubleOption("RATIO_VISCOSITY", RatioViscosity, 0.1);
	/* DESCRIPTION: Location of the freesurface (y or z coordinate) */
  addDoubleOption("FREESURFACE_ZERO", FreeSurface_Zero, 0.0);
	/* DESCRIPTION: Free surface depth surface (x or y coordinate) */
  addDoubleOption("FREESURFACE_DEPTH", FreeSurface_Depth, 1.0);
	/* DESCRIPTION: Thickness of the interface in a free surface problem */
  addDoubleOption("FREESURFACE_THICKNESS", FreeSurface_Thickness, 0.1);
	/* DESCRIPTION: Free surface damping coefficient */
  addDoubleOption("FREESURFACE_DAMPING_COEFF", FreeSurface_Damping_Coeff, 0.0);
	/* DESCRIPTION: Free surface damping length (times the baseline wave) */
  addDoubleOption("FREESURFACE_DAMPING_LENGTH", FreeSurface_Damping_Length, 1.0);
	/* DESCRIPTION: Location of the free surface outlet surface (x or y coordinate) */
  addDoubleOption("FREESURFACE_OUTLET", FreeSurface_Outlet, 0.0);

	// these options share nDV as their size in the option references; not a good idea
	/*!\par CONFIG_CATEGORY: Grid deformation \ingroup Config*/
  /*--- Options related to the grid deformation ---*/

	/* DESCRIPTION: Kind of deformation */
	addEnumListOption("DV_KIND", nDV, Design_Variable, Param_Map);
	/* DESCRIPTION: Marker of the surface to which we are going apply the shape deformation */
  addStringListOption("DV_MARKER", nMarker_DV, Marker_DV);
	/* DESCRIPTION: Parameters of the shape deformation
   - FFD_CONTROL_POINT_2D ( FFDBox ID, i_Ind, j_Ind, x_Disp, y_Disp )
   - FFD_RADIUS_2D ( FFDBox ID )
   - FFD_CAMBER_2D ( FFDBox ID, i_Ind )
   - FFD_THICKNESS_2D ( FFDBox ID, i_Ind )
   - HICKS_HENNE ( Lower Surface (0)/Upper Surface (1)/Only one Surface (2), x_Loc )
   - CST ( Lower Surface (0)/Upper Surface (1), Kulfan parameter number, Total number of Kulfan parameters for surface )
   - COSINE_BUMP ( Lower Surface (0)/Upper Surface (1)/Only one Surface (2), x_Loc, Thickness )
   - FOURIER ( Lower Surface (0)/Upper Surface (1)/Only one Surface (2), index, cos(0)/sin(1) )
   - NACA_4DIGITS ( 1st digit, 2nd digit, 3rd and 4th digit )
   - PARABOLIC ( Center, Thickness )
   - DISPLACEMENT ( x_Disp, y_Disp, z_Disp )
   - ROTATION ( x_Orig, y_Orig, z_Orig, x_End, y_End, z_End )
   - OBSTACLE ( Center, Bump size )
   - SPHERICAL ( ControlPoint_Index, Theta_Disp, R_Disp )
   - FFD_CONTROL_POINT ( FFDBox ID, i_Ind, j_Ind, k_Ind, x_Disp, y_Disp, z_Disp )
   - FFD_DIHEDRAL_ANGLE ( FFDBox ID, x_Orig, y_Orig, z_Orig, x_End, y_End, z_End )
   - FFD_TWIST_ANGLE ( FFDBox ID, x_Orig, y_Orig, z_Orig, x_End, y_End, z_End )
   - FFD_ROTATION ( FFDBox ID, x_Orig, y_Orig, z_Orig, x_End, y_End, z_End )
   - FFD_CONTROL_SURFACE ( FFDBox ID, x_Orig, y_Orig, z_Orig, x_End, y_End, z_End )
   - FFD_CAMBER ( FFDBox ID, i_Ind, j_Ind )
   - FFD_THICKNESS ( FFDBox ID, i_Ind, j_Ind ) */
	addDVParamOption("DV_PARAM", nDV, ParamDV, FFDTag, Design_Variable);
  /* DESCRIPTION: New value of the shape deformation */
  addDVValueOption("DV_VALUE", nDV_Value, DV_Value, nDV, ParamDV, Design_Variable);
	/* DESCRIPTION: Hold the grid fixed in a region */
  addBoolOption("HOLD_GRID_FIXED", Hold_GridFixed, false);
	default_grid_fix[0] = -1E15; default_grid_fix[1] = -1E15; default_grid_fix[2] = -1E15;
	default_grid_fix[3] =  1E15; default_grid_fix[4] =  1E15; default_grid_fix[5] =  1E15;
	/* DESCRIPTION: Coordinates of the box where the grid will be deformed (Xmin, Ymin, Zmin, Xmax, Ymax, Zmax) */
	addDoubleArrayOption("HOLD_GRID_FIXED_COORD", 6, Hold_GridFixed_Coord, default_grid_fix);
	/* DESCRIPTION: Visualize the deformation */
  addBoolOption("VISUALIZE_DEFORMATION", Visualize_Deformation, false);
  /* DESCRIPTION: Print the residuals during mesh deformation to the console */
  addBoolOption("DEFORM_CONSOLE_OUTPUT", Deform_Output, true);
  /* DESCRIPTION: Number of nonlinear deformation iterations (surface deformation increments) */
  addUnsignedLongOption("DEFORM_NONLINEAR_ITER", GridDef_Nonlinear_Iter, 1);
  /* DESCRIPTION: Number of smoothing iterations for FEA mesh deformation */
  addUnsignedLongOption("DEFORM_LINEAR_ITER", GridDef_Linear_Iter, 1000);
  /* DESCRIPTION: Factor to multiply smallest volume for deform tolerance (0.001 default) */
  addDoubleOption("DEFORM_TOL_FACTOR", Deform_Tol_Factor, 1E-6);
  /* DESCRIPTION: Deform coefficient (-1.0 to 0.5) */
  addDoubleOption("DEFORM_COEFF", Deform_Coeff, 1E6);
  /* DESCRIPTION: Type of element stiffness imposed for FEA mesh deformation (INVERSE_VOLUME, WALL_DISTANCE, CONSTANT_STIFFNESS) */
  addEnumOption("DEFORM_STIFFNESS_TYPE", Deform_Stiffness_Type, Deform_Stiffness_Map, WALL_DISTANCE);
  /* DESCRIPTION: Poisson's ratio for constant stiffness FEA method of grid deformation*/
  addDoubleOption("DEFORM_ELASTICITY_MODULUS", Deform_ElasticityMod, 2E11);
  /* DESCRIPTION: Young's modulus and Poisson's ratio for constant stiffness FEA method of grid deformation*/
  addDoubleOption("DEFORM_POISSONS_RATIO", Deform_PoissonRatio, 0.3);
  /*  DESCRIPTION: Linear solver for the mesh deformation\n OPTIONS: see \link Linear_Solver_Map \endlink \n DEFAULT: FGMRES \ingroup Config*/
  addEnumOption("DEFORM_LINEAR_SOLVER", Deform_Linear_Solver, Linear_Solver_Map, FGMRES);

  /*!\par CONFIG_CATEGORY: Rotorcraft problem \ingroup Config*/
  /*--- option related to rotorcraft problems ---*/

  /* DESCRIPTION: MISSING ---*/
  addDoubleOption("CYCLIC_PITCH", Cyclic_Pitch, 0.0);
  /* DESCRIPTION: MISSING ---*/
  addDoubleOption("COLLECTIVE_PITCH", Collective_Pitch, 0.0);


  /*!\par CONFIG_CATEGORY: FEA solver \ingroup Config*/
  /*--- Options related to the FEA solver ---*/

  /* DESCRIPTION: Modulus of elasticity */
  addDoubleOption("ELASTICITY_MODULUS", ElasticyMod, 2E11);
  /* DESCRIPTION: Poisson ratio */
  addDoubleOption("POISSON_RATIO", PoissonRatio, 0.30);
  /* DESCRIPTION: Material density */
  addDoubleOption("MATERIAL_DENSITY", MaterialDensity, 7854);
  /*!\brief BULK_MODULUS_STRUCT \n DESCRIPTION: Value of the Bulk Modulus for a structural problem \n DEFAULT 160E9 */
  /* This is a temporal definition */
  addDoubleOption("BULK_MODULUS_STRUCT", Bulk_Modulus_Struct, 160E9);

  /*!\brief REGIME_TYPE \n  DESCRIPTION: Geometric condition \n OPTIONS: see \link Struct_Map \endlink \ingroup Config*/
  addEnumOption("GEOMETRIC_CONDITIONS", Kind_Struct_Solver, Struct_Map, SMALL_DEFORMATIONS);
  /*!\brief REGIME_TYPE \n  DESCRIPTION: Material model \n OPTIONS: see \link Material_Map \endlink \ingroup Config*/
  addEnumOption("MATERIAL_MODEL", Kind_Material, Material_Map, LINEAR_ELASTIC);
  /*!\brief REGIME_TYPE \n  DESCRIPTION: Compressibility of the material \n OPTIONS: see \link MatComp_Map \endlink \ingroup Config*/
  addEnumOption("MATERIAL_COMPRESSIBILITY", Kind_Material_Compress, MatComp_Map, COMPRESSIBLE_MAT);

  /*  DESCRIPTION: Consider a prestretch in the structural domain
  *  Options: NO, YES \ingroup Config */
  addBoolOption("PRESTRETCH", Prestretch, false);
  /*!\brief PRESTRETCH_FILENAME \n DESCRIPTION: Filename to input for prestretching membranes \n Default: prestretch_file.dat \ingroup Config */
  addStringOption("PRESTRETCH_FILENAME", Prestretch_FEMFileName, string("prestretch_file.dat"));

  /* DESCRIPTION: Iterative method for non-linear structural analysis */
  addEnumOption("NONLINEAR_FEM_SOLUTION_METHOD", Kind_SpaceIteScheme_FEA, Space_Ite_Map_FEA, NEWTON_RAPHSON);
  /* DESCRIPTION: Number of internal iterations for Newton-Raphson Method in nonlinear structural applications */
  addUnsignedLongOption("NONLINEAR_FEM_INT_ITER", Dyn_nIntIter, 10);

  /* DESCRIPTION: Formulation for bidimensional elasticity solver */
  addEnumOption("FORMULATION_ELASTICITY_2D", Kind_2DElasForm, ElasForm_2D, PLANE_STRAIN);
  /*  DESCRIPTION: Apply dead loads
  *  Options: NO, YES \ingroup Config */
  addBoolOption("DEAD_LOAD", DeadLoad, false);
  /* DESCRIPTION: Dynamic or static structural analysis */
  addEnumOption("DYNAMIC_ANALYSIS", Dynamic_Analysis, Dynamic_Map, STATIC);
  /* DESCRIPTION: Time Step for dynamic analysis (s) */
  addDoubleOption("DYN_TIMESTEP", Delta_DynTime, 0.0);
  /* DESCRIPTION: Total Physical Time for dual time stepping simulations (s) */
  addDoubleOption("DYN_TIME", Total_DynTime, 1.0);
  /* DESCRIPTION: Parameter alpha for Newmark scheme (s) */
  addDoubleOption("NEWMARK_ALPHA", Newmark_alpha, 0.25);
  /* DESCRIPTION: Parameter delta for Newmark scheme (s) */
  addDoubleOption("NEWMARK_DELTA", Newmark_delta, 0.5);
  /* DESCRIPTION: Apply the load slowly or suddenly */
  addBoolOption("SIGMOID_LOADING", Sigmoid_Load, false);
  /* DESCRIPTION: Apply the load as a ramp */
  addBoolOption("RAMP_LOADING", Ramp_Load, false);
  /* DESCRIPTION: Time while the load is to be increased linearly */
  addDoubleOption("RAMP_TIME", Ramp_Time, 1.0);
  /* DESCRIPTION: Time while the load is to be increased linearly */
  addDoubleOption("SIGMOID_TIME", Sigmoid_Time, 1.0);
  /* DESCRIPTION: Constant of steepness of the sigmoid */
  addDoubleOption("SIGMOID_K", Sigmoid_K, 10.0);

  /* DESCRIPTION: Newmark - Generalized alpha - coefficients */
  addDoubleListOption("TIME_INT_STRUCT_COEFFS", nIntCoeffs, Int_Coeffs);

  /*  DESCRIPTION: Apply dead loads. Options: NO, YES \ingroup Config */
  addBoolOption("INCREMENTAL_LOAD", IncrementalLoad, false);
  /* DESCRIPTION: Maximum number of increments of the  */
  addUnsignedLongOption("NUMBER_INCREMENTS", IncLoad_Nincrements, 10);

  default_inc_crit[0] = 0.0; default_inc_crit[1] = 0.0; default_inc_crit[2] = 0.0;
  /* DESCRIPTION: Definition of the  UTOL RTOL ETOL*/
  addDoubleArrayOption("INCREMENTAL_CRITERIA", 3, IncLoad_Criteria, default_inc_crit);

  /* DESCRIPTION: Time while the structure is static */
  addDoubleOption("STATIC_TIME", Static_Time, 0.0);

  /* DESCRIPTION: Order of the predictor */
  addUnsignedShortOption("PREDICTOR_ORDER", Pred_Order, 0);

  /* DESCRIPTION: Transfer method used for multiphysics problems */
  addEnumOption("MULTIPHYSICS_TRANSFER_METHOD", Kind_TransferMethod, Transfer_Method_Map, BROADCAST_DATA);


  /* CONFIG_CATEGORY: FSI solver */
  /*--- Options related to the FSI solver ---*/

  /*!\brief PHYSICAL_PROBLEM_FLUID_FSI
   *  DESCRIPTION: Physical governing equations \n
   *  Options: NONE (default),EULER, NAVIER_STOKES, RANS,
   *  \ingroup Config*/
  addEnumOption("FSI_FLUID_PROBLEM", Kind_Solver_Fluid_FSI, FSI_Fluid_Solver_Map, NO_SOLVER_FFSI);

  /*!\brief PHYSICAL_PROBLEM_STRUCTURAL_FSI
   *  DESCRIPTION: Physical governing equations \n
   *  Options: NONE (default), FEM_ELASTICITY
   *  \ingroup Config*/
  addEnumOption("FSI_STRUCTURAL_PROBLEM", Kind_Solver_Struc_FSI, FSI_Struc_Solver_Map, NO_SOLVER_SFSI);

  /* DESCRIPTION: Linear solver for the structural side on FSI problems */
  addEnumOption("FSI_LINEAR_SOLVER_STRUC", Kind_Linear_Solver_FSI_Struc, Linear_Solver_Map, FGMRES);
  /* DESCRIPTION: Preconditioner for the Krylov linear solvers */
  addEnumOption("FSI_LINEAR_SOLVER_PREC_STRUC", Kind_Linear_Solver_Prec_FSI_Struc, Linear_Solver_Prec_Map, LU_SGS);
  /* DESCRIPTION: Maximum number of iterations of the linear solver for the implicit formulation */
  addUnsignedLongOption("FSI_LINEAR_SOLVER_ITER_STRUC", Linear_Solver_Iter_FSI_Struc, 500);
  /* DESCRIPTION: Minimum error threshold for the linear solver for the implicit formulation */
  addDoubleOption("FSI_LINEAR_SOLVER_ERROR_STRUC", Linear_Solver_Error_FSI_Struc, 1E-6);

  /* DESCRIPTION: Restart from a steady state (sets grid velocities to 0 when loading the restart). */
  addBoolOption("RESTART_STEADY_STATE", SteadyRestart, false);

  /*  DESCRIPTION: Apply dead loads
  *  Options: NO, YES \ingroup Config */
  addBoolOption("MATCHING_MESH", MatchingMesh, true);

  /*!\par KIND_INTERPOLATION \n
   * DESCRIPTION: Type of interpolation to use for multi-zone problems. \n OPTIONS: see \link Interpolator_Map \endlink
   * Sets Kind_Interpolation \ingroup Config
   */
  addEnumOption("KIND_INTERPOLATION", Kind_Interpolation, Interpolator_Map, NEAREST_NEIGHBOR);

  /* DESCRIPTION: Maximum number of FSI iterations */
  addUnsignedShortOption("FSI_ITER", nIterFSI, 1);
  /* DESCRIPTION: Aitken's static relaxation factor */
  addDoubleOption("STAT_RELAX_PARAMETER", AitkenStatRelax, 0.4);
  /* DESCRIPTION: Aitken's dynamic maximum relaxation factor for the first iteration */
  addDoubleOption("AITKEN_DYN_MAX_INITIAL", AitkenDynMaxInit, 0.5);
  /* DESCRIPTION: Aitken's dynamic minimum relaxation factor for the first iteration */
  addDoubleOption("AITKEN_DYN_MIN_INITIAL", AitkenDynMinInit, 0.5);
  /* DESCRIPTION: Type of gust */
  addEnumOption("BGS_RELAXATION", Kind_BGS_RelaxMethod, AitkenForm_Map, NO_RELAXATION);


  /*!\par CONFIG_CATEGORY: Wave solver \ingroup Config*/
  /*--- options related to the wave solver ---*/

  /* DESCRIPTION: Constant wave speed */
  addDoubleOption("WAVE_SPEED", Wave_Speed, 331.79);

  /*!\par CONFIG_CATEGORY: Heat solver \ingroup Config*/
  /*--- options related to the heat solver ---*/

  /* DESCRIPTION: Thermal diffusivity constant */
  addDoubleOption("THERMAL_DIFFUSIVITY", Thermal_Diffusivity, 1.172E-5);

  /*!\par CONFIG_CATEGORY: Visualize Control Volumes \ingroup Config*/
  /*--- options related to visualizing control volumes ---*/

  /* DESCRIPTION: Node number for the CV to be visualized */
  addLongOption("VISUALIZE_CV", Visualize_CV, -1);

  /*!\par CONFIG_CATEGORY: Inverse design problem \ingroup Config*/
  /*--- options related to inverse design problem ---*/

  /* DESCRIPTION: Evaluate inverse design on the surface  */
  addBoolOption("INV_DESIGN_CP", InvDesign_Cp, false);

  /* DESCRIPTION: Evaluate inverse design on the surface  */
  addBoolOption("INV_DESIGN_HEATFLUX", InvDesign_HeatFlux, false);

  /*!\par CONFIG_CATEGORY: Unsupported options \ingroup Config*/
  /*--- Options that are experimental and not intended for general use ---*/

  /* DESCRIPTION: Write extra output */
  addBoolOption("EXTRA_OUTPUT", ExtraOutput, false);

  /*--- options related to the FFD problem ---*/
  /*!\par CONFIG_CATEGORY:FFD point inversion \ingroup Config*/

  /* DESCRIPTION: Number of total iterations in the FFD point inversion */
  addUnsignedShortOption("FFD_ITERATIONS", nFFD_Iter, 500);

  /* DESCRIPTION: Free surface damping coefficient */
	addDoubleOption("FFD_TOLERANCE", FFD_Tol, 1E-10);

  /* DESCRIPTION: Definition of the FFD boxes */
  addFFDDefOption("FFD_DEFINITION", nFFDBox, CoordFFDBox, TagFFDBox);
  
  /* DESCRIPTION: Definition of the FFD boxes */
  addFFDDegreeOption("FFD_DEGREE", nFFDBox, DegreeFFDBox);
  
  /* DESCRIPTION: Surface continuity at the intersection with the FFD */
  addEnumOption("FFD_CONTINUITY", FFD_Continuity, Continuity_Map, DERIVATIVE_2ND);


  /*--- Options for the automatic differentiation methods ---*/
  /*!\par CONFIG_CATEGORY: Automatic Differentation options\ingroup Config*/

  /* DESCRIPTION: Direct differentiation mode (forward) */
  addEnumOption("DIRECT_DIFF", DirectDiff, DirectDiff_Var_Map, NO_DERIVATIVE);

  /* DESCRIPTION: Automatic differentiation mode (reverse) */
  addBoolOption("AUTO_DIFF", AD_Mode, NO);

  /*--- options that are used in the python optimization scripts. These have no effect on the c++ toolsuite ---*/
  /*!\par CONFIG_CATEGORY:Python Options\ingroup Config*/

  /* DESCRIPTION: Gradient method */
  addPythonOption("GRADIENT_METHOD");

  /* DESCRIPTION: Geometrical Parameter */
  addPythonOption("GEO_PARAM");

  /* DESCRIPTION: Setup for design variables */
  addPythonOption("DEFINITION_DV");

  /* DESCRIPTION: Maximum number of iterations */
  addPythonOption("OPT_ITERATIONS");
  
  /* DESCRIPTION: Requested accuracy */
  addPythonOption("OPT_ACCURACY");
  
  /* DESCRIPTION: Setup for design variables (upper bound) */
  addPythonOption("OPT_BOUND_UPPER");
  
  /* DESCRIPTION: Setup for design variables (lower bound) */
  addPythonOption("OPT_BOUND_LOWER");
  
  /*!\brief OPT_COMBINE_OBJECTIVE
   *  \n DESCRIPTION: Flag specifying whether to internally combine a multi-objective function or treat separately */
  addPythonOption("OPT_COMBINE_OBJECTIVE");

  /* DESCRIPTION: Current value of the design variables */
  addPythonOption("DV_VALUE_NEW");

  /* DESCRIPTION: Previous value of the design variables */
  addPythonOption("DV_VALUE_OLD");

  /* DESCRIPTION: Number of partitions of the mesh */
  addPythonOption("NUMBER_PART");

  /* DESCRIPTION: Optimization objective function with optional scaling factor*/
  addPythonOption("OPT_OBJECTIVE");

  /* DESCRIPTION: Optimization constraint functions with optional scaling factor */
  addPythonOption("OPT_CONSTRAINT");

  /* DESCRIPTION: Finite different step for gradient estimation */
  addPythonOption("FIN_DIFF_STEP");

  /* DESCRIPTION: Verbosity of the python scripts to Stdout */
  addPythonOption("CONSOLE");

  /* DESCRIPTION: Flag specifying if the mesh was decomposed */
  addPythonOption("DECOMPOSED");

  /* DESCRIPTION: Activate ParMETIS mode for testing */
  addBoolOption("PARMETIS", ParMETIS, false);
  
  /* END_CONFIG_OPTIONS */

}

void CConfig::SetConfig_Parsing(char case_filename[MAX_STRING_SIZE]) {
  string text_line, option_name;
  ifstream case_file;
  vector<string> option_value;
  int rank = MASTER_NODE;
  
#ifdef HAVE_MPI
  MPI_Comm_rank(MPI_COMM_WORLD, &rank);
#endif
  
  /*--- Read the configuration file ---*/
  
  case_file.open(case_filename, ios::in);

  if (case_file.fail()) {
    if (rank == MASTER_NODE) cout << endl << "The configuration file (.cfg) is missing!!" << endl << endl;
    exit(EXIT_FAILURE);
  }

  string errorString;

  int  err_count = 0;  // How many errors have we found in the config file
  int max_err_count = 30; // Maximum number of errors to print before stopping

  map<string, bool> included_options;

  /*--- Parse the configuration file and set the options ---*/
  
  while (getline (case_file, text_line)) {
    
    if (err_count >= max_err_count) {
      errorString.append("too many errors. Stopping parse");

      cout << errorString << endl;
      throw(1);
    }
    
    if (TokenizeString(text_line, option_name, option_value)) {
      
      /*--- See if it's a python option ---*/

      if (option_map.find(option_name) == option_map.end()) {
          string newString;
          newString.append(option_name);
          newString.append(": invalid option name");
          newString.append(". Check current SU2 options in config_template.cfg.");
          newString.append("\n");
          errorString.append(newString);
          err_count++;
        continue;
      }

      /*--- Option exists, check if the option has already been in the config file ---*/
      
      if (included_options.find(option_name) != included_options.end()) {
        string newString;
        newString.append(option_name);
        newString.append(": option appears twice");
        newString.append("\n");
        errorString.append(newString);
        err_count++;
        continue;
      }


      /*--- New found option. Add it to the map, and delete from all options ---*/
      
      included_options.insert(pair<string, bool>(option_name, true));
      all_options.erase(option_name);

      /*--- Set the value and check error ---*/
      
      string out = option_map[option_name]->SetValue(option_value);
      if (out.compare("") != 0) {
        errorString.append(out);
        errorString.append("\n");
        err_count++;
      }
    }
  }

  /*--- See if there were any errors parsing the config file ---*/
      
  if (errorString.size() != 0) {
    if (rank == MASTER_NODE) cout << errorString << endl;
    exit(EXIT_FAILURE);
  }

  /*--- Set the default values for all of the options that weren't set ---*/
      
  for (map<string, bool>::iterator iter = all_options.begin(); iter != all_options.end(); ++iter) {
    option_map[iter->first]->SetDefault();
  }

  case_file.close();
  
}

bool CConfig::SetRunTime_Parsing(char case_filename[MAX_STRING_SIZE]) {
  string text_line, option_name;
  ifstream case_file;
  vector<string> option_value;
  int rank = MASTER_NODE;
  
#ifdef HAVE_MPI
  MPI_Comm_rank(MPI_COMM_WORLD, &rank);
#endif
  
  /*--- Read the configuration file ---*/
  
  case_file.open(case_filename, ios::in);
  
  if (case_file.fail()) { return false; }
  
  string errorString;
  
  int err_count = 0;  // How many errors have we found in the config file
  int max_err_count = 30; // Maximum number of errors to print before stopping
  
  map<string, bool> included_options;
  
  /*--- Parse the configuration file and set the options ---*/
  
  while (getline (case_file, text_line)) {
    
    if (err_count >= max_err_count) {
      errorString.append("too many errors. Stopping parse");
      
      cout << errorString << endl;
      throw(1);
    }
    
    if (TokenizeString(text_line, option_name, option_value)) {
      
      if (option_map.find(option_name) == option_map.end()) {
        
        /*--- See if it's a python option ---*/
        
        string newString;
        newString.append(option_name);
        newString.append(": invalid option name");
        newString.append("\n");
        errorString.append(newString);
        err_count++;
        continue;
      }
      
      /*--- Option exists, check if the option has already been in the config file ---*/
      
      if (included_options.find(option_name) != included_options.end()) {
        string newString;
        newString.append(option_name);
        newString.append(": option appears twice");
        newString.append("\n");
        errorString.append(newString);
        err_count++;
        continue;
      }
      
      /*--- New found option. Add it to the map, and delete from all options ---*/
      
      included_options.insert(pair<string, bool>(option_name, true));
      all_options.erase(option_name);
      
      /*--- Set the value and check error ---*/
      
      string out = option_map[option_name]->SetValue(option_value);
      if (out.compare("") != 0) {
        errorString.append(out);
        errorString.append("\n");
        err_count++;
      }
      
    }
  }
  
  /*--- See if there were any errors parsing the runtime file ---*/
  
  if (errorString.size() != 0) {
    if (rank == MASTER_NODE) cout << errorString << endl;
    exit(EXIT_FAILURE);
  }
  
  case_file.close();
  
  return true;
  
}

void CConfig::SetPostprocessing(unsigned short val_software, unsigned short val_izone, unsigned short val_nDim) {
  
  unsigned short iZone, iCFL, iMarker;
  bool ideal_gas       = (Kind_FluidModel == STANDARD_AIR || Kind_FluidModel == IDEAL_GAS );
  bool standard_air       = (Kind_FluidModel == STANDARD_AIR);
  
#ifdef HAVE_MPI
  int size = SINGLE_NODE;
  MPI_Comm_size(MPI_COMM_WORLD, &size);
#endif
  
#ifndef HAVE_TECIO
  if (Output_FileFormat == TECPLOT_BINARY) {
    cout << "Tecplot binary file requested but SU2 was built without TecIO support." << "\n";
    Output_FileFormat = TECPLOT;
  }
#endif
  
  /*--- Fixed CM mode requires a static movement of the grid ---*/
  
  if (Fixed_CM_Mode) {
    Grid_Movement= true;
  	 nGridMovement = 1;
  	 Kind_GridMovement = new unsigned short[nGridMovement];
  	 Kind_GridMovement[0] = MOVING_HTP;
  }

  /*--- Store the SU2 module that we are executing. ---*/
  
  Kind_SU2 = val_software;

  /*--- Set the default for thrust in ActDisk ---*/
  
  if ((Kind_ActDisk == NET_THRUST) || (Kind_ActDisk == BC_THRUST)
      || (Kind_ActDisk == DRAG_MINUS_THRUST) || (Kind_ActDisk == MASSFLOW)
      || (Kind_ActDisk == POWER))
    ActDisk_Jump = RATIO;

  /*--- If Kind_Obj has not been specified, these arrays need to take a default --*/

  if (Weight_ObjFunc == NULL and Kind_ObjFunc == NULL){
    Kind_ObjFunc = new unsigned short[1];
    Kind_ObjFunc[0]=DRAG_COEFFICIENT;
    Weight_ObjFunc = new su2double[1];
    Weight_ObjFunc[0]=1.0;
    nObj=1;
    nObjW=1;
  }
  /*-- Correct for case where Weight_ObjFunc has not been provided or has length < kind_objfunc---*/
  
  if (nObjW<nObj) {
    if (Weight_ObjFunc!= NULL) {
      cout <<"The option OBJECTIVE_WEIGHT must either have the same length as OBJECTIVE_FUNCTION,\n"<<
          "or be deleted from the config file (equal weights will be applied)."<< endl;
      exit(EXIT_FAILURE);
    }
    Weight_ObjFunc = new su2double[nObj];
    for (unsigned short iObj=0; iObj<nObj; iObj++)
      Weight_ObjFunc[iObj]=1.0;
  }
  /*--- Ignore weights if only one objective provided ---*/
  
  if (nObj == 1 )
      Weight_ObjFunc[0] = 1.0;

  /*--- Maker sure that nMarker = nObj ---*/

  if (nObj>0) {
    if (nMarker_Monitoring!=nObj and Marker_Monitoring!= NULL) {
      if (nMarker_Monitoring==1) {
        /*-- If only one marker was listed with multiple objectives, set that marker as the marker for each objective ---*/
        nMarker_Monitoring = nObj;
        string marker = Marker_Monitoring[0];
        delete[] Marker_Monitoring;
        Marker_Monitoring = new string[nMarker_Monitoring];
        for (iMarker=0; iMarker<nMarker_Monitoring; iMarker++)
          Marker_Monitoring[iMarker] = marker;
      }
      else if(nObj>1) {
        cout <<"When using more than one OBJECTIVE_FUNCTION, MARKER_MONTIOR must be the same length or length 1. \n "<<
            "For multiple surfaces per objective, list the objective multiple times. \n"<<
            "For multiple objectives per marker either use one marker overall or list the marker multiple times."<<endl;
        exit(EXIT_FAILURE);
      }
    }
  }

  /*--- Low memory only for ASCII Tecplot ---*/

  if (Output_FileFormat != TECPLOT) Low_MemoryOutput = NO;
  
  /*--- Deactivate the multigrid in the adjoint problem ---*/
  
  if ((ContinuousAdjoint && !MG_AdjointFlow) ||
      (Unsteady_Simulation == TIME_STEPPING)) { nMGLevels = 0; }

  /*--- If Fluid Structure Interaction, set the solver for each zone.
   *--- ZONE_0 is the zone of the fluid.
   *--- All the other zones are structure.
   *--- This will allow us to define multiple physics structural problems */

  if (Kind_Solver == FLUID_STRUCTURE_INTERACTION) {
	  if (val_izone == 0) {	Kind_Solver = Kind_Solver_Fluid_FSI; 		FSI_Problem = true;}

	  else {			 	Kind_Solver = Kind_Solver_Struc_FSI;	  	FSI_Problem = true;
	  	  	  	  	  	  	Kind_Linear_Solver = Kind_Linear_Solver_FSI_Struc;
	  	  	  	  	  	  	Kind_Linear_Solver_Prec = Kind_Linear_Solver_Prec_FSI_Struc;
	  	  	  	  	  	  	Linear_Solver_Error = Linear_Solver_Error_FSI_Struc;
	  	  	  	  	  	  	Linear_Solver_Iter = Linear_Solver_Iter_FSI_Struc;}
  }
  else { FSI_Problem = false; }

  if (ContinuousAdjoint && (Ref_NonDim == DIMENSIONAL) && (Kind_SU2 == SU2_CFD)) {
    cout << "WARNING: The adjoint solver should use a non-dimensional flow solution." << endl;
  }
  
  /*--- Initialize non-physical points/reconstructions to zero ---*/
  
  Nonphys_Points   = 0;
  Nonphys_Reconstr = 0;
  
  /*--- Don't do any deformation if there is no Design variable information ---*/
  
//  if (Design_Variable == NULL) {
//    Design_Variable = new unsigned short [1];
//    nDV = 1; Design_Variable[0] = NONE;
//  }
  
  /*--- Identification of free-surface problem, this problems are always 
   unsteady and incompressible. ---*/
  
  if (Kind_Regime == FREESURFACE) {
    if (Unsteady_Simulation != DT_STEPPING_2ND) Unsteady_Simulation = DT_STEPPING_1ST;
  }
  
  if (Kind_Solver == POISSON_EQUATION) {
    Unsteady_Simulation = STEADY;
  }
  
  /*--- Set the number of external iterations to 1 for the steady state problem ---*/

  if ((Kind_Solver == HEAT_EQUATION) ||
      (Kind_Solver == WAVE_EQUATION) || (Kind_Solver == POISSON_EQUATION)) {
    nMGLevels = 0;
    if (Unsteady_Simulation == STEADY) nExtIter = 1;
    else Unst_nIntIter = 2;
  }
  
  if (Kind_Solver == FEM_ELASTICITY) {
    nMGLevels = 0;
    if (Dynamic_Analysis == STATIC)
	nExtIter = 1;
  }

  /*--- Decide whether we should be writing unsteady solution files. ---*/
  
  if (Unsteady_Simulation == STEADY ||
      Unsteady_Simulation == HARMONIC_BALANCE  ||
      Kind_Regime == FREESURFACE) { Wrt_Unsteady = false; }
  else { Wrt_Unsteady = true; }

  if (Kind_Solver == FEM_ELASTICITY) {

	  if (Dynamic_Analysis == STATIC) { Wrt_Dynamic = false; }
	  else { Wrt_Dynamic = true; }

  } else {
    Wrt_Dynamic = false;
  }

  
  /*--- Check for Fluid model consistency ---*/

  if (standard_air) {
	if (Gamma != 1.4 || Gas_Constant != 287.058) {
		Gamma = 1.4;
		Gas_Constant = 287.058;
        }
  }
  /*--- Check for Measurement System ---*/
  
  if (SystemMeasurements == US && !standard_air) {
    cout << "Only STANDARD_AIR fluid model can be used with US Measurement System" << endl;
    exit(EXIT_FAILURE);
  }
  
  /*--- Check for Convective scheme available for NICFD ---*/
  
  if (!ideal_gas) {
    if (Kind_ConvNumScheme_Flow != SPACE_UPWIND) {
      cout << "Only ROE Upwind and HLLC Upwind scheme can be used for Non-Ideal Compressible Fluids" << endl;
      exit(EXIT_FAILURE);
    }
    else {
      if (Kind_Upwind_Flow != ROE && Kind_Upwind_Flow != HLLC) {
        cout << "Only ROE Upwind and HLLC Upwind scheme can be used for Non-Ideal Compressible Fluids" << endl;
        exit(EXIT_FAILURE);
      }
    }
  }
  
  /*--- Check for Boundary condition available for NICFD ---*/
  
  if (!ideal_gas) {
    if (nMarker_Inlet != 0) {
      cout << "Riemann Boundary conditions or NRBC must be used for inlet and outlet with Not Ideal Compressible Fluids " << endl;
      exit(EXIT_FAILURE);
    }
    if (nMarker_Outlet != 0) {
      cout << "Riemann Boundary conditions or NRBC must be used outlet with Not Ideal Compressible Fluids " << endl;
      exit(EXIT_FAILURE);
    }
    
    if (nMarker_FarField != 0) {
      cout << "Riemann Boundary conditions or NRBC must be used outlet with Not Ideal Compressible Fluids " << endl;
      exit(EXIT_FAILURE);
    }
    
  }
  
  /*--- Check for Boundary condition available for NICF ---*/
  
  if (ideal_gas) {
    if (SystemMeasurements == US && standard_air) {
      if (Kind_ViscosityModel != SUTHERLAND) {
        cout << "Only SUTHERLAND viscosity model can be used with US Measurement  " << endl;
        exit(EXIT_FAILURE);
      }
    }
    if (Kind_ConductivityModel != CONSTANT_PRANDTL ) {
      cout << "Only CONSTANT_PRANDTL thermal conductivity model can be used with STANDARD_AIR and IDEAL_GAS" << endl;
      exit(EXIT_FAILURE);
    }
    
  }
  
  /*--- Set grid movement kind to NO_MOVEMENT if not specified, which means
   that we also set the Grid_Movement flag to false. We initialize to the
   number of zones here, because we are guaranteed to at least have one. ---*/
  
  if (Kind_GridMovement == NULL) {
    Kind_GridMovement = new unsigned short[nZone];
    for (unsigned short iZone = 0; iZone < nZone; iZone++ )
      Kind_GridMovement[iZone] = NO_MOVEMENT;
    if (Grid_Movement == true) {
      cout << "GRID_MOVEMENT = YES but no type provided in GRID_MOVEMENT_KIND!!" << endl;
      exit(EXIT_FAILURE);
    }
  }
  
  /*--- If we're solving a purely steady problem with no prescribed grid
   movement (both rotating frame and moving walls can be steady), make sure that
   there is no grid motion ---*/
  
  if ((Kind_SU2 == SU2_CFD || Kind_SU2 == SU2_SOL) &&
      (Unsteady_Simulation == STEADY) &&
      ((Kind_GridMovement[ZONE_0] != MOVING_WALL) &&
       (Kind_GridMovement[ZONE_0] != ROTATING_FRAME) &&
       (Kind_GridMovement[ZONE_0] != STEADY_TRANSLATION) &&
       (Kind_GridMovement[ZONE_0] != FLUID_STRUCTURE)))
    Grid_Movement = false;
  
  if ((Kind_SU2 == SU2_CFD || Kind_SU2 == SU2_SOL) &&
      (Unsteady_Simulation == STEADY) &&
      ((Kind_GridMovement[ZONE_0] == MOVING_HTP)))
    Grid_Movement = true;

  /*--- If it is not specified, set the mesh motion mach number
   equal to the freestream value. ---*/
  
  if (Grid_Movement && Mach_Motion == 0.0)
    Mach_Motion = Mach;
  
  /*--- Set the boolean flag if we are in a rotating frame (source term). ---*/
  
  if (Grid_Movement && Kind_GridMovement[ZONE_0] == ROTATING_FRAME)
    Rotating_Frame = true;
  else
    Rotating_Frame = false;
  
  /*--- Check the number of moving markers against the number of grid movement
   types provided (should be equal, except that rigid motion and rotating frame
   do not depend on surface specification). ---*/
  
  if (Grid_Movement &&
      (Kind_GridMovement[ZONE_0] != RIGID_MOTION) &&
      (Kind_GridMovement[ZONE_0] != ROTATING_FRAME) &&
      (Kind_GridMovement[ZONE_0] != MOVING_HTP) &&
      (Kind_GridMovement[ZONE_0] != STEADY_TRANSLATION) &&
      (Kind_GridMovement[ZONE_0] != FLUID_STRUCTURE) &&
      (Kind_GridMovement[ZONE_0] != GUST) &&
      (nGridMovement != nMarker_Moving)) {
    cout << "Number of GRID_MOVEMENT_KIND must match number of MARKER_MOVING!!" << endl;
    exit(EXIT_FAILURE);
  }
  
  /*--- Make sure that there aren't more than one rigid motion or
   rotating frame specified in GRID_MOVEMENT_KIND. ---*/
 /* 
  if (Grid_Movement && (Kind_GridMovement[ZONE_0] == RIGID_MOTION) &&
      (nGridMovement > 2)) {
    cout << "Can not support more than 2 type of rigid motion in GRID_MOVEMENT_KIND!!" << endl;
    exit(EXIT_FAILURE);
  }
 */ 
  /*--- In case the grid movement parameters have not been declared in the
   config file, set them equal to zero for safety. Also check to make sure
   that for each option, a value has been declared for each moving marker. ---*/
  
  unsigned short nMoving;
  if (nGridMovement > nZone) nMoving = nGridMovement;
  else nMoving = nZone;
  
  /*--- Motion Origin: ---*/
  
  if (Motion_Origin_X == NULL) {
    Motion_Origin_X = new su2double[nMoving];
    for (iZone = 0; iZone < nMoving; iZone++ )
      Motion_Origin_X[iZone] = 0.0;
  } else {
    if (Grid_Movement && (nMotion_Origin_X != nGridMovement)) {
      cout << "Length of MOTION_ORIGIN_X must match GRID_MOVEMENT_KIND!!" << endl;
      exit(EXIT_FAILURE);
    }
  }
  
  if (Motion_Origin_Y == NULL) {
    Motion_Origin_Y = new su2double[nMoving];
    for (iZone = 0; iZone < nMoving; iZone++ )
      Motion_Origin_Y[iZone] = 0.0;
  } else {
    if (Grid_Movement && (nMotion_Origin_Y != nGridMovement)) {
      cout << "Length of MOTION_ORIGIN_Y must match GRID_MOVEMENT_KIND!!" << endl;
      exit(EXIT_FAILURE);
    }
  }
  
  if (Motion_Origin_Z == NULL) {
    Motion_Origin_Z = new su2double[nMoving];
    for (iZone = 0; iZone < nMoving; iZone++ )
      Motion_Origin_Z[iZone] = 0.0;
  } else {
    if (Grid_Movement && (nMotion_Origin_Z != nGridMovement)) {
      cout << "Length of MOTION_ORIGIN_Z must match GRID_MOVEMENT_KIND!!" << endl;
      exit(EXIT_FAILURE);
    }
  }
  
  if (MoveMotion_Origin == NULL) {
    MoveMotion_Origin = new unsigned short[nMoving];
    for (iZone = 0; iZone < nMoving; iZone++ )
      MoveMotion_Origin[iZone] = 0;
  } else {
    if (Grid_Movement && (nMoveMotion_Origin != nGridMovement)) {
      cout << "Length of MOVE_MOTION_ORIGIN must match GRID_MOVEMENT_KIND!!" << endl;
      exit(EXIT_FAILURE);
    }
  }
  
  /*--- Translation: ---*/
  
  if (Translation_Rate_X == NULL) {
    Translation_Rate_X = new su2double[nMoving];
    for (iZone = 0; iZone < nMoving; iZone++ )
      Translation_Rate_X[iZone] = 0.0;
  } else {
    if (Grid_Movement && (nTranslation_Rate_X != nGridMovement)) {
      cout << "Length of TRANSLATION_RATE_X must match GRID_MOVEMENT_KIND!!" << endl;
      exit(EXIT_FAILURE);
    }
  }
  
  if (Translation_Rate_Y == NULL) {
    Translation_Rate_Y = new su2double[nMoving];
    for (iZone = 0; iZone < nMoving; iZone++ )
      Translation_Rate_Y[iZone] = 0.0;
  } else {
    if (Grid_Movement && (nTranslation_Rate_Y != nGridMovement)) {
      cout << "Length of TRANSLATION_RATE_Y must match GRID_MOVEMENT_KIND!!" << endl;
      exit(EXIT_FAILURE);
    }
  }
  
  if (Translation_Rate_Z == NULL) {
    Translation_Rate_Z = new su2double[nMoving];
    for (iZone = 0; iZone < nMoving; iZone++ )
      Translation_Rate_Z[iZone] = 0.0;
  } else {
    if (Grid_Movement && (nTranslation_Rate_Z != nGridMovement)) {
      cout << "Length of TRANSLATION_RATE_Z must match GRID_MOVEMENT_KIND!!" << endl;
      exit(EXIT_FAILURE);
    }
  }
  
  /*--- Rotation: ---*/
  
  if (Rotation_Rate_X == NULL) {
    Rotation_Rate_X = new su2double[nMoving];
    for (iZone = 0; iZone < nMoving; iZone++ )
      Rotation_Rate_X[iZone] = 0.0;
  } else {
    if (Grid_Movement && (nRotation_Rate_X != nGridMovement)) {
      cout << "Length of ROTATION_RATE_X must match GRID_MOVEMENT_KIND!!" << endl;
      exit(EXIT_FAILURE);
    }
  }
  
  if (Rotation_Rate_Y == NULL) {
    Rotation_Rate_Y = new su2double[nMoving];
    for (iZone = 0; iZone < nMoving; iZone++ )
      Rotation_Rate_Y[iZone] = 0.0;
  } else {
    if (Grid_Movement && (nRotation_Rate_Y != nGridMovement)) {
      cout << "Length of ROTATION_RATE_Y must match GRID_MOVEMENT_KIND!!" << endl;
      exit(EXIT_FAILURE);
    }
  }
  
  if (Rotation_Rate_Z == NULL) {
    Rotation_Rate_Z = new su2double[nMoving];
    for (iZone = 0; iZone < nMoving; iZone++ )
      Rotation_Rate_Z[iZone] = 0.0;
  } else {
    if (Grid_Movement && (nRotation_Rate_Z != nGridMovement)) {
      cout << "Length of ROTATION_RATE_Z must match GRID_MOVEMENT_KIND!!" << endl;
      exit(EXIT_FAILURE);
    }
  }
  
  /*--- Pitching: ---*/
  
  if (Pitching_Omega_X == NULL) {
    Pitching_Omega_X = new su2double[nMoving];
    for (iZone = 0; iZone < nMoving; iZone++ )
      Pitching_Omega_X[iZone] = 0.0;
  } else {
    if (Grid_Movement && (nPitching_Omega_X != nGridMovement)) {
      cout << "Length of PITCHING_OMEGA_X must match GRID_MOVEMENT_KIND!!" << endl;
      exit(EXIT_FAILURE);
    }
  }
  
  if (Pitching_Omega_Y == NULL) {
    Pitching_Omega_Y = new su2double[nMoving];
    for (iZone = 0; iZone < nMoving; iZone++ )
      Pitching_Omega_Y[iZone] = 0.0;
  } else {
    if (Grid_Movement && (nPitching_Omega_Y != nGridMovement)) {
      cout << "Length of PITCHING_OMEGA_Y must match GRID_MOVEMENT_KIND!!" << endl;
      exit(EXIT_FAILURE);
    }
  }
  
  if (Pitching_Omega_Z == NULL) {
    Pitching_Omega_Z = new su2double[nMoving];
    for (iZone = 0; iZone < nMoving; iZone++ )
      Pitching_Omega_Z[iZone] = 0.0;
  } else {
    if (Grid_Movement && (nPitching_Omega_Z != nGridMovement)) {
      cout << "Length of PITCHING_OMEGA_Z must match GRID_MOVEMENT_KIND!!" << endl;
      exit(EXIT_FAILURE);
    }
  }
  
  /*--- Pitching Amplitude: ---*/
  
  if (Pitching_Ampl_X == NULL) {
    Pitching_Ampl_X = new su2double[nMoving];
    for (iZone = 0; iZone < nMoving; iZone++ )
      Pitching_Ampl_X[iZone] = 0.0;
  } else {
    if (Grid_Movement && (nPitching_Ampl_X != nGridMovement)) {
      cout << "Length of PITCHING_AMPL_X must match GRID_MOVEMENT_KIND!!" << endl;
      exit(EXIT_FAILURE);
    }
  }
  
  if (Pitching_Ampl_Y == NULL) {
    Pitching_Ampl_Y = new su2double[nMoving];
    for (iZone = 0; iZone < nMoving; iZone++ )
      Pitching_Ampl_Y[iZone] = 0.0;
  } else {
    if (Grid_Movement && (nPitching_Ampl_Y != nGridMovement)) {
      cout << "Length of PITCHING_AMPL_Y must match GRID_MOVEMENT_KIND!!" << endl;
      exit(EXIT_FAILURE);
    }
  }
  
  if (Pitching_Ampl_Z == NULL) {
    Pitching_Ampl_Z = new su2double[nMoving];
    for (iZone = 0; iZone < nMoving; iZone++ )
      Pitching_Ampl_Z[iZone] = 0.0;
  } else {
    if (Grid_Movement && (nPitching_Ampl_Z != nGridMovement)) {
      cout << "Length of PITCHING_AMPL_Z must match GRID_MOVEMENT_KIND!!" << endl;
      exit(EXIT_FAILURE);
    }
  }
  
  /*--- Pitching Phase: ---*/
  
  if (Pitching_Phase_X == NULL) {
    Pitching_Phase_X = new su2double[nMoving];
    for (iZone = 0; iZone < nMoving; iZone++ )
      Pitching_Phase_X[iZone] = 0.0;
  } else {
    if (Grid_Movement && (nPitching_Phase_X != nGridMovement)) {
      cout << "Length of PITCHING_PHASE_X must match GRID_MOVEMENT_KIND!!" << endl;
      exit(EXIT_FAILURE);
    }
  }
  
  if (Pitching_Phase_Y == NULL) {
    Pitching_Phase_Y = new su2double[nMoving];
    for (iZone = 0; iZone < nMoving; iZone++ )
      Pitching_Phase_Y[iZone] = 0.0;
  } else {
    if (Grid_Movement && (nPitching_Phase_Y != nGridMovement)) {
      cout << "Length of PITCHING_PHASE_Y must match GRID_MOVEMENT_KIND!!" << endl;
      exit(EXIT_FAILURE);
    }
  }
  
  if (Pitching_Phase_Z == NULL) {
    Pitching_Phase_Z = new su2double[nMoving];
    for (iZone = 0; iZone < nMoving; iZone++ )
      Pitching_Phase_Z[iZone] = 0.0;
  } else {
    if (Grid_Movement && (nPitching_Phase_Z != nGridMovement)) {
      cout << "Length of PITCHING_PHASE_Z must match GRID_MOVEMENT_KIND!!" << endl;
      exit(EXIT_FAILURE);
    }
  }
  
  /*--- Plunging: ---*/
  
  if (Plunging_Omega_X == NULL) {
    Plunging_Omega_X = new su2double[nMoving];
    for (iZone = 0; iZone < nMoving; iZone++ )
      Plunging_Omega_X[iZone] = 0.0;
  } else {
    if (Grid_Movement && (nPlunging_Omega_X != nGridMovement)) {
      cout << "Length of PLUNGING_OMEGA_X must match GRID_MOVEMENT_KIND!!" << endl;
      exit(EXIT_FAILURE);
    }
  }
  
  if (Plunging_Omega_Y == NULL) {
    Plunging_Omega_Y = new su2double[nMoving];
    for (iZone = 0; iZone < nMoving; iZone++ )
      Plunging_Omega_Y[iZone] = 0.0;
  } else {
    if (Grid_Movement && (nPlunging_Omega_Y != nGridMovement)) {
      cout << "Length of PLUNGING_OMEGA_Y must match GRID_MOVEMENT_KIND!!" << endl;
      exit(EXIT_FAILURE);
    }
  }
  
  if (Plunging_Omega_Z == NULL) {
    Plunging_Omega_Z = new su2double[nMoving];
    for (iZone = 0; iZone < nMoving; iZone++ )
      Plunging_Omega_Z[iZone] = 0.0;
  } else {
    if (Grid_Movement && (nPlunging_Omega_Z != nGridMovement)) {
      cout << "Length of PLUNGING_OMEGA_Z must match GRID_MOVEMENT_KIND!!" << endl;
      exit(EXIT_FAILURE);
    }
  }
  
  /*--- Plunging Amplitude: ---*/
  
  if (Plunging_Ampl_X == NULL) {
    Plunging_Ampl_X = new su2double[nMoving];
    for (iZone = 0; iZone < nMoving; iZone++ )
      Plunging_Ampl_X[iZone] = 0.0;
  } else {
    if (Grid_Movement && (nPlunging_Ampl_X != nGridMovement)) {
      cout << "Length of PLUNGING_AMPL_X must match GRID_MOVEMENT_KIND!!" << endl;
      exit(EXIT_FAILURE);
    }
  }
  
  if (Plunging_Ampl_Y == NULL) {
    Plunging_Ampl_Y = new su2double[nMoving];
    for (iZone = 0; iZone < nMoving; iZone++ )
      Plunging_Ampl_Y[iZone] = 0.0;
  } else {
    if (Grid_Movement && (nPlunging_Ampl_Y != nGridMovement)) {
      cout << "Length of PLUNGING_AMPL_Y must match GRID_MOVEMENT_KIND!!" << endl;
      exit(EXIT_FAILURE);
    }
  }
  
  if (Plunging_Ampl_Z == NULL) {
    Plunging_Ampl_Z = new su2double[nMoving];
    for (iZone = 0; iZone < nMoving; iZone++ )
      Plunging_Ampl_Z[iZone] = 0.0;
  } else {
    if (Grid_Movement && (nPlunging_Ampl_Z != nGridMovement)) {
      cout << "Length of PLUNGING_AMPL_Z must match GRID_MOVEMENT_KIND!!" << endl;
      exit(EXIT_FAILURE);
    }
  }
  
  /*-- Setting Harmonic Balance period from the config file */

  if (Unsteady_Simulation == HARMONIC_BALANCE) {
  	HarmonicBalance_Period = GetHarmonicBalance_Period();
  	if (HarmonicBalance_Period < 0)  {
  		cout << "Not a valid value for time period!!" << endl;
  		exit(EXIT_FAILURE);
  	}
  	/* Initialize the Harmonic balance Frequency pointer */
  	if (Omega_HB == NULL) {
  		Omega_HB = new su2double[nOmega_HB];
  		for (iZone = 0; iZone < nOmega_HB; iZone++ )
  			Omega_HB[iZone] = 0.0;
  	}else {
  		if (nOmega_HB != nTimeInstances) {
  			cout << "Length of omega_HB  must match the number TIME_INSTANCES!!" << endl;
  			exit(EXIT_FAILURE);
  		}
  	}
  }

    /*--- Use the various rigid-motion input frequencies to determine the period to be used with harmonic balance cases.
     There are THREE types of motion to consider, namely: rotation, pitching, and plunging.
     The largest period of motion is the one to be used for harmonic balance  calculations. ---*/
    
  /*if (Unsteady_Simulation == HARMONIC_BALANCE) {
      if (!(GetGrid_Movement())) {
          // No grid movement - Time period from config file //
          HarmonicBalance_Period = GetHarmonicBalance_Period();
      }
      
      else {
          unsigned short N_MOTION_TYPES = 3;
          su2double *periods;
          periods = new su2double[N_MOTION_TYPES];
          
          //--- rotation: ---//
          
          su2double Omega_mag_rot = sqrt(pow(Rotation_Rate_X[ZONE_0],2)+pow(Rotation_Rate_Y[ZONE_0],2)+pow(Rotation_Rate_Z[ZONE_0],2));
          if (Omega_mag_rot > 0)
              periods[0] = 2*PI_NUMBER/Omega_mag_rot;
          else
              periods[0] = 0.0;
          
          //--- pitching: ---//
          
          su2double Omega_mag_pitch = sqrt(pow(Pitching_Omega_X[ZONE_0],2)+pow(Pitching_Omega_Y[ZONE_0],2)+pow(Pitching_Omega_Z[ZONE_0],2));
          if (Omega_mag_pitch > 0)
              periods[1] = 2*PI_NUMBER/Omega_mag_pitch;
          else
              periods[1] = 0.0;
          
          //--- plunging: ---//
          
          su2double Omega_mag_plunge = sqrt(pow(Plunging_Omega_X[ZONE_0],2)+pow(Plunging_Omega_Y[ZONE_0],2)+pow(Plunging_Omega_Z[ZONE_0],2));
          if (Omega_mag_plunge > 0)
              periods[2] = 2*PI_NUMBER/Omega_mag_plunge;
          else
              periods[2] = 0.0;
          
          //--- determine which period is largest ---//
          
          unsigned short iVar;
          HarmonicBalance_Period = 0.0;
          for (iVar = 0; iVar < N_MOTION_TYPES; iVar++) {
              if (periods[iVar] > HarmonicBalance_Period)
                  HarmonicBalance_Period = periods[iVar];
          }
          
          delete periods;
      }
    
  }*/
  

  
    
  /*--- Initialize the RefOriginMoment Pointer ---*/
  
  RefOriginMoment = NULL;
  RefOriginMoment = new su2double[3];
  RefOriginMoment[0] = 0.0; RefOriginMoment[1] = 0.0; RefOriginMoment[2] = 0.0;
  
  /*--- In case the moment origin coordinates have not been declared in the
   config file, set them equal to zero for safety. Also check to make sure
   that for each marker, a value has been declared for the moment origin.
   Unless only one value was specified, then set this value for all the markers
   being monitored. ---*/
  
  
  if ((nRefOriginMoment_X != nRefOriginMoment_Y) || (nRefOriginMoment_X != nRefOriginMoment_Z) ) {
    cout << "ERROR: Length of REF_ORIGIN_MOMENT_X, REF_ORIGIN_MOMENT_Y and REF_ORIGIN_MOMENT_Z must be the same!!" << endl;
    exit(EXIT_FAILURE);
  }
  
  if (RefOriginMoment_X == NULL) {
    RefOriginMoment_X = new su2double[nMarker_Monitoring];
    for (iMarker = 0; iMarker < nMarker_Monitoring; iMarker++ )
      RefOriginMoment_X[iMarker] = 0.0;
  } else {
    if (nRefOriginMoment_X == 1) {
      
      su2double aux_RefOriginMoment_X = RefOriginMoment_X[0];
      delete [] RefOriginMoment_X;
      RefOriginMoment_X = new su2double[nMarker_Monitoring];
      nRefOriginMoment_X = nMarker_Monitoring;
      
      for (iMarker = 0; iMarker < nMarker_Monitoring; iMarker++ )
        RefOriginMoment_X[iMarker] = aux_RefOriginMoment_X;
    }
    else if (nRefOriginMoment_X != nMarker_Monitoring) {
      cout << "ERROR: Length of REF_ORIGIN_MOMENT_X must match number of Monitoring Markers!!" << endl;
      exit(EXIT_FAILURE);
    }
  }
  
  if (RefOriginMoment_Y == NULL) {
    RefOriginMoment_Y = new su2double[nMarker_Monitoring];
    for (iMarker = 0; iMarker < nMarker_Monitoring; iMarker++ )
      RefOriginMoment_Y[iMarker] = 0.0;
  } else {
    if (nRefOriginMoment_Y == 1) {
      
      su2double aux_RefOriginMoment_Y = RefOriginMoment_Y[0];
      delete [] RefOriginMoment_Y;
      RefOriginMoment_Y = new su2double[nMarker_Monitoring];
      nRefOriginMoment_Y = nMarker_Monitoring;
      
      for (iMarker = 0; iMarker < nMarker_Monitoring; iMarker++ )
        RefOriginMoment_Y[iMarker] = aux_RefOriginMoment_Y;
    }
    else if (nRefOriginMoment_Y != nMarker_Monitoring) {
      cout << "ERROR: Length of REF_ORIGIN_MOMENT_Y must match number of Monitoring Markers!!" << endl;
      exit(EXIT_FAILURE);
    }
  }
  
  if (RefOriginMoment_Z == NULL) {
    RefOriginMoment_Z = new su2double[nMarker_Monitoring];
    for (iMarker = 0; iMarker < nMarker_Monitoring; iMarker++ )
      RefOriginMoment_Z[iMarker] = 0.0;
  } else {
    if (nRefOriginMoment_Z == 1) {
      
      su2double aux_RefOriginMoment_Z = RefOriginMoment_Z[0];
      delete [] RefOriginMoment_Z;
      RefOriginMoment_Z = new su2double[nMarker_Monitoring];
      nRefOriginMoment_Z = nMarker_Monitoring;
      
      for (iMarker = 0; iMarker < nMarker_Monitoring; iMarker++ )
        RefOriginMoment_Z[iMarker] = aux_RefOriginMoment_Z;
    }
    else if (nRefOriginMoment_Z != nMarker_Monitoring) {
      cout << "ERROR: Length of REF_ORIGIN_MOMENT_Z must match number of Monitoring Markers!!" << endl;
      exit(EXIT_FAILURE);
    }
  }
  
  /*--- Set the boolean flag if we are carrying out an aeroelastic simulation. ---*/
  
  if (Grid_Movement && (Kind_GridMovement[ZONE_0] == AEROELASTIC || Kind_GridMovement[ZONE_0] == AEROELASTIC_RIGID_MOTION)) Aeroelastic_Simulation = true;
  else Aeroelastic_Simulation = false;
  
  /*--- Initializing the size for the solutions of the Aeroelastic problem. ---*/
  
  
  if (Grid_Movement && Aeroelastic_Simulation) {
    Aeroelastic_np1.resize(nMarker_Monitoring);
    Aeroelastic_n.resize(nMarker_Monitoring);
    Aeroelastic_n1.resize(nMarker_Monitoring);
    for (iMarker = 0; iMarker < nMarker_Monitoring; iMarker++) {
      Aeroelastic_np1[iMarker].resize(2);
      Aeroelastic_n[iMarker].resize(2);
      Aeroelastic_n1[iMarker].resize(2);
      for (int i =0; i<2; i++) {
        Aeroelastic_np1[iMarker][i].resize(2);
        Aeroelastic_n[iMarker][i].resize(2);
        Aeroelastic_n1[iMarker][i].resize(2);
        for (int j=0; j<2; j++) {
          Aeroelastic_np1[iMarker][i][j] = 0.0;
          Aeroelastic_n[iMarker][i][j] = 0.0;
          Aeroelastic_n1[iMarker][i][j] = 0.0;
        }
      }
    }
  }
  
  /*--- Allocate memory for the plunge and pitch and initialized them to zero ---*/
  
  if (Grid_Movement && Aeroelastic_Simulation) {
    Aeroelastic_pitch = new su2double[nMarker_Monitoring];
    Aeroelastic_plunge = new su2double[nMarker_Monitoring];
    for (iMarker = 0; iMarker < nMarker_Monitoring; iMarker++ ) {
      Aeroelastic_pitch[iMarker] = 0.0;
      Aeroelastic_plunge[iMarker] = 0.0;
    }
  }

  /*--- Fluid-Structure Interaction problems ---*/

  if (FSI_Problem) {
	  Kind_GridMovement[val_izone] = FLUID_STRUCTURE;
	  Grid_Movement = true;
  }
  
  if (MGCycle == FULLMG_CYCLE) FinestMesh = nMGLevels;
  else FinestMesh = MESH_0;
  
  if ((Kind_Solver == NAVIER_STOKES) &&
      (Kind_Turb_Model != NONE))
    Kind_Solver = RANS;
  
  if (Kind_Regime == FREESURFACE) GravityForce = true;
  
  Kappa_1st_Flow = Kappa_Flow[0];
  Kappa_2nd_Flow = Kappa_Flow[1];
  Kappa_4th_Flow = Kappa_Flow[2];
  Kappa_1st_AdjFlow = Kappa_AdjFlow[0];
  Kappa_2nd_AdjFlow = Kappa_AdjFlow[1];
  Kappa_4th_AdjFlow = Kappa_AdjFlow[2];
  
  /*--- Make the MG_PreSmooth, MG_PostSmooth, and MG_CorrecSmooth
   arrays consistent with nMGLevels ---*/
  
  unsigned short * tmp_smooth = new unsigned short[nMGLevels+1];
  
  if ((nMG_PreSmooth != nMGLevels+1) && (nMG_PreSmooth != 0)) {
    if (nMG_PreSmooth > nMGLevels+1) {
      
      /*--- Truncate by removing unnecessary elements at the end ---*/
      
      for (unsigned int i = 0; i <= nMGLevels; i++)
        tmp_smooth[i] = MG_PreSmooth[i];
      delete [] MG_PreSmooth;
      MG_PreSmooth=NULL;
    } else {
      
      /*--- Add additional elements equal to last element ---*/
      
      for (unsigned int i = 0; i < nMG_PreSmooth; i++)
        tmp_smooth[i] = MG_PreSmooth[i];
      for (unsigned int i = nMG_PreSmooth; i <= nMGLevels; i++)
        tmp_smooth[i] = MG_PreSmooth[nMG_PreSmooth-1];
      delete [] MG_PreSmooth;
      MG_PreSmooth=NULL;
    }
    
    nMG_PreSmooth = nMGLevels+1;
    MG_PreSmooth = new unsigned short[nMG_PreSmooth];
    for (unsigned int i = 0; i < nMG_PreSmooth; i++)
      MG_PreSmooth[i] = tmp_smooth[i];
  }
  if ((nMGLevels != 0) && (nMG_PreSmooth == 0)) {
    delete [] MG_PreSmooth;
    nMG_PreSmooth = nMGLevels+1;
    MG_PreSmooth = new unsigned short[nMG_PreSmooth];
    for (unsigned int i = 0; i < nMG_PreSmooth; i++)
      MG_PreSmooth[i] = i+1;
  }
  
  if ((nMG_PostSmooth != nMGLevels+1) && (nMG_PostSmooth != 0)) {
    if (nMG_PostSmooth > nMGLevels+1) {
      
      /*--- Truncate by removing unnecessary elements at the end ---*/
      
      for (unsigned int i = 0; i <= nMGLevels; i++)
        tmp_smooth[i] = MG_PostSmooth[i];
      delete [] MG_PostSmooth;
      MG_PostSmooth=NULL;
    } else {
      
      /*--- Add additional elements equal to last element ---*/
       
      for (unsigned int i = 0; i < nMG_PostSmooth; i++)
        tmp_smooth[i] = MG_PostSmooth[i];
      for (unsigned int i = nMG_PostSmooth; i <= nMGLevels; i++)
        tmp_smooth[i] = MG_PostSmooth[nMG_PostSmooth-1];
      delete [] MG_PostSmooth;
      MG_PostSmooth=NULL;
    }
    
    nMG_PostSmooth = nMGLevels+1;
    MG_PostSmooth = new unsigned short[nMG_PostSmooth];
    for (unsigned int i = 0; i < nMG_PostSmooth; i++)
      MG_PostSmooth[i] = tmp_smooth[i];
    
  }
  
  if ((nMGLevels != 0) && (nMG_PostSmooth == 0)) {
    delete [] MG_PostSmooth;
    nMG_PostSmooth = nMGLevels+1;
    MG_PostSmooth = new unsigned short[nMG_PostSmooth];
    for (unsigned int i = 0; i < nMG_PostSmooth; i++)
      MG_PostSmooth[i] = 0;
  }
  
  if ((nMG_CorrecSmooth != nMGLevels+1) && (nMG_CorrecSmooth != 0)) {
    if (nMG_CorrecSmooth > nMGLevels+1) {
      
      /*--- Truncate by removing unnecessary elements at the end ---*/
      
      for (unsigned int i = 0; i <= nMGLevels; i++)
        tmp_smooth[i] = MG_CorrecSmooth[i];
      delete [] MG_CorrecSmooth;
      MG_CorrecSmooth = NULL;
    } else {
      
      /*--- Add additional elements equal to last element ---*/
      
      for (unsigned int i = 0; i < nMG_CorrecSmooth; i++)
        tmp_smooth[i] = MG_CorrecSmooth[i];
      for (unsigned int i = nMG_CorrecSmooth; i <= nMGLevels; i++)
        tmp_smooth[i] = MG_CorrecSmooth[nMG_CorrecSmooth-1];
      delete [] MG_CorrecSmooth;
      MG_CorrecSmooth = NULL;
    }
    nMG_CorrecSmooth = nMGLevels+1;
    MG_CorrecSmooth = new unsigned short[nMG_CorrecSmooth];
    for (unsigned int i = 0; i < nMG_CorrecSmooth; i++)
      MG_CorrecSmooth[i] = tmp_smooth[i];
  }
  
  if ((nMGLevels != 0) && (nMG_CorrecSmooth == 0)) {
    delete [] MG_CorrecSmooth;
    nMG_CorrecSmooth = nMGLevels+1;
    MG_CorrecSmooth = new unsigned short[nMG_CorrecSmooth];
    for (unsigned int i = 0; i < nMG_CorrecSmooth; i++)
      MG_CorrecSmooth[i] = 0;
  }
  
  /*--- Override MG Smooth parameters ---*/
  
  if (nMG_PreSmooth != 0) MG_PreSmooth[MESH_0] = 1;
  if (nMG_PostSmooth != 0) {
    MG_PostSmooth[MESH_0] = 0;
    MG_PostSmooth[nMGLevels] = 0;
  }
  if (nMG_CorrecSmooth != 0) MG_CorrecSmooth[nMGLevels] = 0;
  
  if (Restart) MGCycle = V_CYCLE;
  
  if (ContinuousAdjoint) {
    if (Kind_Solver == EULER) Kind_Solver = ADJ_EULER;
    if (Kind_Solver == NAVIER_STOKES) Kind_Solver = ADJ_NAVIER_STOKES;
    if (Kind_Solver == RANS) Kind_Solver = ADJ_RANS;
  }
  
  nCFL = nMGLevels+1;
  CFL = new su2double[nCFL];
  CFL[0] = CFLFineGrid;
  
  /*--- Evaluate when the Cl should be evaluated ---*/
  
  Iter_Fixed_CL        = SU2_TYPE::Int(nExtIter / (su2double(Update_Alpha)+5.0));
  Iter_Fixed_CM        = SU2_TYPE::Int(nExtIter / (su2double(Update_iH)+5.0));
  Iter_Fixed_NetThrust = SU2_TYPE::Int(nExtIter / (su2double(Update_BCThrust)+5.0));

  if (ContinuousAdjoint) {
    CFL[0] = CFL[0] * CFLRedCoeff_AdjFlow;
    CFL_AdaptParam[2] *= CFLRedCoeff_AdjFlow;
    CFL_AdaptParam[3] *= CFLRedCoeff_AdjFlow;
    Iter_Fixed_CL = SU2_TYPE::Int(su2double (Iter_Fixed_CL) / CFLRedCoeff_AdjFlow);
    Iter_Fixed_CM = SU2_TYPE::Int(su2double (Iter_Fixed_CM) / CFLRedCoeff_AdjFlow);
    Iter_Fixed_NetThrust = SU2_TYPE::Int(su2double (Iter_Fixed_NetThrust) / CFLRedCoeff_AdjFlow);
  }
  
  if (Iter_Fixed_CL == 0) { Iter_Fixed_CL = nExtIter+1; Update_Alpha = 0; }
  if (Iter_Fixed_CM == 0) { Iter_Fixed_CM = nExtIter+1; Update_iH = 0; }
  if (Iter_Fixed_NetThrust == 0) { Iter_Fixed_NetThrust = nExtIter+1; Update_BCThrust = 0; }

  for (iCFL = 1; iCFL < nCFL; iCFL++)
    CFL[iCFL] = CFL[iCFL-1];
  
  if (nRKStep == 0) {
    nRKStep = 1;
    RK_Alpha_Step = new su2double[1]; RK_Alpha_Step[0] = 1.0;
  }
  
  if (nIntCoeffs == 0) {
	nIntCoeffs = 2;
	Int_Coeffs = new su2double[2]; Int_Coeffs[0] = 0.25; Int_Coeffs[1] = 0.5;
  }

  if ((Kind_SU2 == SU2_CFD) && (Kind_Solver == NO_SOLVER)) {
    cout << "PHYSICAL_PROBLEM must be set in the configuration file" << endl;
    exit(EXIT_FAILURE);
  }
  
  /*--- Set a flag for viscous simulations ---*/
  
  Viscous = (( Kind_Solver == NAVIER_STOKES          ) ||
             ( Kind_Solver == ADJ_NAVIER_STOKES      ) ||
             ( Kind_Solver == RANS                   ) ||
             ( Kind_Solver == ADJ_RANS               ) );
  
  
  /*--- Re-scale the length based parameters. The US system uses feet,
   but SU2 assumes that the grid is in inches ---*/
  
  if ((SystemMeasurements == US) && (Kind_SU2 == SU2_CFD)) {
    
    for (iMarker = 0; iMarker < nMarker_Monitoring; iMarker++) {
      RefOriginMoment_X[iMarker] = RefOriginMoment_X[iMarker]/12.0;
      RefOriginMoment_Y[iMarker] = RefOriginMoment_Y[iMarker]/12.0;
      RefOriginMoment_Z[iMarker] = RefOriginMoment_Z[iMarker]/12.0;
    }
    
    for (iMarker = 0; iMarker < nGridMovement; iMarker++) {
      Motion_Origin_X[iMarker] = Motion_Origin_X[iMarker]/12.0;
      Motion_Origin_Y[iMarker] = Motion_Origin_Y[iMarker]/12.0;
      Motion_Origin_Z[iMarker] = Motion_Origin_Z[iMarker]/12.0;
    }
    
    RefLengthMoment = RefLengthMoment/12.0;
    if (val_nDim == 2) RefAreaCoeff = RefAreaCoeff/12.0;
    else RefAreaCoeff = RefAreaCoeff/144.0;
    Length_Reynolds = Length_Reynolds/12.0;
    RefElemLength = RefElemLength/12.0;
    Highlite_Area = Highlite_Area/144.0;

    EA_IntLimit[0] = EA_IntLimit[0]/12.0;
    EA_IntLimit[1] = EA_IntLimit[1]/12.0;
    EA_IntLimit[2] = EA_IntLimit[2]/12.0;
    
    Section_Location[0] = Section_Location[0]/12.0;
    Section_Location[1] = Section_Location[1]/12.0;
    
    SubsonicEngine_Cyl[0] = SubsonicEngine_Cyl[0]/12.0;
    SubsonicEngine_Cyl[1] = SubsonicEngine_Cyl[1]/12.0;
    SubsonicEngine_Cyl[2] = SubsonicEngine_Cyl[2]/12.0;
    SubsonicEngine_Cyl[3] = SubsonicEngine_Cyl[3]/12.0;
    SubsonicEngine_Cyl[4] = SubsonicEngine_Cyl[4]/12.0;
    SubsonicEngine_Cyl[5] = SubsonicEngine_Cyl[5]/12.0;
    SubsonicEngine_Cyl[6] = SubsonicEngine_Cyl[6]/12.0;
    
  }
  
  /*--- Check for constant lift mode. Initialize the update flag for
   the AoA with each iteration to false  ---*/
  
  if (Fixed_CL_Mode) Update_AoA = false;
  if (Fixed_CM_Mode) Update_HTPIncidence = false;

  if (DirectDiff != NO_DERIVATIVE) {
#if !defined COMPLEX_TYPE && !defined ADOLC_FORWARD_TYPE && !defined CODI_FORWARD_TYPE
      if (Kind_SU2 == SU2_CFD) {
        cout << "SU2_CFD: Config option DIRECT_DIFF= YES requires AD or complex support!" << endl;
        cout << "Please use SU2_CFD_DIRECTDIFF (configuration/compilation is done using the preconfigure.py script)." << endl;
        exit(EXIT_FAILURE);
      }
#endif
    /*--- Initialize the derivative values ---*/
    switch (DirectDiff) {
      case D_MACH:
        SU2_TYPE::SetDerivative(Mach, 1.0);
        break;
      case D_AOA:
        SU2_TYPE::SetDerivative(AoA, 1.0);
        break;
      case D_SIDESLIP:
        SU2_TYPE::SetDerivative(AoS, 1.0);
        break;
      case D_REYNOLDS:
        SU2_TYPE::SetDerivative(Reynolds, 1.0);
        break;
      case D_TURB2LAM:
       SU2_TYPE::SetDerivative(Turb2LamViscRatio_FreeStream, 1.0);
        break;
      default:
        /*--- All other cases are handled in the specific solver ---*/
        break;
      }
  }

#if defined CODI_REVERSE_TYPE
  AD_Mode = YES;
#else
  if (AD_Mode == YES) {
    cout << "AUTO_DIFF=YES requires Automatic Differentiation support." << endl;
    cout << "Please use correct executables (configuration/compilation is done using the preconfigure.py script)." << endl;
  }
#endif

  if (DiscreteAdjoint) {
#if !defined ADOLC_REVERSE_TYPE && !defined CODI_REVERSE_TYPE
    if (Kind_SU2 == SU2_CFD) {
      cout << "SU2_CFD: Config option MATH_PROBLEM= DISCRETE_ADJOINT requires AD support!" << endl;
      cout << "Please use SU2_CFD_AD (configuration/compilation is done using the preconfigure.py script)." << endl;
      exit(EXIT_FAILURE);
    }
#endif

    /*--- Disable writing of limiters if enabled ---*/
    Wrt_Limiters = false;

    if (Unsteady_Simulation) {

      Restart_Flow = false;

      if (Grid_Movement) {
        cout << "Dynamic mesh movement currently not supported for the discrete adjoint solver." << endl;
        exit(EXIT_FAILURE);
      }

      /*--- If the averaging interval is not set, we average over all time-steps ---*/

      if (Iter_Avg_Objective == 0.0) {
        Iter_Avg_Objective = nExtIter;
      }
    }

    switch(Kind_Solver) {
      case EULER:
        Kind_Solver = DISC_ADJ_EULER;
        break;
      case RANS:
        Kind_Solver = DISC_ADJ_RANS;
        Frozen_Visc = false;
        break;
      case NAVIER_STOKES:
        Kind_Solver = DISC_ADJ_NAVIER_STOKES;
        break;
      default:
        break;
    }
  }

  /*--- Check for 2nd order w/ limiting for JST and correct ---*/
  
  if ((Kind_ConvNumScheme_Flow == SPACE_CENTERED) && (Kind_Centered_Flow == JST) && (SpatialOrder_Flow == SECOND_ORDER_LIMITER))
    SpatialOrder_Flow = SECOND_ORDER;
  
  if ((Kind_ConvNumScheme_AdjFlow == SPACE_CENTERED) && (Kind_Centered_AdjFlow == JST) && (SpatialOrder_AdjFlow == SECOND_ORDER_LIMITER))
    SpatialOrder_AdjFlow = SECOND_ORDER;
  
  delete [] tmp_smooth;
  
}

void CConfig::SetMarkers(unsigned short val_software) {

  unsigned short iMarker_All, iMarker_CfgFile, iMarker_Euler, iMarker_Custom,
  iMarker_FarField, iMarker_SymWall, iMarker_Pressure, iMarker_PerBound,
  iMarker_NearFieldBound, iMarker_InterfaceBound, iMarker_Fluid_InterfaceBound, iMarker_Dirichlet,
  iMarker_Inlet, iMarker_Riemann, iMarker_NRBC, iMarker_Outlet, iMarker_Isothermal,
  iMarker_HeatFlux, iMarker_EngineInflow, iMarker_EngineExhaust,
  iMarker_Displacement, iMarker_Load, iMarker_FlowLoad, iMarker_Neumann, iMarker_Internal,
  iMarker_Monitoring, iMarker_Designing, iMarker_GeoEval, iMarker_Plotting, iMarker_Analyze,
  iMarker_DV, iMarker_Moving, iMarker_Supersonic_Inlet, iMarker_Supersonic_Outlet,
  iMarker_Clamped, iMarker_FSIinterface, iMarker_Load_Dir, iMarker_Load_Sine,
  iMarker_ActDiskInlet, iMarker_ActDiskOutlet, iMarker_Out_1D;

  int size = SINGLE_NODE;
  
#ifdef HAVE_MPI
  if (val_software != SU2_MSH)
    MPI_Comm_size(MPI_COMM_WORLD, &size);
#endif

  /*--- Compute the total number of markers in the config file ---*/
  
  nMarker_CfgFile = nMarker_Euler + nMarker_FarField + nMarker_SymWall +
  nMarker_Pressure + nMarker_PerBound + nMarker_NearFieldBound + nMarker_Fluid_InterfaceBound +
  nMarker_InterfaceBound + nMarker_Dirichlet + nMarker_Neumann + nMarker_Inlet + nMarker_Riemann +
  nMarker_NRBC + nMarker_Outlet + nMarker_Isothermal + nMarker_HeatFlux +
  nMarker_EngineInflow + nMarker_EngineExhaust + nMarker_Internal +
  nMarker_Supersonic_Inlet + nMarker_Supersonic_Outlet + nMarker_Displacement + nMarker_Load +
  nMarker_FlowLoad + nMarker_Custom +
  nMarker_Clamped + nMarker_Load_Sine + nMarker_Load_Dir +
  nMarker_ActDiskInlet + nMarker_ActDiskOutlet + nMarker_Out_1D;
  
  /*--- Add the possible send/receive domains ---*/

  nMarker_Max = nMarker_CfgFile + OVERHEAD*size;
  
  /*--- Basic dimensionalization of the markers (worst scenario) ---*/

  nMarker_All = nMarker_Max;

  /*--- Allocate the memory (markers in each domain) ---*/
  
  Marker_All_TagBound       = new string[nMarker_All];			    // Store the tag that correspond with each marker.
  Marker_All_SendRecv       = new short[nMarker_All];						// +#domain (send), -#domain (receive).
  Marker_All_KindBC         = new unsigned short[nMarker_All];	// Store the kind of boundary condition.
  Marker_All_Monitoring     = new unsigned short[nMarker_All];	// Store whether the boundary should be monitored.
  Marker_All_Designing      = new unsigned short[nMarker_All];  // Store whether the boundary should be designed.
  Marker_All_Plotting       = new unsigned short[nMarker_All];	// Store whether the boundary should be plotted.
  Marker_All_Analyze  = new unsigned short[nMarker_All];	// Store whether the boundary should be plotted.
  Marker_All_FSIinterface   = new unsigned short[nMarker_All];	// Store whether the boundary is in the FSI interface.
  Marker_All_GeoEval        = new unsigned short[nMarker_All];	// Store whether the boundary should be geometry evaluation.
  Marker_All_DV             = new unsigned short[nMarker_All];	// Store whether the boundary should be affected by design variables.
  Marker_All_Moving         = new unsigned short[nMarker_All];	// Store whether the boundary should be in motion.
  Marker_All_PerBound       = new short[nMarker_All];						// Store whether the boundary belongs to a periodic boundary.
  Marker_All_Out_1D         = new unsigned short[nMarker_All];  // Store whether the boundary belongs to a 1-d output boundary.

  for (iMarker_All = 0; iMarker_All < nMarker_All; iMarker_All++) {
    Marker_All_TagBound[iMarker_All]      = "SEND_RECEIVE";
    Marker_All_SendRecv[iMarker_All]      = 0;
    Marker_All_KindBC[iMarker_All]        = 0;
    Marker_All_Monitoring[iMarker_All]    = 0;
    Marker_All_GeoEval[iMarker_All]       = 0;
    Marker_All_Designing[iMarker_All]     = 0;
    Marker_All_Plotting[iMarker_All]      = 0;
    Marker_All_Analyze[iMarker_All] = 0;
    Marker_All_FSIinterface[iMarker_All]  = 0;
    Marker_All_DV[iMarker_All]            = 0;
    Marker_All_Moving[iMarker_All]        = 0;
    Marker_All_PerBound[iMarker_All]      = 0;
    Marker_All_Out_1D[iMarker_All]        = 0;
  }

  /*--- Allocate the memory (markers in the config file) ---*/

  Marker_CfgFile_TagBound      = new string[nMarker_CfgFile];
  Marker_CfgFile_KindBC        = new unsigned short[nMarker_CfgFile];
  Marker_CfgFile_Monitoring    = new unsigned short[nMarker_CfgFile];
  Marker_CfgFile_Designing     = new unsigned short[nMarker_CfgFile];
  Marker_CfgFile_Plotting      = new unsigned short[nMarker_CfgFile];
  Marker_CfgFile_Analyze       = new unsigned short[nMarker_CfgFile];
  Marker_CfgFile_GeoEval       = new unsigned short[nMarker_CfgFile];
  Marker_CfgFile_FSIinterface	 = new unsigned short[nMarker_CfgFile];
  Marker_CfgFile_DV            = new unsigned short[nMarker_CfgFile];
  Marker_CfgFile_Moving        = new unsigned short[nMarker_CfgFile];
  Marker_CfgFile_PerBound      = new unsigned short[nMarker_CfgFile];
  Marker_CfgFile_Out_1D        = new unsigned short[nMarker_CfgFile];

  for (iMarker_CfgFile = 0; iMarker_CfgFile < nMarker_CfgFile; iMarker_CfgFile++) {
    Marker_CfgFile_TagBound[iMarker_CfgFile]      = "SEND_RECEIVE";
    Marker_CfgFile_KindBC[iMarker_CfgFile]        = 0;
    Marker_CfgFile_Monitoring[iMarker_CfgFile]    = 0;
    Marker_CfgFile_GeoEval[iMarker_CfgFile]       = 0;
    Marker_CfgFile_Designing[iMarker_CfgFile]     = 0;
    Marker_CfgFile_Plotting[iMarker_CfgFile]      = 0;
    Marker_CfgFile_Analyze[iMarker_CfgFile] = 0;
    Marker_CfgFile_FSIinterface[iMarker_CfgFile]  = 0;
    Marker_CfgFile_DV[iMarker_CfgFile]            = 0;
    Marker_CfgFile_Moving[iMarker_CfgFile]        = 0;
    Marker_CfgFile_PerBound[iMarker_CfgFile]      = 0;
    Marker_CfgFile_Out_1D[iMarker_CfgFile]        = 0;
  }

  /*--- Allocate memory to store surface information (Analyze BC) ---*/

  Surface_MassFlow = new su2double[nMarker_Analyze];
  Surface_DC60 = new su2double[nMarker_Analyze];
  Surface_IDC = new su2double[nMarker_Analyze];
  Surface_IDC_Mach = new su2double[nMarker_Analyze];
  Surface_IDR = new su2double[nMarker_Analyze];
  for (iMarker_Analyze = 0; iMarker_Analyze < nMarker_Analyze; iMarker_Analyze++) {
     Surface_MassFlow[iMarker_Analyze] = 0.0;
   	 Surface_DC60[iMarker_Analyze] = 0.0;
     Surface_IDC[iMarker_Analyze] = 0.0;
     Surface_IDC_Mach[iMarker_Analyze] = 0.0;
     Surface_IDR[iMarker_Analyze] = 0.0;
   }

  /*--- Populate the marker information in the config file (all domains) ---*/

  iMarker_CfgFile = 0;
  for (iMarker_Euler = 0; iMarker_Euler < nMarker_Euler; iMarker_Euler++) {
    Marker_CfgFile_TagBound[iMarker_CfgFile] = Marker_Euler[iMarker_Euler];
    Marker_CfgFile_KindBC[iMarker_CfgFile] = EULER_WALL;
    iMarker_CfgFile++;
  }

  for (iMarker_FarField = 0; iMarker_FarField < nMarker_FarField; iMarker_FarField++) {
    Marker_CfgFile_TagBound[iMarker_CfgFile] = Marker_FarField[iMarker_FarField];
    Marker_CfgFile_KindBC[iMarker_CfgFile] = FAR_FIELD;
    iMarker_CfgFile++;
  }

  for (iMarker_SymWall = 0; iMarker_SymWall < nMarker_SymWall; iMarker_SymWall++) {
    Marker_CfgFile_TagBound[iMarker_CfgFile] = Marker_SymWall[iMarker_SymWall];
    Marker_CfgFile_KindBC[iMarker_CfgFile] = SYMMETRY_PLANE;
    iMarker_CfgFile++;
  }

  for (iMarker_Pressure = 0; iMarker_Pressure < nMarker_Pressure; iMarker_Pressure++) {
    Marker_CfgFile_TagBound[iMarker_CfgFile] = Marker_Pressure[iMarker_Pressure];
    Marker_CfgFile_KindBC[iMarker_CfgFile] = PRESSURE_BOUNDARY;
    iMarker_CfgFile++;
  }

  for (iMarker_PerBound = 0; iMarker_PerBound < nMarker_PerBound; iMarker_PerBound++) {
    Marker_CfgFile_TagBound[iMarker_CfgFile] = Marker_PerBound[iMarker_PerBound];
    Marker_CfgFile_KindBC[iMarker_CfgFile] = PERIODIC_BOUNDARY;
    Marker_CfgFile_PerBound[iMarker_CfgFile] = iMarker_PerBound + 1;
    iMarker_CfgFile++;
  }

  ActDisk_DeltaPress = new su2double[nMarker_ActDiskInlet];
  ActDisk_DeltaTemp = new su2double[nMarker_ActDiskInlet];
  ActDisk_TotalPressRatio = new su2double[nMarker_ActDiskInlet];
  ActDisk_TotalTempRatio = new su2double[nMarker_ActDiskInlet];
  ActDisk_StaticPressRatio = new su2double[nMarker_ActDiskInlet];
  ActDisk_StaticTempRatio = new su2double[nMarker_ActDiskInlet];
  ActDisk_Power = new su2double[nMarker_ActDiskInlet];
  ActDisk_MassFlow = new su2double[nMarker_ActDiskInlet];
  ActDisk_Mach = new su2double[nMarker_ActDiskInlet];
  ActDisk_Force = new su2double[nMarker_ActDiskInlet];
  ActDisk_NetThrust = new su2double[nMarker_ActDiskInlet];
  ActDisk_BCThrust = new su2double[nMarker_ActDiskInlet];
  ActDisk_BCThrust_Old = new su2double[nMarker_ActDiskInlet];
  ActDisk_GrossThrust = new su2double[nMarker_ActDiskInlet];
  ActDisk_Area = new su2double[nMarker_ActDiskInlet];
  ActDisk_ReverseMassFlow = new su2double[nMarker_ActDiskInlet];
  
  for (iMarker_ActDiskInlet = 0; iMarker_ActDiskInlet < nMarker_ActDiskInlet; iMarker_ActDiskInlet++) {
    ActDisk_DeltaPress[iMarker_ActDiskInlet] = 0.0;
    ActDisk_DeltaTemp[iMarker_ActDiskInlet] = 0.0;
    ActDisk_TotalPressRatio[iMarker_ActDiskInlet] = 0.0;
    ActDisk_TotalTempRatio[iMarker_ActDiskInlet] = 0.0;
    ActDisk_StaticPressRatio[iMarker_ActDiskInlet] = 0.0;
    ActDisk_StaticTempRatio[iMarker_ActDiskInlet] = 0.0;
    ActDisk_Power[iMarker_ActDiskInlet] = 0.0;
    ActDisk_MassFlow[iMarker_ActDiskInlet] = 0.0;
    ActDisk_Mach[iMarker_ActDiskInlet] = 0.0;
    ActDisk_Force[iMarker_ActDiskInlet] = 0.0;
    ActDisk_NetThrust[iMarker_ActDiskInlet] = 0.0;
    ActDisk_BCThrust[iMarker_ActDiskInlet] = 0.0;
    ActDisk_BCThrust_Old[iMarker_ActDiskInlet] = 0.0;
    ActDisk_GrossThrust[iMarker_ActDiskInlet] = 0.0;
    ActDisk_Area[iMarker_ActDiskInlet] = 0.0;
    ActDisk_ReverseMassFlow[iMarker_ActDiskInlet] = 0.0;
  }
  
  
  ActDiskInlet_MassFlow = new su2double[nMarker_ActDiskInlet];
  ActDiskInlet_Temperature = new su2double[nMarker_ActDiskInlet];
  ActDiskInlet_TotalTemperature = new su2double[nMarker_ActDiskInlet];
  ActDiskInlet_Pressure = new su2double[nMarker_ActDiskInlet];
  ActDiskInlet_TotalPressure = new su2double[nMarker_ActDiskInlet];
  ActDiskInlet_RamDrag = new su2double[nMarker_ActDiskInlet];
  ActDiskInlet_Force = new su2double[nMarker_ActDiskInlet];
  ActDiskInlet_Power = new su2double[nMarker_ActDiskInlet];
  
  for (iMarker_ActDiskInlet = 0; iMarker_ActDiskInlet < nMarker_ActDiskInlet; iMarker_ActDiskInlet++) {
    Marker_CfgFile_TagBound[iMarker_CfgFile] = Marker_ActDiskInlet[iMarker_ActDiskInlet];
    Marker_CfgFile_KindBC[iMarker_CfgFile] = ACTDISK_INLET;
    ActDiskInlet_MassFlow[iMarker_ActDiskInlet] = 0.0;
    ActDiskInlet_Temperature[iMarker_ActDiskInlet] = 0.0;
    ActDiskInlet_TotalTemperature[iMarker_ActDiskInlet] = 0.0;
    ActDiskInlet_Pressure[iMarker_ActDiskInlet] = 0.0;
    ActDiskInlet_TotalPressure[iMarker_ActDiskInlet] = 0.0;
    ActDiskInlet_RamDrag[iMarker_ActDiskInlet] = 0.0;
    ActDiskInlet_Force[iMarker_ActDiskInlet] = 0.0;
    ActDiskInlet_Power[iMarker_ActDiskInlet] = 0.0;
    iMarker_CfgFile++;
  }
  
  ActDiskOutlet_MassFlow = new su2double[nMarker_ActDiskOutlet];
  ActDiskOutlet_Temperature = new su2double[nMarker_ActDiskOutlet];
  ActDiskOutlet_TotalTemperature = new su2double[nMarker_ActDiskOutlet];
  ActDiskOutlet_Pressure = new su2double[nMarker_ActDiskOutlet];
  ActDiskOutlet_TotalPressure = new su2double[nMarker_ActDiskOutlet];
  ActDiskOutlet_GrossThrust = new su2double[nMarker_ActDiskOutlet];
  ActDiskOutlet_Force = new su2double[nMarker_ActDiskOutlet];
  ActDiskOutlet_Power = new su2double[nMarker_ActDiskOutlet];
  
  for (iMarker_ActDiskOutlet = 0; iMarker_ActDiskOutlet < nMarker_ActDiskOutlet; iMarker_ActDiskOutlet++) {
    Marker_CfgFile_TagBound[iMarker_CfgFile] = Marker_ActDiskOutlet[iMarker_ActDiskOutlet];
    Marker_CfgFile_KindBC[iMarker_CfgFile] = ACTDISK_OUTLET;
    ActDiskOutlet_MassFlow[iMarker_ActDiskOutlet] = 0.0;
    ActDiskOutlet_Temperature[iMarker_ActDiskOutlet] = 0.0;
    ActDiskOutlet_TotalTemperature[iMarker_ActDiskOutlet] = 0.0;
    ActDiskOutlet_Pressure[iMarker_ActDiskOutlet] = 0.0;
    ActDiskOutlet_TotalPressure[iMarker_ActDiskOutlet] = 0.0;
    ActDiskOutlet_GrossThrust[iMarker_ActDiskOutlet] = 0.0;
    ActDiskOutlet_Force[iMarker_ActDiskOutlet] = 0.0;
    ActDiskOutlet_Power[iMarker_ActDiskOutlet] = 0.0;
    iMarker_CfgFile++;
  }

  for (iMarker_NearFieldBound = 0; iMarker_NearFieldBound < nMarker_NearFieldBound; iMarker_NearFieldBound++) {
    Marker_CfgFile_TagBound[iMarker_CfgFile] = Marker_NearFieldBound[iMarker_NearFieldBound];
    Marker_CfgFile_KindBC[iMarker_CfgFile] = NEARFIELD_BOUNDARY;
    iMarker_CfgFile++;
  }

  for (iMarker_InterfaceBound = 0; iMarker_InterfaceBound < nMarker_InterfaceBound; iMarker_InterfaceBound++) {
    Marker_CfgFile_TagBound[iMarker_CfgFile] = Marker_InterfaceBound[iMarker_InterfaceBound];
    Marker_CfgFile_KindBC[iMarker_CfgFile] = INTERFACE_BOUNDARY;
    iMarker_CfgFile++;
  }
  
  for (iMarker_Fluid_InterfaceBound = 0; iMarker_Fluid_InterfaceBound < nMarker_Fluid_InterfaceBound; iMarker_Fluid_InterfaceBound++) {
    Marker_CfgFile_TagBound[iMarker_CfgFile] = Marker_Fluid_InterfaceBound[iMarker_Fluid_InterfaceBound];
    Marker_CfgFile_KindBC[iMarker_CfgFile] = FLUID_INTERFACE;
    iMarker_CfgFile++;
  }

  for (iMarker_Dirichlet = 0; iMarker_Dirichlet < nMarker_Dirichlet; iMarker_Dirichlet++) {
    Marker_CfgFile_TagBound[iMarker_CfgFile] = Marker_Dirichlet[iMarker_Dirichlet];
    Marker_CfgFile_KindBC[iMarker_CfgFile] = DIRICHLET;
    iMarker_CfgFile++;
  }

  for (iMarker_Inlet = 0; iMarker_Inlet < nMarker_Inlet; iMarker_Inlet++) {
    Marker_CfgFile_TagBound[iMarker_CfgFile] = Marker_Inlet[iMarker_Inlet];
    Marker_CfgFile_KindBC[iMarker_CfgFile] = INLET_FLOW;
    iMarker_CfgFile++;
  }

  for (iMarker_Riemann = 0; iMarker_Riemann < nMarker_Riemann; iMarker_Riemann++) {
    Marker_CfgFile_TagBound[iMarker_CfgFile] = Marker_Riemann[iMarker_Riemann];
    Marker_CfgFile_KindBC[iMarker_CfgFile] = RIEMANN_BOUNDARY;
    iMarker_CfgFile++;
  }

  for (iMarker_NRBC = 0; iMarker_NRBC < nMarker_NRBC; iMarker_NRBC++) {
    Marker_CfgFile_TagBound[iMarker_CfgFile] = Marker_NRBC[iMarker_NRBC];
    Marker_CfgFile_KindBC[iMarker_CfgFile] = NRBC_BOUNDARY;
    iMarker_CfgFile++;
  }

  Engine_Power = new su2double[nMarker_EngineInflow];
  Engine_Mach = new su2double[nMarker_EngineInflow];
  Engine_Force = new su2double[nMarker_EngineInflow];
  Engine_Power = new su2double[nMarker_EngineInflow];
  Engine_NetThrust = new su2double[nMarker_EngineInflow];
  Engine_GrossThrust = new su2double[nMarker_EngineInflow];
  Engine_Area = new su2double[nMarker_EngineInflow];
  
  for (iMarker_EngineInflow = 0; iMarker_EngineInflow < nMarker_EngineInflow; iMarker_EngineInflow++) {
    Engine_Power[iMarker_EngineInflow] = 0.0;
    Engine_Mach[iMarker_EngineInflow] = 0.0;
    Engine_Force[iMarker_EngineInflow] = 0.0;
    Engine_Power[iMarker_EngineInflow] = 0.0;
    Engine_NetThrust[iMarker_EngineInflow] = 0.0;
    Engine_GrossThrust[iMarker_EngineInflow] = 0.0;
    Engine_Area[iMarker_EngineInflow] = 0.0;
  }
  
  Inflow_Mach = new su2double[nMarker_EngineInflow];
  Inflow_Pressure = new su2double[nMarker_EngineInflow];
  Inflow_MassFlow = new su2double[nMarker_EngineInflow];
  Inflow_ReverseMassFlow = new su2double[nMarker_EngineInflow];
  Inflow_TotalPressure = new su2double[nMarker_EngineInflow];
  Inflow_Temperature = new su2double[nMarker_EngineInflow];
  Inflow_TotalTemperature = new su2double[nMarker_EngineInflow];
  Inflow_RamDrag = new su2double[nMarker_EngineInflow];
  Inflow_Force = new su2double[nMarker_EngineInflow];
  Inflow_Power = new su2double[nMarker_EngineInflow];
  
  for (iMarker_EngineInflow = 0; iMarker_EngineInflow < nMarker_EngineInflow; iMarker_EngineInflow++) {
    Marker_CfgFile_TagBound[iMarker_CfgFile] = Marker_EngineInflow[iMarker_EngineInflow];
    Marker_CfgFile_KindBC[iMarker_CfgFile] = ENGINE_INFLOW;
    Inflow_Mach[iMarker_EngineInflow] = 0.0;
    Inflow_Pressure[iMarker_EngineInflow] = 0.0;
    Inflow_MassFlow[iMarker_EngineInflow] = 0.0;
    Inflow_ReverseMassFlow[iMarker_EngineInflow] = 0.0;
    Inflow_TotalPressure[iMarker_EngineInflow] = 0.0;
    Inflow_Temperature[iMarker_EngineInflow] = 0.0;
    Inflow_TotalTemperature[iMarker_EngineInflow] = 0.0;
    Inflow_RamDrag[iMarker_EngineInflow] = 0.0;
    Inflow_Force[iMarker_EngineInflow] = 0.0;
    Inflow_Power[iMarker_EngineInflow] = 0.0;
    iMarker_CfgFile++;
  }
  
  Exhaust_Pressure = new su2double[nMarker_EngineExhaust];
  Exhaust_Temperature = new su2double[nMarker_EngineExhaust];
  Exhaust_MassFlow = new su2double[nMarker_EngineExhaust];
  Exhaust_TotalPressure = new su2double[nMarker_EngineExhaust];
  Exhaust_TotalTemperature = new su2double[nMarker_EngineExhaust];
  Exhaust_GrossThrust = new su2double[nMarker_EngineExhaust];
  Exhaust_Force = new su2double[nMarker_EngineExhaust];
  Exhaust_Power = new su2double[nMarker_EngineExhaust];
  
  for (iMarker_EngineExhaust = 0; iMarker_EngineExhaust < nMarker_EngineExhaust; iMarker_EngineExhaust++) {
    Marker_CfgFile_TagBound[iMarker_CfgFile] = Marker_EngineExhaust[iMarker_EngineExhaust];
    Marker_CfgFile_KindBC[iMarker_CfgFile] = ENGINE_EXHAUST;
    Exhaust_Pressure[iMarker_EngineExhaust] = 0.0;
    Exhaust_Temperature[iMarker_EngineExhaust] = 0.0;
    Exhaust_MassFlow[iMarker_EngineExhaust] = 0.0;
    Exhaust_TotalPressure[iMarker_EngineExhaust] = 0.0;
    Exhaust_TotalTemperature[iMarker_EngineExhaust] = 0.0;
    Exhaust_GrossThrust[iMarker_EngineExhaust] = 0.0;
    Exhaust_Force[iMarker_EngineExhaust] = 0.0;
    Exhaust_Power[iMarker_EngineExhaust] = 0.0;
    iMarker_CfgFile++;
  }
  
  for (iMarker_Supersonic_Inlet = 0; iMarker_Supersonic_Inlet < nMarker_Supersonic_Inlet; iMarker_Supersonic_Inlet++) {
    Marker_CfgFile_TagBound[iMarker_CfgFile] = Marker_Supersonic_Inlet[iMarker_Supersonic_Inlet];
    Marker_CfgFile_KindBC[iMarker_CfgFile] = SUPERSONIC_INLET;
    iMarker_CfgFile++;
  }
  
  for (iMarker_Supersonic_Outlet = 0; iMarker_Supersonic_Outlet < nMarker_Supersonic_Outlet; iMarker_Supersonic_Outlet++) {
    Marker_CfgFile_TagBound[iMarker_CfgFile] = Marker_Supersonic_Outlet[iMarker_Supersonic_Outlet];
    Marker_CfgFile_KindBC[iMarker_CfgFile] = SUPERSONIC_OUTLET;
    iMarker_CfgFile++;
  }

  for (iMarker_Neumann = 0; iMarker_Neumann < nMarker_Neumann; iMarker_Neumann++) {
    Marker_CfgFile_TagBound[iMarker_CfgFile] = Marker_Neumann[iMarker_Neumann];
    Marker_CfgFile_KindBC[iMarker_CfgFile] = NEUMANN;
    iMarker_CfgFile++;
  }
  
  for (iMarker_Internal = 0; iMarker_Internal < nMarker_Internal; iMarker_Internal++) {
    Marker_CfgFile_TagBound[iMarker_CfgFile] = Marker_Internal[iMarker_Internal];
    Marker_CfgFile_KindBC[iMarker_CfgFile] = INTERNAL_BOUNDARY;
    iMarker_CfgFile++;
  }

  for (iMarker_Custom = 0; iMarker_Custom < nMarker_Custom; iMarker_Custom++) {
    Marker_CfgFile_TagBound[iMarker_CfgFile] = Marker_Custom[iMarker_Custom];
    Marker_CfgFile_KindBC[iMarker_CfgFile] = CUSTOM_BOUNDARY;
    iMarker_CfgFile++;
  }

  for (iMarker_Outlet = 0; iMarker_Outlet < nMarker_Outlet; iMarker_Outlet++) {
    Marker_CfgFile_TagBound[iMarker_CfgFile] = Marker_Outlet[iMarker_Outlet];
    Marker_CfgFile_KindBC[iMarker_CfgFile] = OUTLET_FLOW;
    iMarker_CfgFile++;
  }

  for (iMarker_Isothermal = 0; iMarker_Isothermal < nMarker_Isothermal; iMarker_Isothermal++) {
    Marker_CfgFile_TagBound[iMarker_CfgFile] = Marker_Isothermal[iMarker_Isothermal];
    Marker_CfgFile_KindBC[iMarker_CfgFile] = ISOTHERMAL;
    iMarker_CfgFile++;
  }

  for (iMarker_HeatFlux = 0; iMarker_HeatFlux < nMarker_HeatFlux; iMarker_HeatFlux++) {
    Marker_CfgFile_TagBound[iMarker_CfgFile] = Marker_HeatFlux[iMarker_HeatFlux];
    Marker_CfgFile_KindBC[iMarker_CfgFile] = HEAT_FLUX;
    iMarker_CfgFile++;
  }

  for (iMarker_Clamped = 0; iMarker_Clamped < nMarker_Clamped; iMarker_Clamped++) {
    Marker_CfgFile_TagBound[iMarker_CfgFile] = Marker_Clamped[iMarker_Clamped];
    Marker_CfgFile_KindBC[iMarker_CfgFile] = CLAMPED_BOUNDARY;
    iMarker_CfgFile++;
  }

  for (iMarker_Displacement = 0; iMarker_Displacement < nMarker_Displacement; iMarker_Displacement++) {
    Marker_CfgFile_TagBound[iMarker_CfgFile] = Marker_Displacement[iMarker_Displacement];
    Marker_CfgFile_KindBC[iMarker_CfgFile] = DISPLACEMENT_BOUNDARY;
    iMarker_CfgFile++;
  }

  for (iMarker_Load = 0; iMarker_Load < nMarker_Load; iMarker_Load++) {
    Marker_CfgFile_TagBound[iMarker_CfgFile] = Marker_Load[iMarker_Load];
    Marker_CfgFile_KindBC[iMarker_CfgFile] = LOAD_BOUNDARY;
    iMarker_CfgFile++;
  }

  for (iMarker_Load_Dir = 0; iMarker_Load_Dir < nMarker_Load_Dir; iMarker_Load_Dir++) {
    Marker_CfgFile_TagBound[iMarker_CfgFile] = Marker_Load_Dir[iMarker_Load_Dir];
    Marker_CfgFile_KindBC[iMarker_CfgFile] = LOAD_DIR_BOUNDARY;
    iMarker_CfgFile++;
  }

  for (iMarker_Load_Sine = 0; iMarker_Load_Sine < nMarker_Load_Sine; iMarker_Load_Sine++) {
    Marker_CfgFile_TagBound[iMarker_CfgFile] = Marker_Load_Sine[iMarker_Load_Sine];
    Marker_CfgFile_KindBC[iMarker_CfgFile] = LOAD_SINE_BOUNDARY;
    iMarker_CfgFile++;
  }


  for (iMarker_FlowLoad = 0; iMarker_FlowLoad < nMarker_FlowLoad; iMarker_FlowLoad++) {
    Marker_CfgFile_TagBound[iMarker_CfgFile] = Marker_FlowLoad[iMarker_FlowLoad];
    Marker_CfgFile_KindBC[iMarker_CfgFile] = FLOWLOAD_BOUNDARY;
    iMarker_CfgFile++;
  }

  for (iMarker_CfgFile = 0; iMarker_CfgFile < nMarker_CfgFile; iMarker_CfgFile++) {
    Marker_CfgFile_Monitoring[iMarker_CfgFile] = NO;
    for (iMarker_Monitoring = 0; iMarker_Monitoring < nMarker_Monitoring; iMarker_Monitoring++)
      if (Marker_CfgFile_TagBound[iMarker_CfgFile] == Marker_Monitoring[iMarker_Monitoring])
        Marker_CfgFile_Monitoring[iMarker_CfgFile] = YES;
  }

  for (iMarker_CfgFile = 0; iMarker_CfgFile < nMarker_CfgFile; iMarker_CfgFile++) {
    Marker_CfgFile_GeoEval[iMarker_CfgFile] = NO;
    for (iMarker_GeoEval = 0; iMarker_GeoEval < nMarker_GeoEval; iMarker_GeoEval++)
      if (Marker_CfgFile_TagBound[iMarker_CfgFile] == Marker_GeoEval[iMarker_GeoEval])
        Marker_CfgFile_GeoEval[iMarker_CfgFile] = YES;
  }

  for (iMarker_CfgFile = 0; iMarker_CfgFile < nMarker_CfgFile; iMarker_CfgFile++) {
    Marker_CfgFile_Designing[iMarker_CfgFile] = NO;
    for (iMarker_Designing = 0; iMarker_Designing < nMarker_Designing; iMarker_Designing++)
      if (Marker_CfgFile_TagBound[iMarker_CfgFile] == Marker_Designing[iMarker_Designing])
        Marker_CfgFile_Designing[iMarker_CfgFile] = YES;
  }

  for (iMarker_CfgFile = 0; iMarker_CfgFile < nMarker_CfgFile; iMarker_CfgFile++) {
    Marker_CfgFile_Plotting[iMarker_CfgFile] = NO;
    for (iMarker_Plotting = 0; iMarker_Plotting < nMarker_Plotting; iMarker_Plotting++)
      if (Marker_CfgFile_TagBound[iMarker_CfgFile] == Marker_Plotting[iMarker_Plotting])
        Marker_CfgFile_Plotting[iMarker_CfgFile] = YES;
  }
  
  for (iMarker_CfgFile = 0; iMarker_CfgFile < nMarker_CfgFile; iMarker_CfgFile++) {
    Marker_CfgFile_Analyze[iMarker_CfgFile] = NO;
    for (iMarker_Analyze = 0; iMarker_Analyze < nMarker_Analyze; iMarker_Analyze++)
      if (Marker_CfgFile_TagBound[iMarker_CfgFile] == Marker_Analyze[iMarker_Analyze])
        Marker_CfgFile_Analyze[iMarker_CfgFile] = YES;
  }

  /*--- Identification of Fluid-Structure interface markers ---*/

  for (iMarker_CfgFile = 0; iMarker_CfgFile < nMarker_CfgFile; iMarker_CfgFile++) {
	unsigned short indexMarker = 0;
    Marker_CfgFile_FSIinterface[iMarker_CfgFile] = NO;
    for (iMarker_FSIinterface = 0; iMarker_FSIinterface < nMarker_FSIinterface; iMarker_FSIinterface++)
      if (Marker_CfgFile_TagBound[iMarker_CfgFile] == Marker_FSIinterface[iMarker_FSIinterface])
			indexMarker = (int)(iMarker_FSIinterface/2+1);
	  Marker_CfgFile_FSIinterface[iMarker_CfgFile] = indexMarker;
  }

  for (iMarker_CfgFile = 0; iMarker_CfgFile < nMarker_CfgFile; iMarker_CfgFile++) {
    Marker_CfgFile_DV[iMarker_CfgFile] = NO;
    for (iMarker_DV = 0; iMarker_DV < nMarker_DV; iMarker_DV++)
      if (Marker_CfgFile_TagBound[iMarker_CfgFile] == Marker_DV[iMarker_DV])
        Marker_CfgFile_DV[iMarker_CfgFile] = YES;
  }

  for (iMarker_CfgFile = 0; iMarker_CfgFile < nMarker_CfgFile; iMarker_CfgFile++) {
    Marker_CfgFile_Moving[iMarker_CfgFile] = NO;
    for (iMarker_Moving = 0; iMarker_Moving < nMarker_Moving; iMarker_Moving++)
      if (Marker_CfgFile_TagBound[iMarker_CfgFile] == Marker_Moving[iMarker_Moving])
        Marker_CfgFile_Moving[iMarker_CfgFile] = YES;
  }

  for (iMarker_CfgFile = 0; iMarker_CfgFile < nMarker_CfgFile; iMarker_CfgFile++) {
    Marker_CfgFile_Out_1D[iMarker_CfgFile] = NO;
    for (iMarker_Out_1D = 0; iMarker_Out_1D < nMarker_Out_1D; iMarker_Out_1D++)
      if (Marker_CfgFile_TagBound[iMarker_CfgFile] == Marker_Out_1D[iMarker_Out_1D])
        Marker_CfgFile_Out_1D[iMarker_CfgFile] = YES;
  }

}

void CConfig::SetOutput(unsigned short val_software, unsigned short val_izone) {

  unsigned short iMarker_Euler, iMarker_Custom, iMarker_FarField,
  iMarker_SymWall, iMarker_PerBound, iMarker_Pressure, iMarker_NearFieldBound,
  iMarker_InterfaceBound, iMarker_Fluid_InterfaceBound, iMarker_Dirichlet, iMarker_Inlet, iMarker_Riemann,
  iMarker_NRBC, iMarker_MixBound, iMarker_Outlet, iMarker_Isothermal, iMarker_HeatFlux,
  iMarker_EngineInflow, iMarker_EngineExhaust, iMarker_Displacement,
  iMarker_Load, iMarker_FlowLoad, iMarker_Neumann, iMarker_Internal, iMarker_Monitoring,
  iMarker_Designing, iMarker_GeoEval, iMarker_Plotting, iMarker_Analyze, iMarker_DV, iDV_Value,
  iMarker_FSIinterface, iMarker_Load_Dir, iMarker_Load_Sine, iMarker_Clamped,
  iMarker_Moving, iMarker_Supersonic_Inlet, iMarker_Supersonic_Outlet, iMarker_ActDiskInlet,
  iMarker_ActDiskOutlet;
  
  
  /*--- WARNING: when compiling on Windows, ctime() is not available. Comment out
   the two lines below that use the dt variable. ---*/
  //time_t now = time(0);
  //string dt = ctime(&now); dt[24] = '.';

  cout << endl << "-------------------------------------------------------------------------" << endl;
  cout << "|    ___ _   _ ___                                                      |" << endl;
  cout << "|   / __| | | |_  )   Release 4.3.0  \"Cardinal\"                         |" << endl;
  cout << "|   \\__ \\ |_| |/ /                                                      |" << endl;
  switch (val_software) {
    case SU2_CFD: cout << "|   |___/\\___//___|   Suite (Computational Fluid Dynamics Code)         |" << endl; break;
    case SU2_DEF: cout << "|   |___/\\___//___|   Suite (Mesh Deformation Code)                     |" << endl; break;
    case SU2_DOT: cout << "|   |___/\\___//___|   Suite (Gradient Projection Code)                  |" << endl; break;
    case SU2_MSH: cout << "|   |___/\\___//___|   Suite (Mesh Adaptation Code)                      |" << endl; break;
    case SU2_GEO: cout << "|   |___/\\___//___|   Suite (Geometry Definition Code)                  |" << endl; break;
    case SU2_SOL: cout << "|   |___/\\___//___|   Suite (Solution Exporting Code)                   |" << endl; break;
  }

  cout << "|                                                                       |" << endl;
  //cout << "|   Local date and time: " << dt << "                      |" << endl;
  cout <<"-------------------------------------------------------------------------" << endl;
  cout << "| SU2 Lead Dev.: Dr. Francisco Palacios, Francisco.D.Palacios@boeing.com|" << endl;
  cout << "|                Dr. Thomas D. Economon, economon@stanford.edu          |" << endl;
  cout <<"-------------------------------------------------------------------------" << endl;
  cout << "| SU2 Developers:                                                       |" << endl;
  cout << "| - Prof. Juan J. Alonso's group at Stanford University.                |" << endl;
  cout << "| - Prof. Piero Colonna's group at Delft University of Technology.      |" << endl;
  cout << "| - Prof. Nicolas R. Gauger's group at Kaiserslautern U. of Technology. |" << endl;
  cout << "| - Prof. Alberto Guardone's group at Polytechnic University of Milan.  |" << endl;
  cout << "| - Prof. Rafael Palacios' group at Imperial College London.            |" << endl;
  cout << "| - Prof. Edwin van der Weide's group at the University of Twente.      |" << endl;
  cout << "| - Prof. Vincent Terrapon's group at the University of Liege.          |" << endl;
  cout <<"-------------------------------------------------------------------------" << endl;
  cout << "| Copyright (C) 2012-2016 SU2, the open-source CFD code.                |" << endl;
  cout << "|                                                                       |" << endl;
  cout << "| SU2 is free software; you can redistribute it and/or                  |" << endl;
  cout << "| modify it under the terms of the GNU Lesser General Public            |" << endl;
  cout << "| License as published by the Free Software Foundation; either          |" << endl;
  cout << "| version 2.1 of the License, or (at your option) any later version.    |" << endl;
  cout << "|                                                                       |" << endl;
  cout << "| SU2 is distributed in the hope that it will be useful,                |" << endl;
  cout << "| but WITHOUT ANY WARRANTY; without even the implied warranty of        |" << endl;
  cout << "| MERCHANTABILITY or FITNESS FOR A PARTICULAR PURPOSE. See the GNU      |" << endl;
  cout << "| Lesser General Public License for more details.                       |" << endl;
  cout << "|                                                                       |" << endl;
  cout << "| You should have received a copy of the GNU Lesser General Public      |" << endl;
  cout << "| License along with SU2. If not, see <http://www.gnu.org/licenses/>.   |" << endl;
  cout <<"-------------------------------------------------------------------------" << endl;

  cout << endl <<"------------------------ Physical Case Definition -----------------------" << endl;
  if (val_software == SU2_CFD) {
	if (FSI_Problem) {
	   cout << "Fluid-Structure Interaction." << endl;
	}

  if (DiscreteAdjoint) {
     cout <<"Discrete Adjoint equations using Algorithmic Differentiation " << endl;
     cout <<"based on the physical case: ";
  }
    switch (Kind_Solver) {
      case EULER: case DISC_ADJ_EULER:
        if (Kind_Regime == COMPRESSIBLE) cout << "Compressible Euler equations." << endl;
        if (Kind_Regime == INCOMPRESSIBLE) cout << "Incompressible Euler equations." << endl;
        if (Kind_Regime == FREESURFACE) {
          cout << "Incompressible Euler equations with FreeSurface." << endl;
          cout << "Free surface flow equation. Density ratio: " << RatioDensity << "." << endl;
          cout << "The free surface is located at: " << FreeSurface_Zero <<", and its thickness is: " << FreeSurface_Thickness << "." << endl;
        }
        break;
      case NAVIER_STOKES: case DISC_ADJ_NAVIER_STOKES:
        if (Kind_Regime == COMPRESSIBLE) cout << "Compressible Laminar Navier-Stokes' equations." << endl;
        if (Kind_Regime == INCOMPRESSIBLE) cout << "Incompressible Laminar Navier-Stokes' equations." << endl;
        if (Kind_Regime == FREESURFACE) {
          cout << "Incompressible Laminar Navier-Stokes' equations with FreeSurface." << endl;
          cout << "Free surface flow equation. Density ratio: " << RatioDensity <<". Viscosity ratio: "<< RatioViscosity << "." << endl;
          cout << "The free surface is located at: " << FreeSurface_Zero <<", and its thickness is: " << FreeSurface_Thickness << "." << endl;
        }
        break;
      case RANS: case DISC_ADJ_RANS:
        if (Kind_Regime == COMPRESSIBLE) cout << "Compressible RANS equations." << endl;
        if (Kind_Regime == INCOMPRESSIBLE) cout << "Incompressible RANS equations." << endl;
        if (Kind_Regime == FREESURFACE) {
          cout << "Incompressible RANS equations with FreeSurface." << endl;
          cout << "Free surface flow equation. Density ratio: " << RatioDensity <<". Viscosity ratio: "<< RatioViscosity << "." << endl;
          cout << "The free surface is located at: " << FreeSurface_Zero <<", and its thickness is: " << FreeSurface_Thickness << "." << endl;
        }
        cout << "Turbulence model: ";
        switch (Kind_Turb_Model) {
          case SA:     cout << "Spalart Allmaras" << endl; break;
          case SA_NEG: cout << "Negative Spalart Allmaras" << endl; break;
          case SST:    cout << "Menter's SST"     << endl; break;
        }
        break;
      case POISSON_EQUATION: cout << "Poisson equation." << endl; break;
      case WAVE_EQUATION: cout << "Wave equation." << endl; break;
      case HEAT_EQUATION: cout << "Heat equation." << endl; break;
      case FEM_ELASTICITY:
    	  if (Kind_Struct_Solver == SMALL_DEFORMATIONS) cout << "Geometrically linear elasticity solver." << endl;
    	  if (Kind_Struct_Solver == LARGE_DEFORMATIONS) cout << "Geometrically non-linear elasticity solver." << endl;
    	  if (Kind_Material == LINEAR_ELASTIC) cout << "Linear elastic material." << endl;
    	  if (Kind_Material == NEO_HOOKEAN) {
    		  if (Kind_Material_Compress == COMPRESSIBLE_MAT) cout << "Compressible Neo-Hookean material model." << endl;
    		  if (Kind_Material_Compress == INCOMPRESSIBLE_MAT) cout << "Incompressible Neo-Hookean material model (mean dilatation method)." << endl;
    	  }
    	  break;
      case ADJ_EULER: cout << "Continuous Euler adjoint equations." << endl; break;
      case ADJ_NAVIER_STOKES:
        if (Frozen_Visc)
          cout << "Continuous Navier-Stokes adjoint equations with frozen (laminar) viscosity." << endl;
        else
          cout << "Continuous Navier-Stokes adjoint equations." << endl;
        break;
      case ADJ_RANS:
        if (Frozen_Visc)
          cout << "Continuous RANS adjoint equations with frozen (laminar and eddy) viscosity." << endl;
        else
          cout << "Continuous RANS adjoint equations." << endl;

        break;

    }

    if ((Kind_Regime == COMPRESSIBLE) && (Kind_Solver != FEM_ELASTICITY) &&
        (Kind_Solver != HEAT_EQUATION) && (Kind_Solver != WAVE_EQUATION)) {
      cout << "Mach number: " << Mach <<"."<< endl;
      cout << "Angle of attack (AoA): " << AoA <<" deg, and angle of sideslip (AoS): " << AoS <<" deg."<< endl;
      if ((Kind_Solver == NAVIER_STOKES) || (Kind_Solver == ADJ_NAVIER_STOKES) ||
          (Kind_Solver == RANS) || (Kind_Solver == ADJ_RANS))
        cout << "Reynolds number: " << Reynolds <<". Reference length "  << Length_Reynolds << "." << endl;
      if (Fixed_CL_Mode) cout << "Fixed CL mode, target value: " << Target_CL << "." << endl;
      if (Fixed_CM_Mode) {
      		cout << "Fixed CM mode, target value:  " << Target_CM << "." << endl;
        cout << "HTP rotation axis (X,Z): ("<< HTP_Axis[0] <<", "<< HTP_Axis[1] <<")."<< endl;
      }
    }

    if (EquivArea) {
      cout <<"The equivalent area is going to be evaluated on the near-field."<< endl;
      cout <<"The lower integration limit is "<<EA_IntLimit[0]<<", and the upper is "<<EA_IntLimit[1]<<"."<< endl;
      cout <<"The near-field is situated at "<<EA_IntLimit[2]<<"."<< endl;
    }

    if (Grid_Movement) {
      cout << "Performing a dynamic mesh simulation: ";
      switch (Kind_GridMovement[ZONE_0]) {
        case NO_MOVEMENT:     cout << "no movement." << endl; break;
        case DEFORMING:       cout << "deforming mesh motion." << endl; break;
        case RIGID_MOTION:    cout << "rigid mesh motion." << endl; break;
        case MOVING_WALL:     cout << "moving walls." << endl; break;
        case MOVING_HTP:      cout << "HTP moving." << endl; break;
        case ROTATING_FRAME:  cout << "rotating reference frame." << endl; break;
        case AEROELASTIC:     cout << "aeroelastic motion." << endl; break;
        case FLUID_STRUCTURE: cout << "fluid-structure motion." << endl; break;
        case EXTERNAL:        cout << "externally prescribed motion." << endl; break;
        case AEROELASTIC_RIGID_MOTION:  cout << "rigid mesh motion plus aeroelastic motion." << endl; break;
      }
    }

    if (Restart) {
      if (!ContinuousAdjoint && Kind_Solver != FEM_ELASTICITY) cout << "Read flow solution from: " << Solution_FlowFileName << "." << endl;
      if (ContinuousAdjoint) cout << "Read adjoint solution from: " << Solution_AdjFileName << "." << endl;
      if (Kind_Solver == FEM_ELASTICITY) cout << "Read structural solution from: " << Solution_FEMFileName << "." << endl;
    }
    else {
      cout << "No restart solution, use the values at infinity (freestream)." << endl;
    }

    if (ContinuousAdjoint)
      cout << "Read flow solution from: " << Solution_FlowFileName << "." << endl;

    
    if (Ref_NonDim == DIMENSIONAL) { cout << "Dimensional simulation." << endl; }
    else if (Ref_NonDim == FREESTREAM_PRESS_EQ_ONE) { cout << "Non-Dimensional simulation (P=1.0, Rho=1.0, T=1.0 at the farfield)." << endl; }
    else if (Ref_NonDim == FREESTREAM_VEL_EQ_MACH) { cout << "Non-Dimensional simulation (V=Mach, Rho=1.0, T=1.0 at the farfield)." << endl; }
    else if (Ref_NonDim == FREESTREAM_VEL_EQ_ONE) { cout << "Non-Dimensional simulation (V=1.0, Rho=1.0, T=1.0 at the farfield)." << endl; }
    
    if (RefAreaCoeff == 0) cout << "The reference length/area will be computed using y(2D) or z(3D) projection." << endl;
    else cout << "The reference length/area (force coefficient) is " << RefAreaCoeff << "." << endl;
    cout << "The reference length (moment computation) is " << RefLengthMoment << "." << endl;

    if ((nRefOriginMoment_X > 1) || (nRefOriginMoment_Y > 1) || (nRefOriginMoment_Z > 1)) {
      cout << "Surface(s) where the force coefficients are evaluated and \n";
      cout << "their reference origin for moment computation: \n";

      for (iMarker_Monitoring = 0; iMarker_Monitoring < nMarker_Monitoring; iMarker_Monitoring++) {
        cout << "   - " << Marker_Monitoring[iMarker_Monitoring] << " (" << RefOriginMoment_X[iMarker_Monitoring] <<", "<<RefOriginMoment_Y[iMarker_Monitoring] <<", "<< RefOriginMoment_Z[iMarker_Monitoring] << ")";
        if (iMarker_Monitoring < nMarker_Monitoring-1) cout << ".\n";
        else cout <<"."<< endl;
      }
    }
    else {
      cout << "Reference origin (moment computation) is (" << RefOriginMoment_X[0] << ", " << RefOriginMoment_Y[0] << ", " << RefOriginMoment_Z[0] << ")." << endl;
      cout << "Surface(s) where the force coefficients are evaluated: ";
      for (iMarker_Monitoring = 0; iMarker_Monitoring < nMarker_Monitoring; iMarker_Monitoring++) {
        cout << Marker_Monitoring[iMarker_Monitoring];
        if (iMarker_Monitoring < nMarker_Monitoring-1) cout << ", ";
        else cout <<"."<< endl;
      }
    }
    
    if (nMarker_Designing != 0) {
      cout << "Surface(s) where the objective function is evaluated: ";
      for (iMarker_Designing = 0; iMarker_Designing < nMarker_Designing; iMarker_Designing++) {
        cout << Marker_Designing[iMarker_Designing];
        if (iMarker_Designing < nMarker_Designing-1) cout << ", ";
        else cout <<".";
      }
      cout<< endl;
    }
    
    if (nMarker_Plotting != 0) {
      cout << "Surface(s) plotted in the output file: ";
      for (iMarker_Plotting = 0; iMarker_Plotting < nMarker_Plotting; iMarker_Plotting++) {
        cout << Marker_Plotting[iMarker_Plotting];
        if (iMarker_Plotting < nMarker_Plotting-1) cout << ", ";
        else cout <<".";
      }
      cout<< endl;
    }
    
    if (nMarker_Analyze != 0) {
      cout << "Surface(s) to be analyzed in detail: ";
      for (iMarker_Analyze = 0; iMarker_Analyze < nMarker_Analyze; iMarker_Analyze++) {
        cout << Marker_Analyze[iMarker_Analyze];
        if (iMarker_Analyze < nMarker_Analyze-1) cout << ", ";
        else cout <<".";
      }
      cout<< endl;
    }
    
    if (nMarker_FSIinterface != 0) {
      cout << "Surface(s) belonging to the Fluid-Structure Interaction problem: ";
      for (iMarker_FSIinterface = 0; iMarker_FSIinterface < nMarker_FSIinterface; iMarker_FSIinterface++) {
        cout << Marker_FSIinterface[iMarker_FSIinterface];
        if (iMarker_FSIinterface < nMarker_FSIinterface-1) cout << ", ";
        else cout <<".";
      }
      cout<<endl;
    }
    
    if (nMarker_DV != 0) {
      cout << "Surface(s) affected by the design variables: ";
      for (iMarker_DV = 0; iMarker_DV < nMarker_DV; iMarker_DV++) {
        cout << Marker_DV[iMarker_DV];
        if (iMarker_DV < nMarker_DV-1) cout << ", ";
        else cout <<".";
      }
      cout<< endl;
    }

    if ((Kind_GridMovement[ZONE_0] == DEFORMING) || (Kind_GridMovement[ZONE_0] == MOVING_WALL)) {
      cout << "Surface(s) in motion: ";
      for (iMarker_Moving = 0; iMarker_Moving < nMarker_Moving; iMarker_Moving++) {
        cout << Marker_Moving[iMarker_Moving];
        if (iMarker_Moving < nMarker_Moving-1) cout << ", ";
        else cout <<".";
      }
      cout<< endl;
    }

  }

  if (val_software == SU2_GEO) {
    if (nMarker_GeoEval != 0) {
      cout << "Surface(s) where the geometrical based functions is evaluated: ";
      for (iMarker_GeoEval = 0; iMarker_GeoEval < nMarker_GeoEval; iMarker_GeoEval++) {
        cout << Marker_GeoEval[iMarker_GeoEval];
        if (iMarker_GeoEval < nMarker_GeoEval-1) cout << ", ";
        else cout <<".";
      }
      cout<< endl;
    }
  }

  cout << "Input mesh file name: " << Mesh_FileName << endl;

	if (val_software == SU2_DOT) {
    if (DiscreteAdjoint) {
      cout << "Input sensitivity file name: " << GetObjFunc_Extension(Solution_AdjFileName) << "." << endl;
    }else {
		cout << "Input sensitivity file name: " << SurfAdjCoeff_FileName << "." << endl;
	}
  }

	if (val_software == SU2_MSH) {
		switch (Kind_Adaptation) {
		case FULL: case WAKE: case FULL_FLOW: case FULL_ADJOINT: case SMOOTHING: case SUPERSONIC_SHOCK:
			break;
		case GRAD_FLOW:
			cout << "Read flow solution from: " << Solution_FlowFileName << "." << endl;
			break;
		case GRAD_ADJOINT:
			cout << "Read adjoint flow solution from: " << Solution_AdjFileName << "." << endl;
			break;
		case GRAD_FLOW_ADJ: case COMPUTABLE: case REMAINING:
			cout << "Read flow solution from: " << Solution_FlowFileName << "." << endl;
			cout << "Read adjoint flow solution from: " << Solution_AdjFileName << "." << endl;
			break;
		}
	}

	if (val_software == SU2_DEF) {
		cout << endl <<"---------------------- Grid deformation parameters ----------------------" << endl;
		cout << "Grid deformation using a linear elasticity method." << endl;

    if (Hold_GridFixed == YES) cout << "Hold some regions of the mesh fixed (hardcode implementation)." << endl;
  }

  if (val_software == SU2_DOT) {
  cout << endl <<"-------------------- Surface deformation parameters ---------------------" << endl;
  }

  if (((val_software == SU2_DEF) || (val_software == SU2_DOT)) && (Design_Variable[0] != NONE)) {

    for (unsigned short iDV = 0; iDV < nDV; iDV++) {

      
      if ((Design_Variable[iDV] != NO_DEFORMATION) &&
          (Design_Variable[iDV] != FFD_SETTING) &&
          (Design_Variable[iDV] != SURFACE_FILE)) {
        
        if (iDV == 0)
          cout << "Design variables definition (markers <-> value <-> param):" << endl;
        
        switch (Design_Variable[iDV]) {
          case FFD_CONTROL_POINT_2D:  cout << "FFD 2D (control point) <-> "; break;
          case FFD_CAMBER_2D:         cout << "FFD 2D (camber) <-> "; break;
          case FFD_THICKNESS_2D:      cout << "FFD 2D (thickness) <-> "; break;
          case HICKS_HENNE:           cout << "Hicks Henne <-> " ; break;
          case ANGLE_OF_ATTACK:       cout << "Angle of attack <-> " ; break;
	        case CST:           	      cout << "Kulfan parameter number (CST) <-> " ; break;
          case TRANSLATION:           cout << "Translation design variable."; break;
          case SCALE:                 cout << "Scale design variable."; break;
          case NACA_4DIGITS:          cout << "NACA four digits <-> "; break;
          case PARABOLIC:             cout << "Parabolic <-> "; break;
          case AIRFOIL:               cout << "Airfoil <-> "; break;
          case ROTATION:              cout << "Rotation <-> "; break;
          case HTP_INCIDENCE:         cout << "HTP incidence <-> "; break;
          case FFD_CONTROL_POINT:     cout << "FFD (control point) <-> "; break;
          case FFD_DIHEDRAL_ANGLE:    cout << "FFD (dihedral angle) <-> "; break;
          case FFD_TWIST_ANGLE:       cout << "FFD (twist angle) <-> "; break;
          case FFD_ROTATION:          cout << "FFD (rotation) <-> "; break;
          case FFD_CONTROL_SURFACE:   cout << "FFD (control surface) <-> "; break;
          case FFD_CAMBER:            cout << "FFD (camber) <-> "; break;
          case FFD_THICKNESS:         cout << "FFD (thickness) <-> "; break;
          case FFD_ANGLE_OF_ATTACK:   cout << "FFD (angle of attack) <-> "; break;
          case CUSTOM:                cout << "Custom DV <-> "; break;
        }
        
        for (iMarker_DV = 0; iMarker_DV < nMarker_DV; iMarker_DV++) {
          cout << Marker_DV[iMarker_DV];
          if (iMarker_DV < nMarker_DV-1) cout << ", ";
          else cout << " <-> ";
        }

        for (iDV_Value = 0; iDV_Value < nDV_Value[iDV]; iDV_Value++) {
          cout << DV_Value[iDV][iDV_Value];
          if (iDV_Value != nDV_Value[iDV]-1) cout << ", ";
        }
        cout << " <-> ";

        if ((Design_Variable[iDV] == NO_DEFORMATION) ||
            (Design_Variable[iDV] == FFD_SETTING) ||
            (Design_Variable[iDV] == SCALE) ) nParamDV = 0;
        if (Design_Variable[iDV] == ANGLE_OF_ATTACK) nParamDV = 1;
        if ((Design_Variable[iDV] == FFD_CAMBER_2D) ||
            (Design_Variable[iDV] == FFD_THICKNESS_2D) ||
            (Design_Variable[iDV] == HICKS_HENNE) ||
            (Design_Variable[iDV] == PARABOLIC) ||
            (Design_Variable[iDV] == AIRFOIL) ||
            (Design_Variable[iDV] == HTP_INCIDENCE) ||
            (Design_Variable[iDV] == FFD_ANGLE_OF_ATTACK) ) nParamDV = 2;
        if ((Design_Variable[iDV] ==  TRANSLATION) ||
            (Design_Variable[iDV] ==  NACA_4DIGITS) ||
	    (Design_Variable[iDV] ==  CST) ||
            (Design_Variable[iDV] ==  FFD_CAMBER) ||
            (Design_Variable[iDV] ==  FFD_THICKNESS) ) nParamDV = 3;
        if (Design_Variable[iDV] == FFD_CONTROL_POINT_2D) nParamDV = 5;
        if (Design_Variable[iDV] == ROTATION) nParamDV = 6;
        if ((Design_Variable[iDV] ==  FFD_CONTROL_POINT) ||
            (Design_Variable[iDV] ==  FFD_DIHEDRAL_ANGLE) ||
            (Design_Variable[iDV] ==  FFD_TWIST_ANGLE) ||
            (Design_Variable[iDV] ==  FFD_ROTATION) ||
            (Design_Variable[iDV] ==  FFD_CONTROL_SURFACE) ) nParamDV = 7;
        if (Design_Variable[iDV] ==  CUSTOM) nParamDV = 1;

        for (unsigned short iParamDV = 0; iParamDV < nParamDV; iParamDV++) {

          if (iParamDV == 0) cout << "( ";

          if ((iParamDV == 0) &&
              ((Design_Variable[iDV] == NO_DEFORMATION) ||
               (Design_Variable[iDV] == FFD_SETTING) ||
               (Design_Variable[iDV] == FFD_ANGLE_OF_ATTACK) ||
               (Design_Variable[iDV] == FFD_CONTROL_POINT_2D) ||
               (Design_Variable[iDV] == FFD_CAMBER_2D) ||
               (Design_Variable[iDV] == FFD_THICKNESS_2D) ||
               (Design_Variable[iDV] == FFD_CONTROL_POINT) ||
               (Design_Variable[iDV] == FFD_DIHEDRAL_ANGLE) ||
               (Design_Variable[iDV] == FFD_TWIST_ANGLE) ||
               (Design_Variable[iDV] == FFD_ROTATION) ||
               (Design_Variable[iDV] == FFD_CONTROL_SURFACE) ||
               (Design_Variable[iDV] == FFD_CAMBER) ||
               (Design_Variable[iDV] == FFD_THICKNESS))) cout << FFDTag[iDV];
          else cout << ParamDV[iDV][iParamDV];

          if (iParamDV < nParamDV-1) cout << ", ";
          else cout <<" )"<< endl;
          
        }

      }
      
      else if (Design_Variable[iDV] == FFD_SETTING) {
        
        cout << "Setting the FFD box structure." << endl;
        cout << "FFD boxes definition (FFD tag <-> degree <-> coord):" << endl;
        
        for (unsigned short iFFDBox = 0; iFFDBox < nFFDBox; iFFDBox++) {
          
          cout << TagFFDBox[iFFDBox] << " <-> ";
          
          for (unsigned short iDegreeFFD = 0; iDegreeFFD < 3; iDegreeFFD++) {
            if (iDegreeFFD == 0) cout << "( ";
            cout << DegreeFFDBox[iFFDBox][iDegreeFFD];
            if (iDegreeFFD < 2) cout << ", ";
            else cout <<" )";
          }
          
          cout << " <-> ";

          for (unsigned short iCoordFFD = 0; iCoordFFD < 24; iCoordFFD++) {
            if (iCoordFFD == 0) cout << "( ";
            cout << CoordFFDBox[iFFDBox][iCoordFFD];
            if (iCoordFFD < 23) cout << ", ";
            else cout <<" )"<< endl;
          }
          
        }
        
      }
      
      else cout << endl;

		}
	}

	if (((val_software == SU2_CFD) && ( ContinuousAdjoint )) || (val_software == SU2_DOT)) {

		cout << endl <<"----------------------- Design problem definition -----------------------" << endl;
		if (nObj==1) {
      switch (Kind_ObjFunc[0]) {
        case DRAG_COEFFICIENT:
          cout << "CD objective function." << endl;
          if (Fixed_CL_Mode) cout << "dCD/dCL = " << dCD_dCL << "." << endl;
          if (Fixed_CM_Mode) cout << "dCD/dCM = " << dCD_dCM << "." << endl;
          break;
        case LIFT_COEFFICIENT:        cout << "CL objective function." << endl; break;
        case MOMENT_X_COEFFICIENT:    cout << "CMx objective function." << endl; break;
        case MOMENT_Y_COEFFICIENT:    cout << "CMy objective function." << endl; break;
        case MOMENT_Z_COEFFICIENT:    cout << "CMz objective function." << endl; break;
        case INVERSE_DESIGN_PRESSURE: cout << "Inverse design (Cp) objective function." << endl; break;
        case INVERSE_DESIGN_HEATFLUX: cout << "Inverse design (Heat Flux) objective function." << endl; break;
        case SIDEFORCE_COEFFICIENT:   cout << "Side force objective function." << endl; break;
        case EFFICIENCY:              cout << "CL/CD objective function." << endl; break;
        case EQUIVALENT_AREA:         cout << "Equivalent area objective function. CD weight: " << WeightCd <<"."<< endl;  break;
        case NEARFIELD_PRESSURE:      cout << "Nearfield pressure objective function. CD weight: " << WeightCd <<"."<< endl;  break;
        case FORCE_X_COEFFICIENT:     cout << "X-force objective function." << endl; break;
        case FORCE_Y_COEFFICIENT:     cout << "Y-force objective function." << endl; break;
        case FORCE_Z_COEFFICIENT:     cout << "Z-force objective function." << endl; break;
        case THRUST_COEFFICIENT:      cout << "Thrust objective function." << endl; break;
        case TORQUE_COEFFICIENT:      cout << "Torque efficiency objective function." << endl; break;
        case TOTAL_HEATFLUX:          cout << "Total heat flux objective function." << endl; break;
        case MAXIMUM_HEATFLUX:        cout << "Maximum heat flux objective function." << endl; break;
        case FIGURE_OF_MERIT:         cout << "Rotor Figure of Merit objective function." << endl; break;
        case FREE_SURFACE:            cout << "Free-Surface objective function." << endl; break;
        case AVG_TOTAL_PRESSURE:      cout << "Average total objective pressure." << endl; break;
        case AVG_OUTLET_PRESSURE:     cout << "Average static objective pressure." << endl; break;
        case MASS_FLOW_RATE:          cout << "Mass flow rate objective function." << endl; break;
        case OUTFLOW_GENERALIZED:     cout << "Generalized outflow objective function." << endl; break;
      }
		}
		else {
		  cout << "Weighted sum objective function." << endl;
		}

	}

	if (val_software == SU2_CFD) {
		cout << endl <<"---------------------- Space Numerical Integration ----------------------" << endl;

		if (SmoothNumGrid) cout << "There are some smoothing iterations on the grid coordinates." << endl;

    if ((Kind_Solver == EULER) || (Kind_Solver == NAVIER_STOKES) || (Kind_Solver == RANS) ||
         (Kind_Solver == DISC_ADJ_EULER) || (Kind_Solver == DISC_ADJ_NAVIER_STOKES) || (Kind_Solver == DISC_ADJ_RANS) ) {

      if (Kind_ConvNumScheme_Flow == SPACE_CENTERED) {
        if (Kind_Centered_Flow == JST) {
          cout << "Jameson-Schmidt-Turkel scheme for the flow inviscid terms."<< endl;
          cout << "JST viscous coefficients (1st, 2nd & 4th): " << Kappa_1st_Flow
          << ", " << Kappa_2nd_Flow << ", " << Kappa_4th_Flow <<"."<< endl;
          cout << "The method includes a grid stretching correction (p = 0.3)."<< endl;
          cout << "Second order integration." << endl;
        }
        if (Kind_Centered_Flow == JST_KE) {
          cout << "Jameson-Schmidt-Turkel scheme for the flow inviscid terms."<< endl;
          cout << "JST viscous coefficients (1st, 2nd): " << Kappa_1st_Flow
          << ", " << Kappa_2nd_Flow << "."<< endl;
          cout << "The method includes a grid stretching correction (p = 0.3)."<< endl;
          cout << "Second order integration." << endl;
        }
        if (Kind_Centered_Flow == LAX) {
          cout << "Lax-Friedrich scheme for the flow inviscid terms."<< endl;
          cout << "First order integration." << endl;
        }
      }

			if (Kind_ConvNumScheme_Flow == SPACE_UPWIND) {
				if (Kind_Upwind_Flow == ROE) cout << "Roe (with entropy fix) solver for the flow inviscid terms."<< endl;
				if (Kind_Upwind_Flow == TURKEL) cout << "Roe-Turkel solver for the flow inviscid terms."<< endl;
				if (Kind_Upwind_Flow == AUSM)	cout << "AUSM solver for the flow inviscid terms."<< endl;
				if (Kind_Upwind_Flow == HLLC)	cout << "HLLC solver for the flow inviscid terms."<< endl;
				if (Kind_Upwind_Flow == SW)	cout << "Steger-Warming solver for the flow inviscid terms."<< endl;
				if (Kind_Upwind_Flow == MSW)	cout << "Modified Steger-Warming solver for the flow inviscid terms."<< endl;
        if (Kind_Upwind_Flow == CUSP)	cout << "CUSP solver for the flow inviscid terms."<< endl;
        switch (SpatialOrder_Flow) {
          case FIRST_ORDER: cout << "First order integration." << endl; break;
          case SECOND_ORDER: cout << "Second order integration." << endl; break;
          case SECOND_ORDER_LIMITER: cout << "Second order integration with slope limiter." << endl;
            switch (Kind_SlopeLimit_Flow) {
              case VENKATAKRISHNAN:
                cout << "Venkatakrishnan slope-limiting method, with constant: " << LimiterCoeff <<". "<< endl;
                cout << "The reference element size is: " << RefElemLength <<". "<< endl;
                break;
              case BARTH_JESPERSEN:
                cout << "Barth-Jespersen slope-limiting method." << endl;
                break;
            }
            break;
        }
			}

		}

    if ((Kind_Solver == RANS) || (Kind_Solver == DISC_ADJ_RANS)) {
      if (Kind_ConvNumScheme_Turb == SPACE_UPWIND) {
        if (Kind_Upwind_Turb == SCALAR_UPWIND) cout << "Scalar upwind solver (first order) for the turbulence model."<< endl;
        switch (SpatialOrder_Turb) {
          case FIRST_ORDER: cout << "First order integration." << endl; break;
          case SECOND_ORDER: cout << "Second order integration." << endl; break;
          case SECOND_ORDER_LIMITER: cout << "Second order integration with slope limiter." << endl;
            switch (Kind_SlopeLimit_Turb) {
              case VENKATAKRISHNAN:
                cout << "Venkatakrishnan slope-limiting method, with constant: " << LimiterCoeff <<". "<< endl;
                cout << "The reference element size is: " << RefElemLength <<". "<< endl;
                break;
              case BARTH_JESPERSEN:
                cout << "Barth-Jespersen slope-limiting method." << endl;
                break;
            }
            break;
        }
      }
    }

    if ((Kind_Solver == ADJ_EULER) || (Kind_Solver == ADJ_NAVIER_STOKES) || (Kind_Solver == ADJ_RANS)) {

      if (Kind_ConvNumScheme_AdjFlow == SPACE_CENTERED) {
        if (Kind_Centered_AdjFlow == JST) {
          cout << "Jameson-Schmidt-Turkel scheme for the adjoint inviscid terms."<< endl;
          cout << "JST viscous coefficients (1st, 2nd, & 4th): " << Kappa_1st_AdjFlow
          << ", " << Kappa_2nd_AdjFlow << ", " << Kappa_4th_AdjFlow <<"."<< endl;
          cout << "The method includes a grid stretching correction (p = 0.3)."<< endl;
          cout << "Second order integration." << endl;
        }
        if (Kind_Centered_AdjFlow == LAX) {
          cout << "Lax-Friedrich scheme for the adjoint inviscid terms."<< endl;
          cout << "First order integration." << endl;
        }
      }

      if (Kind_ConvNumScheme_AdjFlow == SPACE_UPWIND) {
        if (Kind_Upwind_AdjFlow == ROE) cout << "Roe (with entropy fix) solver for the adjoint inviscid terms."<< endl;
        switch (SpatialOrder_AdjFlow) {
          case FIRST_ORDER: cout << "First order integration." << endl; break;
          case SECOND_ORDER: cout << "Second order integration." << endl; break;
          case SECOND_ORDER_LIMITER: cout << "Second order integration with slope limiter." << endl;
            switch (Kind_SlopeLimit_AdjFlow) {
              case VENKATAKRISHNAN:
                cout << "Venkatakrishnan slope-limiting method, with constant: " << LimiterCoeff <<". "<< endl;
                cout << "The reference element size is: " << RefElemLength <<". "<< endl;
                break;
              case SHARP_EDGES:
                cout << "Sharp edges slope-limiting method, with constant: " << LimiterCoeff <<". "<< endl;
                cout << "The reference element size is: " << RefElemLength <<". "<< endl;
                cout << "The reference sharp edge distance is: " << SharpEdgesCoeff*RefElemLength*LimiterCoeff <<". "<< endl;
                break;
              case SOLID_WALL_DISTANCE:
                cout << "Wall distance slope-limiting method, with constant: " << LimiterCoeff <<". "<< endl;
                cout << "The reference element size is: " << RefElemLength <<". "<< endl;
                cout << "The reference wall distance is: " << SharpEdgesCoeff*RefElemLength*LimiterCoeff <<". "<< endl;
                break;
              case BARTH_JESPERSEN:
                cout << "Barth-Jespersen slope-limiting method." << endl;
                break;
            }
            break;
        }
      }
      
      cout << "The reference sharp edge distance is: " << SharpEdgesCoeff*RefElemLength*LimiterCoeff <<". "<< endl;

    }

    if ((Kind_Solver == ADJ_RANS) && (!Frozen_Visc)) {
      if (Kind_ConvNumScheme_AdjTurb == SPACE_UPWIND) {
        if (Kind_Upwind_Turb == SCALAR_UPWIND) cout << "Scalar upwind solver (first order) for the adjoint turbulence model."<< endl;
        switch (SpatialOrder_AdjTurb) {
          case FIRST_ORDER: cout << "First order integration." << endl; break;
          case SECOND_ORDER: cout << "Second order integration." << endl; break;
          case SECOND_ORDER_LIMITER: cout << "Second order integration with slope limiter." << endl;
            switch (Kind_SlopeLimit_AdjTurb) {
              case VENKATAKRISHNAN:
                cout << "Venkatakrishnan slope-limiting method, with constant: " << LimiterCoeff <<". "<< endl;
                cout << "The reference element size is: " << RefElemLength <<". "<< endl;
                break;
              case SHARP_EDGES:
                cout << "Sharp edges slope-limiting method, with constant: " << LimiterCoeff <<". "<< endl;
                cout << "The reference element size is: " << RefElemLength <<". "<< endl;
                cout << "The reference sharp edge distance is: " << SharpEdgesCoeff*RefElemLength*LimiterCoeff <<". "<< endl;
                break;
              case SOLID_WALL_DISTANCE:
                cout << "Wall distance slope-limiting method, with constant: " << LimiterCoeff <<". "<< endl;
                cout << "The reference element size is: " << RefElemLength <<". "<< endl;
                cout << "The reference wall distance is: " << SharpEdgesCoeff*RefElemLength*LimiterCoeff <<". "<< endl;
                break;
              case BARTH_JESPERSEN:
                cout << "Barth-Jespersen slope-limiting method." << endl;
                break;
            }
            break;
        }
      }
    }

    if ((Kind_Solver == NAVIER_STOKES) || (Kind_Solver == RANS) ||
        (Kind_Solver == DISC_ADJ_NAVIER_STOKES) || (Kind_Solver == DISC_ADJ_RANS)) {
        cout << "Average of gradients with correction (viscous flow terms)." << endl;
    }

    if ((Kind_Solver == ADJ_NAVIER_STOKES) || (Kind_Solver == ADJ_RANS)) {
      cout << "Average of gradients with correction (viscous adjoint terms)." << endl;
    }

    if ((Kind_Solver == RANS) || (Kind_Solver == DISC_ADJ_RANS)) {
      cout << "Average of gradients with correction (viscous turbulence terms)." << endl;
    }

    if (Kind_Solver == POISSON_EQUATION) {
      cout << "Galerkin method for viscous terms computation of the poisson potential equation." << endl;
    }

    if ((Kind_Solver == ADJ_RANS) && (!Frozen_Visc)) {
      cout << "Average of gradients with correction (2nd order) for computation of adjoint viscous turbulence terms." << endl;
      if (Kind_TimeIntScheme_AdjTurb == EULER_IMPLICIT) cout << "Euler implicit method for the turbulent adjoint equation." << endl;
    }

    switch (Kind_Gradient_Method) {
      case GREEN_GAUSS: cout << "Gradient computation using Green-Gauss theorem." << endl; break;
      case WEIGHTED_LEAST_SQUARES: cout << "Gradient Computation using weighted Least-Squares method." << endl; break;
    }

    if ((Kind_Regime == INCOMPRESSIBLE) || (Kind_Regime == FREESURFACE)) {
      cout << "Artificial compressibility factor: " << ArtComp_Factor << "." << endl;
    }

    cout << endl <<"---------------------- Time Numerical Integration -----------------------" << endl;

    if (Kind_Solver != FEM_ELASTICITY) {
		switch (Unsteady_Simulation) {
		  case NO:
			cout << "Local time stepping (steady state simulation)." << endl; break;
		  case TIME_STEPPING:
			cout << "Unsteady simulation using a time stepping strategy."<< endl;
			if (Unst_CFL != 0.0) cout << "Time step computed by the code. Unsteady CFL number: " << Unst_CFL <<"."<< endl;
			else cout << "Unsteady time step provided by the user (s): "<< Delta_UnstTime << "." << endl;
			break;
		  case DT_STEPPING_1ST: case DT_STEPPING_2ND:
			if (Unsteady_Simulation == DT_STEPPING_1ST) cout << "Unsteady simulation, dual time stepping strategy (first order in time)."<< endl;
			if (Unsteady_Simulation == DT_STEPPING_2ND) cout << "Unsteady simulation, dual time stepping strategy (second order in time)."<< endl;
			if (Unst_CFL != 0.0) cout << "Time step computed by the code. Unsteady CFL number: " << Unst_CFL <<"."<< endl;
			else cout << "Unsteady time step provided by the user (s): "<< Delta_UnstTime << "." << endl;
			cout << "Total number of internal Dual Time iterations: "<< Unst_nIntIter <<"." << endl;
			break;
		}
    }
	else {
		switch (Dynamic_Analysis) {
		  case NO:
			cout << "Static structural analysis." << endl; break;
		  case YES:
			cout << "Dynamic structural analysis."<< endl;
			cout << "Time step provided by the user for the dynamic analysis(s): "<< Delta_DynTime << "." << endl;
			break;
		}
	}

    if ((Kind_Solver == EULER) || (Kind_Solver == NAVIER_STOKES) || (Kind_Solver == RANS) ||
        (Kind_Solver == DISC_ADJ_EULER) || (Kind_Solver == DISC_ADJ_NAVIER_STOKES) || (Kind_Solver == DISC_ADJ_RANS)) {
      switch (Kind_TimeIntScheme_Flow) {
        case RUNGE_KUTTA_EXPLICIT:
          cout << "Runge-Kutta explicit method for the flow equations." << endl;
          cout << "Number of steps: " << nRKStep << endl;
          cout << "Alpha coefficients: ";
          for (unsigned short iRKStep = 0; iRKStep < nRKStep; iRKStep++) {
            cout << "\t" << RK_Alpha_Step[iRKStep];
          }
          cout << endl;
          break;
        case EULER_EXPLICIT: cout << "Euler explicit method for the flow equations." << endl; break;
        case EULER_IMPLICIT:
          cout << "Euler implicit method for the flow equations." << endl;
          switch (Kind_Linear_Solver) {
            case BCGSTAB:
              cout << "BCGSTAB is used for solving the linear system." << endl;
              cout << "Convergence criteria of the linear solver: "<< Linear_Solver_Error <<"."<< endl;
              cout << "Max number of iterations: "<< Linear_Solver_Iter <<"."<< endl;
              break;
            case FGMRES || RESTARTED_FGMRES:
              cout << "FGMRES is used for solving the linear system." << endl;
              cout << "Convergence criteria of the linear solver: "<< Linear_Solver_Error <<"."<< endl;
              cout << "Max number of iterations: "<< Linear_Solver_Iter <<"."<< endl;
              break;
            case SMOOTHER_JACOBI:
              cout << "A Jacobi method is used for smoothing the linear system." << endl;
              break;
            case SMOOTHER_ILU:
              cout << "A ILU0 method is used for smoothing the linear system." << endl;
              break;
            case SMOOTHER_LUSGS:
              cout << "A LU-SGS method is used for smoothing the linear system." << endl;
              break;
            case SMOOTHER_LINELET:
              cout << "A Linelet method is used for smoothing the linear system." << endl;
              break;
          }
          break;
      }
    }

    if ((Kind_Solver == ADJ_EULER) || (Kind_Solver == ADJ_NAVIER_STOKES) || (Kind_Solver == ADJ_RANS)) {
      switch (Kind_TimeIntScheme_AdjFlow) {
        case RUNGE_KUTTA_EXPLICIT:
          cout << "Runge-Kutta explicit method for the adjoint equations." << endl;
          cout << "Number of steps: " << nRKStep << endl;
          cout << "Alpha coefficients: ";
          for (unsigned short iRKStep = 0; iRKStep < nRKStep; iRKStep++) {
            cout << "\t" << RK_Alpha_Step[iRKStep];
          }
          cout << endl;
          break;
        case EULER_EXPLICIT: cout << "Euler explicit method for the adjoint equations." << endl; break;
        case EULER_IMPLICIT: cout << "Euler implicit method for the adjoint equations." << endl; break;
      }
    }

    if (nMGLevels !=0) {
      
      if (nStartUpIter != 0) cout << "A total of " << nStartUpIter << " start up iterations on the fine grid."<< endl;
      if (MGCycle == V_CYCLE) cout << "V Multigrid Cycle, with " << nMGLevels << " multigrid levels."<< endl;
      if (MGCycle == W_CYCLE) cout << "W Multigrid Cycle, with " << nMGLevels << " multigrid levels."<< endl;
      if (MGCycle == FULLMG_CYCLE) cout << "Full Multigrid Cycle, with " << nMGLevels << " multigrid levels."<< endl;

      cout << "Damping factor for the residual restriction: " << Damp_Res_Restric <<"."<< endl;
      cout << "Damping factor for the correction prolongation: " << Damp_Correc_Prolong <<"."<< endl;
    }

    if ((Kind_Solver != FEM_ELASTICITY) && (Kind_Solver != HEAT_EQUATION) && (Kind_Solver != WAVE_EQUATION)) {

      if (!CFL_Adapt) cout << "No CFL adaptation." << endl;
      else cout << "CFL adaptation. Factor down: "<< CFL_AdaptParam[0] <<", factor up: "<< CFL_AdaptParam[1]
        <<",\n                lower limit: "<< CFL_AdaptParam[2] <<", upper limit: " << CFL_AdaptParam[3] <<"."<< endl;

      if (nMGLevels !=0) {
        cout << "Multigrid Level:                  ";
        for (unsigned short iLevel = 0; iLevel < nMGLevels+1; iLevel++) {
          cout.width(6); cout << iLevel;
        }
        cout << endl;
      }

			if (Unsteady_Simulation != TIME_STEPPING) {
				cout << "Courant-Friedrichs-Lewy number:   ";
				cout.precision(3);
				cout.width(6); cout << CFL[0];
				cout << endl;
			}
			

      if (nMGLevels !=0) {
        cout.precision(3);
        cout << "MG PreSmooth coefficients:        ";
        for (unsigned short iMG_PreSmooth = 0; iMG_PreSmooth < nMGLevels+1; iMG_PreSmooth++) {
          cout.width(6); cout << MG_PreSmooth[iMG_PreSmooth];
        }
        cout << endl;
      }

      if (nMGLevels !=0) {
        cout.precision(3);
        cout << "MG PostSmooth coefficients:       ";
        for (unsigned short iMG_PostSmooth = 0; iMG_PostSmooth < nMGLevels+1; iMG_PostSmooth++) {
          cout.width(6); cout << MG_PostSmooth[iMG_PostSmooth];
        }
        cout << endl;
      }

      if (nMGLevels !=0) {
        cout.precision(3);
        cout << "MG CorrecSmooth coefficients:     ";
        for (unsigned short iMG_CorrecSmooth = 0; iMG_CorrecSmooth < nMGLevels+1; iMG_CorrecSmooth++) {
          cout.width(6); cout << MG_CorrecSmooth[iMG_CorrecSmooth];
        }
        cout << endl;
      }

    }

    if ((Kind_Solver == RANS) || (Kind_Solver == DISC_ADJ_RANS))
      if (Kind_TimeIntScheme_Turb == EULER_IMPLICIT)
        cout << "Euler implicit time integration for the turbulence model." << endl;
  }

  if (val_software == SU2_CFD) {

    cout << endl <<"------------------------- Convergence Criteria --------------------------" << endl;

    cout << "Maximum number of iterations: " << nExtIter <<"."<< endl;

    if (ConvCriteria == CAUCHY) {
      if (!ContinuousAdjoint && !DiscreteAdjoint)
        switch (Cauchy_Func_Flow) {
          case LIFT_COEFFICIENT: cout << "Cauchy criteria for Lift using "
            << Cauchy_Elems << " elements and epsilon " <<Cauchy_Eps<< "."<< endl; break;
          case DRAG_COEFFICIENT: cout << "Cauchy criteria for Drag using "
            << Cauchy_Elems << " elements and epsilon " <<Cauchy_Eps<< "."<< endl; break;
        }

      if (ContinuousAdjoint || DiscreteAdjoint)
        switch (Cauchy_Func_AdjFlow) {
          case SENS_GEOMETRY: cout << "Cauchy criteria for geo. sensitivity using "
            << Cauchy_Elems << " elements and epsilon " <<Cauchy_Eps<< "."<< endl; break;
          case SENS_MACH: cout << "Cauchy criteria for Mach number sensitivity using "
            << Cauchy_Elems << " elements and epsilon " <<Cauchy_Eps<< "."<< endl; break;
        }

      cout << "Start convergence criteria at iteration " << StartConv_Iter<< "."<< endl;
      
    }


    if (ConvCriteria == RESIDUAL) {
      if (!ContinuousAdjoint && !DiscreteAdjoint) {
        cout << "Reduce the density residual " << OrderMagResidual << " orders of magnitude."<< endl;
        cout << "The minimum bound for the density residual is 10^(" << MinLogResidual<< ")."<< endl;
        cout << "Start convergence criteria at iteration " << StartConv_Iter<< "."<< endl;
      }

      if (ContinuousAdjoint || DiscreteAdjoint) {
        cout << "Reduce the adjoint density residual " << OrderMagResidual << " orders of magnitude."<< endl;
        cout << "The minimum value for the adjoint density residual is 10^(" << MinLogResidual<< ")."<< endl;
      }

    }

  }

  if (val_software == SU2_MSH) {
    cout << endl <<"----------------------- Grid adaptation strategy ------------------------" << endl;

    switch (Kind_Adaptation) {
      case NONE: break;
      case PERIODIC: cout << "Grid modification to run periodic bc problems." << endl; break;
      case FULL: cout << "Grid adaptation using a complete refinement." << endl; break;
      case WAKE: cout << "Grid adaptation of the wake." << endl; break;
      case FULL_FLOW: cout << "Flow grid adaptation using a complete refinement." << endl; break;
      case FULL_ADJOINT: cout << "Adjoint grid adaptation using a complete refinement." << endl; break;
      case GRAD_FLOW: cout << "Grid adaptation using gradient based strategy (density)." << endl; break;
      case GRAD_ADJOINT: cout << "Grid adaptation using gradient based strategy (adjoint density)." << endl; break;
      case GRAD_FLOW_ADJ: cout << "Grid adaptation using gradient based strategy (density and adjoint density)." << endl; break;
      case COMPUTABLE: cout << "Grid adaptation using computable correction."<< endl; break;
      case REMAINING: cout << "Grid adaptation using remaining error."<< endl; break;
      case SMOOTHING: cout << "Grid smoothing using an implicit method."<< endl; break;
      case SUPERSONIC_SHOCK: cout << "Grid adaptation for a supersonic shock at Mach: " << Mach <<"."<< endl; break;
    }

    switch (Kind_Adaptation) {
      case GRAD_FLOW: case GRAD_ADJOINT: case GRAD_FLOW_ADJ: case COMPUTABLE: case REMAINING:
        cout << "Power of the dual volume in the adaptation sensor: " << DualVol_Power << endl;
        cout << "Percentage of new elements in the adaptation process: " << New_Elem_Adapt << "."<< endl;
        break;
    }

    if (Analytical_Surface != NONE)
      cout << "Use analytical definition for including points in the surfaces." << endl;

  }

  cout << endl <<"-------------------------- Output Information ---------------------------" << endl;

  if (val_software == SU2_CFD) {

    if (Low_MemoryOutput) cout << "Writing output files with low memory RAM requirements."<< endl;
    cout << "Writing a flow solution every " << Wrt_Sol_Freq <<" iterations."<< endl;
    cout << "Writing the convergence history every " << Wrt_Con_Freq <<" iterations."<< endl;
    if ((Unsteady_Simulation == DT_STEPPING_1ST) || (Unsteady_Simulation == DT_STEPPING_2ND)) {
      cout << "Writing the dual time flow solution every " << Wrt_Sol_Freq_DualTime <<" iterations."<< endl;
      cout << "Writing the dual time convergence history every " << Wrt_Con_Freq_DualTime <<" iterations."<< endl;
    }

    switch (Output_FileFormat) {
      case PARAVIEW: cout << "The output file format is Paraview ASCII (.vtk)." << endl; break;
      case TECPLOT: cout << "The output file format is Tecplot ASCII (.dat)." << endl; break;
      case TECPLOT_BINARY: cout << "The output file format is Tecplot binary (.plt)." << endl; break;
      case FIELDVIEW: cout << "The output file format is FieldView ASCII (.uns)." << endl; break;
      case FIELDVIEW_BINARY: cout << "The output file format is FieldView binary (.uns)." << endl; break;
      case CGNS_SOL: cout << "The output file format is CGNS (.cgns)." << endl; break;
    }

    cout << "Convergence history file name: " << Conv_FileName << "." << endl;

    cout << "Forces breakdown file name: " << Breakdown_FileName << "." << endl;

    if ((Kind_Solver != FEM_ELASTICITY) && (Kind_Solver != HEAT_EQUATION) && (Kind_Solver != WAVE_EQUATION)) {
      if (!ContinuousAdjoint && !DiscreteAdjoint) {
        cout << "Surface flow coefficients file name: " << SurfFlowCoeff_FileName << "." << endl;
        cout << "Flow variables file name: " << Flow_FileName << "." << endl;
        cout << "Restart flow file name: " << Restart_FlowFileName << "." << endl;
      }

      if (ContinuousAdjoint || DiscreteAdjoint) {
        cout << "Adjoint solution file name: " << Solution_AdjFileName << "." << endl;
        cout << "Restart adjoint file name: " << Restart_AdjFileName << "." << endl;
        cout << "Adjoint variables file name: " << Adj_FileName << "." << endl;
        cout << "Surface adjoint coefficients file name: " << SurfAdjCoeff_FileName << "." << endl;
      }
    }
    else {
      cout << "Surface structure coefficients file name: " << SurfStructure_FileName << "." << endl;
      cout << "Structure variables file name: " << Structure_FileName << "." << endl;
      cout << "Restart structure file name: " << Restart_FEMFileName << "." << endl;
    }

  }

  if (val_software == SU2_SOL) {
    if (Low_MemoryOutput) cout << "Writing output files with low memory RAM requirements."<< endl;
    switch (Output_FileFormat) {
      case PARAVIEW: cout << "The output file format is Paraview ASCII (.vtk)." << endl; break;
      case TECPLOT: cout << "The output file format is Tecplot ASCII (.dat)." << endl; break;
      case TECPLOT_BINARY: cout << "The output file format is Tecplot binary (.plt)." << endl; break;
      case FIELDVIEW: cout << "The output file format is FieldView ASCII (.uns)." << endl; break;
      case FIELDVIEW_BINARY: cout << "The output file format is FieldView binary (.uns)." << endl; break;
      case CGNS_SOL: cout << "The output file format is CGNS (.cgns)." << endl; break;
    }
    cout << "Flow variables file name: " << Flow_FileName << "." << endl;
  }

  if (val_software == SU2_DEF) {
    cout << "Output mesh file name: " << Mesh_Out_FileName << ". " << endl;
    if (Visualize_Deformation) cout << "A file will be created to visualize the deformation." << endl;
    else cout << "No file for visualizing the deformation." << endl;
    switch (GetDeform_Stiffness_Type()) {
      case INVERSE_VOLUME:
        cout << "Cell stiffness scaled by inverse of the cell volume." << endl;
        break;
      case WALL_DISTANCE:
        cout << "Cell stiffness scaled by distance from the deforming surface." << endl;
        break;
      case CONSTANT_STIFFNESS:
        cout << "Imposing constant cell stiffness (steel)." << endl;
        break;
    }
  }

  if (val_software == SU2_MSH) {
    cout << "Output mesh file name: " << Mesh_Out_FileName << ". " << endl;
  }

  if (val_software == SU2_DOT) {
    if (DiscreteAdjoint) {
      cout << "Output Volume Sensitivity file name: " << VolSens_FileName << ". " << endl;
      cout << "Output Surface Sensitivity file name: " << SurfSens_FileName << ". " << endl;
    }
    cout << "Output gradient file name: " << ObjFunc_Grad_FileName << ". " << endl;
  }

  if (val_software == SU2_MSH) {
    cout << "Output mesh file name: " << Mesh_Out_FileName << ". " << endl;
    cout << "Restart flow file name: " << Restart_FlowFileName << "." << endl;
    if ((Kind_Adaptation == FULL_ADJOINT) || (Kind_Adaptation == GRAD_ADJOINT) || (Kind_Adaptation == GRAD_FLOW_ADJ) ||
        (Kind_Adaptation == COMPUTABLE) || (Kind_Adaptation == REMAINING)) {
      if (Kind_ObjFunc[0] == DRAG_COEFFICIENT) cout << "Restart adjoint file name: " << Restart_AdjFileName << "." << endl;
      if (Kind_ObjFunc[0] == EQUIVALENT_AREA) cout << "Restart adjoint file name: " << Restart_AdjFileName << "." << endl;
      if (Kind_ObjFunc[0] == NEARFIELD_PRESSURE) cout << "Restart adjoint file name: " << Restart_AdjFileName << "." << endl;
      if (Kind_ObjFunc[0] == LIFT_COEFFICIENT) cout << "Restart adjoint file name: " << Restart_AdjFileName << "." << endl;
    }
  }

  cout << endl <<"------------------- Config File Boundary Information --------------------" << endl;

  if (nMarker_Euler != 0) {
    cout << "Euler wall boundary marker(s): ";
    for (iMarker_Euler = 0; iMarker_Euler < nMarker_Euler; iMarker_Euler++) {
      cout << Marker_Euler[iMarker_Euler];
      if (iMarker_Euler < nMarker_Euler-1) cout << ", ";
      else cout <<"."<< endl;
    }
  }

  if (nMarker_FarField != 0) {
    cout << "Far-field boundary marker(s): ";
    for (iMarker_FarField = 0; iMarker_FarField < nMarker_FarField; iMarker_FarField++) {
      cout << Marker_FarField[iMarker_FarField];
      if (iMarker_FarField < nMarker_FarField-1) cout << ", ";
      else cout <<"."<< endl;
    }
  }

  if (nMarker_SymWall != 0) {
    cout << "Symmetry plane boundary marker(s): ";
    for (iMarker_SymWall = 0; iMarker_SymWall < nMarker_SymWall; iMarker_SymWall++) {
      cout << Marker_SymWall[iMarker_SymWall];
      if (iMarker_SymWall < nMarker_SymWall-1) cout << ", ";
      else cout <<"."<< endl;
    }
  }

  if (nMarker_Pressure != 0) {
    cout << "Pressure boundary marker(s): ";
    for (iMarker_Pressure = 0; iMarker_Pressure < nMarker_Pressure; iMarker_Pressure++) {
      cout << Marker_Pressure[iMarker_Pressure];
      if (iMarker_Pressure < nMarker_Pressure-1) cout << ", ";
      else cout <<"."<< endl;
    }
  }

  if (nMarker_PerBound != 0) {
    cout << "Periodic boundary marker(s): ";
    for (iMarker_PerBound = 0; iMarker_PerBound < nMarker_PerBound; iMarker_PerBound++) {
      cout << Marker_PerBound[iMarker_PerBound];
      if (iMarker_PerBound < nMarker_PerBound-1) cout << ", ";
      else cout <<"."<< endl;
    }
  }

  if (nMarker_NearFieldBound != 0) {
    cout << "Near-field boundary marker(s): ";
    for (iMarker_NearFieldBound = 0; iMarker_NearFieldBound < nMarker_NearFieldBound; iMarker_NearFieldBound++) {
      cout << Marker_NearFieldBound[iMarker_NearFieldBound];
      if (iMarker_NearFieldBound < nMarker_NearFieldBound-1) cout << ", ";
      else cout <<"."<< endl;
    }
  }

  if (nMarker_InterfaceBound != 0) {
    cout << "Interface boundary marker(s): ";
    for (iMarker_InterfaceBound = 0; iMarker_InterfaceBound < nMarker_InterfaceBound; iMarker_InterfaceBound++) {
      cout << Marker_InterfaceBound[iMarker_InterfaceBound];
      if (iMarker_InterfaceBound < nMarker_InterfaceBound-1) cout << ", ";
      else cout <<"."<< endl;
    }
  }
  
  if (nMarker_Fluid_InterfaceBound != 0) {
    cout << "Fluid interface boundary marker(s): ";
    for (iMarker_Fluid_InterfaceBound = 0; iMarker_Fluid_InterfaceBound < nMarker_Fluid_InterfaceBound; iMarker_Fluid_InterfaceBound++) {
      cout << Marker_Fluid_InterfaceBound[iMarker_Fluid_InterfaceBound];
      if (iMarker_Fluid_InterfaceBound < nMarker_Fluid_InterfaceBound-1) cout << ", ";
      else cout <<"."<< endl;
    }
  }

  if (nMarker_Dirichlet != 0) {
    cout << "Dirichlet boundary marker(s): ";
    for (iMarker_Dirichlet = 0; iMarker_Dirichlet < nMarker_Dirichlet; iMarker_Dirichlet++) {
      cout << Marker_Dirichlet[iMarker_Dirichlet];
      if (iMarker_Dirichlet < nMarker_Dirichlet-1) cout << ", ";
      else cout <<"."<< endl;
    }
  }

  if (nMarker_FlowLoad != 0) {
    cout << "Flow Load boundary marker(s): ";
    for (iMarker_FlowLoad = 0; iMarker_FlowLoad < nMarker_FlowLoad; iMarker_FlowLoad++) {
      cout << Marker_FlowLoad[iMarker_FlowLoad];
      if (iMarker_FlowLoad < nMarker_FlowLoad-1) cout << ", ";
      else cout <<"."<< endl;
    }
  }
  
  if (nMarker_Internal != 0) {
    cout << "Internal boundary marker(s): ";
    for (iMarker_Internal = 0; iMarker_Internal < nMarker_Internal; iMarker_Internal++) {
      cout << Marker_Internal[iMarker_Internal];
      if (iMarker_Internal < nMarker_Internal-1) cout << ", ";
      else cout <<"."<< endl;
    }
  }

  if (nMarker_Inlet != 0) {
    cout << "Inlet boundary marker(s): ";
    for (iMarker_Inlet = 0; iMarker_Inlet < nMarker_Inlet; iMarker_Inlet++) {
      cout << Marker_Inlet[iMarker_Inlet];
      if (iMarker_Inlet < nMarker_Inlet-1) cout << ", ";
      else cout <<"."<< endl;
    }
  }

  if (nMarker_Riemann != 0) {
      cout << "Riemann boundary marker(s): ";
      for (iMarker_Riemann = 0; iMarker_Riemann < nMarker_Riemann; iMarker_Riemann++) {
        cout << Marker_Riemann[iMarker_Riemann];
        if (iMarker_Riemann < nMarker_Riemann-1) cout << ", ";
        else cout <<"."<< endl;
    }
  }
  
  if (nMarker_NRBC != 0) {
      cout << "NRBC boundary marker(s): ";
      for (iMarker_NRBC = 0; iMarker_NRBC < nMarker_NRBC; iMarker_NRBC++) {
        cout << Marker_NRBC[iMarker_NRBC];
        if (iMarker_NRBC < nMarker_NRBC-1) cout << ", ";
        else cout <<"."<< endl;
    }
  }

  if (nMarker_MixBound != 0) {
      cout << "MixingPlane boundary marker(s): ";
      for (iMarker_MixBound = 0; iMarker_MixBound < nMarker_MixBound; iMarker_MixBound++) {
        cout << Marker_MixBound[iMarker_MixBound];
        if (iMarker_MixBound < nMarker_MixBound-1) cout << ", ";
        else cout <<"."<< endl;
    }
  }

  if (nMarker_EngineInflow != 0) {
    cout << "Engine inflow boundary marker(s): ";
    for (iMarker_EngineInflow = 0; iMarker_EngineInflow < nMarker_EngineInflow; iMarker_EngineInflow++) {
      cout << Marker_EngineInflow[iMarker_EngineInflow];
      if (iMarker_EngineInflow < nMarker_EngineInflow-1) cout << ", ";
      else cout <<"."<< endl;
    }
  }

  if (nMarker_EngineExhaust != 0) {
    cout << "Engine exhaust boundary marker(s): ";
    for (iMarker_EngineExhaust = 0; iMarker_EngineExhaust < nMarker_EngineExhaust; iMarker_EngineExhaust++) {
      cout << Marker_EngineExhaust[iMarker_EngineExhaust];
      if (iMarker_EngineExhaust < nMarker_EngineExhaust-1) cout << ", ";
      else cout <<"."<< endl;
    }
  }

  if (nMarker_Supersonic_Inlet != 0) {
    cout << "Supersonic inlet boundary marker(s): ";
    for (iMarker_Supersonic_Inlet = 0; iMarker_Supersonic_Inlet < nMarker_Supersonic_Inlet; iMarker_Supersonic_Inlet++) {
      cout << Marker_Supersonic_Inlet[iMarker_Supersonic_Inlet];
      if (iMarker_Supersonic_Inlet < nMarker_Supersonic_Inlet-1) cout << ", ";
      else cout <<"."<< endl;
    }
  }
  
  if (nMarker_Supersonic_Outlet != 0) {
    cout << "Supersonic outlet boundary marker(s): ";
    for (iMarker_Supersonic_Outlet = 0; iMarker_Supersonic_Outlet < nMarker_Supersonic_Outlet; iMarker_Supersonic_Outlet++) {
      cout << Marker_Supersonic_Outlet[iMarker_Supersonic_Outlet];
      if (iMarker_Supersonic_Outlet < nMarker_Supersonic_Outlet-1) cout << ", ";
      else cout <<"."<< endl;
    }
  }

  if (nMarker_Outlet != 0) {
    cout << "Outlet boundary marker(s): ";
    for (iMarker_Outlet = 0; iMarker_Outlet < nMarker_Outlet; iMarker_Outlet++) {
      cout << Marker_Outlet[iMarker_Outlet];
      if (iMarker_Outlet < nMarker_Outlet-1) cout << ", ";
      else cout <<"."<< endl;
    }
  }

  if (nMarker_Isothermal != 0) {
    cout << "Isothermal wall boundary marker(s): ";
    for (iMarker_Isothermal = 0; iMarker_Isothermal < nMarker_Isothermal; iMarker_Isothermal++) {
      cout << Marker_Isothermal[iMarker_Isothermal];
      if (iMarker_Isothermal < nMarker_Isothermal-1) cout << ", ";
      else cout <<"."<< endl;
    }
  }

  if (nMarker_HeatFlux != 0) {
    cout << "Constant heat flux wall boundary marker(s): ";
    for (iMarker_HeatFlux = 0; iMarker_HeatFlux < nMarker_HeatFlux; iMarker_HeatFlux++) {
      cout << Marker_HeatFlux[iMarker_HeatFlux];
      if (iMarker_HeatFlux < nMarker_HeatFlux-1) cout << ", ";
      else cout <<"."<< endl;
    }
  }

  if (nMarker_Clamped != 0) {
    cout << "Clamped boundary marker(s): ";
    for (iMarker_Clamped = 0; iMarker_Clamped < nMarker_Clamped; iMarker_Clamped++) {
      cout << Marker_Clamped[iMarker_Clamped];
      if (iMarker_Clamped < nMarker_Clamped-1) cout << ", ";
      else cout <<"."<<endl;
    }
  }

  if (nMarker_Displacement != 0) {
    cout << "Displacement boundary marker(s): ";
    for (iMarker_Displacement = 0; iMarker_Displacement < nMarker_Displacement; iMarker_Displacement++) {
      cout << Marker_Displacement[iMarker_Displacement];
      if (iMarker_Displacement < nMarker_Displacement-1) cout << ", ";
      else cout <<"."<< endl;
    }
  }

  if (nMarker_Load != 0) {
    cout << "Normal load boundary marker(s): ";
    for (iMarker_Load = 0; iMarker_Load < nMarker_Load; iMarker_Load++) {
      cout << Marker_Load[iMarker_Load];
      if (iMarker_Load < nMarker_Load-1) cout << ", ";
      else cout <<"."<< endl;
    }
  }

  if (nMarker_Load_Dir != 0) {
    cout << "Load boundary marker(s) in cartesian coordinates: ";
    for (iMarker_Load_Dir = 0; iMarker_Load_Dir < nMarker_Load_Dir; iMarker_Load_Dir++) {
      cout << Marker_Load_Dir[iMarker_Load_Dir];
      if (iMarker_Load_Dir < nMarker_Load_Dir-1) cout << ", ";
      else cout <<"."<<endl;
    }
  }

  if (nMarker_Load_Sine != 0) {
    cout << "Sine-Wave Load boundary marker(s): ";
    for (iMarker_Load_Sine = 0; iMarker_Load_Sine < nMarker_Load_Sine; iMarker_Load_Sine++) {
      cout << Marker_Load_Sine[iMarker_Load_Sine];
      if (iMarker_Load_Sine < nMarker_Load_Sine-1) cout << ", ";
      else cout <<"."<<endl;
    }
  }

  if (nMarker_Neumann != 0) {
    cout << "Neumann boundary marker(s): ";
    for (iMarker_Neumann = 0; iMarker_Neumann < nMarker_Neumann; iMarker_Neumann++) {
      cout << Marker_Neumann[iMarker_Neumann];
      if (iMarker_Neumann < nMarker_Neumann-1) cout << ", ";
      else cout <<"."<< endl;
    }
  }

  if (nMarker_Custom != 0) {
    cout << "Custom boundary marker(s): ";
    for (iMarker_Custom = 0; iMarker_Custom < nMarker_Custom; iMarker_Custom++) {
      cout << Marker_Custom[iMarker_Custom];
      if (iMarker_Custom < nMarker_Custom-1) cout << ", ";
      else cout <<"."<< endl;
    }
  }

  if (nMarker_ActDiskInlet != 0) {
		cout << "Actuator disk (inlet) boundary marker(s): ";
		for (iMarker_ActDiskInlet = 0; iMarker_ActDiskInlet < nMarker_ActDiskInlet; iMarker_ActDiskInlet++) {
			cout << Marker_ActDiskInlet[iMarker_ActDiskInlet];
			if (iMarker_ActDiskInlet < nMarker_ActDiskInlet-1) cout << ", ";
			else cout <<"."<< endl;
		}
	}

  if (nMarker_ActDiskOutlet != 0) {
		cout << "Actuator disk (outlet) boundary marker(s): ";
		for (iMarker_ActDiskOutlet = 0; iMarker_ActDiskOutlet < nMarker_ActDiskOutlet; iMarker_ActDiskOutlet++) {
			cout << Marker_ActDiskOutlet[iMarker_ActDiskOutlet];
			if (iMarker_ActDiskOutlet < nMarker_ActDiskOutlet-1) cout << ", ";
			else cout <<"."<< endl;
		}
	}

}

bool CConfig::TokenizeString(string & str, string & option_name,
                             vector<string> & option_value) {
  const string delimiters(" ()[]{}:,\t\n\v\f\r");
  // check for comments or empty string
  string::size_type pos, last_pos;
  pos = str.find_first_of("%");
  if ( (str.length() == 0) || (pos == 0) ) {
    // str is empty or a comment line, so no option here
    return false;
  }
  if (pos != string::npos) {
    // remove comment at end if necessary
    str.erase(pos);
  }

  // look for line composed on only delimiters (usually whitespace)
  pos = str.find_first_not_of(delimiters);
  if (pos == string::npos) {
    return false;
  }

  // find the equals sign and split string
  string name_part, value_part;
  pos = str.find("=");
  if (pos == string::npos) {
    cerr << "Error in TokenizeString(): "
    << "line in the configuration file with no \"=\" sign."
    << endl;
    cout << "Look for: " << str << endl;
    cout << "str.length() = " << str.length() << endl;
    throw(-1);
  }
  name_part = str.substr(0, pos);
  value_part = str.substr(pos+1, string::npos);
  //cout << "name_part  = |" << name_part  << "|" << endl;
  //cout << "value_part = |" << value_part << "|" << endl;

  // the first_part should consist of one string with no interior delimiters
  last_pos = name_part.find_first_not_of(delimiters, 0);
  pos = name_part.find_first_of(delimiters, last_pos);
  if ( (name_part.length() == 0) || (last_pos == string::npos) ) {
    cerr << "Error in CConfig::TokenizeString(): "
    << "line in the configuration file with no name before the \"=\" sign."
    << endl;
    throw(-1);
  }
  if (pos == string::npos) pos = name_part.length();
  option_name = name_part.substr(last_pos, pos - last_pos);
  last_pos = name_part.find_first_not_of(delimiters, pos);
  if (last_pos != string::npos) {
    cerr << "Error in TokenizeString(): "
    << "two or more options before an \"=\" sign in the configuration file."
    << endl;
    throw(-1);
  }
  StringToUpperCase(option_name);

  //cout << "option_name = |" << option_name << "|" << endl;
  //cout << "pos = " << pos << ": last_pos = " << last_pos << endl;

  // now fill the option value vector
  option_value.clear();
  last_pos = value_part.find_first_not_of(delimiters, 0);
  pos = value_part.find_first_of(delimiters, last_pos);
  while (string::npos != pos || string::npos != last_pos) {
    // add token to the vector<string>
    option_value.push_back(value_part.substr(last_pos, pos - last_pos));
    // skip delimiters
    last_pos = value_part.find_first_not_of(delimiters, pos);
    // find next "non-delimiter"
    pos = value_part.find_first_of(delimiters, last_pos);
  }
  if (option_value.size() == 0) {
    cerr << "Error in TokenizeString(): "
    << "option " << option_name << " in configuration file with no value assigned."
    << endl;
    throw(-1);
  }

#if 0
  cout << "option value(s) = ";
  for (unsigned int i = 0; i < option_value.size(); i++)
    cout << option_value[i] << " ";
  cout << endl;
#endif

  // look for ';' DV delimiters attached to values
  vector<string>::iterator it;
  it = option_value.begin();
  while (it != option_value.end()) {
    if (it->compare(";") == 0) {
      it++;
      continue;
    }

    pos = it->find(';');
    if (pos != string::npos) {
      string before_semi = it->substr(0, pos);
      string after_semi= it->substr(pos+1, string::npos);
      if (before_semi.empty()) {
        *it = ";";
        it++;
        option_value.insert(it, after_semi);
      } else {
        *it = before_semi;
        it++;
        vector<string> to_insert;
        to_insert.push_back(";");
        if (!after_semi.empty())
          to_insert.push_back(after_semi);
        option_value.insert(it, to_insert.begin(), to_insert.end());
      }
      it = option_value.begin(); // go back to beginning; not efficient
      continue;
    } else {
      it++;
    }
  }
#if 0
  cout << "option value(s) = ";
  for (unsigned int i = 0; i < option_value.size(); i++)
    cout << option_value[i] << " ";
  cout << endl;
#endif
  // remove any consecutive ";"
  it = option_value.begin();
  bool semi_at_prev = false;
  while (it != option_value.end()) {
    if (semi_at_prev) {
      if (it->compare(";") == 0) {
        option_value.erase(it);
        it = option_value.begin();
        semi_at_prev = false;
        continue;
      }
    }
    if (it->compare(";") == 0) {
      semi_at_prev = true;
    } else {
      semi_at_prev = false;
    }
    it++;
  }

#if 0
  cout << "option value(s) = ";
  for (unsigned int i = 0; i < option_value.size(); i++)
    cout << option_value[i] << " ";
  cout << endl;
#endif
  return true;
}

unsigned short CConfig::GetMarker_CfgFile_TagBound(string val_marker) {

  unsigned short iMarker_CfgFile;

  for (iMarker_CfgFile = 0; iMarker_CfgFile < nMarker_CfgFile; iMarker_CfgFile++)
    if (Marker_CfgFile_TagBound[iMarker_CfgFile] == val_marker)
      return iMarker_CfgFile;

  cout <<"The configuration file doesn't have any definition for marker "<< val_marker <<"!!" << endl;
  exit(EXIT_FAILURE);
  
}

string CConfig::GetMarker_CfgFile_TagBound(unsigned short val_marker) {
  return Marker_CfgFile_TagBound[val_marker];
}

unsigned short CConfig::GetMarker_CfgFile_KindBC(string val_marker) {
  unsigned short iMarker_CfgFile;
  for (iMarker_CfgFile = 0; iMarker_CfgFile < nMarker_CfgFile; iMarker_CfgFile++)
    if (Marker_CfgFile_TagBound[iMarker_CfgFile] == val_marker) break;
  return Marker_CfgFile_KindBC[iMarker_CfgFile];
}

unsigned short CConfig::GetMarker_CfgFile_Monitoring(string val_marker) {
  unsigned short iMarker_CfgFile;
  for (iMarker_CfgFile = 0; iMarker_CfgFile < nMarker_CfgFile; iMarker_CfgFile++)
    if (Marker_CfgFile_TagBound[iMarker_CfgFile] == val_marker) break;
  return Marker_CfgFile_Monitoring[iMarker_CfgFile];
}

unsigned short CConfig::GetMarker_CfgFile_GeoEval(string val_marker) {
  unsigned short iMarker_CfgFile;
  for (iMarker_CfgFile = 0; iMarker_CfgFile < nMarker_CfgFile; iMarker_CfgFile++)
    if (Marker_CfgFile_TagBound[iMarker_CfgFile] == val_marker) break;
  return Marker_CfgFile_GeoEval[iMarker_CfgFile];
}

unsigned short CConfig::GetMarker_CfgFile_Designing(string val_marker) {
  unsigned short iMarker_CfgFile;
  for (iMarker_CfgFile = 0; iMarker_CfgFile < nMarker_CfgFile; iMarker_CfgFile++)
    if (Marker_CfgFile_TagBound[iMarker_CfgFile] == val_marker) break;
  return Marker_CfgFile_Designing[iMarker_CfgFile];
}

unsigned short CConfig::GetMarker_CfgFile_Plotting(string val_marker) {
  unsigned short iMarker_CfgFile;
  for (iMarker_CfgFile = 0; iMarker_CfgFile < nMarker_CfgFile; iMarker_CfgFile++)
    if (Marker_CfgFile_TagBound[iMarker_CfgFile] == val_marker) break;
  return Marker_CfgFile_Plotting[iMarker_CfgFile];
}

unsigned short CConfig::GetMarker_CfgFile_Analyze(string val_marker) {
  unsigned short iMarker_CfgFile;
  for (iMarker_CfgFile = 0; iMarker_CfgFile < nMarker_CfgFile; iMarker_CfgFile++)
    if (Marker_CfgFile_TagBound[iMarker_CfgFile] == val_marker) break;
  return Marker_CfgFile_Analyze[iMarker_CfgFile];
}


unsigned short CConfig::GetMarker_CfgFile_FSIinterface(string val_marker) {
  unsigned short iMarker_CfgFile;
  for (iMarker_CfgFile = 0; iMarker_CfgFile < nMarker_CfgFile; iMarker_CfgFile++)
    if (Marker_CfgFile_TagBound[iMarker_CfgFile] == val_marker) break;
  return Marker_CfgFile_FSIinterface[iMarker_CfgFile];
}

unsigned short CConfig::GetMarker_CfgFile_Out_1D(string val_marker) {
  unsigned short iMarker_CfgFile;
  for (iMarker_CfgFile = 0; iMarker_CfgFile < nMarker_CfgFile; iMarker_CfgFile++)
    if (Marker_CfgFile_TagBound[iMarker_CfgFile] == val_marker) break;
  return Marker_CfgFile_Out_1D[iMarker_CfgFile];
}

unsigned short CConfig::GetMarker_CfgFile_DV(string val_marker) {
  unsigned short iMarker_CfgFile;
  for (iMarker_CfgFile = 0; iMarker_CfgFile < nMarker_CfgFile; iMarker_CfgFile++)
    if (Marker_CfgFile_TagBound[iMarker_CfgFile] == val_marker) break;
  return Marker_CfgFile_DV[iMarker_CfgFile];
}

unsigned short CConfig::GetMarker_CfgFile_Moving(string val_marker) {
  unsigned short iMarker_CfgFile;
  for (iMarker_CfgFile = 0; iMarker_CfgFile < nMarker_CfgFile; iMarker_CfgFile++)
    if (Marker_CfgFile_TagBound[iMarker_CfgFile] == val_marker) break;
  return Marker_CfgFile_Moving[iMarker_CfgFile];
}

unsigned short CConfig::GetMarker_CfgFile_PerBound(string val_marker) {
  unsigned short iMarker_CfgFile;
  for (iMarker_CfgFile = 0; iMarker_CfgFile < nMarker_CfgFile; iMarker_CfgFile++)
    if (Marker_CfgFile_TagBound[iMarker_CfgFile] == val_marker) break;
  return Marker_CfgFile_PerBound[iMarker_CfgFile];
}

int CConfig::GetMarker_FSIinterface(string val_marker) {	
	  unsigned short iMarker_CfgFile;
	  for (iMarker_CfgFile = 0; iMarker_CfgFile < nMarker_CfgFile; iMarker_CfgFile++)
    
		  if (Marker_CfgFile_TagBound[iMarker_CfgFile] == val_marker)
				return  Marker_CfgFile_FSIinterface[iMarker_CfgFile];
    return 0;
}


CConfig::~CConfig(void) {
	
  unsigned long iDV, iMarker, iPeriodic, iFFD;

  /*--- Delete all of the option objects in the global option map ---*/
    
  for(map<string, COptionBase*>::iterator itr = option_map.begin(); itr != option_map.end(); itr++) {
    delete itr->second;
  }
 
  if (RK_Alpha_Step != NULL) delete [] RK_Alpha_Step;
  if (MG_PreSmooth  != NULL) delete [] MG_PreSmooth;
  if (MG_PostSmooth != NULL) delete [] MG_PostSmooth;
  
  /*--- Free memory for Aeroelastic problems. ---*/

  if (Grid_Movement && Aeroelastic_Simulation) {
    if (Aeroelastic_pitch  != NULL) delete[] Aeroelastic_pitch;
    if (Aeroelastic_plunge != NULL) delete[] Aeroelastic_plunge;
  }

  /*--- Free memory for unspecified grid motion parameters ---*/

 if (Kind_GridMovement != NULL) delete [] Kind_GridMovement;

  /*--- motion origin: ---*/
  
  if (Motion_Origin_X   != NULL) delete [] Motion_Origin_X;
  if (Motion_Origin_Y   != NULL) delete [] Motion_Origin_Y;
  if (Motion_Origin_Z   != NULL) delete [] Motion_Origin_Z;
  if (MoveMotion_Origin != NULL) delete [] MoveMotion_Origin;

  /*--- translation: ---*/
  
  if (Translation_Rate_X != NULL) delete [] Translation_Rate_X;
  if (Translation_Rate_Y != NULL) delete [] Translation_Rate_Y;
  if (Translation_Rate_Z != NULL) delete [] Translation_Rate_Z;

  /*--- rotation: ---*/
  
  if (Rotation_Rate_X != NULL) delete [] Rotation_Rate_X;
  if (Rotation_Rate_Y != NULL) delete [] Rotation_Rate_Y;
  if (Rotation_Rate_Z != NULL) delete [] Rotation_Rate_Z;

  /*--- pitching: ---*/
  
  if (Pitching_Omega_X != NULL) delete [] Pitching_Omega_X;
  if (Pitching_Omega_Y != NULL) delete [] Pitching_Omega_Y;
  if (Pitching_Omega_Z != NULL) delete [] Pitching_Omega_Z;

  /*--- pitching amplitude: ---*/
  
  if (Pitching_Ampl_X != NULL) delete [] Pitching_Ampl_X;
  if (Pitching_Ampl_Y != NULL) delete [] Pitching_Ampl_Y;
  if (Pitching_Ampl_Z != NULL) delete [] Pitching_Ampl_Z;

  /*--- pitching phase: ---*/
  
  if (Pitching_Phase_X != NULL) delete [] Pitching_Phase_X;
  if (Pitching_Phase_Y != NULL) delete [] Pitching_Phase_Y;
  if (Pitching_Phase_Z != NULL) delete [] Pitching_Phase_Z;

  /*--- plunging: ---*/
  
  if (Plunging_Omega_X != NULL) delete [] Plunging_Omega_X;
  if (Plunging_Omega_Y != NULL) delete [] Plunging_Omega_Y;
  if (Plunging_Omega_Z != NULL) delete [] Plunging_Omega_Z;

  /*--- plunging amplitude: ---*/
  
  if (Plunging_Ampl_X != NULL) delete [] Plunging_Ampl_X;
  if (Plunging_Ampl_Y != NULL) delete [] Plunging_Ampl_Y;
  if (Plunging_Ampl_Z != NULL) delete [] Plunging_Ampl_Z;

  /*--- reference origin for moments ---*/
  
  if (RefOriginMoment   != NULL) delete [] RefOriginMoment;
  if (RefOriginMoment_X != NULL) delete [] RefOriginMoment_X;
  if (RefOriginMoment_Y != NULL) delete [] RefOriginMoment_Y;
  if (RefOriginMoment_Z != NULL) delete [] RefOriginMoment_Z;

  /*--- Free memory for Harmonic Blance Frequency  pointer ---*/
    
  if (Omega_HB != NULL) delete [] Omega_HB;
    
  /*--- Marker pointers ---*/
  
  if (Marker_CfgFile_Out_1D != NULL) delete[] Marker_CfgFile_Out_1D;
  if (Marker_All_Out_1D     != NULL) delete[] Marker_All_Out_1D;
  
  if (Marker_CfgFile_GeoEval != NULL) delete[] Marker_CfgFile_GeoEval;
  if (Marker_All_GeoEval     != NULL) delete[] Marker_All_GeoEval;
  
  if (Marker_CfgFile_TagBound != NULL) delete[] Marker_CfgFile_TagBound;
  if (Marker_All_TagBound     != NULL) delete[] Marker_All_TagBound;
  
  if (Marker_CfgFile_KindBC != NULL) delete[] Marker_CfgFile_KindBC;
  if (Marker_All_KindBC     != NULL) delete[] Marker_All_KindBC;
  
  if (Marker_CfgFile_Monitoring != NULL) delete[] Marker_CfgFile_Monitoring;
  if (Marker_All_Monitoring     != NULL) delete[] Marker_All_Monitoring;
  
  if (Marker_CfgFile_Designing != NULL) delete[] Marker_CfgFile_Designing;
  if (Marker_All_Designing     != NULL) delete[] Marker_All_Designing;
  
  if (Marker_CfgFile_Plotting != NULL) delete[] Marker_CfgFile_Plotting;
  if (Marker_All_Plotting     != NULL) delete[] Marker_All_Plotting;
  
  if (Marker_CfgFile_Analyze != NULL) delete[] Marker_CfgFile_Analyze;
  if (Marker_All_Analyze  != NULL) delete[] Marker_All_Analyze;

  if (Marker_CfgFile_FSIinterface != NULL) delete[] Marker_CfgFile_FSIinterface;
  if (Marker_All_FSIinterface     != NULL) delete[] Marker_All_FSIinterface;
  
  if (Marker_CfgFile_DV != NULL) delete[] Marker_CfgFile_DV;
  if (Marker_All_DV     != NULL) delete[] Marker_All_DV;
  
  if (Marker_CfgFile_Moving != NULL) delete[] Marker_CfgFile_Moving;
  if (Marker_All_Moving     != NULL) delete[] Marker_All_Moving;
  
  if (Marker_CfgFile_PerBound != NULL) delete[] Marker_CfgFile_PerBound;
  if (Marker_All_PerBound     != NULL) delete[] Marker_All_PerBound;

  if (Marker_DV!= NULL)               delete[] Marker_DV;
  if (Marker_Moving != NULL)           delete[] Marker_Moving;
  if (Marker_Monitoring != NULL)      delete[] Marker_Monitoring;
  if (Marker_Designing != NULL)       delete[] Marker_Designing;
  if (Marker_GeoEval != NULL)         delete[] Marker_GeoEval;
  if (Marker_Plotting != NULL)        delete[] Marker_Plotting;
  if (Marker_Analyze != NULL)        delete[] Marker_Analyze;
  if (Marker_FSIinterface != NULL)        delete[] Marker_FSIinterface;
  if (Marker_All_SendRecv != NULL)    delete[] Marker_All_SendRecv;

  if (Kind_ObjFunc != NULL)      delete[] Kind_ObjFunc;
  if (Weight_ObjFunc != NULL)      delete[] Weight_ObjFunc;

  if (DV_Value != NULL) {
    for (iDV = 0; iDV < nDV; iDV++) delete[] DV_Value[iDV];
    delete [] DV_Value;
  }
  
  if (ParamDV != NULL) {
    for (iDV = 0; iDV < nDV; iDV++) delete[] ParamDV[iDV];
    delete [] ParamDV;
  }
  
  if (CoordFFDBox != NULL) {
    for (iFFD = 0; iFFD < nFFDBox; iFFD++) delete[] CoordFFDBox[iFFD];
    delete [] CoordFFDBox;
  }
  
  if (DegreeFFDBox != NULL) {
    for (iFFD = 0; iFFD < nFFDBox; iFFD++) delete[] DegreeFFDBox[iFFD];
    delete [] DegreeFFDBox;
  }
  
  if (Design_Variable != NULL)    delete[] Design_Variable;
  if (Dirichlet_Value != NULL)    delete[] Dirichlet_Value;
  
  if (Exhaust_Temperature_Target != NULL)    delete[]  Exhaust_Temperature_Target;
  if (Exhaust_Pressure_Target != NULL)    delete[]  Exhaust_Pressure_Target;
  if (Exhaust_Pressure != NULL)    delete[] Exhaust_Pressure;
  if (Exhaust_Temperature != NULL)    delete[] Exhaust_Temperature;
  if (Exhaust_MassFlow != NULL)    delete[] Exhaust_MassFlow;
  if (Exhaust_TotalPressure != NULL)    delete[] Exhaust_TotalPressure;
  if (Exhaust_TotalTemperature != NULL)    delete[] Exhaust_TotalTemperature;
  if (Exhaust_GrossThrust != NULL)    delete[] Exhaust_GrossThrust;
  if (Exhaust_Force != NULL)    delete[] Exhaust_Force;
  if (Exhaust_Power != NULL)    delete[] Exhaust_Power;

  if (Inflow_Mach != NULL)    delete[]  Inflow_Mach;
  if (Inflow_Pressure != NULL)    delete[] Inflow_Pressure;
  if (Inflow_MassFlow != NULL)    delete[] Inflow_MassFlow;
  if (Inflow_ReverseMassFlow != NULL)    delete[] Inflow_ReverseMassFlow;
  if (Inflow_TotalPressure != NULL)    delete[] Inflow_TotalPressure;
  if (Inflow_Temperature != NULL)    delete[] Inflow_Temperature;
  if (Inflow_TotalTemperature != NULL)    delete[] Inflow_TotalTemperature;
  if (Inflow_RamDrag != NULL)    delete[] Inflow_RamDrag;
  if (Inflow_Force != NULL)    delete[]  Inflow_Force;
  if (Inflow_Power != NULL)    delete[] Inflow_Power;

  if (Engine_Power != NULL)    delete[]  Engine_Power;
  if (Engine_Mach != NULL)    delete[]  Engine_Mach;
  if (Engine_Force != NULL)    delete[]  Engine_Force;
  if (Engine_NetThrust != NULL)    delete[]  Engine_NetThrust;
  if (Engine_GrossThrust != NULL)    delete[]  Engine_GrossThrust;
  if (Engine_Area != NULL)    delete[]  Engine_Area;
  if (EngineInflow_Target != NULL)    delete[] EngineInflow_Target;

  if (ActDiskInlet_MassFlow != NULL)    delete[]  ActDiskInlet_MassFlow;
  if (ActDiskInlet_Temperature != NULL)    delete[]  ActDiskInlet_Temperature;
  if (ActDiskInlet_TotalTemperature != NULL)    delete[]  ActDiskInlet_TotalTemperature;
  if (ActDiskInlet_Pressure != NULL)    delete[]  ActDiskInlet_Pressure;
  if (ActDiskInlet_TotalPressure != NULL)    delete[]  ActDiskInlet_TotalPressure;
  if (ActDiskInlet_RamDrag != NULL)    delete[]  ActDiskInlet_RamDrag;
  if (ActDiskInlet_Force != NULL)    delete[]  ActDiskInlet_Force;
  if (ActDiskInlet_Power != NULL)    delete[]  ActDiskInlet_Power;

  if (ActDiskOutlet_MassFlow != NULL)    delete[]  ActDiskOutlet_MassFlow;
  if (ActDiskOutlet_Temperature != NULL)    delete[]  ActDiskOutlet_Temperature;
  if (ActDiskOutlet_TotalTemperature != NULL)    delete[]  ActDiskOutlet_TotalTemperature;
  if (ActDiskOutlet_Pressure != NULL)    delete[]  ActDiskOutlet_Pressure;
  if (ActDiskOutlet_TotalPressure != NULL)    delete[]  ActDiskOutlet_TotalPressure;
  if (ActDiskOutlet_GrossThrust != NULL)    delete[]  ActDiskOutlet_GrossThrust;
  if (ActDiskOutlet_Force != NULL)    delete[]  ActDiskOutlet_Force;
  if (ActDiskOutlet_Power != NULL)    delete[]  ActDiskOutlet_Power;

  if (ActDisk_DeltaPress != NULL)    delete[]  ActDisk_DeltaPress;
  if (ActDisk_DeltaTemp != NULL)    delete[]  ActDisk_DeltaTemp;
  if (ActDisk_TotalPressRatio != NULL)    delete[]  ActDisk_TotalPressRatio;
  if (ActDisk_TotalTempRatio != NULL)    delete[]  ActDisk_TotalTempRatio;
  if (ActDisk_StaticPressRatio != NULL)    delete[]  ActDisk_StaticPressRatio;
  if (ActDisk_StaticTempRatio != NULL)    delete[]  ActDisk_StaticTempRatio;
  if (ActDisk_Power != NULL)    delete[]  ActDisk_Power;
  if (ActDisk_MassFlow != NULL)    delete[]  ActDisk_MassFlow;
  if (ActDisk_Mach != NULL)    delete[]  ActDisk_Mach;
  if (ActDisk_Force != NULL)    delete[]  ActDisk_Force;
  if (ActDisk_NetThrust != NULL)    delete[]  ActDisk_NetThrust;
  if (ActDisk_BCThrust != NULL)    delete[]  ActDisk_BCThrust;
  if (ActDisk_BCThrust_Old != NULL)    delete[]  ActDisk_BCThrust_Old;
  if (ActDisk_GrossThrust != NULL)    delete[]  ActDisk_GrossThrust;
  if (ActDisk_Area != NULL)    delete[]  ActDisk_Area;
  if (ActDisk_ReverseMassFlow != NULL)    delete[]  ActDisk_ReverseMassFlow;
  
  if (Surface_MassFlow != NULL)    delete[]  Surface_MassFlow;
  if (Surface_DC60 != NULL)    delete[]  Surface_DC60;
  if (Surface_IDC != NULL)    delete[]  Surface_IDC;
  if (Surface_IDC_Mach != NULL)    delete[]  Surface_IDC_Mach;
  if (Surface_IDR != NULL)    delete[]  Surface_IDR;

  if (Inlet_Ttotal != NULL) delete[]  Inlet_Ttotal;
  if (Inlet_Ptotal != NULL) delete[]  Inlet_Ptotal;
  if (Inlet_FlowDir != NULL) {
    for (iMarker = 0; iMarker < nMarker_Inlet; iMarker++)
      delete [] Inlet_FlowDir[iMarker];
    delete [] Inlet_FlowDir;
  }
  
  if (Inlet_Velocity != NULL) {
    for (iMarker = 0; iMarker < nMarker_Supersonic_Inlet; iMarker++)
      delete [] Inlet_Velocity[iMarker];
    delete [] Inlet_Velocity;
  }
  
  if (Riemann_FlowDir != NULL) {
    for (iMarker = 0; iMarker < nMarker_Riemann; iMarker++)
      delete [] Riemann_FlowDir[iMarker];
    delete [] Riemann_FlowDir;
  }
  
  if (NRBC_FlowDir != NULL) {
    for (iMarker = 0; iMarker < nMarker_NRBC; iMarker++)
      delete [] NRBC_FlowDir[iMarker];
    delete [] NRBC_FlowDir;
  }
  
  if (Load_Sine_Dir != NULL) {
    for (iMarker = 0; iMarker < nMarker_Load_Sine; iMarker++)
      delete [] Load_Sine_Dir[iMarker];
    delete [] Load_Sine_Dir;
  }
  
  if (Load_Dir != NULL) {
    for (iMarker = 0; iMarker < nMarker_Load_Dir; iMarker++)
      delete [] Load_Dir[iMarker];
    delete [] Load_Dir;
  }
  
  if (Inlet_Temperature != NULL)    delete[] Inlet_Temperature;
  if (Inlet_Pressure != NULL)    delete[] Inlet_Pressure;
  if (Outlet_Pressure != NULL)    delete[] Outlet_Pressure;
  if (Isothermal_Temperature != NULL)    delete[] Isothermal_Temperature;
  if (Heat_Flux != NULL)    delete[] Heat_Flux;
  if (Displ_Value != NULL)    delete[] Displ_Value;
  if (Load_Value != NULL)    delete[] Load_Value;
  if (Load_Dir_Multiplier != NULL)    delete[] Load_Dir_Multiplier;
  if (Load_Dir_Value != NULL)    delete[] Load_Dir_Value;
  if (Load_Sine_Amplitude != NULL)    delete[] Load_Sine_Amplitude;
  if (Load_Sine_Frequency != NULL)    delete[] Load_Sine_Frequency;
  if (FlowLoad_Value != NULL)    delete[] FlowLoad_Value;

  /*--- related to periodic boundary conditions ---*/
  
  for (iMarker = 0; iMarker < nMarker_PerBound; iMarker++) {
    if (Periodic_RotCenter   != NULL) delete [] Periodic_RotCenter[iMarker];
    if (Periodic_RotAngles   != NULL) delete [] Periodic_RotAngles[iMarker];
    if (Periodic_Translation != NULL) delete [] Periodic_Translation[iMarker];
  }
  if (Periodic_RotCenter   != NULL) delete[] Periodic_RotCenter;
  if (Periodic_RotAngles   != NULL) delete[] Periodic_RotAngles;
  if (Periodic_Translation != NULL) delete[] Periodic_Translation;

  for (iPeriodic = 0; iPeriodic < nPeriodic_Index; iPeriodic++) {
    if (Periodic_Center    != NULL) delete [] Periodic_Center[iPeriodic];
    if (Periodic_Rotation  != NULL) delete [] Periodic_Rotation[iPeriodic];
    if (Periodic_Translate != NULL) delete [] Periodic_Translate[iPeriodic];
  }
  if (Periodic_Center      != NULL) delete[] Periodic_Center;
  if (Periodic_Rotation    != NULL) delete[] Periodic_Rotation;
  if (Periodic_Translate   != NULL) delete[] Periodic_Translate;
  
  if (MG_CorrecSmooth != NULL) delete[] MG_CorrecSmooth;
  if (PlaneTag != NULL)        delete[] PlaneTag;
  if (CFL != NULL)             delete[] CFL;

  /*--- String markers ---*/
  
  if (Marker_Euler != NULL )              delete[] Marker_Euler;
  if (Marker_FarField != NULL )           delete[] Marker_FarField;
  if (Marker_Custom != NULL )             delete[] Marker_Custom;
  if (Marker_SymWall != NULL )            delete[] Marker_SymWall;
  if (Marker_Pressure != NULL )           delete[] Marker_Pressure;
  if (Marker_PerBound != NULL )           delete[] Marker_PerBound;
  if (Marker_PerDonor != NULL )           delete[] Marker_PerDonor;
  if (Marker_NearFieldBound != NULL )     delete[] Marker_NearFieldBound;
  if (Marker_InterfaceBound != NULL )     delete[] Marker_InterfaceBound;
  if (Marker_Fluid_InterfaceBound != NULL )     delete[] Marker_Fluid_InterfaceBound;
  if (Marker_Dirichlet != NULL )          delete[] Marker_Dirichlet;
  if (Marker_Inlet != NULL )              delete[] Marker_Inlet;
  if (Marker_Supersonic_Inlet != NULL )   delete[] Marker_Supersonic_Inlet;
  if (Marker_Supersonic_Outlet != NULL )   delete[] Marker_Supersonic_Outlet;
  if (Marker_Outlet != NULL )             delete[] Marker_Outlet;
  if (Marker_Out_1D != NULL )             delete[] Marker_Out_1D;
  if (Marker_Isothermal != NULL )         delete[] Marker_Isothermal;
  if (Marker_EngineInflow != NULL )      delete[] Marker_EngineInflow;
  if (Marker_EngineExhaust != NULL )     delete[] Marker_EngineExhaust;
  if (Marker_Displacement != NULL )       delete[] Marker_Displacement;
  if (Marker_Load != NULL )               delete[] Marker_Load;
  if (Marker_Load_Dir != NULL )               delete[] Marker_Load_Dir;
  if (Marker_Load_Sine != NULL )               delete[] Marker_Load_Sine;
  if (Marker_FlowLoad != NULL )           delete[] Marker_FlowLoad;
  if (Marker_Neumann != NULL )            delete[] Marker_Neumann;
  if (Marker_Internal != NULL )            delete[] Marker_Internal;
  if (Marker_HeatFlux != NULL )               delete[] Marker_HeatFlux;

  if (Int_Coeffs != NULL) delete [] Int_Coeffs;
  
  /*--- Delete some arrays needed just for initializing options. ---*/
  
  if (default_vel_inf       != NULL) delete [] default_vel_inf;
  if (default_eng_box       != NULL) delete [] default_eng_box;
  if (default_eng_val       != NULL) delete [] default_eng_val;
  if (default_cfl_adapt     != NULL) delete [] default_cfl_adapt;
  if (default_ad_coeff_flow != NULL) delete [] default_ad_coeff_flow;
  if (default_ad_coeff_adj  != NULL) delete [] default_ad_coeff_adj;
  if (default_obj_coeff     != NULL) delete [] default_obj_coeff;
  if (default_geo_loc       != NULL) delete [] default_geo_loc;
  if (default_distortion    != NULL) delete [] default_distortion;
  if (default_ea_lim        != NULL) delete [] default_ea_lim;
  if (default_grid_fix      != NULL) delete [] default_grid_fix;
  if (default_inc_crit      != NULL) delete [] default_inc_crit;
  if (default_htp_axis      != NULL) delete [] default_htp_axis;

  if (FFDTag != NULL) delete [] FFDTag;
  if (nDV_Value != NULL) delete [] nDV_Value;
  if (TagFFDBox != NULL) delete [] TagFFDBox;
  
  if (Kind_Data_Riemann != NULL) delete [] Kind_Data_Riemann;
  if (Riemann_Var1 != NULL) delete [] Riemann_Var1;
  if (Riemann_Var2 != NULL) delete [] Riemann_Var2;
  if (Kind_Data_NRBC != NULL) delete [] Kind_Data_NRBC;
  if (NRBC_Var1 != NULL) delete [] NRBC_Var1;
  if (NRBC_Var2 != NULL) delete [] NRBC_Var2;
  if (Marker_TurboBoundIn != NULL) delete [] Marker_TurboBoundIn;
  if (Marker_TurboBoundOut != NULL) delete [] Marker_TurboBoundOut;
  if (Kind_TurboPerformance != NULL) delete [] Kind_TurboPerformance;
  if (Marker_Riemann != NULL) delete [] Marker_Riemann;
  if (Marker_NRBC != NULL) delete [] Marker_NRBC;
 
}

string CConfig::GetUnsteady_FileName(string val_filename, int val_iter) {

  string UnstExt, UnstFilename = val_filename;
  char buffer[50];

  /*--- Check that a positive value iteration is requested (for now). ---*/
  
  if (val_iter < 0) {
    cout << "Requesting a negative iteration number for the restart file!!" << endl;
    exit(EXIT_FAILURE);
  }

  /*--- Append iteration number for unsteady cases ---*/

  if ((Wrt_Unsteady) || (Wrt_Dynamic)) {
    unsigned short lastindex = UnstFilename.find_last_of(".");
    UnstFilename = UnstFilename.substr(0, lastindex);
    if ((val_iter >= 0)    && (val_iter < 10))    SPRINTF (buffer, "_0000%d.dat", val_iter);
    if ((val_iter >= 10)   && (val_iter < 100))   SPRINTF (buffer, "_000%d.dat",  val_iter);
    if ((val_iter >= 100)  && (val_iter < 1000))  SPRINTF (buffer, "_00%d.dat",   val_iter);
    if ((val_iter >= 1000) && (val_iter < 10000)) SPRINTF (buffer, "_0%d.dat",    val_iter);
    if (val_iter >= 10000) SPRINTF (buffer, "_%d.dat", val_iter);
    string UnstExt = string(buffer);
    UnstFilename.append(UnstExt);
  }

  return UnstFilename;
}

string CConfig::GetMultizone_FileName(string val_filename, int val_iZone) {

    string multizone_filename = val_filename;
    char buffer[50];
    
    if (GetnZone() > 1 ) {
        unsigned short lastindex = multizone_filename.find_last_of(".");
        multizone_filename = multizone_filename.substr(0, lastindex);
        SPRINTF (buffer, "_%d.dat", SU2_TYPE::Int(val_iZone));
        multizone_filename.append(string(buffer));
    }
    
    return multizone_filename;
}

string CConfig::GetObjFunc_Extension(string val_filename) {

  string AdjExt, Filename = val_filename;

  if (ContinuousAdjoint || DiscreteAdjoint) {

    /*--- Remove filename extension (.dat) ---*/
    unsigned short lastindex = Filename.find_last_of(".");
    Filename = Filename.substr(0, lastindex);
    if (nObj==1) {
      switch (Kind_ObjFunc[0]) {
      case DRAG_COEFFICIENT:        AdjExt = "_cd";       break;
      case LIFT_COEFFICIENT:        AdjExt = "_cl";       break;
      case SIDEFORCE_COEFFICIENT:   AdjExt = "_csf";      break;
      case INVERSE_DESIGN_PRESSURE: AdjExt = "_invpress"; break;
      case INVERSE_DESIGN_HEATFLUX: AdjExt = "_invheat";  break;
      case MOMENT_X_COEFFICIENT:    AdjExt = "_cmx";      break;
      case MOMENT_Y_COEFFICIENT:    AdjExt = "_cmy";      break;
      case MOMENT_Z_COEFFICIENT:    AdjExt = "_cmz";      break;
      case EFFICIENCY:              AdjExt = "_eff";      break;
      case EQUIVALENT_AREA:         AdjExt = "_ea";       break;
      case NEARFIELD_PRESSURE:      AdjExt = "_nfp";      break;
      case FORCE_X_COEFFICIENT:     AdjExt = "_cfx";      break;
      case FORCE_Y_COEFFICIENT:     AdjExt = "_cfy";      break;
      case FORCE_Z_COEFFICIENT:     AdjExt = "_cfz";      break;
      case THRUST_COEFFICIENT:      AdjExt = "_ct";       break;
      case TORQUE_COEFFICIENT:      AdjExt = "_cq";       break;
      case TOTAL_HEATFLUX:          AdjExt = "_totheat";  break;
      case MAXIMUM_HEATFLUX:        AdjExt = "_maxheat";  break;
      case FIGURE_OF_MERIT:         AdjExt = "_merit";    break;
      case FREE_SURFACE:            AdjExt = "_fs";       break;
      case AVG_TOTAL_PRESSURE:      AdjExt = "_pt";       break;
      case AVG_OUTLET_PRESSURE:     AdjExt = "_pe";       break;
      case MASS_FLOW_RATE:          AdjExt = "_mfr";       break;
      case OUTFLOW_GENERALIZED:     AdjExt = "_chn";       break;
      }
    }
    else{
      AdjExt = "_combo";
    }
    Filename.append(AdjExt);

    /*--- Lastly, add the .dat extension ---*/
    Filename.append(".dat");

  }

  return Filename;
}

unsigned short CConfig::GetContainerPosition(unsigned short val_eqsystem) {

  switch (val_eqsystem) {
    case RUNTIME_FLOW_SYS:      return FLOW_SOL;
    case RUNTIME_TURB_SYS:      return TURB_SOL;
    case RUNTIME_TRANS_SYS:     return TRANS_SOL;
    case RUNTIME_POISSON_SYS:   return POISSON_SOL;
    case RUNTIME_WAVE_SYS:      return WAVE_SOL;
    case RUNTIME_HEAT_SYS:      return HEAT_SOL;
    case RUNTIME_FEA_SYS:       return FEA_SOL;
    case RUNTIME_ADJPOT_SYS:    return ADJFLOW_SOL;
    case RUNTIME_ADJFLOW_SYS:   return ADJFLOW_SOL;
    case RUNTIME_ADJTURB_SYS:   return ADJTURB_SOL;
    case RUNTIME_MULTIGRID_SYS: return 0;
  }
  return 0;
}

void CConfig::SetKind_ConvNumScheme(unsigned short val_kind_convnumscheme,
                                    unsigned short val_kind_centered, unsigned short val_kind_upwind,
                                    unsigned short val_kind_slopelimit, unsigned short val_order_spatial_int) {

  Kind_ConvNumScheme = val_kind_convnumscheme;
  Kind_Centered = val_kind_centered;
  Kind_Upwind = val_kind_upwind;
  Kind_SlopeLimit = val_kind_slopelimit;
  SpatialOrder = val_order_spatial_int;

}

void CConfig::SetGlobalParam(unsigned short val_solver,
                             unsigned short val_system,
                             unsigned long val_extiter) {

  /*--- Set the simulation global time ---*/
  Current_UnstTime = static_cast<su2double>(val_extiter)*Delta_UnstTime;
  Current_UnstTimeND = static_cast<su2double>(val_extiter)*Delta_UnstTimeND;

  /*--- Set the solver methods ---*/
  switch (val_solver) {
    case EULER:
      if (val_system == RUNTIME_FLOW_SYS) {
        SetKind_ConvNumScheme(Kind_ConvNumScheme_Flow, Kind_Centered_Flow,
                              Kind_Upwind_Flow, Kind_SlopeLimit_Flow,
                              SpatialOrder_Flow);
        SetKind_TimeIntScheme(Kind_TimeIntScheme_Flow);
      }
      break;
    case NAVIER_STOKES:
      if (val_system == RUNTIME_FLOW_SYS) {
        SetKind_ConvNumScheme(Kind_ConvNumScheme_Flow, Kind_Centered_Flow,
                              Kind_Upwind_Flow, Kind_SlopeLimit_Flow,
                              SpatialOrder_Flow);
        SetKind_TimeIntScheme(Kind_TimeIntScheme_Flow);
      }
      break;
    case RANS:
      if (val_system == RUNTIME_FLOW_SYS) {
        SetKind_ConvNumScheme(Kind_ConvNumScheme_Flow, Kind_Centered_Flow,
                              Kind_Upwind_Flow, Kind_SlopeLimit_Flow,
                              SpatialOrder_Flow);
        SetKind_TimeIntScheme(Kind_TimeIntScheme_Flow);
      }
      if (val_system == RUNTIME_TURB_SYS) {
        SetKind_ConvNumScheme(Kind_ConvNumScheme_Turb, Kind_Centered_Turb,
                              Kind_Upwind_Turb, Kind_SlopeLimit_Turb,
                              SpatialOrder_Turb);
        SetKind_TimeIntScheme(Kind_TimeIntScheme_Turb);
      }
      if (val_system == RUNTIME_TRANS_SYS) {
        SetKind_ConvNumScheme(Kind_ConvNumScheme_Turb, Kind_Centered_Turb,
                              Kind_Upwind_Turb, Kind_SlopeLimit_Turb,
                              SpatialOrder_Turb);
        SetKind_TimeIntScheme(Kind_TimeIntScheme_Turb);
      }
      break;
    case ADJ_EULER:
      if (val_system == RUNTIME_FLOW_SYS) {
        SetKind_ConvNumScheme(Kind_ConvNumScheme_Flow, Kind_Centered_Flow,
                              Kind_Upwind_Flow, Kind_SlopeLimit_Flow,
                              SpatialOrder_Flow);
        SetKind_TimeIntScheme(Kind_TimeIntScheme_Flow);
      }
      if (val_system == RUNTIME_ADJFLOW_SYS) {
        SetKind_ConvNumScheme(Kind_ConvNumScheme_AdjFlow, Kind_Centered_AdjFlow,
                              Kind_Upwind_AdjFlow, Kind_SlopeLimit_AdjFlow,
                              SpatialOrder_AdjFlow);
        SetKind_TimeIntScheme(Kind_TimeIntScheme_AdjFlow);
      }
      break;
    case ADJ_NAVIER_STOKES:
      if (val_system == RUNTIME_FLOW_SYS) {
        SetKind_ConvNumScheme(Kind_ConvNumScheme_Flow, Kind_Centered_Flow,
                              Kind_Upwind_Flow, Kind_SlopeLimit_Flow,
                              SpatialOrder_Flow);
        SetKind_TimeIntScheme(Kind_TimeIntScheme_Flow);
      }
      if (val_system == RUNTIME_ADJFLOW_SYS) {
        SetKind_ConvNumScheme(Kind_ConvNumScheme_AdjFlow, Kind_Centered_AdjFlow,
                              Kind_Upwind_AdjFlow, Kind_SlopeLimit_AdjFlow,
                              SpatialOrder_AdjFlow);
        SetKind_TimeIntScheme(Kind_TimeIntScheme_AdjFlow);
      }
      break;
    case ADJ_RANS:
      if (val_system == RUNTIME_FLOW_SYS) {
        SetKind_ConvNumScheme(Kind_ConvNumScheme_Flow, Kind_Centered_Flow,
                              Kind_Upwind_Flow, Kind_SlopeLimit_Flow,
                              SpatialOrder_Flow);
        SetKind_TimeIntScheme(Kind_TimeIntScheme_Flow);
      }
      if (val_system == RUNTIME_ADJFLOW_SYS) {
        SetKind_ConvNumScheme(Kind_ConvNumScheme_AdjFlow, Kind_Centered_AdjFlow,
                              Kind_Upwind_AdjFlow, Kind_SlopeLimit_AdjFlow,
                              SpatialOrder_AdjFlow);
        SetKind_TimeIntScheme(Kind_TimeIntScheme_AdjFlow);
      }
      if (val_system == RUNTIME_TURB_SYS) {
        SetKind_ConvNumScheme(Kind_ConvNumScheme_Turb, Kind_Centered_Turb,
                              Kind_Upwind_Turb, Kind_SlopeLimit_Turb,
                              SpatialOrder_Turb);
        SetKind_TimeIntScheme(Kind_TimeIntScheme_Turb);
      }
      if (val_system == RUNTIME_ADJTURB_SYS) {
        SetKind_ConvNumScheme(Kind_ConvNumScheme_AdjTurb, Kind_Centered_AdjTurb,
                              Kind_Upwind_AdjTurb, Kind_SlopeLimit_AdjTurb,
                              SpatialOrder_AdjTurb);
        SetKind_TimeIntScheme(Kind_TimeIntScheme_AdjTurb);
      }
      break;
    case POISSON_EQUATION:
      if (val_system == RUNTIME_POISSON_SYS) {
        SetKind_ConvNumScheme(NONE, NONE, NONE, NONE, NONE);
        SetKind_TimeIntScheme(Kind_TimeIntScheme_Poisson);
      }
      break;
    case WAVE_EQUATION:
      if (val_system == RUNTIME_WAVE_SYS) {
        SetKind_ConvNumScheme(NONE, NONE, NONE, NONE, NONE);
        SetKind_TimeIntScheme(Kind_TimeIntScheme_Wave);
      }
      break;
    case HEAT_EQUATION:
      if (val_system == RUNTIME_HEAT_SYS) {
        SetKind_ConvNumScheme(NONE, NONE, NONE, NONE, NONE);
        SetKind_TimeIntScheme(Kind_TimeIntScheme_Heat);
      }
      break;
    case FEM_ELASTICITY:

      Current_DynTime = static_cast<su2double>(val_extiter)*Delta_DynTime;

      if (val_system == RUNTIME_FEA_SYS) {
        SetKind_ConvNumScheme(NONE, NONE, NONE, NONE, NONE);
        SetKind_TimeIntScheme(Kind_TimeIntScheme_FEA);
      }
      break;
  }
}

su2double* CConfig::GetPeriodicRotCenter(string val_marker) {
  unsigned short iMarker_PerBound;
  for (iMarker_PerBound = 0; iMarker_PerBound < nMarker_PerBound; iMarker_PerBound++)
    if (Marker_PerBound[iMarker_PerBound] == val_marker) break;
  return Periodic_RotCenter[iMarker_PerBound];
}

su2double* CConfig::GetPeriodicRotAngles(string val_marker) {
  unsigned short iMarker_PerBound;
  for (iMarker_PerBound = 0; iMarker_PerBound < nMarker_PerBound; iMarker_PerBound++)
    if (Marker_PerBound[iMarker_PerBound] == val_marker) break;
  return Periodic_RotAngles[iMarker_PerBound];
}

su2double* CConfig::GetPeriodicTranslation(string val_marker) {
  unsigned short iMarker_PerBound;
  for (iMarker_PerBound = 0; iMarker_PerBound < nMarker_PerBound; iMarker_PerBound++)
    if (Marker_PerBound[iMarker_PerBound] == val_marker) break;
  return Periodic_Translation[iMarker_PerBound];
}

unsigned short CConfig::GetMarker_Periodic_Donor(string val_marker) {
  unsigned short iMarker_PerBound, jMarker_PerBound, kMarker_All;

  /*--- Find the marker for this periodic boundary. ---*/
  for (iMarker_PerBound = 0; iMarker_PerBound < nMarker_PerBound; iMarker_PerBound++)
    if (Marker_PerBound[iMarker_PerBound] == val_marker) break;

  /*--- Find corresponding donor. ---*/
  for (jMarker_PerBound = 0; jMarker_PerBound < nMarker_PerBound; jMarker_PerBound++)
    if (Marker_PerBound[jMarker_PerBound] == Marker_PerDonor[iMarker_PerBound]) break;

  /*--- Find and return global marker index for donor boundary. ---*/
  for (kMarker_All = 0; kMarker_All < nMarker_CfgFile; kMarker_All++)
    if (Marker_PerBound[jMarker_PerBound] == Marker_All_TagBound[kMarker_All]) break;

  return kMarker_All;
}

su2double CConfig::GetActDisk_NetThrust(string val_marker) {
  unsigned short iMarker_ActDisk;
  for (iMarker_ActDisk = 0; iMarker_ActDisk < nMarker_ActDiskInlet; iMarker_ActDisk++)
    if ((Marker_ActDiskInlet[iMarker_ActDisk] == val_marker) ||
        (Marker_ActDiskOutlet[iMarker_ActDisk] == val_marker)) break;
  return ActDisk_NetThrust[iMarker_ActDisk];
}

su2double CConfig::GetActDisk_Power(string val_marker) {
  unsigned short iMarker_ActDisk;
  for (iMarker_ActDisk = 0; iMarker_ActDisk < nMarker_ActDiskInlet; iMarker_ActDisk++)
    if ((Marker_ActDiskInlet[iMarker_ActDisk] == val_marker) ||
        (Marker_ActDiskOutlet[iMarker_ActDisk] == val_marker)) break;
  return ActDisk_Power[iMarker_ActDisk];
}

su2double CConfig::GetActDisk_MassFlow(string val_marker) {
  unsigned short iMarker_ActDisk;
  for (iMarker_ActDisk = 0; iMarker_ActDisk < nMarker_ActDiskInlet; iMarker_ActDisk++)
    if ((Marker_ActDiskInlet[iMarker_ActDisk] == val_marker) ||
        (Marker_ActDiskOutlet[iMarker_ActDisk] == val_marker)) break;
  return ActDisk_MassFlow[iMarker_ActDisk];
}

su2double CConfig::GetActDisk_Mach(string val_marker) {
  unsigned short iMarker_ActDisk;
  for (iMarker_ActDisk = 0; iMarker_ActDisk < nMarker_ActDiskInlet; iMarker_ActDisk++)
    if ((Marker_ActDiskInlet[iMarker_ActDisk] == val_marker) ||
        (Marker_ActDiskOutlet[iMarker_ActDisk] == val_marker)) break;
  return ActDisk_Mach[iMarker_ActDisk];
}

su2double CConfig::GetActDisk_Force(string val_marker) {
  unsigned short iMarker_ActDisk;
  for (iMarker_ActDisk = 0; iMarker_ActDisk < nMarker_ActDiskInlet; iMarker_ActDisk++)
    if ((Marker_ActDiskInlet[iMarker_ActDisk] == val_marker) ||
        (Marker_ActDiskOutlet[iMarker_ActDisk] == val_marker)) break;
  return ActDisk_Force[iMarker_ActDisk];
}

su2double CConfig::GetActDisk_BCThrust(string val_marker) {
  unsigned short iMarker_ActDisk;
  for (iMarker_ActDisk = 0; iMarker_ActDisk < nMarker_ActDiskInlet; iMarker_ActDisk++)
    if ((Marker_ActDiskInlet[iMarker_ActDisk] == val_marker) ||
        (Marker_ActDiskOutlet[iMarker_ActDisk] == val_marker)) break;
  return ActDisk_BCThrust[iMarker_ActDisk];
}

su2double CConfig::GetActDisk_BCThrust_Old(string val_marker) {
  unsigned short iMarker_ActDisk;
  for (iMarker_ActDisk = 0; iMarker_ActDisk < nMarker_ActDiskInlet; iMarker_ActDisk++)
    if ((Marker_ActDiskInlet[iMarker_ActDisk] == val_marker) ||
        (Marker_ActDiskOutlet[iMarker_ActDisk] == val_marker)) break;
  return ActDisk_BCThrust_Old[iMarker_ActDisk];
}

void CConfig::SetActDisk_BCThrust(string val_marker, su2double val_actdisk_bcthrust) {
  unsigned short iMarker_ActDisk;
  for (iMarker_ActDisk = 0; iMarker_ActDisk < nMarker_ActDiskInlet; iMarker_ActDisk++)
    if ((Marker_ActDiskInlet[iMarker_ActDisk] == val_marker) ||
        (Marker_ActDiskOutlet[iMarker_ActDisk] == val_marker)) break;
  ActDisk_BCThrust[iMarker_ActDisk] = val_actdisk_bcthrust;
}

void CConfig::SetActDisk_BCThrust_Old(string val_marker, su2double val_actdisk_bcthrust_old) {
  unsigned short iMarker_ActDisk;
  for (iMarker_ActDisk = 0; iMarker_ActDisk < nMarker_ActDiskInlet; iMarker_ActDisk++)
    if ((Marker_ActDiskInlet[iMarker_ActDisk] == val_marker) ||
        (Marker_ActDiskOutlet[iMarker_ActDisk] == val_marker)) break;
  ActDisk_BCThrust_Old[iMarker_ActDisk] = val_actdisk_bcthrust_old;
}

su2double CConfig::GetActDisk_Area(string val_marker) {
  unsigned short iMarker_ActDisk;
  for (iMarker_ActDisk = 0; iMarker_ActDisk < nMarker_ActDiskInlet; iMarker_ActDisk++)
    if ((Marker_ActDiskInlet[iMarker_ActDisk] == val_marker) ||
        (Marker_ActDiskOutlet[iMarker_ActDisk] == val_marker)) break;
  return ActDisk_Area[iMarker_ActDisk];
}

su2double CConfig::GetActDisk_ReverseMassFlow(string val_marker) {
  unsigned short iMarker_ActDisk;
  for (iMarker_ActDisk = 0; iMarker_ActDisk < nMarker_ActDiskInlet; iMarker_ActDisk++)
    if ((Marker_ActDiskInlet[iMarker_ActDisk] == val_marker) ||
        (Marker_ActDiskOutlet[iMarker_ActDisk] == val_marker)) break;
  return ActDisk_ReverseMassFlow[iMarker_ActDisk];
}

su2double CConfig::GetActDisk_PressJump(string val_marker, unsigned short val_value) {
  unsigned short iMarker_ActDisk;
  for (iMarker_ActDisk = 0; iMarker_ActDisk < nMarker_ActDiskInlet; iMarker_ActDisk++)
    if ((Marker_ActDiskInlet[iMarker_ActDisk] == val_marker) ||
        (Marker_ActDiskOutlet[iMarker_ActDisk] == val_marker)) break;
  return ActDisk_PressJump[iMarker_ActDisk][val_value];
}

su2double CConfig::GetActDisk_TempJump(string val_marker, unsigned short val_value) {
  unsigned short iMarker_ActDisk;
  for (iMarker_ActDisk = 0; iMarker_ActDisk < nMarker_ActDiskInlet; iMarker_ActDisk++)
    if ((Marker_ActDiskInlet[iMarker_ActDisk] == val_marker) ||
        (Marker_ActDiskOutlet[iMarker_ActDisk] == val_marker)) break;
  return ActDisk_TempJump[iMarker_ActDisk][val_value];;
}

su2double CConfig::GetActDisk_Omega(string val_marker, unsigned short val_value) {
  unsigned short iMarker_ActDisk;
  for (iMarker_ActDisk = 0; iMarker_ActDisk < nMarker_ActDiskInlet; iMarker_ActDisk++)
    if ((Marker_ActDiskInlet[iMarker_ActDisk] == val_marker) ||
        (Marker_ActDiskOutlet[iMarker_ActDisk] == val_marker)) break;
  return ActDisk_Omega[iMarker_ActDisk][val_value];;
}

unsigned short CConfig::GetMarker_CfgFile_ActDiskOutlet(string val_marker) {
  unsigned short iMarker_ActDisk, kMarker_All;
  
  /*--- Find the marker for this actuator disk inlet. ---*/
  
  for (iMarker_ActDisk = 0; iMarker_ActDisk < nMarker_ActDiskInlet; iMarker_ActDisk++)
    if (Marker_ActDiskInlet[iMarker_ActDisk] == val_marker) break;
  
  /*--- Find and return global marker index for the actuator disk outlet. ---*/
  
  for (kMarker_All = 0; kMarker_All < nMarker_CfgFile; kMarker_All++)
    if (Marker_ActDiskOutlet[iMarker_ActDisk] == Marker_CfgFile_TagBound[kMarker_All]) break;
  
  return kMarker_All;
}

unsigned short CConfig::GetMarker_CfgFile_EngineExhaust(string val_marker) {
  unsigned short iMarker_Engine, kMarker_All;
  
  /*--- Find the marker for this engine inflow. ---*/
  
  for (iMarker_Engine = 0; iMarker_Engine < nMarker_EngineInflow; iMarker_Engine++)
    if (Marker_EngineInflow[iMarker_Engine] == val_marker) break;
  
  /*--- Find and return global marker index for the engine exhaust. ---*/
  
  for (kMarker_All = 0; kMarker_All < nMarker_CfgFile; kMarker_All++)
    if (Marker_EngineExhaust[iMarker_Engine] == Marker_CfgFile_TagBound[kMarker_All]) break;
  
  return kMarker_All;
}

void CConfig::SetnPeriodicIndex(unsigned short val_index) {

  /*--- Store total number of transformations. ---*/
  nPeriodic_Index = val_index;

  /*--- Allocate memory for centers, angles, translations. ---*/
  Periodic_Center    = new su2double*[nPeriodic_Index];
  Periodic_Rotation  = new su2double*[nPeriodic_Index];
  Periodic_Translate = new su2double*[nPeriodic_Index];
  
  for (unsigned long i = 0; i < nPeriodic_Index; i++) {
    Periodic_Center[i]    = new su2double[3];
    Periodic_Rotation[i]  = new su2double[3];
    Periodic_Translate[i] = new su2double[3];
  }
  
}

unsigned short CConfig::GetMarker_Moving(string val_marker) {
  unsigned short iMarker_Moving;

  /*--- Find the marker for this moving boundary. ---*/
  for (iMarker_Moving = 0; iMarker_Moving < nMarker_Moving; iMarker_Moving++)
    if (Marker_Moving[iMarker_Moving] == val_marker) break;

  return iMarker_Moving;
}

su2double CConfig::GetDirichlet_Value(string val_marker) {
  unsigned short iMarker_Dirichlet;
  for (iMarker_Dirichlet = 0; iMarker_Dirichlet < nMarker_Dirichlet; iMarker_Dirichlet++)
    if (Marker_Dirichlet[iMarker_Dirichlet] == val_marker) break;
  return Dirichlet_Value[iMarker_Dirichlet];
}

bool CConfig::GetDirichlet_Boundary(string val_marker) {
  unsigned short iMarker_Dirichlet;
  bool Dirichlet = false;
  for (iMarker_Dirichlet = 0; iMarker_Dirichlet < nMarker_Dirichlet; iMarker_Dirichlet++)
    if (Marker_Dirichlet[iMarker_Dirichlet] == val_marker) {
      Dirichlet = true;
      break;
    }
  return Dirichlet;
}

su2double CConfig::GetExhaust_Temperature_Target(string val_marker) {
  unsigned short iMarker_EngineExhaust;
  for (iMarker_EngineExhaust = 0; iMarker_EngineExhaust < nMarker_EngineExhaust; iMarker_EngineExhaust++)
    if (Marker_EngineExhaust[iMarker_EngineExhaust] == val_marker) break;
  return Exhaust_Temperature_Target[iMarker_EngineExhaust];
}

su2double CConfig::GetExhaust_Pressure_Target(string val_marker) {
  unsigned short iMarker_EngineExhaust;
  for (iMarker_EngineExhaust = 0; iMarker_EngineExhaust < nMarker_EngineExhaust; iMarker_EngineExhaust++)
    if (Marker_EngineExhaust[iMarker_EngineExhaust] == val_marker) break;
  return Exhaust_Pressure_Target[iMarker_EngineExhaust];
}

su2double CConfig::GetInlet_Ttotal(string val_marker) {
  unsigned short iMarker_Inlet;
  for (iMarker_Inlet = 0; iMarker_Inlet < nMarker_Inlet; iMarker_Inlet++)
    if (Marker_Inlet[iMarker_Inlet] == val_marker) break;
  return Inlet_Ttotal[iMarker_Inlet];
}

su2double CConfig::GetInlet_Ptotal(string val_marker) {
  unsigned short iMarker_Inlet;
  for (iMarker_Inlet = 0; iMarker_Inlet < nMarker_Inlet; iMarker_Inlet++)
    if (Marker_Inlet[iMarker_Inlet] == val_marker) break;
  return Inlet_Ptotal[iMarker_Inlet];
}

su2double* CConfig::GetInlet_FlowDir(string val_marker) {
  unsigned short iMarker_Inlet;
  for (iMarker_Inlet = 0; iMarker_Inlet < nMarker_Inlet; iMarker_Inlet++)
    if (Marker_Inlet[iMarker_Inlet] == val_marker) break;
  return Inlet_FlowDir[iMarker_Inlet];
}

su2double CConfig::GetInlet_Temperature(string val_marker) {
  unsigned short iMarker_Supersonic_Inlet;
  for (iMarker_Supersonic_Inlet = 0; iMarker_Supersonic_Inlet < nMarker_Supersonic_Inlet; iMarker_Supersonic_Inlet++)
    if (Marker_Supersonic_Inlet[iMarker_Supersonic_Inlet] == val_marker) break;
  return Inlet_Temperature[iMarker_Supersonic_Inlet];
}

su2double CConfig::GetInlet_Pressure(string val_marker) {
  unsigned short iMarker_Supersonic_Inlet;
  for (iMarker_Supersonic_Inlet = 0; iMarker_Supersonic_Inlet < nMarker_Supersonic_Inlet; iMarker_Supersonic_Inlet++)
    if (Marker_Supersonic_Inlet[iMarker_Supersonic_Inlet] == val_marker) break;
  return Inlet_Pressure[iMarker_Supersonic_Inlet];
}

su2double* CConfig::GetInlet_Velocity(string val_marker) {
  unsigned short iMarker_Supersonic_Inlet;
  for (iMarker_Supersonic_Inlet = 0; iMarker_Supersonic_Inlet < nMarker_Supersonic_Inlet; iMarker_Supersonic_Inlet++)
    if (Marker_Supersonic_Inlet[iMarker_Supersonic_Inlet] == val_marker) break;
  return Inlet_Velocity[iMarker_Supersonic_Inlet];
}

su2double CConfig::GetOutlet_Pressure(string val_marker) {
  unsigned short iMarker_Outlet;
  for (iMarker_Outlet = 0; iMarker_Outlet < nMarker_Outlet; iMarker_Outlet++)
    if (Marker_Outlet[iMarker_Outlet] == val_marker) break;
  return Outlet_Pressure[iMarker_Outlet];
}

su2double CConfig::GetRiemann_Var1(string val_marker) {
  unsigned short iMarker_Riemann;
  for (iMarker_Riemann = 0; iMarker_Riemann < nMarker_Riemann; iMarker_Riemann++)
    if (Marker_Riemann[iMarker_Riemann] == val_marker) break;
  return Riemann_Var1[iMarker_Riemann];
}

su2double CConfig::GetRiemann_Var2(string val_marker) {
  unsigned short iMarker_Riemann;
  for (iMarker_Riemann = 0; iMarker_Riemann < nMarker_Riemann; iMarker_Riemann++)
    if (Marker_Riemann[iMarker_Riemann] == val_marker) break;
  return Riemann_Var2[iMarker_Riemann];
}

su2double* CConfig::GetRiemann_FlowDir(string val_marker) {
  unsigned short iMarker_Riemann;
  for (iMarker_Riemann = 0; iMarker_Riemann < nMarker_Riemann; iMarker_Riemann++)
    if (Marker_Riemann[iMarker_Riemann] == val_marker) break;
  return Riemann_FlowDir[iMarker_Riemann];
}

unsigned short CConfig::GetKind_Data_Riemann(string val_marker) {
  unsigned short iMarker_Riemann;
  for (iMarker_Riemann = 0; iMarker_Riemann < nMarker_Riemann; iMarker_Riemann++)
    if (Marker_Riemann[iMarker_Riemann] == val_marker) break;
  return Kind_Data_Riemann[iMarker_Riemann];
}


su2double CConfig::GetNRBC_Var1(string val_marker) {
  unsigned short iMarker_NRBC;
  for (iMarker_NRBC = 0; iMarker_NRBC < nMarker_NRBC; iMarker_NRBC++)
    if (Marker_NRBC[iMarker_NRBC] == val_marker) break;
  return NRBC_Var1[iMarker_NRBC];
}

su2double CConfig::GetNRBC_Var2(string val_marker) {
  unsigned short iMarker_NRBC;
  for (iMarker_NRBC = 0; iMarker_NRBC < nMarker_NRBC; iMarker_NRBC++)
    if (Marker_NRBC[iMarker_NRBC] == val_marker) break;
  return NRBC_Var2[iMarker_NRBC];
}

su2double* CConfig::GetNRBC_FlowDir(string val_marker) {
  unsigned short iMarker_NRBC;
  for (iMarker_NRBC = 0; iMarker_NRBC < nMarker_NRBC; iMarker_NRBC++)
    if (Marker_NRBC[iMarker_NRBC] == val_marker) break;
  return NRBC_FlowDir[iMarker_NRBC];
}

unsigned short CConfig::GetKind_Data_NRBC(string val_marker) {
  unsigned short iMarker_NRBC;
  for (iMarker_NRBC = 0; iMarker_NRBC < nMarker_NRBC; iMarker_NRBC++)
    if (Marker_NRBC[iMarker_NRBC] == val_marker) break;
  return Kind_Data_NRBC[iMarker_NRBC];
}


su2double CConfig::GetIsothermal_Temperature(string val_marker) {

  unsigned short iMarker_Isothermal = 0;

  if (nMarker_Isothermal > 0) {
    for (iMarker_Isothermal = 0; iMarker_Isothermal < nMarker_Isothermal; iMarker_Isothermal++)
      if (Marker_Isothermal[iMarker_Isothermal] == val_marker) break;
  }

  return Isothermal_Temperature[iMarker_Isothermal];
}

su2double CConfig::GetWall_HeatFlux(string val_marker) {
  unsigned short iMarker_HeatFlux = 0;

  if (nMarker_HeatFlux > 0) {
  for (iMarker_HeatFlux = 0; iMarker_HeatFlux < nMarker_HeatFlux; iMarker_HeatFlux++)
    if (Marker_HeatFlux[iMarker_HeatFlux] == val_marker) break;
  }

  return Heat_Flux[iMarker_HeatFlux];
}

su2double CConfig::GetEngineInflow_Target(string val_marker) {
  unsigned short iMarker_EngineInflow;
  for (iMarker_EngineInflow = 0; iMarker_EngineInflow < nMarker_EngineInflow; iMarker_EngineInflow++)
    if (Marker_EngineInflow[iMarker_EngineInflow] == val_marker) break;
  return EngineInflow_Target[iMarker_EngineInflow];
}

su2double CConfig::GetInflow_Pressure(string val_marker) {
  unsigned short iMarker_EngineInflow;
  for (iMarker_EngineInflow = 0; iMarker_EngineInflow < nMarker_EngineInflow; iMarker_EngineInflow++)
    if (Marker_EngineInflow[iMarker_EngineInflow] == val_marker) break;
  return Inflow_Pressure[iMarker_EngineInflow];
}

su2double CConfig::GetInflow_MassFlow(string val_marker) {
  unsigned short iMarker_EngineInflow;
  for (iMarker_EngineInflow = 0; iMarker_EngineInflow < nMarker_EngineInflow; iMarker_EngineInflow++)
    if (Marker_EngineInflow[iMarker_EngineInflow] == val_marker) break;
  return Inflow_MassFlow[iMarker_EngineInflow];
}

su2double CConfig::GetInflow_ReverseMassFlow(string val_marker) {
  unsigned short iMarker_EngineInflow;
  for (iMarker_EngineInflow = 0; iMarker_EngineInflow < nMarker_EngineInflow; iMarker_EngineInflow++)
    if (Marker_EngineInflow[iMarker_EngineInflow] == val_marker) break;
  return Inflow_ReverseMassFlow[iMarker_EngineInflow];
}

su2double CConfig::GetInflow_TotalPressure(string val_marker) {
  unsigned short iMarker_EngineInflow;
  for (iMarker_EngineInflow = 0; iMarker_EngineInflow < nMarker_EngineInflow; iMarker_EngineInflow++)
    if (Marker_EngineInflow[iMarker_EngineInflow] == val_marker) break;
  return Inflow_TotalPressure[iMarker_EngineInflow];
}

su2double CConfig::GetInflow_Temperature(string val_marker) {
  unsigned short iMarker_EngineInflow;
  for (iMarker_EngineInflow = 0; iMarker_EngineInflow < nMarker_EngineInflow; iMarker_EngineInflow++)
    if (Marker_EngineInflow[iMarker_EngineInflow] == val_marker) break;
  return Inflow_Temperature[iMarker_EngineInflow];
}

su2double CConfig::GetInflow_TotalTemperature(string val_marker) {
  unsigned short iMarker_EngineInflow;
  for (iMarker_EngineInflow = 0; iMarker_EngineInflow < nMarker_EngineInflow; iMarker_EngineInflow++)
    if (Marker_EngineInflow[iMarker_EngineInflow] == val_marker) break;
  return Inflow_TotalTemperature[iMarker_EngineInflow];
}

su2double CConfig::GetInflow_RamDrag(string val_marker) {
  unsigned short iMarker_EngineInflow;
  for (iMarker_EngineInflow = 0; iMarker_EngineInflow < nMarker_EngineInflow; iMarker_EngineInflow++)
    if (Marker_EngineInflow[iMarker_EngineInflow] == val_marker) break;
  return Inflow_RamDrag[iMarker_EngineInflow];
}

su2double CConfig::GetInflow_Force(string val_marker) {
  unsigned short iMarker_EngineInflow;
  for (iMarker_EngineInflow = 0; iMarker_EngineInflow < nMarker_EngineInflow; iMarker_EngineInflow++)
    if (Marker_EngineInflow[iMarker_EngineInflow] == val_marker) break;
  return Inflow_Force[iMarker_EngineInflow];
}

su2double CConfig::GetInflow_Power(string val_marker) {
  unsigned short iMarker_EngineInflow;
  for (iMarker_EngineInflow = 0; iMarker_EngineInflow < nMarker_EngineInflow; iMarker_EngineInflow++)
    if (Marker_EngineInflow[iMarker_EngineInflow] == val_marker) break;
  return Inflow_Power[iMarker_EngineInflow];
}

su2double CConfig::GetInflow_Mach(string val_marker) {
  unsigned short iMarker_EngineInflow;
  for (iMarker_EngineInflow = 0; iMarker_EngineInflow < nMarker_EngineInflow; iMarker_EngineInflow++)
    if (Marker_EngineInflow[iMarker_EngineInflow] == val_marker) break;
  return Inflow_Mach[iMarker_EngineInflow];
}

su2double CConfig::GetExhaust_Pressure(string val_marker) {
  unsigned short iMarker_EngineExhaust;
  for (iMarker_EngineExhaust = 0; iMarker_EngineExhaust < nMarker_EngineExhaust; iMarker_EngineExhaust++)
    if (Marker_EngineExhaust[iMarker_EngineExhaust] == val_marker) break;
  return Exhaust_Pressure[iMarker_EngineExhaust];
}

su2double CConfig::GetExhaust_Temperature(string val_marker) {
  unsigned short iMarker_EngineExhaust;
  for (iMarker_EngineExhaust = 0; iMarker_EngineExhaust < nMarker_EngineExhaust; iMarker_EngineExhaust++)
    if (Marker_EngineExhaust[iMarker_EngineExhaust] == val_marker) break;
  return Exhaust_Temperature[iMarker_EngineExhaust];
}

su2double CConfig::GetExhaust_MassFlow(string val_marker) {
  unsigned short iMarker_EngineExhaust;
  for (iMarker_EngineExhaust = 0; iMarker_EngineExhaust < nMarker_EngineExhaust; iMarker_EngineExhaust++)
    if (Marker_EngineExhaust[iMarker_EngineExhaust] == val_marker) break;
  return Exhaust_MassFlow[iMarker_EngineExhaust];
}

su2double CConfig::GetExhaust_TotalPressure(string val_marker) {
  unsigned short iMarker_EngineExhaust;
  for (iMarker_EngineExhaust = 0; iMarker_EngineExhaust < nMarker_EngineExhaust; iMarker_EngineExhaust++)
    if (Marker_EngineExhaust[iMarker_EngineExhaust] == val_marker) break;
  return Exhaust_TotalPressure[iMarker_EngineExhaust];
}

su2double CConfig::GetExhaust_TotalTemperature(string val_marker) {
  unsigned short iMarker_EngineExhaust;
  for (iMarker_EngineExhaust = 0; iMarker_EngineExhaust < nMarker_EngineExhaust; iMarker_EngineExhaust++)
    if (Marker_EngineExhaust[iMarker_EngineExhaust] == val_marker) break;
  return Exhaust_TotalTemperature[iMarker_EngineExhaust];
}

su2double CConfig::GetExhaust_GrossThrust(string val_marker) {
  unsigned short iMarker_EngineExhaust;
  for (iMarker_EngineExhaust = 0; iMarker_EngineExhaust < nMarker_EngineExhaust; iMarker_EngineExhaust++)
    if (Marker_EngineExhaust[iMarker_EngineExhaust] == val_marker) break;
  return Exhaust_GrossThrust[iMarker_EngineExhaust];
}

su2double CConfig::GetExhaust_Force(string val_marker) {
  unsigned short iMarker_EngineExhaust;
  for (iMarker_EngineExhaust = 0; iMarker_EngineExhaust < nMarker_EngineExhaust; iMarker_EngineExhaust++)
    if (Marker_EngineExhaust[iMarker_EngineExhaust] == val_marker) break;
  return Exhaust_Force[iMarker_EngineExhaust];
}

su2double CConfig::GetExhaust_Power(string val_marker) {
  unsigned short iMarker_EngineExhaust;
  for (iMarker_EngineExhaust = 0; iMarker_EngineExhaust < nMarker_EngineExhaust; iMarker_EngineExhaust++)
    if (Marker_EngineExhaust[iMarker_EngineExhaust] == val_marker) break;
  return Exhaust_Power[iMarker_EngineExhaust];
}

su2double CConfig::GetActDiskInlet_Pressure(string val_marker) {
  unsigned short iMarker_ActDiskInlet;
  for (iMarker_ActDiskInlet = 0; iMarker_ActDiskInlet < nMarker_ActDiskInlet; iMarker_ActDiskInlet++)
    if (Marker_ActDiskInlet[iMarker_ActDiskInlet] == val_marker) break;
  return ActDiskInlet_Pressure[iMarker_ActDiskInlet];
}

su2double CConfig::GetActDiskInlet_TotalPressure(string val_marker) {
  unsigned short iMarker_ActDiskInlet;
  for (iMarker_ActDiskInlet = 0; iMarker_ActDiskInlet < nMarker_ActDiskInlet; iMarker_ActDiskInlet++)
    if (Marker_ActDiskInlet[iMarker_ActDiskInlet] == val_marker) break;
  return ActDiskInlet_TotalPressure[iMarker_ActDiskInlet];
}

su2double CConfig::GetActDiskInlet_RamDrag(string val_marker) {
  unsigned short iMarker_ActDiskInlet;
  for (iMarker_ActDiskInlet = 0; iMarker_ActDiskInlet < nMarker_ActDiskInlet; iMarker_ActDiskInlet++)
    if (Marker_ActDiskInlet[iMarker_ActDiskInlet] == val_marker) break;
  return ActDiskInlet_RamDrag[iMarker_ActDiskInlet];
}

su2double CConfig::GetActDiskInlet_Force(string val_marker) {
  unsigned short iMarker_ActDiskInlet;
  for (iMarker_ActDiskInlet = 0; iMarker_ActDiskInlet < nMarker_ActDiskInlet; iMarker_ActDiskInlet++)
    if (Marker_ActDiskInlet[iMarker_ActDiskInlet] == val_marker) break;
  return ActDiskInlet_Force[iMarker_ActDiskInlet];
}

su2double CConfig::GetActDiskInlet_Power(string val_marker) {
  unsigned short iMarker_ActDiskInlet;
  for (iMarker_ActDiskInlet = 0; iMarker_ActDiskInlet < nMarker_ActDiskInlet; iMarker_ActDiskInlet++)
    if (Marker_ActDiskInlet[iMarker_ActDiskInlet] == val_marker) break;
  return ActDiskInlet_Power[iMarker_ActDiskInlet];
}

su2double CConfig::GetActDiskOutlet_Pressure(string val_marker) {
  unsigned short iMarker_ActDiskOutlet;
  for (iMarker_ActDiskOutlet = 0; iMarker_ActDiskOutlet < nMarker_ActDiskOutlet; iMarker_ActDiskOutlet++)
    if (Marker_ActDiskOutlet[iMarker_ActDiskOutlet] == val_marker) break;
  return ActDiskOutlet_Pressure[iMarker_ActDiskOutlet];
}

su2double CConfig::GetActDiskOutlet_TotalPressure(string val_marker) {
  unsigned short iMarker_ActDiskOutlet;
  for (iMarker_ActDiskOutlet = 0; iMarker_ActDiskOutlet < nMarker_ActDiskOutlet; iMarker_ActDiskOutlet++)
    if (Marker_ActDiskOutlet[iMarker_ActDiskOutlet] == val_marker) break;
  return ActDiskOutlet_TotalPressure[iMarker_ActDiskOutlet];
}

su2double CConfig::GetActDiskOutlet_GrossThrust(string val_marker) {
  unsigned short iMarker_ActDiskOutlet;
  for (iMarker_ActDiskOutlet = 0; iMarker_ActDiskOutlet < nMarker_ActDiskOutlet; iMarker_ActDiskOutlet++)
    if (Marker_ActDiskOutlet[iMarker_ActDiskOutlet] == val_marker) break;
  return ActDiskOutlet_GrossThrust[iMarker_ActDiskOutlet];
}

su2double CConfig::GetActDiskOutlet_Force(string val_marker) {
  unsigned short iMarker_ActDiskOutlet;
  for (iMarker_ActDiskOutlet = 0; iMarker_ActDiskOutlet < nMarker_ActDiskOutlet; iMarker_ActDiskOutlet++)
    if (Marker_ActDiskOutlet[iMarker_ActDiskOutlet] == val_marker) break;
  return ActDiskOutlet_Force[iMarker_ActDiskOutlet];
}

su2double CConfig::GetActDiskOutlet_Power(string val_marker) {
  unsigned short iMarker_ActDiskOutlet;
  for (iMarker_ActDiskOutlet = 0; iMarker_ActDiskOutlet < nMarker_ActDiskOutlet; iMarker_ActDiskOutlet++)
    if (Marker_ActDiskOutlet[iMarker_ActDiskOutlet] == val_marker) break;
  return ActDiskOutlet_Power[iMarker_ActDiskOutlet];
}

su2double CConfig::GetActDiskInlet_Temperature(string val_marker) {
  unsigned short iMarker_ActDiskInlet;
  for (iMarker_ActDiskInlet = 0; iMarker_ActDiskInlet < nMarker_ActDiskInlet; iMarker_ActDiskInlet++)
    if (Marker_ActDiskInlet[iMarker_ActDiskInlet] == val_marker) break;
  return ActDiskInlet_Temperature[iMarker_ActDiskInlet];
}

su2double CConfig::GetActDiskInlet_TotalTemperature(string val_marker) {
  unsigned short iMarker_ActDiskInlet;
  for (iMarker_ActDiskInlet = 0; iMarker_ActDiskInlet < nMarker_ActDiskInlet; iMarker_ActDiskInlet++)
    if (Marker_ActDiskInlet[iMarker_ActDiskInlet] == val_marker) break;
  return ActDiskInlet_TotalTemperature[iMarker_ActDiskInlet];
}

su2double CConfig::GetActDiskOutlet_Temperature(string val_marker) {
  unsigned short iMarker_ActDiskOutlet;
  for (iMarker_ActDiskOutlet = 0; iMarker_ActDiskOutlet < nMarker_ActDiskOutlet; iMarker_ActDiskOutlet++)
    if (Marker_ActDiskOutlet[iMarker_ActDiskOutlet] == val_marker) break;
  return ActDiskOutlet_Temperature[iMarker_ActDiskOutlet];
}

su2double CConfig::GetActDiskOutlet_TotalTemperature(string val_marker) {
  unsigned short iMarker_ActDiskOutlet;
  for (iMarker_ActDiskOutlet = 0; iMarker_ActDiskOutlet < nMarker_ActDiskOutlet; iMarker_ActDiskOutlet++)
    if (Marker_ActDiskOutlet[iMarker_ActDiskOutlet] == val_marker) break;
  return ActDiskOutlet_TotalTemperature[iMarker_ActDiskOutlet];
}

su2double CConfig::GetActDiskInlet_MassFlow(string val_marker) {
  unsigned short iMarker_ActDiskInlet;
  for (iMarker_ActDiskInlet = 0; iMarker_ActDiskInlet < nMarker_ActDiskInlet; iMarker_ActDiskInlet++)
    if (Marker_ActDiskInlet[iMarker_ActDiskInlet] == val_marker) break;
  return ActDiskInlet_MassFlow[iMarker_ActDiskInlet];
}

su2double CConfig::GetActDiskOutlet_MassFlow(string val_marker) {
  unsigned short iMarker_ActDiskOutlet;
  for (iMarker_ActDiskOutlet = 0; iMarker_ActDiskOutlet < nMarker_ActDiskOutlet; iMarker_ActDiskOutlet++)
    if (Marker_ActDiskOutlet[iMarker_ActDiskOutlet] == val_marker) break;
  return ActDiskOutlet_MassFlow[iMarker_ActDiskOutlet];
}

su2double CConfig::GetDispl_Value(string val_marker) {
  unsigned short iMarker_Displacement;
  for (iMarker_Displacement = 0; iMarker_Displacement < nMarker_Displacement; iMarker_Displacement++)
    if (Marker_Displacement[iMarker_Displacement] == val_marker) break;
  return Displ_Value[iMarker_Displacement];
}

su2double CConfig::GetLoad_Value(string val_marker) {
  unsigned short iMarker_Load;
  for (iMarker_Load = 0; iMarker_Load < nMarker_Load; iMarker_Load++)
    if (Marker_Load[iMarker_Load] == val_marker) break;
  return Load_Value[iMarker_Load];
}

su2double CConfig::GetLoad_Dir_Value(string val_marker) {
  unsigned short iMarker_Load_Dir;
  for (iMarker_Load_Dir = 0; iMarker_Load_Dir < nMarker_Load_Dir; iMarker_Load_Dir++)
    if (Marker_Load_Dir[iMarker_Load_Dir] == val_marker) break;
  return Load_Dir_Value[iMarker_Load_Dir];
}

su2double CConfig::GetLoad_Dir_Multiplier(string val_marker) {
  unsigned short iMarker_Load_Dir;
  for (iMarker_Load_Dir = 0; iMarker_Load_Dir < nMarker_Load_Dir; iMarker_Load_Dir++)
    if (Marker_Load_Dir[iMarker_Load_Dir] == val_marker) break;
  return Load_Dir_Multiplier[iMarker_Load_Dir];
}

su2double* CConfig::GetLoad_Dir(string val_marker) {
  unsigned short iMarker_Load_Dir;
  for (iMarker_Load_Dir = 0; iMarker_Load_Dir < nMarker_Load_Dir; iMarker_Load_Dir++)
    if (Marker_Load_Dir[iMarker_Load_Dir] == val_marker) break;
  return Load_Dir[iMarker_Load_Dir];
}


su2double CConfig::GetLoad_Sine_Amplitude(string val_marker) {
  unsigned short iMarker_Load_Sine;
  for (iMarker_Load_Sine = 0; iMarker_Load_Sine < nMarker_Load_Sine; iMarker_Load_Sine++)
    if (Marker_Load_Sine[iMarker_Load_Sine] == val_marker) break;
  return Load_Sine_Amplitude[iMarker_Load_Sine];
}

su2double CConfig::GetLoad_Sine_Frequency(string val_marker) {
  unsigned short iMarker_Load_Sine;
  for (iMarker_Load_Sine = 0; iMarker_Load_Sine < nMarker_Load_Sine; iMarker_Load_Sine++)
    if (Marker_Load_Sine[iMarker_Load_Sine] == val_marker) break;
  return Load_Sine_Frequency[iMarker_Load_Sine];
}

su2double* CConfig::GetLoad_Sine_Dir(string val_marker) {
  unsigned short iMarker_Load_Sine;
  for (iMarker_Load_Sine = 0; iMarker_Load_Sine < nMarker_Load_Sine; iMarker_Load_Sine++)
    if (Marker_Load_Sine[iMarker_Load_Sine] == val_marker) break;
  return Load_Sine_Dir[iMarker_Load_Sine];
}

su2double CConfig::GetFlowLoad_Value(string val_marker) {
  unsigned short iMarker_FlowLoad;
  for (iMarker_FlowLoad = 0; iMarker_FlowLoad < nMarker_FlowLoad; iMarker_FlowLoad++)
    if (Marker_FlowLoad[iMarker_FlowLoad] == val_marker) break;
  return FlowLoad_Value[iMarker_FlowLoad];
}

void CConfig::SetSpline(vector<su2double> &x, vector<su2double> &y, unsigned long n, su2double yp1, su2double ypn, vector<su2double> &y2) {
  unsigned long i, k;
  su2double p, qn, sig, un, *u;

  u = new su2double [n];

  if (yp1 > 0.99e30)			// The lower boundary condition is set either to be "nat
    y2[0]=u[0]=0.0;			  // -ural"
  else {									// or else to have a specified first derivative.
    y2[0] = -0.5;
    u[0]=(3.0/(x[1]-x[0]))*((y[1]-y[0])/(x[1]-x[0])-yp1);
  }

  for (i=2; i<=n-1; i++) {									//  This is the decomposition loop of the tridiagonal al-
    sig=(x[i-1]-x[i-2])/(x[i]-x[i-2]);		//	gorithm. y2 and u are used for tem-
    p=sig*y2[i-2]+2.0;										//	porary storage of the decomposed
    y2[i-1]=(sig-1.0)/p;										//	factors.
    u[i-1]=(y[i]-y[i-1])/(x[i]-x[i-1]) - (y[i-1]-y[i-2])/(x[i-1]-x[i-2]);
    u[i-1]=(6.0*u[i-1]/(x[i]-x[i-2])-sig*u[i-2])/p;
  }

  if (ypn > 0.99e30)						// The upper boundary condition is set either to be
    qn=un=0.0;									// "natural"
  else {												// or else to have a specified first derivative.
    qn=0.5;
    un=(3.0/(x[n-1]-x[n-2]))*(ypn-(y[n-1]-y[n-2])/(x[n-1]-x[n-2]));
  }
  y2[n-1]=(un-qn*u[n-2])/(qn*y2[n-2]+1.0);
  for (k=n-1; k>=1; k--)					// This is the backsubstitution loop of the tridiagonal
    y2[k-1]=y2[k-1]*y2[k]+u[k-1];	  // algorithm.

  delete[] u;

}

su2double CConfig::GetSpline(vector<su2double>&xa, vector<su2double>&ya, vector<su2double>&y2a, unsigned long n, su2double x) {
  unsigned long klo, khi, k;
  su2double h, b, a, y;

  klo=1;										// We will find the right place in the table by means of
  khi=n;										// bisection. This is optimal if sequential calls to this
  while (khi-klo > 1) {			// routine are at random values of x. If sequential calls
    k=(khi+klo) >> 1;				// are in order, and closely spaced, one would do better
    if (xa[k-1] > x) khi=k;		// to store previous values of klo and khi and test if
    else klo=k;							// they remain appropriate on the next call.
  }								// klo and khi now bracket the input value of x
  h=xa[khi-1]-xa[klo-1];
  if (h == 0.0) cout << "Bad xa input to routine splint" << endl;	// The xa’s must be dis-
  a=(xa[khi-1]-x)/h;																					      // tinct.
  b=(x-xa[klo-1])/h;				// Cubic spline polynomial is now evaluated.
  y=a*ya[klo-1]+b*ya[khi-1]+((a*a*a-a)*y2a[klo-1]+(b*b*b-b)*y2a[khi-1])*(h*h)/6.0;

  return y;
}<|MERGE_RESOLUTION|>--- conflicted
+++ resolved
@@ -371,33 +371,7 @@
   
   /*--- Miscellaneous/unsorted ---*/
 
-<<<<<<< HEAD
-  Aeroelastic_plunge = NULL;
-  Aeroelastic_pitch = NULL;
-  MassFrac_FreeStream = NULL;
-  Velocity_FreeStream = NULL;
-  RefOriginMoment = NULL;
-  CFL_AdaptParam = NULL;
-  CFL = NULL;
-  HTP_Axis = NULL;
-  PlaneTag = NULL;
-  Kappa_Flow = NULL;
-  Kappa_AdjFlow = NULL;
-  Section_Location = NULL;
-  ParamDV = NULL;
-  DV_Value = NULL;
-  Design_Variable = NULL;
-  MG_PreSmooth = NULL;
-  MG_PostSmooth = NULL;
-  MG_CorrecSmooth = NULL;
-  SubsonicEngine_Cyl = NULL;
-  Hold_GridFixed_Coord = NULL;
-  EA_IntLimit = NULL;
-  RK_Alpha_Step = NULL;
-  Int_Coeffs = NULL;
-  Kind_ObjFunc = NULL;
-=======
-  Aeroelastic_plunge  = NULL;    
+  Aeroelastic_plunge  = NULL;
   Aeroelastic_pitch   = NULL;
   MassFrac_FreeStream = NULL;
   Velocity_FreeStream = NULL;
@@ -405,6 +379,7 @@
   RefOriginMoment     = NULL;
   CFL_AdaptParam      = NULL;            
   CFL                 = NULL;
+  HTP_Axis = NULL;
   PlaneTag            = NULL;
   Kappa_Flow	      = NULL;    
   Kappa_AdjFlow       = NULL;
@@ -424,7 +399,6 @@
 
   Kind_ObjFunc   = NULL;
 
->>>>>>> 4befb10b
   Weight_ObjFunc = NULL;
 
   /*--- Moving mesh pointers ---*/
@@ -484,18 +458,13 @@
   
   /*--- Variable initialization ---*/
   
-<<<<<<< HEAD
-  ExtIter = 0;
-  IntIter = 0;
-  AoA_Offset = 0;
-  AoS_Offset = 0;
-
-=======
   ExtIter    = 0;
   IntIter    = 0;
   nIntCoeffs = 0;
   
->>>>>>> 4befb10b
+  AoA_Offset = 0;
+  AoS_Offset = 0;
+
   nMarker_PerBound = 0;
   nPeriodic_Index  = 0;
 
@@ -662,8 +631,6 @@
   /* DESCRIPTION:  */
   addDoubleOption("ENGINE_NU_FACTOR", NuFactor_Engine, 3.0);
   /* DESCRIPTION:  */
-  addDoubleOption("ACTDISK_NU_FACTOR", NuFactor_ActDisk, 3.0);
-  /* DESCRIPTION:  */
   addDoubleOption("ACTDISK_SECONDARY_FLOW", SecondaryFlow_ActDisk, 0.0);
   /* DESCRIPTION:  */
   addDoubleOption("INITIAL_BCTHRUST", Initial_BCThrust, 4000.0);
@@ -677,8 +644,8 @@
   addBoolOption("FIXED_CL_MODE", Fixed_CL_Mode, false);
   /* DESCRIPTION: Activate fixed CM mode (specify a CM instead of iH). */
   addBoolOption("FIXED_CM_MODE", Fixed_CM_Mode, false);
-  /* DESCRIPTION: Activate fixed CL mode (specify a CL instead of AoA). */
-  addBoolOption("EVAL_DCD_DCX", Eval_dCD_dCX, false);
+  /* DESCRIPTION: Evaluate the dCD_dCL or dCD_dCMy during run time. */
+  addBoolOption("EVAL_DCD_DCX", Eval_dCD_dCX, true);
   /* DESCRIPTION: DIscard the angle of attack in the solution and the increment in the geometry files. */
   addBoolOption("DISCARD_INFILES", Discard_InFiles, false);
   /* DESCRIPTION: Specify a fixed coefficient of lift instead of AoA (only for compressible flows) */
