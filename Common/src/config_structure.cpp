/*!
 * \file config_structure.cpp
 * \brief Main file for managing the config file
 * \author F. Palacios, T. Economon, B. Tracey, H. Kline
 * \version 5.0.0 "Raven"
 *
 * SU2 Original Developers: Dr. Francisco D. Palacios.
 *                          Dr. Thomas D. Economon.
 *
 * SU2 Developers: Prof. Juan J. Alonso's group at Stanford University.
 *                 Prof. Piero Colonna's group at Delft University of Technology.
 *                 Prof. Nicolas R. Gauger's group at Kaiserslautern University of Technology.
 *                 Prof. Alberto Guardone's group at Polytechnic University of Milan.
 *                 Prof. Rafael Palacios' group at Imperial College London.
 *                 Prof. Edwin van der Weide's group at the University of Twente.
 *                 Prof. Vincent Terrapon's group at the University of Liege.
 *
 * Copyright (C) 2012-2017 SU2, the open-source CFD code.
 *
 * SU2 is free software; you can redistribute it and/or
 * modify it under the terms of the GNU Lesser General Public
 * License as published by the Free Software Foundation; either
 * version 2.1 of the License, or (at your option) any later version.
 *
 * SU2 is distributed in the hope that it will be useful,
 * but WITHOUT ANY WARRANTY; without even the implied warranty of
 * MERCHANTABILITY or FITNESS FOR A PARTICULAR PURPOSE. See the GNU
 * Lesser General Public License for more details.
 *
 * You should have received a copy of the GNU Lesser General Public
 * License along with SU2. If not, see <http://www.gnu.org/licenses/>.
 */

#include "../include/config_structure.hpp"
#include "../include/gauss_jacobi_quadrature.hpp"

vector<string> Profile_Function_tp;       /*!< \brief Vector of string names for profiled functions. */
vector<double> Profile_Time_tp;           /*!< \brief Vector of elapsed time for profiled functions. */
vector<double> Profile_ID_tp;             /*!< \brief Vector of group ID number for profiled functions. */
map<string, vector<int> > Profile_Map_tp; /*!< \brief Map containing the final results for profiled functions. */

vector<string> GEMM_Profile_Function;       /*!< \brief Vector of string names for profiled functions. */
vector<double> GEMM_Profile_Time;           /*!< \brief Vector of elapsed time for profiled functions. */
vector<double> GEMM_Profile_M;             /*!< \brief Vector of group ID number for profiled functions. */
vector<double> GEMM_Profile_N;             /*!< \brief Vector of group ID number for profiled functions. */
vector<double> GEMM_Profile_K;             /*!< \brief Vector of group ID number for profiled functions. */
map<string, vector<int> > GEMM_Profile_Map; /*!< \brief Map containing the final results for profiled functions. */

//#pragma omp threadprivate(Profile_Function_tp, Profile_Time_tp, Profile_ID_tp, Profile_Map_tp)

CConfig::CConfig(char case_filename[MAX_STRING_SIZE], unsigned short val_software, unsigned short val_iZone, unsigned short val_nZone, unsigned short val_nDim, unsigned short verb_level) {

#ifdef HAVE_MPI
  MPI_Comm_rank(MPI_COMM_WORLD, &rank);
#else
  rank = MASTER_NODE;
#endif

  /*--- Initialize pointers to Null---*/

  SetPointersNull();

  /*--- Reading config options  ---*/

  SetConfig_Options(val_iZone, val_nZone);

  /*--- Parsing the config file  ---*/

  SetConfig_Parsing(case_filename);

  /*--- Configuration file postprocessing ---*/

  SetPostprocessing(val_software, val_iZone, val_nDim);

  /*--- Configuration file boundaries/markers setting ---*/

  SetMarkers(val_software);

  /*--- Configuration file output ---*/

  if ((rank == MASTER_NODE) && (verb_level == VERB_HIGH) && (val_iZone == 0))
    SetOutput(val_software, val_iZone);

}

CConfig::CConfig(char case_filename[MAX_STRING_SIZE], unsigned short val_software) {

  /*--- Initialize pointers to Null---*/

  SetPointersNull();

  /*--- Reading config options  ---*/

  SetConfig_Options(0, 1);

  /*--- Parsing the config file  ---*/

  SetConfig_Parsing(case_filename);

  /*--- Configuration file postprocessing ---*/

  SetPostprocessing(val_software, 0, 1);

}

CConfig::CConfig(char case_filename[MAX_STRING_SIZE], CConfig *config) {

  bool runtime_file = false;

  /*--- Initialize pointers to Null---*/

  SetPointersNull();

  /*--- Reading config options  ---*/

  SetRunTime_Options();

  /*--- Parsing the config file  ---*/

  runtime_file = SetRunTime_Parsing(case_filename);

  /*--- Update original config file ---*/

  if (runtime_file) {
    config->SetnExtIter(nExtIter);
  }

}

SU2_Comm CConfig::GetMPICommunicator() {

  return SU2_Communicator;

}

void CConfig::SetMPICommunicator(SU2_Comm Communicator) {

  SU2_Communicator = Communicator;

}

unsigned short CConfig::GetnZone(string val_mesh_filename, unsigned short val_format, CConfig *config) {

  int nZone = 1; /* Default value if nothing is specified. */
  int rank = MASTER_NODE;

#ifdef HAVE_MPI
  MPI_Comm_rank(MPI_COMM_WORLD, &rank);
#endif

  switch (val_format) {
    case SU2: {

      /*--- Local variables for reading the SU2 file. ---*/
      string text_line;
      ifstream mesh_file;

      /*--- Check if the mesh file can be opened for reading. ---*/
      mesh_file.open(val_mesh_filename.c_str(), ios::in);
      if (mesh_file.fail()) {
        if (rank == MASTER_NODE) {
          cout << "There is no geometry file called " << val_mesh_filename << "." << endl;
        }
#ifndef HAVE_MPI
        exit(EXIT_FAILURE);
#else
        MPI_Barrier(MPI_COMM_WORLD);
        MPI_Abort(MPI_COMM_WORLD,1);
        MPI_Finalize();
#endif
      }

      /*--- Read the SU2 mesh file until the zone data is reached or
            when it can be decided that it is not present. ---*/
      while( getline (mesh_file, text_line) ) {

        /*--- Search for the "NZONE" keyword to see if there are multiple Zones ---*/
        if(text_line.find ("NZONE=",0) != string::npos) {
          text_line.erase (0,6); nZone = atoi(text_line.c_str());
          break;
        }

        /*--- If one of the keywords IZONE, NELEM or NPOIN, NMARK is encountered,
              it can be assumed that the NZONE keyword is not present and the loop
              can be terminated. ---*/
        if(text_line.find ("IZONE=",0) != string::npos) break;
        if(text_line.find ("NELEM=",0) != string::npos) break;
        if(text_line.find ("NPOIN=",0) != string::npos) break;
        if(text_line.find ("NMARK=",0) != string::npos) break;
      }

      mesh_file.close();
      break;
    }

    case CGNS: {

#ifdef HAVE_CGNS

      /*--- Local variables which are needed when calling the CGNS mid-level API. ---*/
      int fn, nbases, file_type;

      /*--- Check whether the supplied file is truly a CGNS file. ---*/
      if ( cg_is_cgns(val_mesh_filename.c_str(), &file_type) != CG_OK ) {
        if (rank == MASTER_NODE) {
          printf( "\n\n   !!! Error !!!\n" );
          printf( " %s is not a CGNS file.\n", val_mesh_filename.c_str());
          printf( " Now exiting...\n\n");
        }
#ifndef HAVE_MPI
        exit(EXIT_FAILURE);
#else
        MPI_Barrier(MPI_COMM_WORLD);
        MPI_Abort(MPI_COMM_WORLD,1);
        MPI_Finalize();
#endif
      }

      /*--- Open the CGNS file for reading. The value of fn returned
            is the specific index number for this file and will be
            repeatedly used in the function calls. ---*/
      if (cg_open(val_mesh_filename.c_str(), CG_MODE_READ, &fn) != CG_OK) cg_error_exit();

      /*--- Get the number of databases. This is the highest node
            in the CGNS heirarchy. ---*/
      if (cg_nbases(fn, &nbases) != CG_OK) cg_error_exit();

      /*--- Check if there is more than one database. Throw an
            error if there is because this reader can currently
            only handle one database. ---*/
      if ( nbases > 1 ) {
        if (rank == MASTER_NODE) {
          printf("\n\n   !!! Error !!!\n" );
          printf("CGNS reader currently incapable of handling more than 1 database.");
          printf("Now exiting...\n\n");
        }
#ifndef HAVE_MPI
        exit(EXIT_FAILURE);
#else
        MPI_Barrier(MPI_COMM_WORLD);
        MPI_Abort(MPI_COMM_WORLD,1);
        MPI_Finalize();
#endif
      }

      /*--- Determine the number of zones present in the first base.
            Note that the indexing starts at 1 in CGNS. Afterwards
            close the file again. ---*/
      if(cg_nzones(fn, 1, &nZone) != CG_OK) cg_error_exit();
      if (cg_close(fn) != CG_OK) cg_error_exit();
#endif

      break;
    }
  }

  /*--- For harmonic balance integration, nZones = nTimeInstances. ---*/
  if (config->GetUnsteady_Simulation() == HARMONIC_BALANCE && (config->GetKind_SU2() != SU2_DEF)   ) {
  	nZone = config->GetnTimeInstances();
  }

  return (unsigned short) nZone;
}

unsigned short CConfig::GetnDim(string val_mesh_filename, unsigned short val_format) {

  short nDim = 3;   /* Default value if nothing is specified. */
  int rank = MASTER_NODE;

#ifdef HAVE_MPI
  MPI_Comm_rank(MPI_COMM_WORLD, &rank);
#endif

  switch (val_format) {
    case SU2: {

      /*--- Local variables for reading the SU2 file. ---*/
      string text_line;
      ifstream mesh_file;

      /*--- Check if the mesh file can be opened for reading. ---*/
      mesh_file.open(val_mesh_filename.c_str(), ios::in);
      if (mesh_file.fail()) {
        if (rank == MASTER_NODE) {
          cout << "There is no geometry file called " << val_mesh_filename << "." << endl;
        }
#ifndef HAVE_MPI
        exit(EXIT_FAILURE);
#else
        MPI_Barrier(MPI_COMM_WORLD);
        MPI_Abort(MPI_COMM_WORLD,1);
        MPI_Finalize();
#endif
      }

      /*--- Read the SU2 mesh file until the dimension data is reached
            or when it can be decided that it is not present. ---*/
      while( getline (mesh_file, text_line) ) {

        /*--- Search for the "NDIME" keyword to determine the number
              of dimensions.  ---*/
        if(text_line.find ("NDIME=",0) != string::npos) {
          text_line.erase (0,6); nDim = atoi(text_line.c_str());
          break;
        }

        /*--- If one of the keywords NELEM or NPOIN, NMARK is encountered,
              it can be assumed that the NZONE keyword is not present and
              the loop can be terminated. ---*/
        if(text_line.find ("NELEM=",0) != string::npos) break;
        if(text_line.find ("NPOIN=",0) != string::npos) break;
        if(text_line.find ("NMARK=",0) != string::npos) break;
      }

      mesh_file.close();
      break;
    }

    case CGNS: {

#ifdef HAVE_CGNS

      /*--- Local variables which are needed when calling the CGNS mid-level API. ---*/
      int fn, nbases, file_type;
      int cell_dim, phys_dim;
      char basename[CGNS_STRING_SIZE];

      /*--- Check whether the supplied file is truly a CGNS file. ---*/
      if ( cg_is_cgns(val_mesh_filename.c_str(), &file_type) != CG_OK ) {
        if (rank == MASTER_NODE) {
          printf( "\n\n   !!! Error !!!\n" );
          printf( " %s is not a CGNS file.\n", val_mesh_filename.c_str());
          printf( " Now exiting...\n\n");
        }
#ifndef HAVE_MPI
        exit(EXIT_FAILURE);
#else
        MPI_Barrier(MPI_COMM_WORLD);
        MPI_Abort(MPI_COMM_WORLD,1);
        MPI_Finalize();
#endif
      }

      /*--- Open the CGNS file for reading. The value of fn returned
            is the specific index number for this file and will be
            repeatedly used in the function calls. ---*/
      if (cg_open(val_mesh_filename.c_str(), CG_MODE_READ, &fn) != CG_OK) cg_error_exit();

      /*--- Get the number of databases. This is the highest node
            in the CGNS heirarchy. ---*/
      if (cg_nbases(fn, &nbases) != CG_OK) cg_error_exit();

      /*--- Check if there is more than one database. Throw an
            error if there is because this reader can currently
            only handle one database. ---*/
      if ( nbases > 1 ) {
        if (rank == MASTER_NODE) {
          printf("\n\n   !!! Error !!!\n" );
          printf("CGNS reader currently incapable of handling more than 1 database.");
          printf("Now exiting...\n\n");
        }
#ifndef HAVE_MPI
        exit(EXIT_FAILURE);
#else
        MPI_Barrier(MPI_COMM_WORLD);
        MPI_Abort(MPI_COMM_WORLD,1);
        MPI_Finalize();
#endif
      }

      /*--- Read the database. Note that the indexing starts at 1.
            Afterwards close the file again. ---*/
      if (cg_base_read(fn, 1, basename, &cell_dim, &phys_dim) != CG_OK) cg_error_exit();
      if (cg_close(fn) != CG_OK) cg_error_exit();

      /*--- Set the problem dimension as read from the CGNS file ---*/
      nDim = cell_dim;
#endif

      break;
    }
  }

  return (unsigned short) nDim;
}

void CConfig::SetPointersNull(void) {
  
  Marker_CfgFile_GeoEval      = NULL;   Marker_All_GeoEval       = NULL;
  Marker_CfgFile_Monitoring   = NULL;   Marker_All_Monitoring    = NULL;
  Marker_CfgFile_Designing    = NULL;   Marker_All_Designing     = NULL;
  Marker_CfgFile_Plotting     = NULL;   Marker_All_Plotting      = NULL;
  Marker_CfgFile_Analyze      = NULL;   Marker_All_Analyze       = NULL;
  Marker_CfgFile_DV           = NULL;   Marker_All_DV            = NULL;
  Marker_CfgFile_Moving       = NULL;   Marker_All_Moving        = NULL;
  Marker_CfgFile_PerBound     = NULL;   Marker_All_PerBound      = NULL;    Marker_PerBound   = NULL;
  Marker_CfgFile_ZoneInterface = NULL;

  Marker_DV                   = NULL;   Marker_Moving            = NULL;    Marker_Monitoring = NULL;
  Marker_Designing            = NULL;   Marker_GeoEval           = NULL;    Marker_Plotting   = NULL;
  Marker_Analyze              = NULL;   Marker_WallFunctions     = NULL;
  Marker_CfgFile_KindBC       = NULL;   Marker_All_KindBC        = NULL;

  Kind_WallFunctions       = NULL;
  IntInfo_WallFunctions    = NULL;
  DoubleInfo_WallFunctions = NULL;
  
  /*--- Marker Pointers ---*/

  Marker_Euler                = NULL;    Marker_FarField         = NULL;    Marker_Custom         = NULL;
  Marker_SymWall              = NULL;    Marker_Pressure         = NULL;    Marker_PerBound       = NULL;
  Marker_PerDonor             = NULL;    Marker_NearFieldBound   = NULL;    Marker_InterfaceBound = NULL;
  Marker_Dirichlet            = NULL;    Marker_Inlet            = NULL;    
  Marker_Supersonic_Inlet     = NULL;    Marker_Outlet           = NULL;
  Marker_Isothermal           = NULL;    Marker_HeatFlux         = NULL;    Marker_EngineInflow   = NULL;
  Marker_Supersonic_Outlet    = NULL;    Marker_Load             = NULL;
  Marker_EngineExhaust        = NULL;    Marker_Displacement     = NULL;    Marker_Load           = NULL;
  Marker_Load_Dir             = NULL;    Marker_Load_Sine        = NULL;    Marker_Clamped        = NULL;
  Marker_FlowLoad             = NULL;    Marker_Neumann          = NULL;    Marker_Internal       = NULL;
  Marker_All_TagBound         = NULL;    Marker_CfgFile_TagBound = NULL;    Marker_All_KindBC     = NULL;
  Marker_CfgFile_KindBC       = NULL;    Marker_All_SendRecv     = NULL;    Marker_All_PerBound   = NULL;
  Marker_ZoneInterface        = NULL;    Marker_All_ZoneInterface= NULL;    Marker_Riemann        = NULL;
  Marker_Fluid_InterfaceBound = NULL;


    /*--- Boundary Condition settings ---*/

  Dirichlet_Value = NULL;    Isothermal_Temperature = NULL;
  Heat_Flux       = NULL;    Displ_Value            = NULL;    Load_Value = NULL;
  FlowLoad_Value  = NULL;

  /*--- Inlet Outlet Boundary Condition settings ---*/

  Inlet_Ttotal    = NULL;    Inlet_Ptotal      = NULL;
  Inlet_FlowDir   = NULL;    Inlet_Temperature = NULL;    Inlet_Pressure = NULL;
  Inlet_Velocity  = NULL;
  Outlet_Pressure = NULL;

  /*--- Engine Boundary Condition settings ---*/

  Inflow_Pressure      = NULL;    Inflow_MassFlow    = NULL;    Inflow_ReverseMassFlow  = NULL;
  Inflow_TotalPressure = NULL;    Inflow_Temperature = NULL;    Inflow_TotalTemperature = NULL;
  Inflow_RamDrag       = NULL;    Inflow_Force       = NULL;    Inflow_Power            = NULL;
  Inflow_Mach          = NULL;

  Exhaust_Pressure        = NULL;   Exhaust_Temperature        = NULL;    Exhaust_MassFlow = NULL;
  Exhaust_TotalPressure   = NULL;   Exhaust_TotalTemperature   = NULL;
  Exhaust_GrossThrust     = NULL;   Exhaust_Force              = NULL;
  Exhaust_Power           = NULL;   Exhaust_Temperature_Target = NULL;
  Exhaust_Pressure_Target = NULL;

  Engine_Mach  = NULL;    Engine_Force        = NULL;
  Engine_Power = NULL;    Engine_NetThrust    = NULL;    Engine_GrossThrust = NULL;
  Engine_Area  = NULL;    EngineInflow_Target = NULL;

  Periodic_Translate   = NULL;   Periodic_Rotation  = NULL;   Periodic_Center    = NULL;
  Periodic_Translation = NULL;   Periodic_RotAngles = NULL;   Periodic_RotCenter = NULL;

  Dirichlet_Value           = NULL;     Exhaust_Temperature_Target  = NULL;     Exhaust_Temperature   = NULL;
  Exhaust_Pressure_Target   = NULL;     Inlet_Ttotal                = NULL;     Inlet_Ptotal          = NULL;
  Inlet_FlowDir             = NULL;     Inlet_Temperature           = NULL;     Inlet_Pressure        = NULL;
  Inlet_Velocity            = NULL;     Inflow_Mach                 = NULL;     Inflow_Pressure       = NULL;
  Exhaust_Pressure          = NULL;     Outlet_Pressure             = NULL;     Isothermal_Temperature= NULL;
  Heat_Flux                 = NULL;     Displ_Value                 = NULL;     Load_Value            = NULL;
  FlowLoad_Value            = NULL;     Periodic_RotCenter          = NULL;     Periodic_RotAngles    = NULL;
  Periodic_Translation      = NULL;     Periodic_Center             = NULL;     Periodic_Rotation     = NULL;
  Periodic_Translate        = NULL;

  Load_Dir            = NULL;    Load_Dir_Value      = NULL;    Load_Dir_Multiplier = NULL;
  Load_Sine_Dir       = NULL;    Load_Sine_Amplitude = NULL;    Load_Sine_Frequency = NULL;

  /*--- Actuator Disk Boundary Condition settings ---*/

  ActDiskInlet_Pressure         = NULL;    ActDiskInlet_TotalPressure = NULL;    ActDiskInlet_Temperature = NULL;
  ActDiskInlet_TotalTemperature = NULL;    ActDiskInlet_MassFlow      = NULL;    ActDiskInlet_RamDrag     = NULL;
  ActDiskInlet_Force            = NULL;    ActDiskInlet_Power         = NULL;

  ActDiskOutlet_Pressure      = NULL;
  ActDiskOutlet_TotalPressure = NULL;   ActDiskOutlet_GrossThrust = NULL;  ActDiskOutlet_Force            = NULL;
  ActDiskOutlet_Power         = NULL;   ActDiskOutlet_Temperature = NULL;  ActDiskOutlet_TotalTemperature = NULL;
  ActDiskOutlet_MassFlow      = NULL;

  ActDisk_DeltaPress      = NULL;    ActDisk_DeltaTemp      = NULL;
  ActDisk_TotalPressRatio = NULL;    ActDisk_TotalTempRatio = NULL;    ActDisk_StaticPressRatio = NULL;
  ActDisk_StaticTempRatio = NULL;    ActDisk_NetThrust      = NULL;    ActDisk_GrossThrust      = NULL;
  ActDisk_Power           = NULL;    ActDisk_MassFlow       = NULL;    ActDisk_Area             = NULL;
  ActDisk_ReverseMassFlow = NULL;    Surface_MassFlow        = NULL;   Surface_Mach             = NULL;
  Surface_Temperature      = NULL;   Surface_Pressure         = NULL;  Surface_Density          = NULL;   Surface_Enthalpy          = NULL;
  Surface_NormalVelocity   = NULL;   Surface_TotalTemperature = NULL;  Surface_TotalPressure    = NULL;
  Surface_DC60             = NULL;    Surface_IDC = NULL;
  Surface_IDC_Mach        = NULL;    Surface_IDR            = NULL;    ActDisk_Mach             = NULL;
  ActDisk_Force           = NULL;    ActDisk_BCThrust       = NULL;    ActDisk_BCThrust_Old     = NULL;

  /*--- Miscellaneous/unsorted ---*/

  Aeroelastic_plunge  = NULL;
  Aeroelastic_pitch   = NULL;
  MassFrac_FreeStream = NULL;
  Velocity_FreeStream = NULL;
  RefOriginMoment     = NULL;
  CFL_AdaptParam      = NULL;
  CFL                 = NULL;
  HTP_Axis = NULL;
  PlaneTag            = NULL;
  Kappa_Flow          = NULL;
  Kappa_AdjFlow       = NULL;
  Stations_Bounds     = NULL;
  ParamDV             = NULL;     
  DV_Value            = NULL;    
  Design_Variable     = NULL;

  Hold_GridFixed_Coord      = NULL;
  SubsonicEngine_Cyl        = NULL;
  EA_IntLimit               = NULL;
  TimeDOFsADER_DG           = NULL;
  TimeIntegrationADER_DG    = NULL;
  WeightsIntegrationADER_DG = NULL;
  RK_Alpha_Step             = NULL;
  MG_CorrecSmooth           = NULL;
  MG_PreSmooth              = NULL;
  MG_PostSmooth             = NULL;
  Int_Coeffs                = NULL;

  Kind_ObjFunc   = NULL;

  Weight_ObjFunc = NULL;

  /*--- Moving mesh pointers ---*/

  Kind_GridMovement   = NULL;    LocationStations   = NULL;
  Motion_Origin_X     = NULL;    Motion_Origin_Y     = NULL;    Motion_Origin_Z     = NULL;
  Translation_Rate_X  = NULL;    Translation_Rate_Y  = NULL;    Translation_Rate_Z  = NULL;
  Rotation_Rate_X     = NULL;    Rotation_Rate_Y     = NULL;    Rotation_Rate_Z     = NULL;
  Pitching_Omega_X    = NULL;    Pitching_Omega_Y    = NULL;    Pitching_Omega_Z    = NULL;
  Pitching_Ampl_X     = NULL;    Pitching_Ampl_Y     = NULL;    Pitching_Ampl_Z     = NULL;
  Pitching_Phase_X    = NULL;    Pitching_Phase_Y    = NULL;    Pitching_Phase_Z    = NULL;
  Plunging_Omega_X    = NULL;    Plunging_Omega_Y    = NULL;    Plunging_Omega_Z    = NULL;
  Plunging_Ampl_X     = NULL;    Plunging_Ampl_Y     = NULL;    Plunging_Ampl_Z     = NULL;
  RefOriginMoment_X   = NULL;    RefOriginMoment_Y   = NULL;    RefOriginMoment_Z   = NULL;
  MoveMotion_Origin   = NULL;
  Periodic_Translate  = NULL;    Periodic_Rotation   = NULL;    Periodic_Center     = NULL;
  Periodic_Translation= NULL;    Periodic_RotAngles  = NULL;    Periodic_RotCenter  = NULL;


  /* Harmonic Balance Frequency pointer */
  Omega_HB = NULL;

  /*--- Initialize some default arrays to NULL. ---*/
  default_vel_inf            = NULL;
  default_ffd_axis           = NULL;
  default_eng_cyl            = NULL;
  default_eng_val            = NULL;
  default_cfl_adapt          = NULL;
  default_jst_coeff          = NULL;
  default_ffd_coeff          = NULL;
  default_mixedout_coeff     = NULL;
  default_extrarelfac        = NULL;
  default_rampRotFrame_coeff = NULL;
  default_rampOutPres_coeff  = NULL;
  default_jst_adj_coeff      = NULL;
  default_obj_coeff          = NULL;
  default_geo_loc            = NULL;
  default_distortion         = NULL;
  default_ea_lim             = NULL;
  default_grid_fix           = NULL;
  default_inc_crit           = NULL;
  default_htp_axis           = NULL;
  default_body_force         = NULL;

  Riemann_FlowDir       = NULL;
  Giles_FlowDir         = NULL;
  CoordFFDBox           = NULL;
  DegreeFFDBox          = NULL;
  FFDTag                = NULL;
  nDV_Value             = NULL;
  TagFFDBox             = NULL;

  Kind_Data_Riemann        = NULL;
  Riemann_Var1             = NULL;
  Riemann_Var2             = NULL;
  Kind_Data_Giles          = NULL;
  Giles_Var1               = NULL;
  Giles_Var2               = NULL;
  RelaxFactorAverage       = NULL;
  RelaxFactorFourier       = NULL;
  nSpan_iZones             = NULL;
  ExtraRelFacGiles         = NULL;
  Mixedout_Coeff           = NULL;
  RampRotatingFrame_Coeff  = NULL;
  RampOutletPressure_Coeff = NULL;
  Kind_TurboMachinery      = NULL;

  Marker_MixingPlaneInterface  = NULL;
  Marker_TurboBoundIn          = NULL;
  Marker_TurboBoundOut         = NULL;
  Marker_Giles                 = NULL;
  Marker_Shroud                = NULL;

  nBlades                      = NULL;
  FreeStreamTurboNormal        = NULL;

  /*--- Variable initialization ---*/

  ExtIter    = 0;
  IntIter    = 0;
  nIntCoeffs = 0;
  FSIIter    = 0;

  AoA_Offset = 0;
  AoS_Offset = 0;

  nMarker_PerBound = 0;
  nPeriodic_Index  = 0;

  Grid_Movement = false;
  Aeroelastic_Simulation = false;

  nSpanMaxAllZones = 1;

}

void CConfig::SetRunTime_Options(void) {

  /* DESCRIPTION: Number of external iterations */

  addUnsignedLongOption("EXT_ITER", nExtIter, 999999);

}

void CConfig::SetConfig_Options(unsigned short val_iZone, unsigned short val_nZone) {

  nZone = val_nZone;
  iZone = val_iZone;

  /*--- Allocate some default arrays needed for lists of doubles. ---*/

  default_vel_inf            = new su2double[3];
  default_ffd_axis           = new su2double[3];
  default_eng_cyl            = new su2double[7];
  default_eng_val            = new su2double[5];
  default_cfl_adapt          = new su2double[4];
  default_jst_coeff          = new su2double[2];
  default_ffd_coeff          = new su2double[3];
  default_mixedout_coeff     = new su2double[3];
  default_extrarelfac        = new su2double[2];
  default_rampRotFrame_coeff = new su2double[3];
  default_rampOutPres_coeff  = new su2double[3];
  default_jst_adj_coeff      = new su2double[2];
  default_obj_coeff          = new su2double[5];
  default_geo_loc            = new su2double[2];
  default_distortion         = new su2double[2];
  default_ea_lim             = new su2double[3];
  default_grid_fix           = new su2double[6];
  default_inc_crit           = new su2double[3];
  default_htp_axis           = new su2double[2];
  default_body_force         = new su2double[3];

  // This config file is parsed by a number of programs to make it easy to write SU2
  // wrapper scripts (in python, go, etc.) so please do
  // the best you can to follow the established format. It's very hard to parse c++ code
  // and none of us that write the parsers want to write a full c++ interpreter. Please
  // play nice with the existing format so that you don't break the existing scripts.

  /* BEGIN_CONFIG_OPTIONS */

  /*!\par CONFIG_CATEGORY: Problem Definition \ingroup Config */
  /*--- Options related to problem definition and partitioning ---*/

  /*!\brief REGIME_TYPE \n  DESCRIPTION: Regime type \n OPTIONS: see \link Regime_Map \endlink \ingroup Config*/
  addEnumOption("REGIME_TYPE", Kind_Regime, Regime_Map, COMPRESSIBLE);

  /*!\brief PHYSICAL_PROBLEM \n DESCRIPTION: Physical governing equations \n Options: see \link Solver_Map \endlink \n DEFAULT: NO_SOLVER \ingroup Config*/
  addEnumOption("PHYSICAL_PROBLEM", Kind_Solver, Solver_Map, NO_SOLVER);
  /*!\brief MATH_PROBLEM  \n DESCRIPTION: Mathematical problem \n  Options: DIRECT, ADJOINT \ingroup Config*/
  addMathProblemOption("MATH_PROBLEM", ContinuousAdjoint, false, DiscreteAdjoint, false, Restart_Flow, false);
  /*!\brief KIND_TURB_MODEL \n DESCRIPTION: Specify turbulence model \n Options: see \link Turb_Model_Map \endlink \n DEFAULT: NO_TURB_MODEL \ingroup Config*/
  addEnumOption("KIND_TURB_MODEL", Kind_Turb_Model, Turb_Model_Map, NO_TURB_MODEL);

  /*!\brief KIND_TRANS_MODEL \n DESCRIPTION: Specify transition model OPTIONS: see \link Trans_Model_Map \endlink \n DEFAULT: NO_TRANS_MODEL \ingroup Config*/
  addEnumOption("KIND_TRANS_MODEL", Kind_Trans_Model, Trans_Model_Map, NO_TRANS_MODEL);

  /*!\brief KIND_SGS_MODEL \n DESCRIPTION: Specify subgrid scale model OPTIONS: see \link SGS_Model_Map \endlink \n DEFAULT: NO_SGS_MODEL \ingroup Config*/
  addEnumOption("KIND_SGS_MODEL", Kind_SGS_Model, SGS_Model_Map, NO_SGS_MODEL);

  /*!\brief KIND_FEM_DG_SHOCK \n DESCRIPTION: Specify shock capturing method for DG OPTIONS: see \link ShockCapturingDG_Map \endlink \n DEFAULT: NO_SHOCK_CAPTURING \ingroup Config*/
  addEnumOption("KIND_FEM_DG_SHOCK", Kind_FEM_DG_Shock, ShockCapturingDG_Map, NO_SHOCK_CAPTURING);

  /*!\brief KIND_MATRIX_COLORING \n DESCRIPTION: Specify the method for matrix coloring for Jacobian computations OPTIONS: see \link MatrixColoring_Map \endlink \n DEFAULT GREEDY_COLORING \ingroup Config*/
  addEnumOption("KIND_MATRIX_COLORING", Kind_Matrix_Coloring, MatrixColoring_Map, GREEDY_COLORING);

  /*\brief AXISYMMETRIC \n DESCRIPTION: Axisymmetric simulation \n DEFAULT: false \ingroup Config */
  addBoolOption("AXISYMMETRIC", Axisymmetric, false);
  /* DESCRIPTION: Add the gravity force */
  addBoolOption("GRAVITY_FORCE", GravityForce, false);
  /* DESCRIPTION: Apply a body force as a source term (NO, YES) */
  addBoolOption("BODY_FORCE", Body_Force, false);
  default_body_force[0] = 0.0; default_body_force[1] = 0.0; default_body_force[2] = 0.0;
  /* DESCRIPTION: Vector of body force values (BodyForce_X, BodyForce_Y, BodyForce_Z) */
  addDoubleArrayOption("BODY_FORCE_VECTOR", 3, Body_Force_Vector, default_body_force);
  /*!\brief RESTART_SOL \n DESCRIPTION: Restart solution from native solution file \n Options: NO, YES \ingroup Config */
  addBoolOption("RESTART_SOL", Restart, false);
  /*!\brief UPDATE_RESTART_PARAMS \n DESCRIPTION: Update some parameters from a metadata file when restarting \n Options: NO, YES \ingroup Config */
  addBoolOption("UPDATE_RESTART_PARAMS", Update_Restart_Params, false);
  /*!\brief BINARY_RESTART \n DESCRIPTION: Read / write binary SU2 native restart files. \n Options: YES, NO \ingroup Config */
  addBoolOption("WRT_BINARY_RESTART", Wrt_Binary_Restart, true);
  /*!\brief BINARY_RESTART \n DESCRIPTION: Read / write binary SU2 native restart files. \n Options: YES, NO \ingroup Config */
  addBoolOption("READ_BINARY_RESTART", Read_Binary_Restart, true);
  /*!\brief SYSTEM_MEASUREMENTS \n DESCRIPTION: System of measurements \n OPTIONS: see \link Measurements_Map \endlink \n DEFAULT: SI \ingroup Config*/
  addEnumOption("SYSTEM_MEASUREMENTS", SystemMeasurements, Measurements_Map, SI);

  /*!\par CONFIG_CATEGORY: FluidModel \ingroup Config*/
  /*!\brief FLUID_MODEL \n DESCRIPTION: Fluid model \n OPTIONS: See \link FluidModel_Map \endlink \n DEFAULT: STANDARD_AIR \ingroup Config*/
  addEnumOption("FLUID_MODEL", Kind_FluidModel, FluidModel_Map, STANDARD_AIR);


  /*!\par CONFIG_CATEGORY: Freestream Conditions \ingroup Config*/
  /*--- Options related to freestream specification ---*/

  /*!\brief GAS_CONSTANT \n DESCRIPTION: Specific gas constant (287.058 J/kg*K (air), only for compressible flows) \ingroup Config*/
  addDoubleOption("GAS_CONSTANT", Gas_Constant, 287.058);
  /*!\brief GAMMA_VALUE  \n DESCRIPTION: Ratio of specific heats (1.4 (air), only for compressible flows) \ingroup Config*/
  addDoubleOption("GAMMA_VALUE", Gamma, 1.4);


  /*--- Options related to VAN der WAALS MODEL and PENG ROBINSON ---*/

  /* DESCRIPTION: Critical Temperature, default value for AIR */
  addDoubleOption("CRITICAL_TEMPERATURE", Temperature_Critical, 131.00);
  /* DESCRIPTION: Critical Pressure, default value for MDM */
  addDoubleOption("CRITICAL_PRESSURE", Pressure_Critical, 3588550.0);
  /* DESCRIPTION: Critical Density, default value for MDM */
  addDoubleOption("CRITICAL_DENSITY", Density_Critical, 263.0);

  /*--- Options related to VAN der WAALS MODEL and PENG ROBINSON ---*/
  /* DESCRIPTION: Critical Density, default value for MDM */
   addDoubleOption("ACENTRIC_FACTOR", Acentric_Factor, 0.035);

   /*--- Options related to Viscosity Model ---*/
  /*!\brief VISCOSITY_MODEL \n DESCRIPTION: model of the viscosity \n OPTIONS: See \link ViscosityModel_Map \endlink \n DEFAULT: SUTHERLAND \ingroup Config*/
  addEnumOption("VISCOSITY_MODEL", Kind_ViscosityModel, ViscosityModel_Map, SUTHERLAND);

  /*--- Options related to Constant Viscosity Model ---*/

  /* DESCRIPTION: default value for AIR */
  addDoubleOption("MU_CONSTANT", Mu_Constant , 1.716E-5);

  /*--- Options related to Sutherland Viscosity Model ---*/

  /* DESCRIPTION: Sutherland Viscosity Ref default value for AIR SI */
  addDoubleOption("MU_REF", Mu_Ref, 1.716E-5);
  /* DESCRIPTION: Sutherland Temperature Ref, default value for AIR SI */
  addDoubleOption("MU_T_REF", Mu_Temperature_Ref, 273.15);
  /* DESCRIPTION: Sutherland constant, default value for AIR SI */
  addDoubleOption("SUTHERLAND_CONSTANT", Mu_S, 110.4);

  /*--- Options related to Thermal Conductivity Model ---*/

  addEnumOption("CONDUCTIVITY_MODEL", Kind_ConductivityModel, ConductivityModel_Map, CONSTANT_PRANDTL);

 /*--- Options related to Constant Thermal Conductivity Model ---*/

 /* DESCRIPTION: default value for AIR */
  addDoubleOption("KT_CONSTANT", Kt_Constant , 0.0257);

  /*!\brief REYNOLDS_NUMBER \n DESCRIPTION: Reynolds number (non-dimensional, based on the free-stream values). Needed for viscous solvers. For incompressible solvers the Reynolds length will always be 1.0 \n DEFAULT: 0.0 \ingroup Config */
  addDoubleOption("REYNOLDS_NUMBER", Reynolds, 0.0);
  /*!\brief REYNOLDS_LENGTH \n DESCRIPTION: Reynolds length (1 m by default). Used for compressible solver: incompressible solver will use 1.0. \ingroup Config */
  addDoubleOption("REYNOLDS_LENGTH", Length_Reynolds, 1.0);
  /*!\brief PRANDTL_LAM \n DESCRIPTION: Laminar Prandtl number (0.72 (air), only for compressible flows) \n DEFAULT: 0.72 \ingroup Config*/
  addDoubleOption("PRANDTL_LAM", Prandtl_Lam, 0.72);
  /*!\brief PRANDTL_TURB \n DESCRIPTION: Turbulent Prandtl number (0.9 (air), only for compressible flows) \n DEFAULT 0.90 \ingroup Config*/
  addDoubleOption("PRANDTL_TURB", Prandtl_Turb, 0.90);
  /*!\brief BULK_MODULUS \n DESCRIPTION: Value of the Bulk Modulus  \n DEFAULT 1.42E5 \ingroup Config*/
  addDoubleOption("BULK_MODULUS", Bulk_Modulus, 1.42E5);
  /* DESCRIPTION: Artifical compressibility factor  */
  addDoubleOption("ARTCOMP_FACTOR", ArtComp_Factor, 1.0);
  /*!\brief MACH_NUMBER  \n DESCRIPTION:  Mach number (non-dimensional, based on the free-stream values). 0.0 by default \ingroup Config*/
  addDoubleOption("MACH_NUMBER", Mach, 0.0);
  /*!\brief INIT_OPTION \n DESCRIPTION: Init option to choose between Reynolds or thermodynamics quantities for initializing the solution \n OPTIONS: see \link InitOption_Map \endlink \n DEFAULT REYNOLDS \ingroup Config*/
  addEnumOption("INIT_OPTION", Kind_InitOption, InitOption_Map, REYNOLDS);
  /* DESCRIPTION: Free-stream option to choose between density and temperature for initializing the solution */
  addEnumOption("FREESTREAM_OPTION", Kind_FreeStreamOption, FreeStreamOption_Map, TEMPERATURE_FS);
  /*!\brief FREESTREAM_PRESSURE\n DESCRIPTION: Free-stream pressure (101325.0 N/m^2 by default) \ingroup Config*/
  addDoubleOption("FREESTREAM_PRESSURE", Pressure_FreeStream, 101325.0);
  /*!\brief FREESTREAM_DENSITY\n DESCRIPTION: Free-stream density (1.2886 Kg/m^3 (air), 998.2 Kg/m^3 (water)) \n DEFAULT -1.0 (calculated from others) \ingroup Config*/
  addDoubleOption("FREESTREAM_DENSITY", Density_FreeStream, -1.0);
  /*!\brief FREESTREAM_TEMPERATURE\n DESCRIPTION: Free-stream temperature (288.15 K by default) \ingroup Config*/
  addDoubleOption("FREESTREAM_TEMPERATURE", Temperature_FreeStream, 288.15);
  /*!\brief FREESTREAM_TEMPERATURE_VE\n DESCRIPTION: Free-stream vibrational-electronic temperature (288.15 K by default) \ingroup Config*/
  addDoubleOption("FREESTREAM_TEMPERATURE_VE", Temperature_ve_FreeStream, 288.15);
  default_vel_inf[0] = 1.0; default_vel_inf[1] = 0.0; default_vel_inf[2] = 0.0;
  /*!\brief FREESTREAM_VELOCITY\n DESCRIPTION: Free-stream velocity (m/s) */
  addDoubleArrayOption("FREESTREAM_VELOCITY", 3, Velocity_FreeStream, default_vel_inf);
  /* DESCRIPTION: Free-stream viscosity (1.853E-5 Ns/m^2 (air), 0.798E-3 Ns/m^2 (water)) */
  addDoubleOption("FREESTREAM_VISCOSITY", Viscosity_FreeStream, -1.0);
  /* DESCRIPTION:  */
  addDoubleOption("FREESTREAM_INTERMITTENCY", Intermittency_FreeStream, 1.0);
  /* DESCRIPTION:  */
  addDoubleOption("FREESTREAM_TURBULENCEINTENSITY", TurbulenceIntensity_FreeStream, 0.05);
  /* DESCRIPTION:  */
  addDoubleOption("FREESTREAM_NU_FACTOR", NuFactor_FreeStream, 3.0);
  /* DESCRIPTION:  */
  addDoubleOption("ENGINE_NU_FACTOR", NuFactor_Engine, 3.0);
  /* DESCRIPTION:  */
  addDoubleOption("ACTDISK_SECONDARY_FLOW", SecondaryFlow_ActDisk, 0.0);
  /* DESCRIPTION:  */
  addDoubleOption("INITIAL_BCTHRUST", Initial_BCThrust, 4000.0);
  /* DESCRIPTION:  */
  addDoubleOption("FREESTREAM_TURB2LAMVISCRATIO", Turb2LamViscRatio_FreeStream, 10.0);
  /* DESCRIPTION: Side-slip angle (degrees, only for compressible flows) */
  addDoubleOption("SIDESLIP_ANGLE", AoS, 0.0);
  /*!\brief AOA  \n DESCRIPTION: Angle of attack (degrees, only for compressible flows) \ingroup Config*/
  addDoubleOption("AOA", AoA, 0.0);
  /* DESCRIPTION: Activate fixed CL mode (specify a CL instead of AoA). */
  addBoolOption("FIXED_CL_MODE", Fixed_CL_Mode, false);
  /* DESCRIPTION: Activate fixed CM mode (specify a CM instead of iH). */
  addBoolOption("FIXED_CM_MODE", Fixed_CM_Mode, false);
  /* DESCRIPTION: Evaluate the dOF_dCL or dOF_dCMy during run time. */
  addBoolOption("EVAL_DOF_DCX", Eval_dOF_dCX, true);
  /* DESCRIPTION: DIscard the angle of attack in the solution and the increment in the geometry files. */
  addBoolOption("DISCARD_INFILES", Discard_InFiles, false);
  /* DESCRIPTION: Specify a fixed coefficient of lift instead of AoA (only for compressible flows) */
  addDoubleOption("TARGET_CL", Target_CL, 0.0);
  /* DESCRIPTION: Specify a fixed coefficient of lift instead of AoA (only for compressible flows) */
  addDoubleOption("TARGET_CM", Target_CM, 0.0);
  /* DESCRIPTION: Damping factor for fixed CL mode. */
  addDoubleOption("DCL_DALPHA", dCL_dAlpha, 0.2);
  /* DESCRIPTION: Damping factor for fixed CL mode. */
  addDoubleOption("DCM_DIH", dCM_diH, 0.05);
  /* DESCRIPTION: Number of times Alpha is updated in a fix CL problem. */
  addUnsignedLongOption("UPDATE_ALPHA", Update_Alpha, 5);
  /* DESCRIPTION: Number of times Alpha is updated in a fix CL problem. */
  addUnsignedLongOption("UPDATE_IH", Update_iH, 5);
  /* DESCRIPTION: Number of iterations to evaluate dCL_dAlpha . */
  addUnsignedLongOption("ITER_DCL_DALPHA", Iter_dCL_dAlpha, 500);
  /* DESCRIPTION: Damping factor for fixed CL mode. */
  addDoubleOption("DNETTHRUST_DBCTHRUST", dNetThrust_dBCThrust, 2.0);
  /* DESCRIPTION: Number of times Alpha is updated in a fix CL problem. */
  addUnsignedLongOption("UPDATE_BCTHRUST", Update_BCThrust, 5);


  /*!\par CONFIG_CATEGORY: Reference Conditions \ingroup Config*/
  /*--- Options related to reference values for nondimensionalization ---*/

  Length_Ref = 1.0; //<---- NOTE: this should be given an option or set as a const

  /*!\brief REF_ORIGIN_MOMENT_X\n DESCRIPTION: X Reference origin for moment computation \ingroup Config*/
  addDoubleListOption("REF_ORIGIN_MOMENT_X", nRefOriginMoment_X, RefOriginMoment_X);
  /*!\brief REF_ORIGIN_MOMENT_Y\n DESCRIPTION: Y Reference origin for moment computation \ingroup Config*/
  addDoubleListOption("REF_ORIGIN_MOMENT_Y", nRefOriginMoment_Y, RefOriginMoment_Y);
  /*!\brief REF_ORIGIN_MOMENT_Z\n DESCRIPTION: Z Reference origin for moment computation \ingroup Config*/
  addDoubleListOption("REF_ORIGIN_MOMENT_Z", nRefOriginMoment_Z, RefOriginMoment_Z);
  /*!\brief REF_AREA\n DESCRIPTION: Reference area for force coefficients (0 implies automatic calculation) \ingroup Config*/
  addDoubleOption("REF_AREA", RefArea, 1.0);
  /*!\brief SEMI_SPAN\n DESCRIPTION: Wing semi-span (0 implies automatic calculation) \ingroup Config*/
  addDoubleOption("SEMI_SPAN", SemiSpan, 0.0);
  /*!\brief REF_LENGTH\n DESCRIPTION: Reference length for pitching, rolling, and yawing non-dimensional moment \ingroup Config*/
  addDoubleOption("REF_LENGTH", RefLength, 1.0);
  /*!\brief REF_SHARP_EDGES\n DESCRIPTION: Reference coefficient for detecting sharp edges \ingroup Config*/
  addDoubleOption("REF_SHARP_EDGES", RefSharpEdges, 3.0);
	/*!\brief REF_VELOCITY\n DESCRIPTION: Reference velocity (incompressible only)  \ingroup Config*/
  addDoubleOption("REF_VELOCITY", Velocity_Ref, -1.0);
	/* !\brief REF_VISCOSITY  \n DESCRIPTION: Reference viscosity (incompressible only)  \ingroup Config*/
  addDoubleOption("REF_VISCOSITY", Viscosity_Ref, -1.0);
  /* DESCRIPTION: Type of mesh motion */
  addEnumOption("REF_DIMENSIONALIZATION", Ref_NonDim, NonDim_Map, DIMENSIONAL);

  /*!\par CONFIG_CATEGORY: Boundary Markers \ingroup Config*/
  /*--- Options related to various boundary markers ---*/

  /*!\brief HTP_AXIS\n DESCRIPTION: Location of the HTP axis*/
  default_htp_axis[0] = 0.0; default_htp_axis[1] = 0.0;
  addDoubleArrayOption("HTP_AXIS", 2, HTP_Axis, default_htp_axis);
  /*!\brief MARKER_PLOTTING\n DESCRIPTION: Marker(s) of the surface in the surface flow solution file  \ingroup Config*/
  addStringListOption("MARKER_PLOTTING", nMarker_Plotting, Marker_Plotting);
  /*!\brief MARKER_MONITORING\n DESCRIPTION: Marker(s) of the surface where evaluate the non-dimensional coefficients \ingroup Config*/
  addStringListOption("MARKER_MONITORING", nMarker_Monitoring, Marker_Monitoring);
  /*!\brief MARKER_CONTROL_VOLUME\n DESCRIPTION: Marker(s) of the surface in the surface flow solution file  \ingroup Config*/
  addStringListOption("MARKER_ANALYZE", nMarker_Analyze, Marker_Analyze);
  /*!\brief MARKER_DESIGNING\n DESCRIPTION: Marker(s) of the surface where objective function (design problem) will be evaluated \ingroup Config*/
  addStringListOption("MARKER_DESIGNING", nMarker_Designing, Marker_Designing);
  /*!\brief GEO_MARKER\n DESCRIPTION: Marker(s) of the surface where evaluate the geometrical functions \ingroup Config*/
  addStringListOption("GEO_MARKER", nMarker_GeoEval, Marker_GeoEval);
  /*!\brief MARKER_EULER\n DESCRIPTION: Euler wall boundary marker(s) \ingroup Config*/
  addStringListOption("MARKER_EULER", nMarker_Euler, Marker_Euler);
  /*!\brief MARKER_FAR\n DESCRIPTION: Far-field boundary marker(s) \ingroup Config*/
  addStringListOption("MARKER_FAR", nMarker_FarField, Marker_FarField);
  /*!\brief MARKER_SYM\n DESCRIPTION: Symmetry boundary condition \ingroup Config*/
  addStringListOption("MARKER_SYM", nMarker_SymWall, Marker_SymWall);
  /*!\brief MARKER_PRESSURE\n DESCRIPTION: Symmetry boundary condition \ingroup Config*/
  addStringListOption("MARKER_PRESSURE", nMarker_Pressure, Marker_Pressure);
  /*!\brief MARKER_NEARFIELD\n DESCRIPTION: Near-Field boundary condition \ingroup Config*/
  addStringListOption("MARKER_NEARFIELD", nMarker_NearFieldBound, Marker_NearFieldBound);
  /*!\brief MARKER_FLUID_INTERFACE\n DESCRIPTION: Fluid interface boundary marker(s) \ingroup Config*/
  addStringListOption("MARKER_FLUID_INTERFACE", nMarker_Fluid_InterfaceBound, Marker_Fluid_InterfaceBound);
  /*!\brief MARKER_INTERFACE\n DESCRIPTION: Zone interface boundary marker(s) \ingroup Config*/
  addStringListOption("MARKER_INTERFACE", nMarker_InterfaceBound, Marker_InterfaceBound);
  /*!\brief MARKER_FSI_INTERFACE \n DESCRIPTION: ZONE interface boundary marker(s) \ingroup Config*/
  addStringListOption("MARKER_ZONE_INTERFACE", nMarker_ZoneInterface, Marker_ZoneInterface);
  /*!\brief MARKER_DIRICHLET  \n DESCRIPTION: Dirichlet boundary marker(s) \ingroup Config*/
  addStringListOption("MARKER_DIRICHLET", nMarker_Dirichlet, Marker_Dirichlet);
  /* DESCRIPTION: Neumann boundary marker(s) */
  addStringListOption("MARKER_NEUMANN", nMarker_Neumann, Marker_Neumann);
  /* DESCRIPTION: Neumann boundary marker(s) */
  addStringListOption("MARKER_INTERNAL", nMarker_Internal, Marker_Internal);
  /* DESCRIPTION: Custom boundary marker(s) */
  addStringListOption("MARKER_CUSTOM", nMarker_Custom, Marker_Custom);
  /* DESCRIPTION: Periodic boundary marker(s) for use with SU2_MSH
   Format: ( periodic marker, donor marker, rotation_center_x, rotation_center_y,
   rotation_center_z, rotation_angle_x-axis, rotation_angle_y-axis,
   rotation_angle_z-axis, translation_x, translation_y, translation_z, ... ) */
  addPeriodicOption("MARKER_PERIODIC", nMarker_PerBound, Marker_PerBound, Marker_PerDonor,
                    Periodic_RotCenter, Periodic_RotAngles, Periodic_Translation);

  /*!\brief MARKER_WALL_FUNCTIONS\n DESCRIPTION: Viscous wall markers for which wall functions must be applied.
   Format: (Wall function marker, wall function type, ...) \ingroup Config*/
  addWallFunctionOption("MARKER_WALL_FUNCTIONS", nMarker_WallFunctions, Marker_WallFunctions,
                        Kind_WallFunctions, IntInfo_WallFunctions, DoubleInfo_WallFunctions);

  /*!\brief ACTDISK_TYPE  \n DESCRIPTION: Actuator Disk boundary type \n OPTIONS: see \link ActDisk_Map \endlink \n Default: VARIABLES_JUMP \ingroup Config*/
  addEnumOption("ACTDISK_TYPE", Kind_ActDisk, ActDisk_Map, VARIABLES_JUMP);

  /*!\brief MARKER_ACTDISK\n DESCRIPTION: Periodic boundary marker(s) for use with SU2_MSH
   Format: ( periodic marker, donor marker, rotation_center_x, rotation_center_y,
   rotation_center_z, rotation_angle_x-axis, rotation_angle_y-axis,
   rotation_angle_z-axis, translation_x, translation_y, translation_z, ... ) \ingroup Config*/
  addActDiskOption("MARKER_ACTDISK",
                   nMarker_ActDiskInlet, nMarker_ActDiskOutlet,  Marker_ActDiskInlet, Marker_ActDiskOutlet,
                   ActDisk_PressJump, ActDisk_TempJump, ActDisk_Omega);

  /*!\brief INLET_TYPE  \n DESCRIPTION: Inlet boundary type \n OPTIONS: see \link Inlet_Map \endlink \n DEFAULT: TOTAL_CONDITIONS \ingroup Config*/
  addEnumOption("INLET_TYPE", Kind_Inlet, Inlet_Map, TOTAL_CONDITIONS);

  /*!\brief MARKER_INLET  \n DESCRIPTION: Inlet boundary marker(s) with the following formats,
   Total Conditions: (inlet marker, total temp, total pressure, flow_direction_x,
   flow_direction_y, flow_direction_z, ... ) where flow_direction is
   a unit vector.
   Mass Flow: (inlet marker, density, velocity magnitude, flow_direction_x,
   flow_direction_y, flow_direction_z, ... ) where flow_direction is
   a unit vector. \ingroup Config*/
  addInletOption("MARKER_INLET", nMarker_Inlet, Marker_Inlet, Inlet_Ttotal, Inlet_Ptotal, Inlet_FlowDir);

  /*!\brief MARKER_RIEMANN \n DESCRIPTION: Riemann boundary marker(s) with the following formats, a unit vector.
   * \n OPTIONS: See \link Riemann_Map \endlink. The variables indicated by the option and the flow direction unit vector must be specified. \ingroup Config*/
  addRiemannOption("MARKER_RIEMANN", nMarker_Riemann, Marker_Riemann, Kind_Data_Riemann, Riemann_Map, Riemann_Var1, Riemann_Var2, Riemann_FlowDir);
  /*!\brief MARKER_GILES \n DESCRIPTION: Giles boundary marker(s) with the following formats, a unit vector. */
  /* \n OPTIONS: See \link Giles_Map \endlink. The variables indicated by the option and the flow direction unit vector must be specified. \ingroup Config*/
  addGilesOption("MARKER_GILES", nMarker_Giles, Marker_Giles, Kind_Data_Giles, Giles_Map, Giles_Var1, Giles_Var2, Giles_FlowDir, RelaxFactorAverage, RelaxFactorFourier);
  /*!\brief SPATIAL_FOURIER \n DESCRIPTION: Option to compute the spatial fourier trasformation for the Giles BC. */
  addBoolOption("SPATIAL_FOURIER", SpatialFourier, false);
  /*!\brief GILES_EXTRA_RELAXFACTOR \n DESCRIPTION: the 1st coeff the value of the under relaxation factor to apply to the shroud and hub,
   * the 2nd coefficient is the the percentage of span-wise height influenced by this extra under relaxation factor.*/
  default_extrarelfac[0] = 0.1; default_extrarelfac[1] = 0.1;
  addDoubleArrayOption("GILES_EXTRA_RELAXFACTOR", 2, ExtraRelFacGiles, default_extrarelfac);
  /*!\brief AVERAGE_PROCESS_TYPE \n DESCRIPTION: types of mixing process for averaging quantities at the boundaries.
    \n OPTIONS: see \link MixingProcess_Map \endlink \n DEFAULT: AREA_AVERAGE \ingroup Config*/
  addEnumOption("MIXINGPLANE_INTERFACE_KIND", Kind_MixingPlaneInterface, MixingPlaneInterface_Map, NEAREST_SPAN);
  /*!\brief AVERAGE_PROCESS_KIND \n DESCRIPTION: types of mixing process for averaging quantities at the boundaries.
    \n OPTIONS: see \link MixingProcess_Map \endlink \n DEFAULT: AREA_AVERAGE \ingroup Config*/
  addEnumOption("AVERAGE_PROCESS_KIND", Kind_AverageProcess, AverageProcess_Map, AREA);
  /*!\brief PERFORMANCE_AVERAGE_PROCESS_KIND \n DESCRIPTION: types of mixing process for averaging quantities at the boundaries for performance computation.
      \n OPTIONS: see \link MixingProcess_Map \endlink \n DEFAULT: AREA_AVERAGE \ingroup Config*/
  addEnumOption("PERFORMANCE_AVERAGE_PROCESS_KIND", Kind_PerformanceAverageProcess, AverageProcess_Map, AREA);
  default_mixedout_coeff[0] = 1.0; default_mixedout_coeff[1] = 1.0E-05; default_mixedout_coeff[2] = 15.0;
  /*!\brief MIXEDOUT_COEFF \n DESCRIPTION: the 1st coeff is an under relaxation factor for the Newton method,
   * the 2nd coefficient is the tolerance for the Newton method, 3rd coefficient is the maximum number of
   * iteration for the Newton Method.*/
  addDoubleArrayOption("MIXEDOUT_COEFF", 3, Mixedout_Coeff, default_mixedout_coeff);
  /*!\brief RAMP_ROTATING_FRAME\n DESCRIPTION: option to ramp up or down the rotating frame velocity value*/
  addBoolOption("RAMP_ROTATING_FRAME", RampRotatingFrame, false);
  default_rampRotFrame_coeff[0] = 0; default_rampRotFrame_coeff[1] = 1.0; default_rampRotFrame_coeff[2] = 1000.0;
      /*!\brief RAMP_ROTATING_FRAME_COEFF \n DESCRIPTION: the 1st coeff is the staring velocity,
   * the 2nd coeff is the number of iterations for the update, 3rd is the number of iteration */
  addDoubleArrayOption("RAMP_ROTATING_FRAME_COEFF", 3, RampRotatingFrame_Coeff, default_rampRotFrame_coeff);
  /* DESCRIPTION: AVERAGE_MACH_LIMIT is a limit value for average procedure based on the mass flux. */
  addDoubleOption("AVERAGE_MACH_LIMIT", AverageMachLimit, 0.03);
  /*!\brief RAMP_OUTLET_PRESSURE\n DESCRIPTION: option to ramp up or down the rotating frame velocity value*/
  addBoolOption("RAMP_OUTLET_PRESSURE", RampOutletPressure, false);
  default_rampOutPres_coeff[0] = 100000.0; default_rampOutPres_coeff[1] = 1.0; default_rampOutPres_coeff[2] = 1000.0;
  /*!\brief RAMP_OUTLET_PRESSURE_COEFF \n DESCRIPTION: the 1st coeff is the staring outlet pressure,
   * the 2nd coeff is the number of iterations for the update, 3rd is the number of total iteration till reaching the final outlet pressure value */
  addDoubleArrayOption("RAMP_OUTLET_PRESSURE_COEFF", 3, RampOutletPressure_Coeff, default_rampOutPres_coeff);
  /*!\brief MARKER_MIXINGPLANE \n DESCRIPTION: Identify the boundaries in which the mixing plane is applied. \ingroup Config*/
  addStringListOption("MARKER_MIXINGPLANE_INTERFACE", nMarker_MixingPlaneInterface, Marker_MixingPlaneInterface);
  /*!\brief TURBULENT_MIXINGPLANE \n DESCRIPTION: Activate mixing plane also for turbulent quantities \ingroup Config*/
  addBoolOption("TURBULENT_MIXINGPLANE", turbMixingPlane, false);
  /*!\brief MARKER_TURBOMACHINERY \n DESCRIPTION: Identify the inflow and outflow boundaries in which the turbomachinery settings are  applied. \ingroup Config*/
  addTurboPerfOption("MARKER_TURBOMACHINERY", nMarker_Turbomachinery, Marker_TurboBoundIn, Marker_TurboBoundOut);
  /*!\brief NUM_SPANWISE_SECTIONS \n DESCRIPTION: Integer number of spanwise sections to compute 3D turbo BC and Performance for turbomachinery */
  addUnsignedShortOption("NUM_SPANWISE_SECTIONS", nSpanWiseSections_User, 1);
  /*!\brief SPANWISE_KIND \n DESCRIPTION: type of algorithm to identify the span-wise sections at the turbo boundaries.
   \n OPTIONS: see \link SpanWise_Map \endlink \n Default: AUTOMATIC */
  addEnumOption("SPANWISE_KIND", Kind_SpanWise, SpanWise_Map, AUTOMATIC);
  /*!\brief TURBOMACHINERY_KIND \n DESCRIPTION: types of turbomachynery architecture.
      \n OPTIONS: see \link TurboMachinery_Map \endlink \n Default: AXIAL */
  addEnumListOption("TURBOMACHINERY_KIND",nTurboMachineryKind, Kind_TurboMachinery, TurboMachinery_Map);
  /*!\brief MARKER_SHROUD \n DESCRIPTION: markers in which velocity is forced to 0.0 .
   * \n Format: (shroud1, shroud2, ...)*/
  addStringListOption("MARKER_SHROUD", nMarker_Shroud, Marker_Shroud);
  /*!\brief MARKER_SUPERSONIC_INLET  \n DESCRIPTION: Supersonic inlet boundary marker(s)
   * \n   Format: (inlet marker, temperature, static pressure, velocity_x,   velocity_y, velocity_z, ... ), i.e. primitive variables specified. \ingroup Config*/
  addInletOption("MARKER_SUPERSONIC_INLET", nMarker_Supersonic_Inlet, Marker_Supersonic_Inlet, Inlet_Temperature, Inlet_Pressure, Inlet_Velocity);
  /*!\brief MARKER_SUPERSONIC_OUTLET \n DESCRIPTION: Supersonic outlet boundary marker(s) \ingroup Config*/
  addStringListOption("MARKER_SUPERSONIC_OUTLET", nMarker_Supersonic_Outlet, Marker_Supersonic_Outlet);
  /*!\brief MARKER_OUTLET  \n DESCRIPTION: Outlet boundary marker(s)\n
   Format: ( outlet marker, back pressure (static), ... ) \ingroup Config*/
  addStringDoubleListOption("MARKER_OUTLET", nMarker_Outlet, Marker_Outlet, Outlet_Pressure);
  /*!\brief MARKER_ISOTHERMAL DESCRIPTION: Isothermal wall boundary marker(s)\n
   * Format: ( isothermal marker, wall temperature (static), ... ) \ingroup Config  */
  addStringDoubleListOption("MARKER_ISOTHERMAL", nMarker_Isothermal, Marker_Isothermal, Isothermal_Temperature);
  /*!\brief MARKER_HEATFLUX  \n DESCRIPTION: Specified heat flux wall boundary marker(s)
   Format: ( Heat flux marker, wall heat flux (static), ... ) \ingroup Config*/
  addStringDoubleListOption("MARKER_HEATFLUX", nMarker_HeatFlux, Marker_HeatFlux, Heat_Flux);
  /*!\brief MARKER_ENGINE_INFLOW  \n DESCRIPTION: Engine inflow boundary marker(s)
   Format: ( nacelle inflow marker, fan face Mach, ... ) \ingroup Config*/
  addStringDoubleListOption("MARKER_ENGINE_INFLOW", nMarker_EngineInflow, Marker_EngineInflow, EngineInflow_Target);
  /* DESCRIPTION: Highlite area */
  addDoubleOption("HIGHLITE_AREA", Highlite_Area, 1.0);
  /* DESCRIPTION: Fan poly efficiency */
  addDoubleOption("FAN_POLY_EFF", Fan_Poly_Eff, 1.0);
  /*!\brief SUBSONIC_ENGINE\n DESCRIPTION: Engine subsonic intake region \ingroup Config*/
  addBoolOption("SUBSONIC_ENGINE", SubsonicEngine, false);
  /* DESCRIPTION: Actuator disk double surface */
  addBoolOption("ACTDISK_DOUBLE_SURFACE", ActDisk_DoubleSurface, false);
  /* DESCRIPTION: Only half engine is in the computational grid */
  addBoolOption("ENGINE_HALF_MODEL", Engine_HalfModel, false);
  /* DESCRIPTION: Actuator disk double surface */
  addBoolOption("ACTDISK_SU2_DEF", ActDisk_SU2_DEF, false);
  /* DESCRIPTION: Definition of the distortion rack (radial number of proves / circumferential density (degree) */
  default_distortion[0] =  5.0; default_distortion[1] =  15.0;
  addDoubleArrayOption("DISTORTION_RACK", 2, DistortionRack, default_distortion);
  /* DESCRIPTION: Values of the box to impose a subsonic nacellle (mach, Pressure, Temperature) */
  default_eng_val[0]=0.0; default_eng_val[1]=0.0; default_eng_val[2]=0.0;
  default_eng_val[3]=0.0;  default_eng_val[4]=0.0;
  addDoubleArrayOption("SUBSONIC_ENGINE_VALUES", 5, SubsonicEngine_Values, default_eng_val);
  /* DESCRIPTION: Coordinates of the box to impose a subsonic nacellle cylinder (Xmin, Ymin, Zmin, Xmax, Ymax, Zmax, Radius) */
  default_eng_cyl[0] = 0.0; default_eng_cyl[1] = 0.0; default_eng_cyl[2] = 0.0;
  default_eng_cyl[3] =  1E15; default_eng_cyl[4] =  1E15; default_eng_cyl[5] =  1E15; default_eng_cyl[6] =  1E15;
  addDoubleArrayOption("SUBSONIC_ENGINE_CYL", 7, SubsonicEngine_Cyl, default_eng_cyl);
  /* DESCRIPTION: Engine exhaust boundary marker(s)
   Format: (nacelle exhaust marker, total nozzle temp, total nozzle pressure, ... )*/
  addExhaustOption("MARKER_ENGINE_EXHAUST", nMarker_EngineExhaust, Marker_EngineExhaust, Exhaust_Temperature_Target, Exhaust_Pressure_Target);
  /* DESCRIPTION: Clamped boundary marker(s) */
  addStringListOption("MARKER_CLAMPED", nMarker_Clamped, Marker_Clamped);
  /* DESCRIPTION: Displacement boundary marker(s) */
  addStringDoubleListOption("MARKER_NORMAL_DISPL", nMarker_Displacement, Marker_Displacement, Displ_Value);
  /* DESCRIPTION: Load boundary marker(s) */
  addStringDoubleListOption("MARKER_NORMAL_LOAD", nMarker_Load, Marker_Load, Load_Value);
  /* DESCRIPTION: Load boundary marker(s)
   Format: (inlet marker, load, multiplier, dir_x, dir_y, dir_z, ... ), i.e. primitive variables specified. */
  addInletOption("MARKER_LOAD", nMarker_Load_Dir, Marker_Load_Dir, Load_Dir_Value, Load_Dir_Multiplier, Load_Dir);
  /* DESCRIPTION: Sine load boundary marker(s)
   Format: (inlet marker, load, multiplier, dir_x, dir_y, dir_z, ... ), i.e. primitive variables specified. */
  addInletOption("MARKER_SINE_LOAD", nMarker_Load_Sine, Marker_Load_Sine, Load_Sine_Amplitude, Load_Sine_Frequency, Load_Sine_Dir);

  /* DESCRIPTION: Flow load boundary marker(s) */
  addStringDoubleListOption("MARKER_FLOWLOAD", nMarker_FlowLoad, Marker_FlowLoad, FlowLoad_Value);
  /* DESCRIPTION: Damping factor for engine inlet condition */
  addDoubleOption("DAMP_ENGINE_INFLOW", Damp_Engine_Inflow, 0.95);
  /* DESCRIPTION: Damping factor for engine exhaust condition */
  addDoubleOption("DAMP_ENGINE_EXHAUST", Damp_Engine_Exhaust, 0.95);
  /*!\brief ENGINE_INFLOW_TYPE  \n DESCRIPTION: Inlet boundary type \n OPTIONS: see \link Engine_Inflow_Map \endlink \n Default: FAN_FACE_MACH \ingroup Config*/
  addEnumOption("ENGINE_INFLOW_TYPE", Kind_Engine_Inflow, Engine_Inflow_Map, FAN_FACE_MACH);
  /* DESCRIPTION: Evaluate a problem with engines */
  addBoolOption("ENGINE", Engine, false);


  /*!\par CONFIG_CATEGORY: Time-marching \ingroup Config*/
  /*--- Options related to time-marching ---*/

  /* DESCRIPTION: Unsteady simulation  */
  addEnumOption("UNSTEADY_SIMULATION", Unsteady_Simulation, Unsteady_Map, STEADY);
  /* DESCRIPTION:  Courant-Friedrichs-Lewy condition of the finest grid */
  addDoubleOption("CFL_NUMBER", CFLFineGrid, 1.25);
  /* DESCRIPTION:  Max time step in local time stepping simulations */
  addDoubleOption("MAX_DELTA_TIME", Max_DeltaTime, 1000000);
  /* DESCRIPTION: Activate The adaptive CFL number. */
  addBoolOption("CFL_ADAPT", CFL_Adapt, false);
  /* !\brief CFL_ADAPT_PARAM
   * DESCRIPTION: Parameters of the adaptive CFL number (factor down, factor up, CFL limit (min and max) )
   * Factor down generally >1.0, factor up generally < 1.0 to cause the CFL to increase when residual is decreasing,
   * and decrease when the residual is increasing or stalled. \ingroup Config*/
  default_cfl_adapt[0] = 0.0; default_cfl_adapt[1] = 0.0; default_cfl_adapt[2] = 1.0; default_cfl_adapt[3] = 100.0;
  addDoubleArrayOption("CFL_ADAPT_PARAM", 4, CFL_AdaptParam, default_cfl_adapt);
  /* DESCRIPTION: Reduction factor of the CFL coefficient in the adjoint problem */
  addDoubleOption("CFL_REDUCTION_ADJFLOW", CFLRedCoeff_AdjFlow, 0.8);
  /* DESCRIPTION: Reduction factor of the CFL coefficient in the level set problem */
  addDoubleOption("CFL_REDUCTION_TURB", CFLRedCoeff_Turb, 1.0);
  /* DESCRIPTION: Reduction factor of the CFL coefficient in the turbulent adjoint problem */
  addDoubleOption("CFL_REDUCTION_ADJTURB", CFLRedCoeff_AdjTurb, 1.0);
  /* DESCRIPTION: Number of total iterations */
  addUnsignedLongOption("EXT_ITER", nExtIter, 999999);
  /* DESCRIPTION: External iteration offset due to restart */
  addUnsignedLongOption("EXT_ITER_OFFSET", ExtIter_OffSet, 0);
  // these options share nRKStep as their size, which is not a good idea in general
  /* DESCRIPTION: Runge-Kutta alpha coefficients */
  addDoubleListOption("RK_ALPHA_COEFF", nRKStep, RK_Alpha_Step);
  /* DESCRIPTION: Number of time levels for time accurate local time stepping. */
  addUnsignedShortOption("LEVELS_TIME_ACCURATE_LTS", nLevels_TimeAccurateLTS, 1);
  /* DESCRIPTION: Number of time DOFs used in the predictor step of ADER-DG. */
  addUnsignedShortOption("TIME_DOFS_ADER_DG", nTimeDOFsADER_DG, 2);
  /* DESCRIPTION: Time Step for dual time stepping simulations (s) */
  addDoubleOption("UNST_TIMESTEP", Delta_UnstTime, 0.0);
  /* DESCRIPTION: Total Physical Time for dual time stepping simulations (s) */
  addDoubleOption("UNST_TIME", Total_UnstTime, 1.0);
  /* DESCRIPTION: Unsteady Courant-Friedrichs-Lewy number of the finest grid */
  addDoubleOption("UNST_CFL_NUMBER", Unst_CFL, 0.0);
  /* DESCRIPTION: Number of internal iterations (dual time method) */
  addUnsignedLongOption("UNST_INT_ITER", Unst_nIntIter, 100);
  /* DESCRIPTION: Integer number of periodic time instances for Harmonic Balance */
  addUnsignedShortOption("TIME_INSTANCES", nTimeInstances, 1);
  /* DESCRIPTION: Time period for Harmonic Balance wihtout moving meshes */
  addDoubleOption("HB_PERIOD", HarmonicBalance_Period, -1.0);
  /* DESCRIPTION: Iteration number to begin unsteady restarts (dual time method) */
  addLongOption("UNST_RESTART_ITER", Unst_RestartIter, 0);
  /* DESCRIPTION: Starting direct solver iteration for the unsteady adjoint */
  addLongOption("UNST_ADJOINT_ITER", Unst_AdjointIter, 0);
  /* DESCRIPTION: Number of iterations to average the objective */
  addLongOption("ITER_AVERAGE_OBJ", Iter_Avg_Objective , 0);
  /* DESCRIPTION: Iteration number to begin unsteady restarts (structural analysis) */
  addLongOption("DYN_RESTART_ITER", Dyn_RestartIter, 0);
  /* DESCRIPTION: Time discretization */
  addEnumOption("TIME_DISCRE_FLOW", Kind_TimeIntScheme_Flow, Time_Int_Map, EULER_IMPLICIT);
  /* DESCRIPTION: Time discretization */
  addEnumOption("TIME_DISCRE_FEM_FLOW", Kind_TimeIntScheme_FEM_Flow, Time_Int_Map, RUNGE_KUTTA_EXPLICIT);
  /* DESCRIPTION: ADER-DG predictor step */
  addEnumOption("ADER_PREDICTOR", Kind_ADER_Predictor, Ader_Predictor_Map, ADER_ALIASED_PREDICTOR);
  /* DESCRIPTION: Time discretization */
  addEnumOption("TIME_DISCRE_ADJFLOW", Kind_TimeIntScheme_AdjFlow, Time_Int_Map, EULER_IMPLICIT);
  /* DESCRIPTION: Time discretization */
  addEnumOption("TIME_DISCRE_TURB", Kind_TimeIntScheme_Turb, Time_Int_Map, EULER_IMPLICIT);
  /* DESCRIPTION: Time discretization */
  addEnumOption("TIME_DISCRE_ADJTURB", Kind_TimeIntScheme_AdjTurb, Time_Int_Map, EULER_IMPLICIT);
  /* DESCRIPTION: Time discretization */
  addEnumOption("TIME_DISCRE_WAVE", Kind_TimeIntScheme_Wave, Time_Int_Map, EULER_IMPLICIT);
  /* DESCRIPTION: Time discretization */
  addEnumOption("TIME_DISCRE_FEA", Kind_TimeIntScheme_FEA, Time_Int_Map_FEA, NEWMARK_IMPLICIT);
  /* DESCRIPTION: Time discretization */
  addEnumOption("TIME_DISCRE_HEAT", Kind_TimeIntScheme_Heat, Time_Int_Map, EULER_IMPLICIT);
  /* DESCRIPTION: Time discretization */
  addEnumOption("TIME_DISCRE_POISSON", Kind_TimeIntScheme_Poisson, Time_Int_Map, EULER_IMPLICIT);

  /*!\par CONFIG_CATEGORY: Linear solver definition \ingroup Config*/
  /*--- Options related to the linear solvers ---*/

  /*!\brief LINEAR_SOLVER
   *  \n DESCRIPTION: Linear solver for the implicit, mesh deformation, or discrete adjoint systems \n OPTIONS: see \link Linear_Solver_Map \endlink \n DEFAULT: FGMRES \ingroup Config*/
  addEnumOption("LINEAR_SOLVER", Kind_Linear_Solver, Linear_Solver_Map, FGMRES);
  /*!\brief LINEAR_SOLVER_PREC
   *  \n DESCRIPTION: Preconditioner for the Krylov linear solvers \n OPTIONS: see \link Linear_Solver_Prec_Map \endlink \n DEFAULT: LU_SGS \ingroup Config*/
  addEnumOption("LINEAR_SOLVER_PREC", Kind_Linear_Solver_Prec, Linear_Solver_Prec_Map, ILU);
  /* DESCRIPTION: Minimum error threshold for the linear solver for the implicit formulation */
  addDoubleOption("LINEAR_SOLVER_ERROR", Linear_Solver_Error, 1E-6);
  /* DESCRIPTION: Maximum number of iterations of the linear solver for the implicit formulation */
  addUnsignedLongOption("LINEAR_SOLVER_ITER", Linear_Solver_Iter, 10);
  /* DESCRIPTION: Fill in level for the ILU preconditioner */
  addUnsignedShortOption("LINEAR_SOLVER_ILU_FILL_IN", Linear_Solver_ILU_n, 0);
  /* DESCRIPTION: Maximum number of iterations of the linear solver for the implicit formulation */
  addUnsignedLongOption("LINEAR_SOLVER_RESTART_FREQUENCY", Linear_Solver_Restart_Frequency, 10);
  /* DESCRIPTION: Relaxation of the flow equations solver for the implicit formulation */
  addDoubleOption("RELAXATION_FACTOR_FLOW", Relaxation_Factor_Flow, 1.0);
  /* DESCRIPTION: Relaxation of the turb equations solver for the implicit formulation */
  addDoubleOption("RELAXATION_FACTOR_TURB", Relaxation_Factor_Turb, 1.0);
  /* DESCRIPTION: Relaxation of the adjoint flow equations solver for the implicit formulation */
  addDoubleOption("RELAXATION_FACTOR_ADJFLOW", Relaxation_Factor_AdjFlow, 1.0);
  /* DESCRIPTION: Roe coefficient */
  addDoubleOption("ROE_KAPPA", Roe_Kappa, 0.5);
  /* DESCRIPTION: Roe-Turkel preconditioning for low Mach number flows */
  addBoolOption("ROE_TURKEL_PREC", Low_Mach_Precon, false);
  /* DESCRIPTION: Post-reconstruction correction for low Mach number flows */
  addBoolOption("LOW_MACH_CORR", Low_Mach_Corr, false);
  /* DESCRIPTION: Time Step for dual time stepping simulations (s) */
  addDoubleOption("MIN_ROE_TURKEL_PREC", Min_Beta_RoeTurkel, 0.01);
  /* DESCRIPTION: Time Step for dual time stepping simulations (s) */
  addDoubleOption("MAX_ROE_TURKEL_PREC", Max_Beta_RoeTurkel, 0.2);
  /* DESCRIPTION: Linear solver for the turbulent adjoint systems */
  addEnumOption("ADJTURB_LIN_SOLVER", Kind_AdjTurb_Linear_Solver, Linear_Solver_Map, FGMRES);
  /* DESCRIPTION: Preconditioner for the turbulent adjoint Krylov linear solvers */
  addEnumOption("ADJTURB_LIN_PREC", Kind_AdjTurb_Linear_Prec, Linear_Solver_Prec_Map, ILU);
  /* DESCRIPTION: Minimum error threshold for the turbulent adjoint linear solver for the implicit formulation */
  addDoubleOption("ADJTURB_LIN_ERROR", AdjTurb_Linear_Error, 1E-5);
  /* DESCRIPTION: Maximum number of iterations of the turbulent adjoint linear solver for the implicit formulation */
  addUnsignedShortOption("ADJTURB_LIN_ITER", AdjTurb_Linear_Iter, 10);
  /* DESCRIPTION: Entropy fix factor */
  addDoubleOption("ENTROPY_FIX_COEFF", EntropyFix_Coeff, 0.001);
  /* DESCRIPTION: Linear solver for the discete adjoint systems */
  addEnumOption("DISCADJ_LIN_SOLVER", Kind_DiscAdj_Linear_Solver, Linear_Solver_Map, FGMRES);
  /* DESCRIPTION: Preconditioner for the discrete adjoint Krylov linear solvers */
  addEnumOption("DISCADJ_LIN_PREC", Kind_DiscAdj_Linear_Prec, Linear_Solver_Prec_Map, ILU);

  /*!\par CONFIG_CATEGORY: Convergence\ingroup Config*/
  /*--- Options related to convergence ---*/

  /*!\brief CONV_CRITERIA
   *  \n DESCRIPTION: Convergence criteria \n OPTIONS: see \link Converge_Crit_Map \endlink \n DEFAULT: RESIDUAL \ingroup Config*/
  addEnumOption("CONV_CRITERIA", ConvCriteria, Converge_Crit_Map, RESIDUAL);
  /*!\brief RESIDUAL_REDUCTION \n DESCRIPTION: Residual reduction (order of magnitude with respect to the initial value)\n DEFAULT: 3.0 \ingroup Config*/
  addDoubleOption("RESIDUAL_REDUCTION", OrderMagResidual, 5.0);
  /*!\brief RESIDUAL_MINVAL\n DESCRIPTION: Min value of the residual (log10 of the residual)\n DEFAULT: -8.0 \ingroup Config*/
  addDoubleOption("RESIDUAL_MINVAL", MinLogResidual, -8.0);
  /* DESCRIPTION: Residual reduction (order of magnitude with respect to the initial value) */
  addDoubleOption("RESIDUAL_REDUCTION_FSI", OrderMagResidualFSI, 3.0);
  /* DESCRIPTION: Min value of the residual (log10 of the residual) */
  addDoubleOption("RESIDUAL_MINVAL_FSI", MinLogResidualFSI, -5.0);
  /* DESCRIPTION: FEM: UTOL = norm(Delta_U(k)) / norm(U(k)) */
  addDoubleOption("RESIDUAL_FEM_UTOL", Res_FEM_UTOL, -9.0);
  /* DESCRIPTION: FEM: RTOL = norm(Residual(k)) / norm(Residual(0)) */
  addDoubleOption("RESIDUAL_FEM_RTOL", Res_FEM_RTOL, -9.0);
  /* DESCRIPTION: FEM: ETOL = Delta_U(k) * Residual(k) / Delta_U(0) * Residual(0) */
  addDoubleOption("RESIDUAL_FEM_ETOL", Res_FEM_ETOL, -9.0);
  /*!\brief RESIDUAL_FUNC_FLOW\n DESCRIPTION: Flow functional for the Residual criteria\n OPTIONS: See \link Residual_Map \endlink \n DEFAULT: RHO_RESIDUAL \ingroup Config*/
  addEnumOption("RESIDUAL_FUNC_FLOW", Residual_Func_Flow, Residual_Map, RHO_RESIDUAL);
  /*!\brief STARTCONV_ITER\n DESCRIPTION: Iteration number to begin convergence monitoring\n DEFAULT: 5 \ingroup Config*/
  addUnsignedLongOption("STARTCONV_ITER", StartConv_Iter, 5);
  /*!\brief CAUCHY_ELEMS\n DESCRIPTION: Number of elements to apply the criteria. \n DEFAULT 100 \ingroup Config*/
  addUnsignedShortOption("CAUCHY_ELEMS", Cauchy_Elems, 100);
  /*!\brief CAUCHY_EPS\n DESCRIPTION: Epsilon to control the series convergence \n DEFAULT: 1e-10 \ingroup Config*/
  addDoubleOption("CAUCHY_EPS", Cauchy_Eps, 1E-10);
  /*!\brief CAUCHY_FUNC_FLOW
   *  \n DESCRIPTION: Flow functional for the Cauchy criteria \n OPTIONS: see \link Objective_Map \endlink \n DEFAULT: DRAG_COEFFICIENT \ingroup Config*/
  addEnumOption("CAUCHY_FUNC_FLOW", Cauchy_Func_Flow, Objective_Map, DRAG_COEFFICIENT);
  /*!\brief CAUCHY_FUNC_ADJFLOW\n DESCRIPTION: Adjoint functional for the Cauchy criteria.\n OPTIONS: See \link Sens_Map \endlink. \n DEFAULT: SENS_GEOMETRY \ingroup Config*/
  addEnumOption("CAUCHY_FUNC_ADJFLOW", Cauchy_Func_AdjFlow, Sens_Map, SENS_GEOMETRY);

  /*!\par CONFIG_CATEGORY: Multi-grid \ingroup Config*/
  /*--- Options related to Multi-grid ---*/

  /*!\brief START_UP_ITER \n DESCRIPTION: Start up iterations using the fine grid only. DEFAULT: 0 \ingroup Config*/
  addUnsignedShortOption("START_UP_ITER", nStartUpIter, 0);
  /*!\brief MGLEVEL\n DESCRIPTION: Multi-grid Levels. DEFAULT: 0 \ingroup Config*/
  addUnsignedShortOption("MGLEVEL", nMGLevels, 0);
  /*!\brief MGCYCLE\n DESCRIPTION: Multi-grid cycle. OPTIONS: See \link MG_Cycle_Map \endlink. Defualt V_CYCLE \ingroup Config*/
  addEnumOption("MGCYCLE", MGCycle, MG_Cycle_Map, V_CYCLE);
  /*!\brief MG_PRE_SMOOTH\n DESCRIPTION: Multi-grid pre-smoothing level \ingroup Config*/
  addUShortListOption("MG_PRE_SMOOTH", nMG_PreSmooth, MG_PreSmooth);
  /*!\brief MG_POST_SMOOTH\n DESCRIPTION: Multi-grid post-smoothing level \ingroup Config*/
  addUShortListOption("MG_POST_SMOOTH", nMG_PostSmooth, MG_PostSmooth);
  /*!\brief MG_CORRECTION_SMOOTH\n DESCRIPTION: Jacobi implicit smoothing of the correction \ingroup Config*/
  addUShortListOption("MG_CORRECTION_SMOOTH", nMG_CorrecSmooth, MG_CorrecSmooth);
  /*!\brief MG_DAMP_RESTRICTION\n DESCRIPTION: Damping factor for the residual restriction. DEFAULT: 0.75 \ingroup Config*/
  addDoubleOption("MG_DAMP_RESTRICTION", Damp_Res_Restric, 0.75);
  /*!\brief MG_DAMP_PROLONGATION\n DESCRIPTION: Damping factor for the correction prolongation. DEFAULT 0.75 \ingroup Config*/
  addDoubleOption("MG_DAMP_PROLONGATION", Damp_Correc_Prolong, 0.75);

  /*!\par CONFIG_CATEGORY: Spatial Discretization \ingroup Config*/
  /*--- Options related to the spatial discretization ---*/

  /*!\brief NUM_METHOD_GRAD
   *  \n DESCRIPTION: Numerical method for spatial gradients \n OPTIONS: See \link Gradient_Map \endlink. \n DEFAULT: WEIGHTED_LEAST_SQUARES. \ingroup Config*/
  addEnumOption("NUM_METHOD_GRAD", Kind_Gradient_Method, Gradient_Map, WEIGHTED_LEAST_SQUARES);
  /*!\brief VENKAT_LIMITER_COEFF
   *  \n DESCRIPTION: Coefficient for the limiter. DEFAULT value 0.5. Larger values decrease the extent of limiting, values approaching zero cause lower-order approximation to the solution. \ingroup Config */
  addDoubleOption("VENKAT_LIMITER_COEFF", Venkat_LimiterCoeff, 0.05);
  /*!\brief ADJ_SHARP_LIMITER_COEFF
   *  \n DESCRIPTION: Coefficient for detecting the limit of the sharp edges. DEFAULT value 3.0.  Use with sharp edges limiter. \ingroup Config*/
  addDoubleOption("ADJ_SHARP_LIMITER_COEFF", AdjSharp_LimiterCoeff, 3.0);
  /*!\brief LIMITER_ITER
   *  \n DESCRIPTION: Freeze the value of the limiter after a number of iterations. DEFAULT value 999999. \ingroup Config*/
  addUnsignedLongOption("LIMITER_ITER", LimiterIter, 999999);

  /*!\brief CONV_NUM_METHOD_FLOW
   *  \n DESCRIPTION: Convective numerical method \n OPTIONS: See \link Upwind_Map \endlink , \link Centered_Map \endlink. \ingroup Config*/
  addConvectOption("CONV_NUM_METHOD_FLOW", Kind_ConvNumScheme_Flow, Kind_Centered_Flow, Kind_Upwind_Flow);

  /*!\brief NUM_METHOD_FEM_FLOW
   *  \n DESCRIPTION: Numerical method \n OPTIONS: See \link Upwind_Map \endlink , \link Centered_Map \endlink. \ingroup Config*/
  addConvectFEMOption("NUM_METHOD_FEM_FLOW", Kind_ConvNumScheme_FEM_Flow, Kind_FEM_Flow);

  /*!\brief MUSCL_FLOW \n DESCRIPTION: Check if the MUSCL scheme should be used \ingroup Config*/
  addBoolOption("MUSCL_FLOW", MUSCL_Flow, true);
  /*!\brief SLOPE_LIMITER_FLOW
   * DESCRIPTION: Slope limiter for the direct solution. \n OPTIONS: See \link Limiter_Map \endlink \n DEFAULT VENKATAKRISHNAN \ingroup Config*/
  addEnumOption("SLOPE_LIMITER_FLOW", Kind_SlopeLimit_Flow, Limiter_Map, VENKATAKRISHNAN);
  default_jst_coeff[0] = 0.5; default_jst_coeff[1] = 0.02;
  /*!\brief JST_SENSOR_COEFF \n DESCRIPTION: 2nd and 4th order artificial dissipation coefficients for the JST method \ingroup Config*/
  addDoubleArrayOption("JST_SENSOR_COEFF", 2, Kappa_Flow, default_jst_coeff);
  /*!\brief LAX_SENSOR_COEFF \n DESCRIPTION: 1st order artificial dissipation coefficients for the Lax–Friedrichs method. \ingroup Config*/
  addDoubleOption("LAX_SENSOR_COEFF", Kappa_1st_Flow, 0.15);

  /*!\brief CONV_NUM_METHOD_ADJFLOW
   *  \n DESCRIPTION: Convective numerical method for the adjoint solver.
   *  \n OPTIONS:  See \link Upwind_Map \endlink , \link Centered_Map \endlink. Note: not all methods are guaranteed to be implemented for the adjoint solver. \ingroup Config */
  addConvectOption("CONV_NUM_METHOD_ADJFLOW", Kind_ConvNumScheme_AdjFlow, Kind_Centered_AdjFlow, Kind_Upwind_AdjFlow);
  /*!\brief MUSCL_FLOW \n DESCRIPTION: Check if the MUSCL scheme should be used \ingroup Config*/
  addBoolOption("MUSCL_ADJFLOW", MUSCL_AdjFlow, true);
  /*!\brief SLOPE_LIMITER_ADJFLOW
     * DESCRIPTION: Slope limiter for the adjoint solution. \n OPTIONS: See \link Limiter_Map \endlink \n DEFAULT VENKATAKRISHNAN \ingroup Config*/
  addEnumOption("SLOPE_LIMITER_ADJFLOW", Kind_SlopeLimit_AdjFlow, Limiter_Map, VENKATAKRISHNAN);
  default_jst_adj_coeff[0] = 0.5; default_jst_adj_coeff[1] = 0.02;
  /*!\brief ADJ_JST_SENSOR_COEFF \n DESCRIPTION: 2nd and 4th order artificial dissipation coefficients for the adjoint JST method. \ingroup Config*/
  addDoubleArrayOption("ADJ_JST_SENSOR_COEFF", 2, Kappa_AdjFlow, default_jst_adj_coeff);
  /*!\brief LAX_SENSOR_COEFF \n DESCRIPTION: 1st order artificial dissipation coefficients for the adjoint Lax–Friedrichs method. \ingroup Config*/
  addDoubleOption("ADJ_LAX_SENSOR_COEFF", Kappa_1st_AdjFlow, 0.15);

  /*!\brief MUSCL_FLOW \n DESCRIPTION: Check if the MUSCL scheme should be used \ingroup Config*/
  addBoolOption("MUSCL_TURB", MUSCL_Turb, false);
  /*!\brief SLOPE_LIMITER_TURB
   *  \n DESCRIPTION: Slope limiter  \n OPTIONS: See \link Limiter_Map \endlink \n DEFAULT VENKATAKRISHNAN \ingroup Config*/
  addEnumOption("SLOPE_LIMITER_TURB", Kind_SlopeLimit_Turb, Limiter_Map, VENKATAKRISHNAN);
  /*!\brief CONV_NUM_METHOD_TURB
   *  \n DESCRIPTION: Convective numerical method \ingroup Config*/
  addConvectOption("CONV_NUM_METHOD_TURB", Kind_ConvNumScheme_Turb, Kind_Centered_Turb, Kind_Upwind_Turb);
  
  /*!\brief MUSCL_FLOW \n DESCRIPTION: Check if the MUSCL scheme should be used \ingroup Config*/
  addBoolOption("MUSCL_ADJTURB", MUSCL_AdjTurb, false);
  /*!\brief SLOPE_LIMITER_ADJTURB
   *  \n DESCRIPTION: Slope limiter \n OPTIONS: See \link Limiter_Map \endlink \n DEFAULT VENKATAKRISHNAN \ingroup Config */
  addEnumOption("SLOPE_LIMITER_ADJTURB", Kind_SlopeLimit_AdjTurb, Limiter_Map, VENKATAKRISHNAN);
  /*!\brief CONV_NUM_METHOD_ADJTURB\n DESCRIPTION: Convective numerical method for the adjoint/turbulent problem \ingroup Config*/
  addConvectOption("CONV_NUM_METHOD_ADJTURB", Kind_ConvNumScheme_AdjTurb, Kind_Centered_AdjTurb, Kind_Upwind_AdjTurb);

  /*!\par CONFIG_CATEGORY: Adjoint and Gradient \ingroup Config*/
  /*--- Options related to the adjoint and gradient ---*/

  /*!\brief LIMIT_ADJFLOW \n DESCRIPTION: Limit value for the adjoint variable.\n DEFAULT: 1E6. \ingroup Config*/
  addDoubleOption("LIMIT_ADJFLOW", AdjointLimit, 1E6);
  /*!\brief MG_ADJFLOW\n DESCRIPTION: Multigrid with the adjoint problem. \n Defualt: YES \ingroup Config*/
  addBoolOption("MG_ADJFLOW", MG_AdjointFlow, true);

  /*!\brief OBJECTIVE_WEIGHT  \n DESCRIPTION: Adjoint problem boundary condition weights. Applies scaling factor to objective(s) \ingroup Config*/
  addDoubleListOption("OBJECTIVE_WEIGHT", nObjW, Weight_ObjFunc);
  /*!\brief OBJECTIVE_FUNCTION
   *  \n DESCRIPTION: Adjoint problem boundary condition \n OPTIONS: see \link Objective_Map \endlink \n DEFAULT: DRAG_COEFFICIENT \ingroup Config*/
  addEnumListOption("OBJECTIVE_FUNCTION", nObj, Kind_ObjFunc, Objective_Map);

  /* DESCRIPTION: parameter for the definition of a complex objective function */
  addDoubleOption("DCD_DCL_VALUE", dCD_dCL, 0.0);
  /* DESCRIPTION: parameter for the definition of a complex objective function */
  addDoubleOption("DCMX_DCL_VALUE", dCMx_dCL, 0.0);
  /* DESCRIPTION: parameter for the definition of a complex objective function */
  addDoubleOption("DCMY_DCL_VALUE", dCMy_dCL, 0.0);
  /* DESCRIPTION: parameter for the definition of a complex objective function */
  addDoubleOption("DCMZ_DCL_VALUE", dCMz_dCL, 0.0);

  /* DESCRIPTION: parameter for the definition of a complex objective function */
  addDoubleOption("DCD_DCMY_VALUE", dCD_dCMy, 0.0);

  default_obj_coeff[0]=0.0; default_obj_coeff[1]=0.0; default_obj_coeff[2]=0.0;
  default_obj_coeff[3]=0.0;  default_obj_coeff[4]=0.0;
  /*!\brief OBJ_CHAIN_RULE_COEFF
  * \n DESCRIPTION: Coefficients defining the objective function gradient using the chain rule
  * with area-averaged outlet primitive variables. This is used with the genereralized outflow
  * objective.  \ingroup Config   */
  addDoubleArrayOption("OBJ_CHAIN_RULE_COEFF",5,Obj_ChainRuleCoeff,default_obj_coeff);

  default_geo_loc[0] = 0.0; default_geo_loc[1] = 1.0;
  /* DESCRIPTION: Definition of the airfoil section */
  addDoubleArrayOption("GEO_BOUNDS", 2, Stations_Bounds, default_geo_loc);
  /* DESCRIPTION: Identify the body to slice */
  addEnumOption("GEO_DESCRIPTION", Geo_Description, Geo_Description_Map, WING);
  /* DESCRIPTION: Z location of the waterline */
  addDoubleOption("GEO_WATERLINE_LOCATION", Geo_Waterline_Location, 0.0);
  /* DESCRIPTION: Number of section cuts to make when calculating internal volume */
  addUnsignedShortOption("GEO_NUMBER_STATIONS", nWingStations, 101);
  /* DESCRIPTION: Definition of the airfoil sections */
  addDoubleListOption("GEO_LOCATION_STATIONS", nLocationStations, LocationStations);
  /* DESCRIPTION: Output sectional forces for specified markers. */
  addBoolOption("GEO_PLOT_STATIONS", Plot_Section_Forces, false);
  /* DESCRIPTION: Mode of the GDC code (analysis, or gradient) */
  addEnumOption("GEO_MODE", GeometryMode, GeometryMode_Map, FUNCTION);

  /* DESCRIPTION: Drag weight in sonic boom Objective Function (from 0.0 to 1.0) */
  addDoubleOption("DRAG_IN_SONICBOOM", WeightCd, 0.0);
  /* DESCRIPTION: Sensitivity smoothing  */
  addEnumOption("SENS_SMOOTHING", Kind_SensSmooth, Sens_Smoothing_Map, NO_SMOOTH);
  /* DESCRIPTION: Continuous Adjoint frozen viscosity */
  addBoolOption("FROZEN_VISC_CONT", Frozen_Visc_Cont, true);
  /* DESCRIPTION: Discrete Adjoint frozen viscosity */
  addBoolOption("FROZEN_VISC_DISC", Frozen_Visc_Disc, false);
  /* DESCRIPTION: Discrete Adjoint frozen limiter */
  addBoolOption("FROZEN_LIMITER_DISC", Frozen_Limiter_Disc, false);
   /* DESCRIPTION:  */
  addDoubleOption("FIX_AZIMUTHAL_LINE", FixAzimuthalLine, 90.0);
  /*!\brief SENS_REMOVE_SHARP
   * \n DESCRIPTION: Remove sharp edges from the sensitivity evaluation  \n Format: SENS_REMOVE_SHARP = YES \n DEFAULT: NO \ingroup Config*/
  addBoolOption("SENS_REMOVE_SHARP", Sens_Remove_Sharp, false);

  /*!\par CONFIG_CATEGORY: Input/output files and formats \ingroup Config */
  /*--- Options related to input/output files and formats ---*/

  /*!\brief OUTPUT_FORMAT \n DESCRIPTION: I/O format for output plots. \n OPTIONS: see \link Output_Map \endlink \n DEFAULT: TECPLOT \ingroup Config */
  addEnumOption("OUTPUT_FORMAT", Output_FileFormat, Output_Map, TECPLOT);
  /*!\brief ACTDISK_JUMP \n DESCRIPTION: The jump is given by the difference in values or a ratio */
  addEnumOption("ACTDISK_JUMP", ActDisk_Jump, Jump_Map, DIFFERENCE);
  /*!\brief MESH_FORMAT \n DESCRIPTION: Mesh input file format \n OPTIONS: see \link Input_Map \endlink \n DEFAULT: SU2 \ingroup Config*/
  addEnumOption("MESH_FORMAT", Mesh_FileFormat, Input_Map, SU2);
  /* DESCRIPTION:  Mesh input file */
  addStringOption("MESH_FILENAME", Mesh_FileName, string("mesh.su2"));
  /*!\brief MESH_OUT_FILENAME \n DESCRIPTION: Mesh output file name. Used when converting, scaling, or deforming a mesh. \n DEFAULT: mesh_out.su2 \ingroup Config*/
  addStringOption("MESH_OUT_FILENAME", Mesh_Out_FileName, string("mesh_out.su2"));

  /*!\brief CONV_FILENAME \n DESCRIPTION: Output file convergence history (w/o extension) \n DEFAULT: history \ingroup Config*/
  addStringOption("CONV_FILENAME", Conv_FileName, string("history"));
  /*!\brief BREAKDOWN_FILENAME \n DESCRIPTION: Output file forces breakdown \ingroup Config*/
  addStringOption("BREAKDOWN_FILENAME", Breakdown_FileName, string("forces_breakdown.dat"));
  /*!\brief CONV_FILENAME \n DESCRIPTION: Output file convergence history (w/o extension) \n DEFAULT: history \ingroup Config*/
  addStringOption("CONV_FILENAME_FSI", Conv_FileName_FSI, string("historyFSI.csv"));
  /* DESCRIPTION: Viscous limiter turbulent equations */
  addBoolOption("WRITE_CONV_FILENAME_FSI", Write_Conv_FSI, false);
  /*!\brief SOLUTION_FLOW_FILENAME \n DESCRIPTION: Restart flow input file (the file output under the filename set by RESTART_FLOW_FILENAME) \n DEFAULT: solution_flow.dat \ingroup Config */
  addStringOption("SOLUTION_FLOW_FILENAME", Solution_FlowFileName, string("solution_flow.dat"));
  /*!\brief SOLUTION_ADJ_FILENAME\n DESCRIPTION: Restart adjoint input file. Objective function abbreviation is expected. \ingroup Config*/
  addStringOption("SOLUTION_ADJ_FILENAME", Solution_AdjFileName, string("solution_adj.dat"));
  /*!\brief SOLUTION_FLOW_FILENAME \n DESCRIPTION: Restart structure input file (the file output under the filename set by RESTART_FLOW_FILENAME) \n Default: solution_flow.dat \ingroup Config */
  addStringOption("SOLUTION_STRUCTURE_FILENAME", Solution_FEMFileName, string("solution_structure.dat"));
  /*!\brief RESTART_FLOW_FILENAME \n DESCRIPTION: Output file restart flow \ingroup Config*/
  addStringOption("RESTART_FLOW_FILENAME", Restart_FlowFileName, string("restart_flow.dat"));
  /*!\brief RESTART_ADJ_FILENAME  \n DESCRIPTION: Output file restart adjoint. Objective function abbreviation will be appended. \ingroup Config*/
  addStringOption("RESTART_ADJ_FILENAME", Restart_AdjFileName, string("restart_adj.dat"));
  /*!\brief RESTART_WAVE_FILENAME \n DESCRIPTION: Output file restart wave \ingroup Config*/
  addStringOption("RESTART_WAVE_FILENAME", Restart_WaveFileName, string("restart_wave.dat"));
  /*!\brief RESTART_FLOW_FILENAME \n DESCRIPTION: Output file restart structure \ingroup Config*/
  addStringOption("RESTART_STRUCTURE_FILENAME", Restart_FEMFileName, string("restart_structure.dat"));
  /*!\brief VOLUME_FLOW_FILENAME  \n DESCRIPTION: Output file flow (w/o extension) variables \ingroup Config */
  addStringOption("VOLUME_FLOW_FILENAME", Flow_FileName, string("flow"));
  /*!\brief VOLUME_STRUCTURE_FILENAME
   * \n  DESCRIPTION: Output file structure (w/o extension) variables \ingroup Config*/
  addStringOption("VOLUME_STRUCTURE_FILENAME", Structure_FileName, string("structure"));
  /*!\brief SURFACE_STRUCTURE_FILENAME
   *  \n DESCRIPTION: Output file structure (w/o extension) variables \ingroup Config*/
  addStringOption("SURFACE_STRUCTURE_FILENAME", SurfStructure_FileName, string("surface_structure"));
  /*!\brief SURFACE_WAVE_FILENAME
   *  \n DESCRIPTION: Output file structure (w/o extension) variables \ingroup Config*/
  addStringOption("SURFACE_WAVE_FILENAME", SurfWave_FileName, string("surface_wave"));
  /*!\brief SURFACE_HEAT_FILENAME
   *  \n DESCRIPTION: Output file structure (w/o extension) variables \ingroup Config */
  addStringOption("SURFACE_HEAT_FILENAME", SurfHeat_FileName, string("surface_heat"));
  /*!\brief VOLUME_WAVE_FILENAME
   *  \n DESCRIPTION: Output file wave (w/o extension) variables  \ingroup Config*/
  addStringOption("VOLUME_WAVE_FILENAME", Wave_FileName, string("wave"));
  /*!\brief VOLUME_HEAT_FILENAME
   *  \n DESCRIPTION: Output file wave (w/o extension) variables  \ingroup Config*/
  addStringOption("VOLUME_HEAT_FILENAME", Heat_FileName, string("heat"));
  /*!\brief VOLUME_ADJWAVE_FILENAME
   *  \n DESCRIPTION: Output file adj. wave (w/o extension) variables  \ingroup Config*/
  addStringOption("VOLUME_ADJWAVE_FILENAME", AdjWave_FileName, string("adjoint_wave"));
  /*!\brief VOLUME_ADJ_FILENAME
   *  \n DESCRIPTION: Output file adjoint (w/o extension) variables  \ingroup Config*/
  addStringOption("VOLUME_ADJ_FILENAME", Adj_FileName, string("adjoint"));
  /*!\brief GRAD_OBJFUNC_FILENAME
   *  \n DESCRIPTION: Output objective function gradient  \ingroup Config*/
  addStringOption("GRAD_OBJFUNC_FILENAME", ObjFunc_Grad_FileName, string("of_grad.dat"));
  /*!\brief VALUE_OBJFUNC_FILENAME
   *  \n DESCRIPTION: Output objective function  \ingroup Config*/
  addStringOption("VALUE_OBJFUNC_FILENAME", ObjFunc_Value_FileName, string("of_func.dat"));
  /*!\brief SURFACE_FLOW_FILENAME
   *  \n DESCRIPTION: Output file surface flow coefficient (w/o extension)  \ingroup Config*/
  addStringOption("SURFACE_FLOW_FILENAME", SurfFlowCoeff_FileName, string("surface_flow"));
  /*!\brief SURFACE_ADJ_FILENAME
   *  \n DESCRIPTION: Output file surface adjoint coefficient (w/o extension)  \ingroup Config*/
  addStringOption("SURFACE_ADJ_FILENAME", SurfAdjCoeff_FileName, string("surface_adjoint"));
  /*!\brief SURFACE_SENS_FILENAME_FILENAME
   *  \n DESCRIPTION: Output file surface sensitivity (discrete adjoint) (w/o extension)  \ingroup Config*/
  addStringOption("SURFACE_SENS_FILENAME", SurfSens_FileName, string("surface_sens"));
  /*!\brief VOLUME_SENS_FILENAME
   *  \n DESCRIPTION: Output file volume sensitivity (discrete adjoint))  \ingroup Config*/
  addStringOption("VOLUME_SENS_FILENAME", VolSens_FileName, string("volume_sens"));
  /*!\brief WRT_SOL_FREQ
   *  \n DESCRIPTION: Writing solution file frequency  \ingroup Config*/
  addUnsignedLongOption("WRT_SOL_FREQ", Wrt_Sol_Freq, 1000);
  /*!\brief WRT_SOL_FREQ_DUALTIME
   *  \n DESCRIPTION: Writing solution file frequency for dual time  \ingroup Config*/
  addUnsignedLongOption("WRT_SOL_FREQ_DUALTIME", Wrt_Sol_Freq_DualTime, 1);
  /*!\brief WRT_CON_FREQ
   *  \n DESCRIPTION: Writing convergence history frequency  \ingroup Config*/
  addUnsignedLongOption("WRT_CON_FREQ",  Wrt_Con_Freq, 1);
  /*!\brief WRT_CON_FREQ_DUALTIME
   *  \n DESCRIPTION: Writing convergence history frequency for the dual time  \ingroup Config*/
  addUnsignedLongOption("WRT_CON_FREQ_DUALTIME",  Wrt_Con_Freq_DualTime, 10);
  /*!\brief LOW_MEMORY_OUTPUT
   *  \n DESCRIPTION: Output less information for lower memory use.  \ingroup Config*/
  addBoolOption("LOW_MEMORY_OUTPUT", Low_MemoryOutput, false);
  /*!\brief WRT_OUTPUT
   *  \n DESCRIPTION: Write output files (disable all output by setting to NO)  \ingroup Config*/
  addBoolOption("WRT_OUTPUT", Wrt_Output, true);
  /*!\brief WRT_VOL_SOL
   *  \n DESCRIPTION: Write a volume solution file  \ingroup Config*/
  addBoolOption("WRT_VOL_SOL", Wrt_Vol_Sol, true);
  /*!\brief WRT_SRF_SOL
   *  \n DESCRIPTION: Write a surface solution file  \ingroup Config*/
  addBoolOption("WRT_SRF_SOL", Wrt_Srf_Sol, true);
  /*!\brief WRT_CSV_SOL
   *  \n DESCRIPTION: Write a surface CSV solution file  \ingroup Config*/
  addBoolOption("WRT_CSV_SOL", Wrt_Csv_Sol, true);
  /*!\brief WRT_SURFACE
   *  \n DESCRIPTION: Output solution at each surface  \ingroup Config*/
  addBoolOption("WRT_SURFACE", Wrt_Surface, false);
  /*!\brief WRT_RESIDUALS
   *  \n DESCRIPTION: Output residual info to solution/restart file  \ingroup Config*/
  addBoolOption("WRT_RESIDUALS", Wrt_Residuals, false);
  /*!\brief WRT_LIMITERS
   *  \n DESCRIPTION: Output limiter value information to solution/restart file  \ingroup Config*/
  addBoolOption("WRT_LIMITERS", Wrt_Limiters, false);
  /*!\brief WRT_SHARPEDGES
   *  \n DESCRIPTION: Output sharp edge limiter information to solution/restart file  \ingroup Config*/
  addBoolOption("WRT_SHARPEDGES", Wrt_SharpEdges, false);
  /* DESCRIPTION: Output the rind layers in the solution files  \ingroup Config*/
  addBoolOption("WRT_HALO", Wrt_Halo, false);
  /*!\brief MARKER_ANALYZE_AVERAGE
   *  \n DESCRIPTION: Output averaged flow values on specified analyze marker.
   *  Options: AREA, MASSFLUX
   *  \n Use with MARKER_ANALYZE. \ingroup Config*/
  addEnumOption("MARKER_ANALYZE_AVERAGE", Kind_Average, Average_Map, AVERAGE_MASSFLUX);
  /*!\brief CONSOLE_OUTPUT_VERBOSITY
   *  \n DESCRIPTION: Verbosity level for console output  \ingroup Config*/
  addEnumOption("CONSOLE_OUTPUT_VERBOSITY", Console_Output_Verb, Verb_Map, VERB_HIGH);


  /*!\par CONFIG_CATEGORY: Dynamic mesh definition \ingroup Config*/
  /*--- Options related to dynamic meshes ---*/

  /* DESCRIPTION: Mesh motion for unsteady simulations */
  addBoolOption("GRID_MOVEMENT", Grid_Movement, false);
  /* DESCRIPTION: Type of mesh motion */
  addEnumListOption("GRID_MOVEMENT_KIND", nGridMovement, Kind_GridMovement, GridMovement_Map);
  /* DESCRIPTION: Marker(s) of moving surfaces (MOVING_WALL or DEFORMING grid motion). */
  addStringListOption("MARKER_MOVING", nMarker_Moving, Marker_Moving);
  /* DESCRIPTION: Mach number (non-dimensional, based on the mesh velocity and freestream vals.) */
  addDoubleOption("MACH_MOTION", Mach_Motion, 0.0);
  /* DESCRIPTION: Coordinates of the rigid motion origin */
  addDoubleListOption("MOTION_ORIGIN_X", nMotion_Origin_X, Motion_Origin_X);
  /* DESCRIPTION: Coordinates of the rigid motion origin */
  addDoubleListOption("MOTION_ORIGIN_Y", nMotion_Origin_Y, Motion_Origin_Y);
  /* DESCRIPTION: Coordinates of the rigid motion origin */
  addDoubleListOption("MOTION_ORIGIN_Z", nMotion_Origin_Z, Motion_Origin_Z);
  /* DESCRIPTION: Translational velocity vector (m/s) in the x, y, & z directions (RIGID_MOTION only) */
  addDoubleListOption("TRANSLATION_RATE_X", nTranslation_Rate_X, Translation_Rate_X);
  /* DESCRIPTION: Translational velocity vector (m/s) in the x, y, & z directions (RIGID_MOTION only) */
  addDoubleListOption("TRANSLATION_RATE_Y", nTranslation_Rate_Y, Translation_Rate_Y);
  /* DESCRIPTION: Translational velocity vector (m/s) in the x, y, & z directions (RIGID_MOTION only) */
  addDoubleListOption("TRANSLATION_RATE_Z", nTranslation_Rate_Z, Translation_Rate_Z);
  /* DESCRIPTION: Angular velocity vector (rad/s) about x, y, & z axes (RIGID_MOTION only) */
  addDoubleListOption("ROTATION_RATE_X", nRotation_Rate_X, Rotation_Rate_X);
  /* DESCRIPTION: Angular velocity vector (rad/s) about x, y, & z axes (RIGID_MOTION only) */
  addDoubleListOption("ROTATION_RATE_Y", nRotation_Rate_Y, Rotation_Rate_Y);
  /* DESCRIPTION: Angular velocity vector (rad/s) about x, y, & z axes (RIGID_MOTION only) */
  addDoubleListOption("ROTATION_RATE_Z", nRotation_Rate_Z, Rotation_Rate_Z);
  /* DESCRIPTION: Pitching angular freq. (rad/s) about x, y, & z axes (RIGID_MOTION only) */
  addDoubleListOption("PITCHING_OMEGA_X", nPitching_Omega_X, Pitching_Omega_X);
  /* DESCRIPTION: Pitching angular freq. (rad/s) about x, y, & z axes (RIGID_MOTION only) */
  addDoubleListOption("PITCHING_OMEGA_Y", nPitching_Omega_Y, Pitching_Omega_Y);
  /* DESCRIPTION: Pitching angular freq. (rad/s) about x, y, & z axes (RIGID_MOTION only) */
  addDoubleListOption("PITCHING_OMEGA_Z", nPitching_Omega_Z, Pitching_Omega_Z);
  /* DESCRIPTION: Pitching amplitude (degrees) about x, y, & z axes (RIGID_MOTION only) */
  addDoubleListOption("PITCHING_AMPL_X", nPitching_Ampl_X, Pitching_Ampl_X);
  /* DESCRIPTION: Pitching amplitude (degrees) about x, y, & z axes (RIGID_MOTION only) */
  addDoubleListOption("PITCHING_AMPL_Y", nPitching_Ampl_Y, Pitching_Ampl_Y);
  /* DESCRIPTION: Pitching amplitude (degrees) about x, y, & z axes (RIGID_MOTION only) */
  addDoubleListOption("PITCHING_AMPL_Z", nPitching_Ampl_Z, Pitching_Ampl_Z);
  /* DESCRIPTION: Pitching phase offset (degrees) about x, y, & z axes (RIGID_MOTION only) */
  addDoubleListOption("PITCHING_PHASE_X", nPitching_Phase_X, Pitching_Phase_X);
  /* DESCRIPTION: Pitching phase offset (degrees) about x, y, & z axes (RIGID_MOTION only) */
  addDoubleListOption("PITCHING_PHASE_Y", nPitching_Phase_Y, Pitching_Phase_Y);
  /* DESCRIPTION: Pitching phase offset (degrees) about x, y, & z axes (RIGID_MOTION only) */
  addDoubleListOption("PITCHING_PHASE_Z", nPitching_Phase_Z, Pitching_Phase_Z);
  /* DESCRIPTION: Plunging angular freq. (rad/s) in x, y, & z directions (RIGID_MOTION only) */
  addDoubleListOption("PLUNGING_OMEGA_X", nPlunging_Omega_X, Plunging_Omega_X);
  /* DESCRIPTION: Plunging angular freq. (rad/s) in x, y, & z directions (RIGID_MOTION only) */
  addDoubleListOption("PLUNGING_OMEGA_Y", nPlunging_Omega_Y, Plunging_Omega_Y);
  /* DESCRIPTION: Plunging angular freq. (rad/s) in x, y, & z directions (RIGID_MOTION only) */
  addDoubleListOption("PLUNGING_OMEGA_Z", nPlunging_Omega_Z, Plunging_Omega_Z);
  /* DESCRIPTION: Plunging amplitude (m) in x, y, & z directions (RIGID_MOTION only) */
  addDoubleListOption("PLUNGING_AMPL_X", nPlunging_Ampl_X, Plunging_Ampl_X);
  /* DESCRIPTION: Plunging amplitude (m) in x, y, & z directions (RIGID_MOTION only) */
  addDoubleListOption("PLUNGING_AMPL_Y", nPlunging_Ampl_Y, Plunging_Ampl_Y);
  /* DESCRIPTION: Plunging amplitude (m) in x, y, & z directions (RIGID_MOTION only) */
  addDoubleListOption("PLUNGING_AMPL_Z", nPlunging_Ampl_Z, Plunging_Ampl_Z);
  /* DESCRIPTION: Value to move motion origins (1 or 0) */
  addUShortListOption("MOVE_MOTION_ORIGIN", nMoveMotion_Origin, MoveMotion_Origin);
  /* DESCRIPTION:  */
  addStringOption("MOTION_FILENAME", Motion_Filename, string("mesh_motion.dat"));

  /*!\par CONFIG_CATEGORY: Grid adaptation \ingroup Config*/
  /*--- Options related to grid adaptation ---*/

  /* DESCRIPTION: Kind of grid adaptation */
  addEnumOption("KIND_ADAPT", Kind_Adaptation, Adapt_Map, NO_ADAPT);
  /* DESCRIPTION: Percentage of new elements (% of the original number of elements) */
  addDoubleOption("NEW_ELEMS", New_Elem_Adapt, -1.0);
  /* DESCRIPTION: Scale factor for the dual volume */
  addDoubleOption("DUALVOL_POWER", DualVol_Power, 0.5);
  /* DESCRIPTION: Use analytical definition for surfaces */
  addEnumOption("ANALYTICAL_SURFDEF", Analytical_Surface, Geo_Analytic_Map, NO_GEO_ANALYTIC);
  /* DESCRIPTION: Before each computation, implicitly smooth the nodal coordinates */
  addBoolOption("SMOOTH_GEOMETRY", SmoothNumGrid, false);
  /* DESCRIPTION: Adapt the boundary elements */
  addBoolOption("ADAPT_BOUNDARY", AdaptBoundary, true);

  /*!\par CONFIG_CATEGORY: Aeroelastic Simulation (Typical Section Model) \ingroup Config*/
  /*--- Options related to aeroelastic simulations using the Typical Section Model) ---*/
  /* DESCRIPTION: The flutter speed index (modifies the freestream condition) */
  addDoubleOption("FLUTTER_SPEED_INDEX", FlutterSpeedIndex, 0.6);
  /* DESCRIPTION: Natural frequency of the spring in the plunging direction (rad/s). */
  addDoubleOption("PLUNGE_NATURAL_FREQUENCY", PlungeNaturalFrequency, 100);
  /* DESCRIPTION: Natural frequency of the spring in the pitching direction (rad/s). */
  addDoubleOption("PITCH_NATURAL_FREQUENCY", PitchNaturalFrequency, 100);
  /* DESCRIPTION: The airfoil mass ratio. */
  addDoubleOption("AIRFOIL_MASS_RATIO", AirfoilMassRatio, 60);
  /* DESCRIPTION: Distance in semichords by which the center of gravity lies behind the elastic axis. */
  addDoubleOption("CG_LOCATION", CG_Location, 1.8);
  /* DESCRIPTION: The radius of gyration squared (expressed in semichords) of the typical section about the elastic axis. */
  addDoubleOption("RADIUS_GYRATION_SQUARED", RadiusGyrationSquared, 3.48);
  /* DESCRIPTION: Solve the aeroelastic equations every given number of internal iterations. */
  addUnsignedShortOption("AEROELASTIC_ITER", AeroelasticIter, 3);
  
  /*!\par CONFIG_CATEGORY: Optimization Problem*/
  
  /* DESCRIPTION: Scale the line search in the optimizer */
  addDoubleOption("OPT_RELAX_FACTOR", Opt_RelaxFactor, 1.0);

  /* DESCRIPTION: Bound the line search in the optimizer */
  addDoubleOption("OPT_LINE_SEARCH_BOUND", Opt_LineSearch_Bound, 1E6);

  /*!\par CONFIG_CATEGORY: Wind Gust \ingroup Config*/
  /*--- Options related to wind gust simulations ---*/

  /* DESCRIPTION: Apply a wind gust */
  addBoolOption("WIND_GUST", Wind_Gust, false);
  /* DESCRIPTION: Type of gust */
  addEnumOption("GUST_TYPE", Gust_Type, Gust_Type_Map, NO_GUST);
  /* DESCRIPTION: Gust wavelenght (meters) */
  addDoubleOption("GUST_WAVELENGTH", Gust_WaveLength, 0.0);
  /* DESCRIPTION: Number of gust periods */
  addDoubleOption("GUST_PERIODS", Gust_Periods, 1.0);
  /* DESCRIPTION: Gust amplitude (m/s) */
  addDoubleOption("GUST_AMPL", Gust_Ampl, 0.0);
  /* DESCRIPTION: Time at which to begin the gust (sec) */
  addDoubleOption("GUST_BEGIN_TIME", Gust_Begin_Time, 0.0);
  /* DESCRIPTION: Location at which the gust begins (meters) */
  addDoubleOption("GUST_BEGIN_LOC", Gust_Begin_Loc, 0.0);
  /* DESCRIPTION: Direction of the gust X or Y dir */
  addEnumOption("GUST_DIR", Gust_Dir, Gust_Dir_Map, Y_DIR);

  /* Harmonic Balance config */
  /* DESCRIPTION: Omega_HB = 2*PI*frequency - frequencies for Harmonic Balance method */
  addDoubleListOption("OMEGA_HB", nOmega_HB, Omega_HB);

  /*!\par CONFIG_CATEGORY: Equivalent Area \ingroup Config*/
  /*--- Options related to the equivalent area ---*/

  /* DESCRIPTION: Evaluate equivalent area on the Near-Field  */
  addBoolOption("EQUIV_AREA", EquivArea, false);
  default_ea_lim[0] = 0.0; default_ea_lim[1] = 1.0; default_ea_lim[2] = 1.0;
  /* DESCRIPTION: Integration limits of the equivalent area ( xmin, xmax, Dist_NearField ) */
  addDoubleArrayOption("EA_INT_LIMIT", 3, EA_IntLimit, default_ea_lim);
  /* DESCRIPTION: Equivalent area scaling factor */
  addDoubleOption("EA_SCALE_FACTOR", EA_ScaleFactor, 1.0);

	// these options share nDV as their size in the option references; not a good idea
	/*!\par CONFIG_CATEGORY: Grid deformation \ingroup Config*/
  /*--- Options related to the grid deformation ---*/

	/* DESCRIPTION: Kind of deformation */
	addEnumListOption("DV_KIND", nDV, Design_Variable, Param_Map);
	/* DESCRIPTION: Marker of the surface to which we are going apply the shape deformation */
  addStringListOption("DV_MARKER", nMarker_DV, Marker_DV);
	/* DESCRIPTION: Parameters of the shape deformation
   - FFD_CONTROL_POINT_2D ( FFDBox ID, i_Ind, j_Ind, x_Disp, y_Disp )
   - FFD_RADIUS_2D ( FFDBox ID )
   - FFD_CAMBER_2D ( FFDBox ID, i_Ind )
   - FFD_THICKNESS_2D ( FFDBox ID, i_Ind )
   - HICKS_HENNE ( Lower Surface (0)/Upper Surface (1)/Only one Surface (2), x_Loc )
   - SURFACE_BUMP ( x_start, x_end, x_Loc )
   - CST ( Lower Surface (0)/Upper Surface (1), Kulfan parameter number, Total number of Kulfan parameters for surface )
   - NACA_4DIGITS ( 1st digit, 2nd digit, 3rd and 4th digit )
   - PARABOLIC ( Center, Thickness )
   - TRANSLATION ( x_Disp, y_Disp, z_Disp )
   - ROTATION ( x_Orig, y_Orig, z_Orig, x_End, y_End, z_End )
   - OBSTACLE ( Center, Bump size )
   - SPHERICAL ( ControlPoint_Index, Theta_Disp, R_Disp )
   - FFD_CONTROL_POINT ( FFDBox ID, i_Ind, j_Ind, k_Ind, x_Disp, y_Disp, z_Disp )
   - FFD_TWIST_ANGLE ( FFDBox ID, x_Orig, y_Orig, z_Orig, x_End, y_End, z_End )
   - FFD_ROTATION ( FFDBox ID, x_Orig, y_Orig, z_Orig, x_End, y_End, z_End )
   - FFD_CONTROL_SURFACE ( FFDBox ID, x_Orig, y_Orig, z_Orig, x_End, y_End, z_End )
   - FFD_CAMBER ( FFDBox ID, i_Ind, j_Ind )
   - FFD_THICKNESS ( FFDBox ID, i_Ind, j_Ind ) */
	addDVParamOption("DV_PARAM", nDV, ParamDV, FFDTag, Design_Variable);
  /* DESCRIPTION: New value of the shape deformation */
  addDVValueOption("DV_VALUE", nDV_Value, DV_Value, nDV, ParamDV, Design_Variable);
	/* DESCRIPTION: Hold the grid fixed in a region */
  addBoolOption("HOLD_GRID_FIXED", Hold_GridFixed, false);
	default_grid_fix[0] = -1E15; default_grid_fix[1] = -1E15; default_grid_fix[2] = -1E15;
	default_grid_fix[3] =  1E15; default_grid_fix[4] =  1E15; default_grid_fix[5] =  1E15;
	/* DESCRIPTION: Coordinates of the box where the grid will be deformed (Xmin, Ymin, Zmin, Xmax, Ymax, Zmax) */
	addDoubleArrayOption("HOLD_GRID_FIXED_COORD", 6, Hold_GridFixed_Coord, default_grid_fix);
	/* DESCRIPTION: Visualize the deformation */
  addBoolOption("VISUALIZE_DEFORMATION", Visualize_Deformation, false);
  /* DESCRIPTION: Print the residuals during mesh deformation to the console */
  addBoolOption("DEFORM_CONSOLE_OUTPUT", Deform_Output, true);
  /* DESCRIPTION: Number of nonlinear deformation iterations (surface deformation increments) */
  addUnsignedLongOption("DEFORM_NONLINEAR_ITER", GridDef_Nonlinear_Iter, 1);
  /* DESCRIPTION: Number of smoothing iterations for FEA mesh deformation */
  addUnsignedLongOption("DEFORM_LINEAR_ITER", GridDef_Linear_Iter, 1000);
  /* DESCRIPTION: Factor to multiply smallest volume for deform tolerance (0.001 default) */
  addDoubleOption("DEFORM_TOL_FACTOR", Deform_Tol_Factor, 1E-6);
  /* DESCRIPTION: Deform coefficient (-1.0 to 0.5) */
  addDoubleOption("DEFORM_COEFF", Deform_Coeff, 1E6);
  /* DESCRIPTION: Deform limit in m or inches */
  addDoubleOption("DEFORM_LIMIT", Deform_Limit, 1E6);
  /* DESCRIPTION: Type of element stiffness imposed for FEA mesh deformation (INVERSE_VOLUME, WALL_DISTANCE, CONSTANT_STIFFNESS) */
  addEnumOption("DEFORM_STIFFNESS_TYPE", Deform_Stiffness_Type, Deform_Stiffness_Map, SOLID_WALL_DISTANCE);
  /* DESCRIPTION: Poisson's ratio for constant stiffness FEA method of grid deformation*/
  addDoubleOption("DEFORM_ELASTICITY_MODULUS", Deform_ElasticityMod, 2E11);
  /* DESCRIPTION: Young's modulus and Poisson's ratio for constant stiffness FEA method of grid deformation*/
  addDoubleOption("DEFORM_POISSONS_RATIO", Deform_PoissonRatio, 0.3);
  /*  DESCRIPTION: Linealv for the mesh deformation\n OPTIONS: see \link Linear_Solver_Map \endlink \n DEFAULT: FGMRES \ingroup Config*/
  addEnumOption("DEFORM_LINEAR_SOLVER", Kind_Deform_Linear_Solver, Linear_Solver_Map, FGMRES);
  /*  \n DESCRIPTION: Preconditioner for the Krylov linear solvers \n OPTIONS: see \link Linear_Solver_Prec_Map \endlink \n DEFAULT: LU_SGS \ingroup Config*/
  addEnumOption("DEFORM_LINEAR_SOLVER_PREC", Kind_Deform_Linear_Solver_Prec, Linear_Solver_Prec_Map, ILU);

  /*!\par CONFIG_CATEGORY: Rotorcraft problem \ingroup Config*/
  /*--- option related to rotorcraft problems ---*/

  /* DESCRIPTION: MISSING ---*/
  addDoubleOption("CYCLIC_PITCH", Cyclic_Pitch, 0.0);
  /* DESCRIPTION: MISSING ---*/
  addDoubleOption("COLLECTIVE_PITCH", Collective_Pitch, 0.0);

  /*!\par CONFIG_CATEGORY: FEM flow solver definition \ingroup Config*/
  /*--- Options related to the finite element flow solver---*/

  /* DESCRIPTION: Riemann solver used for DG (ROE, LAX-FRIEDRICH, AUSM, AUSMPW+, HLLC, VAN_LEER) */
  addEnumOption("RIEMANN_SOLVER_FEM", Riemann_Solver_FEM, Upwind_Map, ROE);
  /* DESCRIPTION: Constant factor applied for quadrature with straight elements (2.0 by default) */
  addDoubleOption("QUADRATURE_FACTOR_STRAIGHT_FEM", Quadrature_Factor_Straight, 2.0);
  /* DESCRIPTION: Constant factor applied for quadrature with curved elements (3.0 by default) */
  addDoubleOption("QUADRATURE_FACTOR_CURVED_FEM", Quadrature_Factor_Curved, 3.0);
  /* DESCRIPTION: Factor applied during quadrature in time for ADER-DG. (2.0 by default) */
  addDoubleOption("QUADRATURE_FACTOR_TIME_ADER_DG", Quadrature_Factor_Time_ADER_DG, 2.0);
  /* DESCRIPTION: Factor for the symmetrizing terms in the DG FEM discretization (1.0 by default) */
  addDoubleOption("THETA_INTERIOR_PENALTY_DG_FEM", Theta_Interior_Penalty_DGFEM, 1.0);
  /* DESCRIPTION: Compute the entropy in the fluid model (YES, NO) */
  addBoolOption("COMPUTE_ENTROPY_FLUID_MODEL", Compute_Entropy, true);
  /* DESCRIPTION: Use the lumped mass matrix for steady DGFEM computations */
  addBoolOption("USE_LUMPED_MASSMATRIX_DGFEM", Use_Lumped_MassMatrix_DGFEM, false);
  /* DESCRIPTION: Only compute the exact Jacobian of the spatial discretization (NO, YES) */
  addBoolOption("JACOBIAN_SPATIAL_DISCRETIZATION_ONLY", Jacobian_Spatial_Discretization_Only, false);

  /*!\par CONFIG_CATEGORY: FEA solver \ingroup Config*/
  /*--- Options related to the FEA solver ---*/

  /* DESCRIPTION: Modulus of elasticity */
  addDoubleOption("ELASTICITY_MODULUS", ElasticyMod, 2E11);
  /* DESCRIPTION: Poisson ratio */
  addDoubleOption("POISSON_RATIO", PoissonRatio, 0.30);
  /* DESCRIPTION: Material density */
  addDoubleOption("MATERIAL_DENSITY", MaterialDensity, 7854);
  /*!\brief BULK_MODULUS_STRUCT \n DESCRIPTION: Value of the Bulk Modulus for a structural problem \n DEFAULT 160E9 */
  /* This is a temporal definition */
  addDoubleOption("BULK_MODULUS_STRUCT", Bulk_Modulus_Struct, 160E9);

  /*!\brief REGIME_TYPE \n  DESCRIPTION: Geometric condition \n OPTIONS: see \link Struct_Map \endlink \ingroup Config*/
  addEnumOption("GEOMETRIC_CONDITIONS", Kind_Struct_Solver, Struct_Map, SMALL_DEFORMATIONS);
  /*!\brief REGIME_TYPE \n  DESCRIPTION: Material model \n OPTIONS: see \link Material_Map \endlink \ingroup Config*/
  addEnumOption("MATERIAL_MODEL", Kind_Material, Material_Map, LINEAR_ELASTIC);
  /*!\brief REGIME_TYPE \n  DESCRIPTION: Compressibility of the material \n OPTIONS: see \link MatComp_Map \endlink \ingroup Config*/
  addEnumOption("MATERIAL_COMPRESSIBILITY", Kind_Material_Compress, MatComp_Map, COMPRESSIBLE_MAT);

  /*  DESCRIPTION: Consider a prestretch in the structural domain
  *  Options: NO, YES \ingroup Config */
  addBoolOption("PRESTRETCH", Prestretch, false);
  /*!\brief PRESTRETCH_FILENAME \n DESCRIPTION: Filename to input for prestretching membranes \n Default: prestretch_file.dat \ingroup Config */
  addStringOption("PRESTRETCH_FILENAME", Prestretch_FEMFileName, string("prestretch_file.dat"));

  /* DESCRIPTION: Iterative method for non-linear structural analysis */
  addEnumOption("NONLINEAR_FEM_SOLUTION_METHOD", Kind_SpaceIteScheme_FEA, Space_Ite_Map_FEA, NEWTON_RAPHSON);
  /* DESCRIPTION: Number of internal iterations for Newton-Raphson Method in nonlinear structural applications */
  addUnsignedLongOption("NONLINEAR_FEM_INT_ITER", Dyn_nIntIter, 10);

  /* DESCRIPTION: Formulation for bidimensional elasticity solver */
  addEnumOption("FORMULATION_ELASTICITY_2D", Kind_2DElasForm, ElasForm_2D, PLANE_STRAIN);
  /*  DESCRIPTION: Apply dead loads
  *  Options: NO, YES \ingroup Config */
  addBoolOption("DEAD_LOAD", DeadLoad, false);
  /* DESCRIPTION: Dynamic or static structural analysis */
  addEnumOption("DYNAMIC_ANALYSIS", Dynamic_Analysis, Dynamic_Map, STATIC);
  /* DESCRIPTION: Time Step for dynamic analysis (s) */
  addDoubleOption("DYN_TIMESTEP", Delta_DynTime, 0.0);
  /* DESCRIPTION: Total Physical Time for dual time stepping simulations (s) */
  addDoubleOption("DYN_TIME", Total_DynTime, 1.0);
  /* DESCRIPTION: Parameter alpha for Newmark scheme (s) */
  addDoubleOption("NEWMARK_ALPHA", Newmark_alpha, 0.25);
  /* DESCRIPTION: Parameter delta for Newmark scheme (s) */
  addDoubleOption("NEWMARK_DELTA", Newmark_delta, 0.5);
  /* DESCRIPTION: Apply the load slowly or suddenly */
  addBoolOption("SIGMOID_LOADING", Sigmoid_Load, false);
  /* DESCRIPTION: Apply the load as a ramp */
  addBoolOption("RAMP_LOADING", Ramp_Load, false);
  /* DESCRIPTION: Time while the load is to be increased linearly */
  addDoubleOption("RAMP_TIME", Ramp_Time, 1.0);
  /* DESCRIPTION: Time while the load is to be increased linearly */
  addDoubleOption("SIGMOID_TIME", Sigmoid_Time, 1.0);
  /* DESCRIPTION: Constant of steepness of the sigmoid */
  addDoubleOption("SIGMOID_K", Sigmoid_K, 10.0);

  /* DESCRIPTION: Newmark - Generalized alpha - coefficients */
  addDoubleListOption("TIME_INT_STRUCT_COEFFS", nIntCoeffs, Int_Coeffs);

  /*  DESCRIPTION: Apply dead loads. Options: NO, YES \ingroup Config */
  addBoolOption("INCREMENTAL_LOAD", IncrementalLoad, false);
  /* DESCRIPTION: Maximum number of increments of the  */
  addUnsignedLongOption("NUMBER_INCREMENTS", IncLoad_Nincrements, 10);

  default_inc_crit[0] = 0.0; default_inc_crit[1] = 0.0; default_inc_crit[2] = 0.0;
  /* DESCRIPTION: Definition of the  UTOL RTOL ETOL*/
  addDoubleArrayOption("INCREMENTAL_CRITERIA", 3, IncLoad_Criteria, default_inc_crit);

  /* DESCRIPTION: Time while the structure is static */
  addDoubleOption("STATIC_TIME", Static_Time, 0.0);

  /* DESCRIPTION: Order of the predictor */
  addUnsignedShortOption("PREDICTOR_ORDER", Pred_Order, 0);

  /* DESCRIPTION: Transfer method used for multiphysics problems */
  addEnumOption("MULTIPHYSICS_TRANSFER_METHOD", Kind_TransferMethod, Transfer_Method_Map, BROADCAST_DATA);


  /* CONFIG_CATEGORY: FSI solver */
  /*--- Options related to the FSI solver ---*/

  /*!\brief PHYSICAL_PROBLEM_FLUID_FSI
   *  DESCRIPTION: Physical governing equations \n
   *  Options: NONE (default),EULER, NAVIER_STOKES, RANS,
   *  \ingroup Config*/
  addEnumOption("FSI_FLUID_PROBLEM", Kind_Solver_Fluid_FSI, FSI_Fluid_Solver_Map, NO_SOLVER_FFSI);

  /*!\brief PHYSICAL_PROBLEM_STRUCTURAL_FSI
   *  DESCRIPTION: Physical governing equations \n
   *  Options: NONE (default), FEM_ELASTICITY
   *  \ingroup Config*/
  addEnumOption("FSI_STRUCTURAL_PROBLEM", Kind_Solver_Struc_FSI, FSI_Struc_Solver_Map, NO_SOLVER_SFSI);

  /* DESCRIPTION: Linear solver for the structural side on FSI problems */
  addEnumOption("FSI_LINEAR_SOLVER_STRUC", Kind_Linear_Solver_FSI_Struc, Linear_Solver_Map, FGMRES);
  /* DESCRIPTION: Preconditioner for the Krylov linear solvers */
  addEnumOption("FSI_LINEAR_SOLVER_PREC_STRUC", Kind_Linear_Solver_Prec_FSI_Struc, Linear_Solver_Prec_Map, ILU);
  /* DESCRIPTION: Maximum number of iterations of the linear solver for the implicit formulation */
  addUnsignedLongOption("FSI_LINEAR_SOLVER_ITER_STRUC", Linear_Solver_Iter_FSI_Struc, 500);
  /* DESCRIPTION: Minimum error threshold for the linear solver for the implicit formulation */
  addDoubleOption("FSI_LINEAR_SOLVER_ERROR_STRUC", Linear_Solver_Error_FSI_Struc, 1E-6);

  /* DESCRIPTION: Restart from a steady state (sets grid velocities to 0 when loading the restart). */
  addBoolOption("RESTART_STEADY_STATE", SteadyRestart, false);

  /*  DESCRIPTION: Apply dead loads
  *  Options: NO, YES \ingroup Config */
  addBoolOption("MATCHING_MESH", MatchingMesh, true);

  /*!\par KIND_INTERPOLATION \n
   * DESCRIPTION: Type of interpolation to use for multi-zone problems. \n OPTIONS: see \link Interpolator_Map \endlink
   * Sets Kind_Interpolation \ingroup Config
   */
  addEnumOption("KIND_INTERPOLATION", Kind_Interpolation, Interpolator_Map, NEAREST_NEIGHBOR);

  /* DESCRIPTION: Maximum number of FSI iterations */
  addUnsignedShortOption("FSI_ITER", nIterFSI, 1);
  /* DESCRIPTION: Aitken's static relaxation factor */
  addDoubleOption("STAT_RELAX_PARAMETER", AitkenStatRelax, 0.4);
  /* DESCRIPTION: Aitken's dynamic maximum relaxation factor for the first iteration */
  addDoubleOption("AITKEN_DYN_MAX_INITIAL", AitkenDynMaxInit, 0.5);
  /* DESCRIPTION: Aitken's dynamic minimum relaxation factor for the first iteration */
  addDoubleOption("AITKEN_DYN_MIN_INITIAL", AitkenDynMinInit, 0.5);
  /* DESCRIPTION: Type of gust */
  addEnumOption("BGS_RELAXATION", Kind_BGS_RelaxMethod, AitkenForm_Map, NO_RELAXATION);


  /*!\par CONFIG_CATEGORY: Wave solver \ingroup Config*/
  /*--- options related to the wave solver ---*/

  /* DESCRIPTION: Constant wave speed */
  addDoubleOption("WAVE_SPEED", Wave_Speed, 331.79);

  /*!\par CONFIG_CATEGORY: Heat solver \ingroup Config*/
  /*--- options related to the heat solver ---*/

  /* DESCRIPTION: Thermal diffusivity constant */
  addDoubleOption("THERMAL_DIFFUSIVITY", Thermal_Diffusivity, 1.172E-5);

  /*!\par CONFIG_CATEGORY: Visualize Control Volumes \ingroup Config*/
  /*--- options related to visualizing control volumes ---*/

  /* DESCRIPTION: Node number for the CV to be visualized */
  addLongOption("VISUALIZE_CV", Visualize_CV, -1);

  /*!\par CONFIG_CATEGORY: Inverse design problem \ingroup Config*/
  /*--- options related to inverse design problem ---*/

  /* DESCRIPTION: Evaluate inverse design on the surface  */
  addBoolOption("INV_DESIGN_CP", InvDesign_Cp, false);

  /* DESCRIPTION: Evaluate inverse design on the surface  */
  addBoolOption("INV_DESIGN_HEATFLUX", InvDesign_HeatFlux, false);

  /*!\par CONFIG_CATEGORY: Unsupported options \ingroup Config*/
  /*--- Options that are experimental and not intended for general use ---*/

  /* DESCRIPTION: Write extra output */
  addBoolOption("EXTRA_OUTPUT", ExtraOutput, false);

  /*--- options related to the FFD problem ---*/
  /*!\par CONFIG_CATEGORY:FFD point inversion \ingroup Config*/

  /* DESCRIPTION: Fix I plane */
  addShortListOption("FFD_FIX_I", nFFD_Fix_IDir, FFD_Fix_IDir);

  /* DESCRIPTION: Fix J plane */
  addShortListOption("FFD_FIX_J", nFFD_Fix_JDir, FFD_Fix_JDir);

  /* DESCRIPTION: Fix K plane */
  addShortListOption("FFD_FIX_K", nFFD_Fix_KDir, FFD_Fix_KDir);

  /* DESCRIPTION: FFD symmetry plane (j=0) */
  addBoolOption("FFD_SYMMETRY_PLANE", FFD_Symmetry_Plane, false);

  /* DESCRIPTION: Define different coordinates systems for the FFD */
  addEnumOption("FFD_COORD_SYSTEM", FFD_CoordSystem, CoordSystem_Map, CARTESIAN);

  /* DESCRIPTION: Axis information for the spherical and cylindrical coord system */
  default_ffd_axis[0] = 0.0; default_ffd_axis[1] = 0.0; default_ffd_axis[2] =0.0;
  addDoubleArrayOption("FFD_AXIS", 3, FFD_Axis, default_ffd_axis);

  /* DESCRIPTION: Number of total iterations in the FFD point inversion */
  addUnsignedShortOption("FFD_ITERATIONS", nFFD_Iter, 500);

  /* DESCRIPTION: Free surface damping coefficient */
	addDoubleOption("FFD_TOLERANCE", FFD_Tol, 1E-10);

  /* DESCRIPTION: Definition of the FFD boxes */
  addFFDDefOption("FFD_DEFINITION", nFFDBox, CoordFFDBox, TagFFDBox);

  /* DESCRIPTION: Definition of the FFD boxes */
  addFFDDegreeOption("FFD_DEGREE", nFFDBox, DegreeFFDBox);

  /* DESCRIPTION: Surface continuity at the intersection with the FFD */
  addEnumOption("FFD_CONTINUITY", FFD_Continuity, Continuity_Map, DERIVATIVE_2ND);

  /* DESCRIPTION: Kind of blending for the FFD definition */
  addEnumOption("FFD_BLENDING", FFD_Blending, Blending_Map, BEZIER );

  /* DESCRIPTION: Order of the BSplines for BSpline Blending function */
  default_ffd_coeff[0] = 2; default_ffd_coeff[1] = 2; default_ffd_coeff[2] = 2;
  addDoubleArrayOption("FFD_BSPLINE_ORDER", 3, FFD_BSpline_Order, default_ffd_coeff);

  /*--- Options for the automatic differentiation methods ---*/
  /*!\par CONFIG_CATEGORY: Automatic Differentation options\ingroup Config*/

  /* DESCRIPTION: Direct differentiation mode (forward) */
  addEnumOption("DIRECT_DIFF", DirectDiff, DirectDiff_Var_Map, NO_DERIVATIVE);

  /* DESCRIPTION: Automatic differentiation mode (reverse) */
  addBoolOption("AUTO_DIFF", AD_Mode, NO);

  /*--- options that are used in the python optimization scripts. These have no effect on the c++ toolsuite ---*/
  /*!\par CONFIG_CATEGORY:Python Options\ingroup Config*/

  /* DESCRIPTION: Gradient method */
  addPythonOption("GRADIENT_METHOD");

  /* DESCRIPTION: Geometrical Parameter */
  addPythonOption("GEO_PARAM");

  /* DESCRIPTION: Setup for design variables */
  addPythonOption("DEFINITION_DV");

  /* DESCRIPTION: Maximum number of iterations */
  addPythonOption("OPT_ITERATIONS");

  /* DESCRIPTION: Requested accuracy */
  addPythonOption("OPT_ACCURACY");

  /*!\brief OPT_COMBINE_OBJECTIVE
   *  \n DESCRIPTION: Flag specifying whether to internally combine a multi-objective function or treat separately */
  addPythonOption("OPT_COMBINE_OBJECTIVE");

  /* DESCRIPTION: Current value of the design variables */
  addPythonOption("DV_VALUE_NEW");

  /* DESCRIPTION: Previous value of the design variables */
  addPythonOption("DV_VALUE_OLD");

  /* DESCRIPTION: Number of partitions of the mesh */
  addPythonOption("NUMBER_PART");

  /* DESCRIPTION: Optimization objective function with optional scaling factor*/
  addPythonOption("OPT_OBJECTIVE");

  /* DESCRIPTION: Optimization constraint functions with optional scaling factor */
  addPythonOption("OPT_CONSTRAINT");

  /* DESCRIPTION: Finite different step for gradient estimation */
  addPythonOption("FIN_DIFF_STEP");

  /* DESCRIPTION: Verbosity of the python scripts to Stdout */
  addPythonOption("CONSOLE");

  /* DESCRIPTION: Flag specifying if the mesh was decomposed */
  addPythonOption("DECOMPOSED");

  /* DESCRIPTION: Optimization gradient factor */
  addPythonOption("OPT_GRADIENT_FACTOR");
  
  /* DESCRIPTION: Upper bound for the optimizer */
  addPythonOption("OPT_BOUND_UPPER");
  
  /* DESCRIPTION: Lower bound for the optimizer */
  addPythonOption("OPT_BOUND_LOWER");

  /* DESCRIPTION: Number of zones of the problem */
  addPythonOption("NZONES");

  /* DESCRIPTION: Activate ParMETIS mode for testing */
  addBoolOption("PARMETIS", ParMETIS, false);

  /* DESCRIPTION: Multipoint design Mach number*/
  addPythonOption("MULTIPOINT_MACH_NUMBER");

  /* DESCRIPTION: Multipoint design Weight */
  addPythonOption("MULTIPOINT_WEIGHT");

  /* DESCRIPTION: Multipoint design Angle of Attack */
  addPythonOption("MULTIPOINT_AOA");

  /* DESCRIPTION: Multipoint design Sideslip angle */
  addPythonOption("MULTIPOINT_SIDESLIP_ANGLE");

  /* DESCRIPTION: Multipoint design target CL*/
  addPythonOption("MULTIPOINT_TARGET_CL");

  /* DESCRIPTION: Multipoint design Reynolds number */
  addPythonOption("MULTIPOINT_REYNOLDS_NUMBER");

  /* DESCRIPTION: Multipoint design freestream temperature */
  addPythonOption("MULTIPOINT_FREESTREAM_TEMPERATURE");

  /* DESCRIPTION: Multipoint design freestream pressure */
  addPythonOption("MULTIPOINT_FREESTREAM_PRESSURE");

  /* END_CONFIG_OPTIONS */

}

void CConfig::SetConfig_Parsing(char case_filename[MAX_STRING_SIZE]) {
  string text_line, option_name;
  ifstream case_file;
  vector<string> option_value;
  int rank = MASTER_NODE;

#ifdef HAVE_MPI
  MPI_Comm_rank(MPI_COMM_WORLD, &rank);
#endif

  /*--- Read the configuration file ---*/

  case_file.open(case_filename, ios::in);

  if (case_file.fail()) {
    if (rank == MASTER_NODE) cout << endl << "The configuration file (.cfg) is missing!!" << endl << endl;
    exit(EXIT_FAILURE);
  }

  string errorString;

  int  err_count = 0;  // How many errors have we found in the config file
  int max_err_count = 30; // Maximum number of errors to print before stopping

  map<string, bool> included_options;

  /*--- Parse the configuration file and set the options ---*/

  while (getline (case_file, text_line)) {

    if (err_count >= max_err_count) {
      errorString.append("too many errors. Stopping parse");

      cout << errorString << endl;
      throw(1);
    }

    if (TokenizeString(text_line, option_name, option_value)) {

      /*--- See if it's a python option ---*/

      if (option_map.find(option_name) == option_map.end()) {
          string newString;
          newString.append(option_name);
          newString.append(": invalid option name");
          newString.append(". Check current SU2 options in config_template.cfg.");
          newString.append("\n");
          if (!option_name.compare("AD_COEFF_FLOW")) newString.append("AD_COEFF_FLOW= (1st, 2nd, 4th) is now JST_SENSOR_COEFF= (2nd, 4th).\n");
          if (!option_name.compare("AD_COEFF_ADJFLOW")) newString.append("AD_COEFF_ADJFLOW= (1st, 2nd, 4th) is now ADJ_JST_SENSOR_COEFF= (2nd, 4th).\n");
          if (!option_name.compare("SPATIAL_ORDER_FLOW")) newString.append("SPATIAL_ORDER_FLOW is now the boolean MUSCL_FLOW and the appropriate SLOPE_LIMITER_FLOW.\n");
          if (!option_name.compare("SPATIAL_ORDER_ADJFLOW")) newString.append("SPATIAL_ORDER_ADJFLOW is now the boolean MUSCL_ADJFLOW and the appropriate SLOPE_LIMITER_ADJFLOW.\n");
          if (!option_name.compare("SPATIAL_ORDER_TURB")) newString.append("SPATIAL_ORDER_TURB is now the boolean MUSCL_TURB and the appropriate SLOPE_LIMITER_TURB.\n");
          if (!option_name.compare("SPATIAL_ORDER_ADJTURB")) newString.append("SPATIAL_ORDER_ADJTURB is now the boolean MUSCL_ADJTURB and the appropriate SLOPE_LIMITER_ADJTURB.\n");
          if (!option_name.compare("LIMITER_COEFF")) newString.append("LIMITER_COEFF is now VENKAT_LIMITER_COEFF.\n");
          if (!option_name.compare("SHARP_EDGES_COEFF")) newString.append("SHARP_EDGES_COEFF is now ADJ_SHARP_LIMITER_COEFF.\n");
          errorString.append(newString);
          err_count++;
        continue;
      }

      /*--- Option exists, check if the option has already been in the config file ---*/

      if (included_options.find(option_name) != included_options.end()) {
        string newString;
        newString.append(option_name);
        newString.append(": option appears twice");
        newString.append("\n");
        errorString.append(newString);
        err_count++;
        continue;
      }


      /*--- New found option. Add it to the map, and delete from all options ---*/

      included_options.insert(pair<string, bool>(option_name, true));
      all_options.erase(option_name);

      /*--- Set the value and check error ---*/

      string out = option_map[option_name]->SetValue(option_value);
      if (out.compare("") != 0) {
        errorString.append(out);
        errorString.append("\n");
        err_count++;
      }
    }
  }

  /*--- See if there were any errors parsing the config file ---*/

  if (errorString.size() != 0) {
    if (rank == MASTER_NODE) cout << errorString << endl;
    exit(EXIT_FAILURE);
  }

  /*--- Set the default values for all of the options that weren't set ---*/

  for (map<string, bool>::iterator iter = all_options.begin(); iter != all_options.end(); ++iter) {
    option_map[iter->first]->SetDefault();
  }

  case_file.close();

}

bool CConfig::SetRunTime_Parsing(char case_filename[MAX_STRING_SIZE]) {
  string text_line, option_name;
  ifstream case_file;
  vector<string> option_value;
  int rank = MASTER_NODE;

#ifdef HAVE_MPI
  MPI_Comm_rank(MPI_COMM_WORLD, &rank);
#endif

  /*--- Read the configuration file ---*/

  case_file.open(case_filename, ios::in);

  if (case_file.fail()) { return false; }

  string errorString;

  int err_count = 0;  // How many errors have we found in the config file
  int max_err_count = 30; // Maximum number of errors to print before stopping

  map<string, bool> included_options;

  /*--- Parse the configuration file and set the options ---*/

  while (getline (case_file, text_line)) {

    if (err_count >= max_err_count) {
      errorString.append("too many errors. Stopping parse");

      cout << errorString << endl;
      throw(1);
    }

    if (TokenizeString(text_line, option_name, option_value)) {

      if (option_map.find(option_name) == option_map.end()) {

        /*--- See if it's a python option ---*/

        string newString;
        newString.append(option_name);
        newString.append(": invalid option name");
        newString.append("\n");
        errorString.append(newString);
        err_count++;
        continue;
      }

      /*--- Option exists, check if the option has already been in the config file ---*/

      if (included_options.find(option_name) != included_options.end()) {
        string newString;
        newString.append(option_name);
        newString.append(": option appears twice");
        newString.append("\n");
        errorString.append(newString);
        err_count++;
        continue;
      }

      /*--- New found option. Add it to the map, and delete from all options ---*/

      included_options.insert(pair<string, bool>(option_name, true));
      all_options.erase(option_name);

      /*--- Set the value and check error ---*/

      string out = option_map[option_name]->SetValue(option_value);
      if (out.compare("") != 0) {
        errorString.append(out);
        errorString.append("\n");
        err_count++;
      }

    }
  }

  /*--- See if there were any errors parsing the runtime file ---*/

  if (errorString.size() != 0) {
    if (rank == MASTER_NODE) cout << errorString << endl;
    exit(EXIT_FAILURE);
  }

  case_file.close();

  return true;

}

void CConfig::SetPostprocessing(unsigned short val_software, unsigned short val_izone, unsigned short val_nDim) {

  unsigned short iZone, iCFL, iMarker;
  bool ideal_gas       = (Kind_FluidModel == STANDARD_AIR || Kind_FluidModel == IDEAL_GAS );
  bool standard_air       = (Kind_FluidModel == STANDARD_AIR);

  int rank = MASTER_NODE;
#ifdef HAVE_MPI
  int size = SINGLE_NODE;
  MPI_Comm_size(MPI_COMM_WORLD, &size);
  MPI_Comm_rank(MPI_COMM_WORLD, &rank);
#endif

#ifndef HAVE_TECIO
  if (Output_FileFormat == TECPLOT_BINARY) {
    cout << "Tecplot binary file requested but SU2 was built without TecIO support." << "\n";
    Output_FileFormat = TECPLOT;
  }
#endif

  /*--- Fixed CM mode requires a static movement of the grid ---*/

  if (Fixed_CM_Mode) {
    Grid_Movement= true;
  	 nGridMovement = 1;
  	 Kind_GridMovement = new unsigned short[nGridMovement];
  	 Kind_GridMovement[0] = MOVING_HTP;
  }

  /*--- By default, in 2D we should use TWOD_AIRFOIL (independenly from the input file) ---*/

  if (val_nDim == 2) Geo_Description = TWOD_AIRFOIL;

  /*--- Store the SU2 module that we are executing. ---*/

  Kind_SU2 = val_software;

  /*--- Set limiter for no MUSCL reconstructions ---*/
  
  if ((!MUSCL_Flow) || (Kind_ConvNumScheme_Flow == SPACE_CENTERED)) Kind_SlopeLimit_Flow = NO_LIMITER;
  if ((!MUSCL_Turb) || (Kind_ConvNumScheme_Turb == SPACE_CENTERED)) Kind_SlopeLimit_Turb = NO_LIMITER;
  if ((!MUSCL_AdjFlow) || (Kind_ConvNumScheme_AdjFlow == SPACE_CENTERED)) Kind_SlopeLimit_AdjFlow = NO_LIMITER;
  if ((!MUSCL_AdjTurb) || (Kind_ConvNumScheme_AdjTurb == SPACE_CENTERED)) Kind_SlopeLimit_AdjTurb = NO_LIMITER;

  /*--- Set the default for thrust in ActDisk ---*/

  if ((Kind_ActDisk == NET_THRUST) || (Kind_ActDisk == BC_THRUST)
      || (Kind_ActDisk == DRAG_MINUS_THRUST) || (Kind_ActDisk == MASSFLOW)
      || (Kind_ActDisk == POWER))
    ActDisk_Jump = RATIO;

  /*--- If Kind_Obj has not been specified, these arrays need to take a default --*/

  if (Weight_ObjFunc == NULL and Kind_ObjFunc == NULL) {
    Kind_ObjFunc = new unsigned short[1];
    Kind_ObjFunc[0] = DRAG_COEFFICIENT;
    Weight_ObjFunc = new su2double[1];
    Weight_ObjFunc[0] = 1.0;
    nObj=1;
    nObjW=1;
  }
  
  /*-- Correct for case where Weight_ObjFunc has not been provided or has length < kind_objfunc---*/

  if (nObjW<nObj) {
    if (Weight_ObjFunc!= NULL) {
      cout <<"The option OBJECTIVE_WEIGHT must either have the same length as OBJECTIVE_FUNCTION,\n"<<
          "or be deleted from the config file (equal weights will be applied)."<< endl;
      exit(EXIT_FAILURE);
    }
    Weight_ObjFunc = new su2double[nObj];
    for (unsigned short iObj=0; iObj<nObj; iObj++)
      Weight_ObjFunc[iObj] = 1.0;
  }
  /*--- Ignore weights if only one objective provided ---*/

  if (nObj == 1 )
      Weight_ObjFunc[0] = 1.0;

  /*--- Maker sure that nMarker = nObj ---*/

  if (nObj>0) {
    if (nMarker_Monitoring!=nObj and Marker_Monitoring!= NULL) {
      if (nMarker_Monitoring==1) {
        /*-- If only one marker was listed with multiple objectives, set that marker as the marker for each objective ---*/
        nMarker_Monitoring = nObj;
        string marker = Marker_Monitoring[0];
        delete[] Marker_Monitoring;
        Marker_Monitoring = new string[nMarker_Monitoring];
        for (iMarker=0; iMarker<nMarker_Monitoring; iMarker++)
          Marker_Monitoring[iMarker] = marker;
      }
      else if(nObj>1) {
        cout <<"When using more than one OBJECTIVE_FUNCTION, MARKER_MONTIOR must be the same length or length 1. \n "<<
            "For multiple surfaces per objective, list the objective multiple times. \n"<<
            "For multiple objectives per marker either use one marker overall or list the marker multiple times."<<endl;
        exit(EXIT_FAILURE);
      }
    }
  }

  /*--- Low memory only for ASCII Tecplot ---*/

  if (Output_FileFormat != TECPLOT) Low_MemoryOutput = NO;

  /*--- Deactivate the multigrid in the adjoint problem ---*/

  if ((ContinuousAdjoint && !MG_AdjointFlow) ||
      (Unsteady_Simulation == TIME_STEPPING)) { nMGLevels = 0; }

  /*--- If Fluid Structure Interaction, set the solver for each zone.
   *--- ZONE_0 is the zone of the fluid.
   *--- All the other zones are structure.
   *--- This will allow us to define multiple physics structural problems */

  if (Kind_Solver == FLUID_STRUCTURE_INTERACTION) {
    if (val_izone == 0) {Kind_Solver = Kind_Solver_Fluid_FSI; FSI_Problem = true;}

    else {Kind_Solver = Kind_Solver_Struc_FSI; FSI_Problem = true;
    Kind_Linear_Solver = Kind_Linear_Solver_FSI_Struc;
    Kind_Linear_Solver_Prec = Kind_Linear_Solver_Prec_FSI_Struc;
    Linear_Solver_Error = Linear_Solver_Error_FSI_Struc;
    Linear_Solver_Iter = Linear_Solver_Iter_FSI_Struc;}
  }
  else { FSI_Problem = false; }

  if ((rank == MASTER_NODE) && ContinuousAdjoint && (Ref_NonDim == DIMENSIONAL) && (Kind_SU2 == SU2_CFD)) {
    cout << "WARNING: The adjoint solver should use a non-dimensional flow solution." << endl;
  }
  
  /*--- Initialize non-physical points/reconstructions to zero ---*/

  Nonphys_Points   = 0;
  Nonphys_Reconstr = 0;

  if (Kind_Solver == POISSON_EQUATION) {
    Unsteady_Simulation = STEADY;
  }

  /*--- Set the number of external iterations to 1 for the steady state problem ---*/

  if ((Kind_Solver == HEAT_EQUATION) ||
      (Kind_Solver == WAVE_EQUATION) || (Kind_Solver == POISSON_EQUATION)) {
    nMGLevels = 0;
    if (Unsteady_Simulation == STEADY) nExtIter = 1;
    else Unst_nIntIter = 2;
  }

  if (Kind_Solver == FEM_ELASTICITY) {
    nMGLevels = 0;
    if (Dynamic_Analysis == STATIC)
	nExtIter = 1;
  }

  /*--- Decide whether we should be writing unsteady solution files. ---*/

  if (Unsteady_Simulation == STEADY ||
      Unsteady_Simulation == HARMONIC_BALANCE)
 { Wrt_Unsteady = false; }
  else { Wrt_Unsteady = true; }

  if (Kind_Solver == FEM_ELASTICITY) {

	  if (Dynamic_Analysis == STATIC) { Wrt_Dynamic = false; }
	  else { Wrt_Dynamic = true; }

  } else {
    Wrt_Dynamic = false;
  }

  /*--- Check for unsupported features. ---*/

  if ((Kind_Regime == INCOMPRESSIBLE) && (Unsteady_Simulation == HARMONIC_BALANCE)){
    cout << "Harmonic Balance not yet implemented for the incompressible solver." << endl;
    exit(EXIT_FAILURE);
  }

  /*--- Check for Fluid model consistency ---*/

  if (standard_air) {
    if (Gamma != 1.4 || Gas_Constant != 287.058) {
      Gamma = 1.4;
      Gas_Constant = 287.058;
    }
  }

  /*--- Overrule the default values for viscosity if the US measurement system is used. ---*/

  if (SystemMeasurements == US) {

    /* Correct the viscosities, if they contain the default SI values. */
    if(fabs(Mu_Constant-1.716E-5) < 1.0E-15) Mu_Constant /= 47.88025898;
    if(fabs(Mu_Ref-1.716E-5)      < 1.0E-15) Mu_Ref      /= 47.88025898;

    /* Correct the values with temperature dimension, if they contain the default SI values. */
    if(fabs(Mu_Temperature_Ref-273.15) < 1.0E-8) Mu_Temperature_Ref *= 1.8;
    if(fabs(Mu_S-110.4)                < 1.0E-8) Mu_S               *= 1.8;

    /* Correct the thermal conductivity, if it contains the default SI value. */
    if(fabs(Kt_Constant-0.0257) < 1.0E-10) Kt_Constant *= 0.577789317;
  }

  /*--- Check for Measurement System ---*/

  if (SystemMeasurements == US && !standard_air) {
    cout << "Only STANDARD_AIR fluid model can be used with US Measurement System" << endl;
    exit(EXIT_FAILURE);
  }

  /*--- Check for Convective scheme available for NICFD ---*/

  if (!ideal_gas) {
    if (Kind_Upwind_Flow != ROE && Kind_Upwind_Flow != HLLC && Kind_Centered_Flow != JST) {
      cout << "Only ROE Upwind, HLLC Upwind scheme, and JST scheme can be used for Non-Ideal Compressible Fluids" << endl;
      exit(EXIT_FAILURE);
    }

  }

  if(GetBoolTurbomachinery()){
    nBlades = new su2double[nZone];
    FreeStreamTurboNormal= new su2double[3];
  }

  /*--- Check if Giles are used with turbo markers ---*/

  if (nMarker_Giles > 0 && !GetBoolTurbomachinery()){
    cout << "Giles Boundary conditions can only be used with turbomachinery markers" << endl;
    exit(EXIT_FAILURE);
  }

  /*--- Check for Boundary condition available for NICFD ---*/

  if (!ideal_gas) {
    if (nMarker_Inlet != 0) {
      cout << "Riemann Boundary conditions or Giles must be used for inlet and outlet with Not Ideal Compressible Fluids " << endl;
      exit(EXIT_FAILURE);
    }
    if (nMarker_Outlet != 0) {
      cout << "Riemann Boundary conditions or Giles must be used outlet with Not Ideal Compressible Fluids " << endl;
      exit(EXIT_FAILURE);
    }

    if (nMarker_FarField != 0) {
      cout << "Riemann Boundary conditions or Giles must be used outlet with Not Ideal Compressible Fluids " << endl;
      exit(EXIT_FAILURE);
    }

  }

  /*--- Check for Boundary condition available for NICF ---*/

  if (ideal_gas) {
    if (SystemMeasurements == US && standard_air) {
      if (Kind_ViscosityModel != SUTHERLAND) {
        cout << "Only SUTHERLAND viscosity model can be used with US Measurement  " << endl;
        exit(EXIT_FAILURE);
      }
    }
    if (Kind_ConductivityModel != CONSTANT_PRANDTL ) {
      cout << "Only CONSTANT_PRANDTL thermal conductivity model can be used with STANDARD_AIR and IDEAL_GAS" << endl;
      exit(EXIT_FAILURE);
    }

  }

  /*--- Force number of span-wise section to 1 if 2D case ---*/
  if(val_nDim ==2){
    nSpanWiseSections_User=1;
    Kind_SpanWise= EQUISPACED;
  }

  /*--- Set number of TurboPerformance markers ---*/
  if(nMarker_Turbomachinery > 0){
    if(nMarker_Turbomachinery > 1){
      nMarker_TurboPerformance = nMarker_Turbomachinery + int(nMarker_Turbomachinery/2) + 1;
    }else{
      nMarker_TurboPerformance = nMarker_Turbomachinery;
    }
  } else {
    nMarker_TurboPerformance = 0;
    nSpanWiseSections =1;
  }

  /*--- Set number of TurboPerformance markers ---*/
  if(nMarker_Turbomachinery != 0){
    nSpan_iZones = new unsigned short[nZone];
  }

  /*--- Set number of TurboPerformance markers ---*/
  if(RampRotatingFrame && !DiscreteAdjoint){
    FinalRotation_Rate_Z = new su2double[nZone];
    for(iZone=0; iZone <nZone; iZone ++){
      FinalRotation_Rate_Z[iZone] = Rotation_Rate_Z[iZone];
      if(abs(FinalRotation_Rate_Z[iZone]) > 0.0){
        Rotation_Rate_Z[iZone] = RampRotatingFrame_Coeff[0];
      }
    }
  }

  if(RampOutletPressure && !DiscreteAdjoint){
    for (iMarker = 0; iMarker < nMarker_Giles; iMarker++){
      if (Kind_Data_Giles[iMarker] == STATIC_PRESSURE || Kind_Data_Giles[iMarker] == STATIC_PRESSURE_1D || Kind_Data_Giles[iMarker] == RADIAL_EQUILIBRIUM ){
        FinalOutletPressure   = Giles_Var1[iMarker];
        Giles_Var1[iMarker] = RampOutletPressure_Coeff[0];
      }
    }
    for (iMarker = 0; iMarker < nMarker_Riemann; iMarker++){
      if (Kind_Data_Riemann[iMarker] == STATIC_PRESSURE || Kind_Data_Riemann[iMarker] == RADIAL_EQUILIBRIUM){
        FinalOutletPressure      = Riemann_Var1[iMarker];
        Riemann_Var1[iMarker] = RampOutletPressure_Coeff[0];
      }
    }
  }

  /*--- Check on extra Relaxation factor for Giles---*/
  if(ExtraRelFacGiles[1] > 0.5){
    ExtraRelFacGiles[1] = 0.5;
  }


  /*--- Set grid movement kind to NO_MOVEMENT if not specified, which means
   that we also set the Grid_Movement flag to false. We initialize to the
   number of zones here, because we are guaranteed to at least have one. ---*/

  if (Kind_GridMovement == NULL) {
    Kind_GridMovement = new unsigned short[nZone];
    for (unsigned short iZone = 0; iZone < nZone; iZone++ )
      Kind_GridMovement[iZone] = NO_MOVEMENT;
    if (Grid_Movement == true) {
      cout << "GRID_MOVEMENT = YES but no type provided in GRID_MOVEMENT_KIND!!" << endl;
      exit(EXIT_FAILURE);
    }
  }

  /*--- If we're solving a purely steady problem with no prescribed grid
   movement (both rotating frame and moving walls can be steady), make sure that
   there is no grid motion ---*/

  if ((Kind_SU2 == SU2_CFD || Kind_SU2 == SU2_SOL) &&
      (Unsteady_Simulation == STEADY) &&
      ((Kind_GridMovement[ZONE_0] != MOVING_WALL) &&
       (Kind_GridMovement[ZONE_0] != ROTATING_FRAME) &&
       (Kind_GridMovement[ZONE_0] != STEADY_TRANSLATION) &&
       (Kind_GridMovement[ZONE_0] != FLUID_STRUCTURE)))
    Grid_Movement = false;

  if ((Kind_SU2 == SU2_CFD || Kind_SU2 == SU2_SOL) &&
      (Unsteady_Simulation == STEADY) &&
      ((Kind_GridMovement[ZONE_0] == MOVING_HTP)))
    Grid_Movement = true;

  /*--- The Line Search should be applied only in the deformation stage. ---*/

  if (Kind_SU2 != SU2_DEF) {
  	Opt_RelaxFactor = 1.0;
  }

  /*--- If it is not specified, set the mesh motion mach number
   equal to the freestream value. ---*/

  if (Grid_Movement && Mach_Motion == 0.0)
    Mach_Motion = Mach;

  /*--- Set the boolean flag if we are in a rotating frame (source term). ---*/

  if (Grid_Movement && Kind_GridMovement[ZONE_0] == ROTATING_FRAME)
    Rotating_Frame = true;
  else
    Rotating_Frame = false;

  /*--- Check the number of moving markers against the number of grid movement
   types provided (should be equal, except that rigid motion and rotating frame
   do not depend on surface specification). ---*/

  if (Grid_Movement &&
      (Kind_GridMovement[ZONE_0] != RIGID_MOTION) &&
      (Kind_GridMovement[ZONE_0] != ROTATING_FRAME) &&
      (Kind_GridMovement[ZONE_0] != MOVING_HTP) &&
      (Kind_GridMovement[ZONE_0] != STEADY_TRANSLATION) &&
      (Kind_GridMovement[ZONE_0] != FLUID_STRUCTURE) &&
      (Kind_GridMovement[ZONE_0] != GUST) &&
      (nGridMovement != nMarker_Moving)) {
    cout << "Number of GRID_MOVEMENT_KIND must match number of MARKER_MOVING!!" << endl;
    exit(EXIT_FAILURE);
  }

  /*--- In case the grid movement parameters have not been declared in the
   config file, set them equal to zero for safety. Also check to make sure
   that for each option, a value has been declared for each moving marker. ---*/

  unsigned short nMoving;
  if (nGridMovement > nZone) nMoving = nGridMovement;
  else nMoving = nZone;

  /*--- Motion Origin: ---*/

  if (Motion_Origin_X == NULL) {
    Motion_Origin_X = new su2double[nMoving];
    for (iZone = 0; iZone < nMoving; iZone++ )
      Motion_Origin_X[iZone] = 0.0;
  } else {
    if (Grid_Movement && (nMotion_Origin_X != nGridMovement)) {
      cout << "Length of MOTION_ORIGIN_X must match GRID_MOVEMENT_KIND!!" << endl;
      exit(EXIT_FAILURE);
    }
  }

  if (Motion_Origin_Y == NULL) {
    Motion_Origin_Y = new su2double[nMoving];
    for (iZone = 0; iZone < nMoving; iZone++ )
      Motion_Origin_Y[iZone] = 0.0;
  } else {
    if (Grid_Movement && (nMotion_Origin_Y != nGridMovement)) {
      cout << "Length of MOTION_ORIGIN_Y must match GRID_MOVEMENT_KIND!!" << endl;
      exit(EXIT_FAILURE);
    }
  }

  if (Motion_Origin_Z == NULL) {
    Motion_Origin_Z = new su2double[nMoving];
    for (iZone = 0; iZone < nMoving; iZone++ )
      Motion_Origin_Z[iZone] = 0.0;
  } else {
    if (Grid_Movement && (nMotion_Origin_Z != nGridMovement)) {
      cout << "Length of MOTION_ORIGIN_Z must match GRID_MOVEMENT_KIND!!" << endl;
      exit(EXIT_FAILURE);
    }
  }

  if (MoveMotion_Origin == NULL) {
    MoveMotion_Origin = new unsigned short[nMoving];
    for (iZone = 0; iZone < nMoving; iZone++ )
      MoveMotion_Origin[iZone] = 0;
  } else {
    if (Grid_Movement && (nMoveMotion_Origin != nGridMovement)) {
      cout << "Length of MOVE_MOTION_ORIGIN must match GRID_MOVEMENT_KIND!!" << endl;
      exit(EXIT_FAILURE);
    }
  }

  /*--- Translation: ---*/

  if (Translation_Rate_X == NULL) {
    Translation_Rate_X = new su2double[nMoving];
    for (iZone = 0; iZone < nMoving; iZone++ )
      Translation_Rate_X[iZone] = 0.0;
  } else {
    if (Grid_Movement && (nTranslation_Rate_X != nGridMovement)) {
      cout << "Length of TRANSLATION_RATE_X must match GRID_MOVEMENT_KIND!!" << endl;
      exit(EXIT_FAILURE);
    }
  }

  if (Translation_Rate_Y == NULL) {
    Translation_Rate_Y = new su2double[nMoving];
    for (iZone = 0; iZone < nMoving; iZone++ )
      Translation_Rate_Y[iZone] = 0.0;
  } else {
    if (Grid_Movement && (nTranslation_Rate_Y != nGridMovement)) {
      cout << "Length of TRANSLATION_RATE_Y must match GRID_MOVEMENT_KIND!!" << endl;
      exit(EXIT_FAILURE);
    }
  }

  if (Translation_Rate_Z == NULL) {
    Translation_Rate_Z = new su2double[nMoving];
    for (iZone = 0; iZone < nMoving; iZone++ )
      Translation_Rate_Z[iZone] = 0.0;
  } else {
    if (Grid_Movement && (nTranslation_Rate_Z != nGridMovement)) {
      cout << "Length of TRANSLATION_RATE_Z must match GRID_MOVEMENT_KIND!!" << endl;
      exit(EXIT_FAILURE);
    }
  }

  /*--- Rotation: ---*/

  if (Rotation_Rate_X == NULL) {
    Rotation_Rate_X = new su2double[nMoving];
    for (iZone = 0; iZone < nMoving; iZone++ )
      Rotation_Rate_X[iZone] = 0.0;
  } else {
    if (Grid_Movement && (nRotation_Rate_X != nGridMovement)) {
      cout << "Length of ROTATION_RATE_X must match GRID_MOVEMENT_KIND!!" << endl;
      exit(EXIT_FAILURE);
    }
  }

  if (Rotation_Rate_Y == NULL) {
    Rotation_Rate_Y = new su2double[nMoving];
    for (iZone = 0; iZone < nMoving; iZone++ )
      Rotation_Rate_Y[iZone] = 0.0;
  } else {
    if (Grid_Movement && (nRotation_Rate_Y != nGridMovement)) {
      cout << "Length of ROTATION_RATE_Y must match GRID_MOVEMENT_KIND!!" << endl;
      exit(EXIT_FAILURE);
    }
  }

  if (Rotation_Rate_Z == NULL) {
    Rotation_Rate_Z = new su2double[nMoving];
    for (iZone = 0; iZone < nMoving; iZone++ )
      Rotation_Rate_Z[iZone] = 0.0;
  } else {
    if (Grid_Movement && (nRotation_Rate_Z != nGridMovement)) {
      cout << "Length of ROTATION_RATE_Z must match GRID_MOVEMENT_KIND!!" << endl;
      exit(EXIT_FAILURE);
    }
  }

  /*--- Pitching: ---*/

  if (Pitching_Omega_X == NULL) {
    Pitching_Omega_X = new su2double[nMoving];
    for (iZone = 0; iZone < nMoving; iZone++ )
      Pitching_Omega_X[iZone] = 0.0;
  } else {
    if (Grid_Movement && (nPitching_Omega_X != nGridMovement)) {
      cout << "Length of PITCHING_OMEGA_X must match GRID_MOVEMENT_KIND!!" << endl;
      exit(EXIT_FAILURE);
    }
  }

  if (Pitching_Omega_Y == NULL) {
    Pitching_Omega_Y = new su2double[nMoving];
    for (iZone = 0; iZone < nMoving; iZone++ )
      Pitching_Omega_Y[iZone] = 0.0;
  } else {
    if (Grid_Movement && (nPitching_Omega_Y != nGridMovement)) {
      cout << "Length of PITCHING_OMEGA_Y must match GRID_MOVEMENT_KIND!!" << endl;
      exit(EXIT_FAILURE);
    }
  }

  if (Pitching_Omega_Z == NULL) {
    Pitching_Omega_Z = new su2double[nMoving];
    for (iZone = 0; iZone < nMoving; iZone++ )
      Pitching_Omega_Z[iZone] = 0.0;
  } else {
    if (Grid_Movement && (nPitching_Omega_Z != nGridMovement)) {
      cout << "Length of PITCHING_OMEGA_Z must match GRID_MOVEMENT_KIND!!" << endl;
      exit(EXIT_FAILURE);
    }
  }

  /*--- Pitching Amplitude: ---*/

  if (Pitching_Ampl_X == NULL) {
    Pitching_Ampl_X = new su2double[nMoving];
    for (iZone = 0; iZone < nMoving; iZone++ )
      Pitching_Ampl_X[iZone] = 0.0;
  } else {
    if (Grid_Movement && (nPitching_Ampl_X != nGridMovement)) {
      cout << "Length of PITCHING_AMPL_X must match GRID_MOVEMENT_KIND!!" << endl;
      exit(EXIT_FAILURE);
    }
  }

  if (Pitching_Ampl_Y == NULL) {
    Pitching_Ampl_Y = new su2double[nMoving];
    for (iZone = 0; iZone < nMoving; iZone++ )
      Pitching_Ampl_Y[iZone] = 0.0;
  } else {
    if (Grid_Movement && (nPitching_Ampl_Y != nGridMovement)) {
      cout << "Length of PITCHING_AMPL_Y must match GRID_MOVEMENT_KIND!!" << endl;
      exit(EXIT_FAILURE);
    }
  }

  if (Pitching_Ampl_Z == NULL) {
    Pitching_Ampl_Z = new su2double[nMoving];
    for (iZone = 0; iZone < nMoving; iZone++ )
      Pitching_Ampl_Z[iZone] = 0.0;
  } else {
    if (Grid_Movement && (nPitching_Ampl_Z != nGridMovement)) {
      cout << "Length of PITCHING_AMPL_Z must match GRID_MOVEMENT_KIND!!" << endl;
      exit(EXIT_FAILURE);
    }
  }

  /*--- Pitching Phase: ---*/

  if (Pitching_Phase_X == NULL) {
    Pitching_Phase_X = new su2double[nMoving];
    for (iZone = 0; iZone < nMoving; iZone++ )
      Pitching_Phase_X[iZone] = 0.0;
  } else {
    if (Grid_Movement && (nPitching_Phase_X != nGridMovement)) {
      cout << "Length of PITCHING_PHASE_X must match GRID_MOVEMENT_KIND!!" << endl;
      exit(EXIT_FAILURE);
    }
  }

  if (Pitching_Phase_Y == NULL) {
    Pitching_Phase_Y = new su2double[nMoving];
    for (iZone = 0; iZone < nMoving; iZone++ )
      Pitching_Phase_Y[iZone] = 0.0;
  } else {
    if (Grid_Movement && (nPitching_Phase_Y != nGridMovement)) {
      cout << "Length of PITCHING_PHASE_Y must match GRID_MOVEMENT_KIND!!" << endl;
      exit(EXIT_FAILURE);
    }
  }

  if (Pitching_Phase_Z == NULL) {
    Pitching_Phase_Z = new su2double[nMoving];
    for (iZone = 0; iZone < nMoving; iZone++ )
      Pitching_Phase_Z[iZone] = 0.0;
  } else {
    if (Grid_Movement && (nPitching_Phase_Z != nGridMovement)) {
      cout << "Length of PITCHING_PHASE_Z must match GRID_MOVEMENT_KIND!!" << endl;
      exit(EXIT_FAILURE);
    }
  }

  /*--- Plunging: ---*/

  if (Plunging_Omega_X == NULL) {
    Plunging_Omega_X = new su2double[nMoving];
    for (iZone = 0; iZone < nMoving; iZone++ )
      Plunging_Omega_X[iZone] = 0.0;
  } else {
    if (Grid_Movement && (nPlunging_Omega_X != nGridMovement)) {
      cout << "Length of PLUNGING_OMEGA_X must match GRID_MOVEMENT_KIND!!" << endl;
      exit(EXIT_FAILURE);
    }
  }

  if (Plunging_Omega_Y == NULL) {
    Plunging_Omega_Y = new su2double[nMoving];
    for (iZone = 0; iZone < nMoving; iZone++ )
      Plunging_Omega_Y[iZone] = 0.0;
  } else {
    if (Grid_Movement && (nPlunging_Omega_Y != nGridMovement)) {
      cout << "Length of PLUNGING_OMEGA_Y must match GRID_MOVEMENT_KIND!!" << endl;
      exit(EXIT_FAILURE);
    }
  }

  if (Plunging_Omega_Z == NULL) {
    Plunging_Omega_Z = new su2double[nMoving];
    for (iZone = 0; iZone < nMoving; iZone++ )
      Plunging_Omega_Z[iZone] = 0.0;
  } else {
    if (Grid_Movement && (nPlunging_Omega_Z != nGridMovement)) {
      cout << "Length of PLUNGING_OMEGA_Z must match GRID_MOVEMENT_KIND!!" << endl;
      exit(EXIT_FAILURE);
    }
  }

  /*--- Plunging Amplitude: ---*/

  if (Plunging_Ampl_X == NULL) {
    Plunging_Ampl_X = new su2double[nMoving];
    for (iZone = 0; iZone < nMoving; iZone++ )
      Plunging_Ampl_X[iZone] = 0.0;
  } else {
    if (Grid_Movement && (nPlunging_Ampl_X != nGridMovement)) {
      cout << "Length of PLUNGING_AMPL_X must match GRID_MOVEMENT_KIND!!" << endl;
      exit(EXIT_FAILURE);
    }
  }

  if (Plunging_Ampl_Y == NULL) {
    Plunging_Ampl_Y = new su2double[nMoving];
    for (iZone = 0; iZone < nMoving; iZone++ )
      Plunging_Ampl_Y[iZone] = 0.0;
  } else {
    if (Grid_Movement && (nPlunging_Ampl_Y != nGridMovement)) {
      cout << "Length of PLUNGING_AMPL_Y must match GRID_MOVEMENT_KIND!!" << endl;
      exit(EXIT_FAILURE);
    }
  }

  if (Plunging_Ampl_Z == NULL) {
    Plunging_Ampl_Z = new su2double[nMoving];
    for (iZone = 0; iZone < nMoving; iZone++ )
      Plunging_Ampl_Z[iZone] = 0.0;
  } else {
    if (Grid_Movement && (nPlunging_Ampl_Z != nGridMovement)) {
      cout << "Length of PLUNGING_AMPL_Z must match GRID_MOVEMENT_KIND!!" << endl;
      exit(EXIT_FAILURE);
    }
  }

  /*-- Setting Harmonic Balance period from the config file */

  if (Unsteady_Simulation == HARMONIC_BALANCE) {
  	HarmonicBalance_Period = GetHarmonicBalance_Period();
  	if (HarmonicBalance_Period < 0)  {
  		cout << "Not a valid value for time period!!" << endl;
  		exit(EXIT_FAILURE);
  	}
  	/* Initialize the Harmonic balance Frequency pointer */
  	if (Omega_HB == NULL) {
  		Omega_HB = new su2double[nOmega_HB];
  		for (iZone = 0; iZone < nOmega_HB; iZone++ )
  			Omega_HB[iZone] = 0.0;
  	}else {
  		if (nOmega_HB != nTimeInstances) {
  			cout << "Length of omega_HB  must match the number TIME_INSTANCES!!" << endl;
  			exit(EXIT_FAILURE);
  		}
  	}
  }

    /*--- Use the various rigid-motion input frequencies to determine the period to be used with harmonic balance cases.
     There are THREE types of motion to consider, namely: rotation, pitching, and plunging.
     The largest period of motion is the one to be used for harmonic balance  calculations. ---*/

  /*if (Unsteady_Simulation == HARMONIC_BALANCE) {
      if (!(GetGrid_Movement())) {
          // No grid movement - Time period from config file //
          HarmonicBalance_Period = GetHarmonicBalance_Period();
      }

      else {
          unsigned short N_MOTION_TYPES = 3;
          su2double *periods;
          periods = new su2double[N_MOTION_TYPES];

          //--- rotation: ---//

          su2double Omega_mag_rot = sqrt(pow(Rotation_Rate_X[ZONE_0],2)+pow(Rotation_Rate_Y[ZONE_0],2)+pow(Rotation_Rate_Z[ZONE_0],2));
          if (Omega_mag_rot > 0)
              periods[0] = 2*PI_NUMBER/Omega_mag_rot;
          else
              periods[0] = 0.0;

          //--- pitching: ---//

          su2double Omega_mag_pitch = sqrt(pow(Pitching_Omega_X[ZONE_0],2)+pow(Pitching_Omega_Y[ZONE_0],2)+pow(Pitching_Omega_Z[ZONE_0],2));
          if (Omega_mag_pitch > 0)
              periods[1] = 2*PI_NUMBER/Omega_mag_pitch;
          else
              periods[1] = 0.0;

          //--- plunging: ---//

          su2double Omega_mag_plunge = sqrt(pow(Plunging_Omega_X[ZONE_0],2)+pow(Plunging_Omega_Y[ZONE_0],2)+pow(Plunging_Omega_Z[ZONE_0],2));
          if (Omega_mag_plunge > 0)
              periods[2] = 2*PI_NUMBER/Omega_mag_plunge;
          else
              periods[2] = 0.0;

          //--- determine which period is largest ---//

          unsigned short iVar;
          HarmonicBalance_Period = 0.0;
          for (iVar = 0; iVar < N_MOTION_TYPES; iVar++) {
              if (periods[iVar] > HarmonicBalance_Period)
                  HarmonicBalance_Period = periods[iVar];
          }

          delete periods;
      }

  }*/




  /*--- Initialize the RefOriginMoment Pointer ---*/

  RefOriginMoment = NULL;
  RefOriginMoment = new su2double[3];
  RefOriginMoment[0] = 0.0; RefOriginMoment[1] = 0.0; RefOriginMoment[2] = 0.0;

  /*--- In case the moment origin coordinates have not been declared in the
   config file, set them equal to zero for safety. Also check to make sure
   that for each marker, a value has been declared for the moment origin.
   Unless only one value was specified, then set this value for all the markers
   being monitored. ---*/


  if ((nRefOriginMoment_X != nRefOriginMoment_Y) || (nRefOriginMoment_X != nRefOriginMoment_Z) ) {
    cout << "ERROR: Length of REF_ORIGIN_MOMENT_X, REF_ORIGIN_MOMENT_Y and REF_ORIGIN_MOMENT_Z must be the same!!" << endl;
    exit(EXIT_FAILURE);
  }

  if (RefOriginMoment_X == NULL) {
    RefOriginMoment_X = new su2double[nMarker_Monitoring];
    for (iMarker = 0; iMarker < nMarker_Monitoring; iMarker++ )
      RefOriginMoment_X[iMarker] = 0.0;
  } else {
    if (nRefOriginMoment_X == 1) {

      su2double aux_RefOriginMoment_X = RefOriginMoment_X[0];
      delete [] RefOriginMoment_X;
      RefOriginMoment_X = new su2double[nMarker_Monitoring];
      nRefOriginMoment_X = nMarker_Monitoring;

      for (iMarker = 0; iMarker < nMarker_Monitoring; iMarker++ )
        RefOriginMoment_X[iMarker] = aux_RefOriginMoment_X;
    }
    else if (nRefOriginMoment_X != nMarker_Monitoring) {
      cout << "ERROR: Length of REF_ORIGIN_MOMENT_X must match number of Monitoring Markers!!" << endl;
      exit(EXIT_FAILURE);
    }
  }

  if (RefOriginMoment_Y == NULL) {
    RefOriginMoment_Y = new su2double[nMarker_Monitoring];
    for (iMarker = 0; iMarker < nMarker_Monitoring; iMarker++ )
      RefOriginMoment_Y[iMarker] = 0.0;
  } else {
    if (nRefOriginMoment_Y == 1) {

      su2double aux_RefOriginMoment_Y = RefOriginMoment_Y[0];
      delete [] RefOriginMoment_Y;
      RefOriginMoment_Y = new su2double[nMarker_Monitoring];
      nRefOriginMoment_Y = nMarker_Monitoring;

      for (iMarker = 0; iMarker < nMarker_Monitoring; iMarker++ )
        RefOriginMoment_Y[iMarker] = aux_RefOriginMoment_Y;
    }
    else if (nRefOriginMoment_Y != nMarker_Monitoring) {
      cout << "ERROR: Length of REF_ORIGIN_MOMENT_Y must match number of Monitoring Markers!!" << endl;
      exit(EXIT_FAILURE);
    }
  }

  if (RefOriginMoment_Z == NULL) {
    RefOriginMoment_Z = new su2double[nMarker_Monitoring];
    for (iMarker = 0; iMarker < nMarker_Monitoring; iMarker++ )
      RefOriginMoment_Z[iMarker] = 0.0;
  } else {
    if (nRefOriginMoment_Z == 1) {

      su2double aux_RefOriginMoment_Z = RefOriginMoment_Z[0];
      delete [] RefOriginMoment_Z;
      RefOriginMoment_Z = new su2double[nMarker_Monitoring];
      nRefOriginMoment_Z = nMarker_Monitoring;

      for (iMarker = 0; iMarker < nMarker_Monitoring; iMarker++ )
        RefOriginMoment_Z[iMarker] = aux_RefOriginMoment_Z;
    }
    else if (nRefOriginMoment_Z != nMarker_Monitoring) {
      cout << "ERROR: Length of REF_ORIGIN_MOMENT_Z must match number of Monitoring Markers!!" << endl;
      exit(EXIT_FAILURE);
    }
  }

  /*--- Set the boolean flag if we are carrying out an aeroelastic simulation. ---*/

  if (Grid_Movement && (Kind_GridMovement[ZONE_0] == AEROELASTIC || Kind_GridMovement[ZONE_0] == AEROELASTIC_RIGID_MOTION)) Aeroelastic_Simulation = true;
  else Aeroelastic_Simulation = false;

  /*--- Initializing the size for the solutions of the Aeroelastic problem. ---*/


  if (Grid_Movement && Aeroelastic_Simulation) {
    Aeroelastic_np1.resize(nMarker_Monitoring);
    Aeroelastic_n.resize(nMarker_Monitoring);
    Aeroelastic_n1.resize(nMarker_Monitoring);
    for (iMarker = 0; iMarker < nMarker_Monitoring; iMarker++) {
      Aeroelastic_np1[iMarker].resize(2);
      Aeroelastic_n[iMarker].resize(2);
      Aeroelastic_n1[iMarker].resize(2);
      for (int i =0; i<2; i++) {
        Aeroelastic_np1[iMarker][i].resize(2);
        Aeroelastic_n[iMarker][i].resize(2);
        Aeroelastic_n1[iMarker][i].resize(2);
        for (int j=0; j<2; j++) {
          Aeroelastic_np1[iMarker][i][j] = 0.0;
          Aeroelastic_n[iMarker][i][j] = 0.0;
          Aeroelastic_n1[iMarker][i][j] = 0.0;
        }
      }
    }
  }

  /*--- Allocate memory for the plunge and pitch and initialized them to zero ---*/

  if (Grid_Movement && Aeroelastic_Simulation) {
    Aeroelastic_pitch = new su2double[nMarker_Monitoring];
    Aeroelastic_plunge = new su2double[nMarker_Monitoring];
    for (iMarker = 0; iMarker < nMarker_Monitoring; iMarker++ ) {
      Aeroelastic_pitch[iMarker] = 0.0;
      Aeroelastic_plunge[iMarker] = 0.0;
    }
  }

  /*--- Fluid-Structure Interaction problems ---*/

  if (FSI_Problem) {
	  Kind_GridMovement[val_izone] = FLUID_STRUCTURE;
	  Grid_Movement = true;
  }

  if (MGCycle == FULLMG_CYCLE) FinestMesh = nMGLevels;
  else FinestMesh = MESH_0;

  if ((Kind_Solver == NAVIER_STOKES) &&
      (Kind_Turb_Model != NONE))
    Kind_Solver = RANS;
    
  Kappa_2nd_Flow    = Kappa_Flow[0];
  Kappa_4th_Flow    = Kappa_Flow[1];
  Kappa_2nd_AdjFlow = Kappa_AdjFlow[0];
  Kappa_4th_AdjFlow = Kappa_AdjFlow[1];
  
  /*--- Make the MG_PreSmooth, MG_PostSmooth, and MG_CorrecSmooth
   arrays consistent with nMGLevels ---*/

  unsigned short * tmp_smooth = new unsigned short[nMGLevels+1];

  if ((nMG_PreSmooth != nMGLevels+1) && (nMG_PreSmooth != 0)) {
    if (nMG_PreSmooth > nMGLevels+1) {

      /*--- Truncate by removing unnecessary elements at the end ---*/

      for (unsigned int i = 0; i <= nMGLevels; i++)
        tmp_smooth[i] = MG_PreSmooth[i];
      delete [] MG_PreSmooth;
      MG_PreSmooth=NULL;
    } else {

      /*--- Add additional elements equal to last element ---*/

      for (unsigned int i = 0; i < nMG_PreSmooth; i++)
        tmp_smooth[i] = MG_PreSmooth[i];
      for (unsigned int i = nMG_PreSmooth; i <= nMGLevels; i++)
        tmp_smooth[i] = MG_PreSmooth[nMG_PreSmooth-1];
      delete [] MG_PreSmooth;
      MG_PreSmooth=NULL;
    }

    nMG_PreSmooth = nMGLevels+1;
    MG_PreSmooth = new unsigned short[nMG_PreSmooth];
    for (unsigned int i = 0; i < nMG_PreSmooth; i++)
      MG_PreSmooth[i] = tmp_smooth[i];
  }
  if ((nMGLevels != 0) && (nMG_PreSmooth == 0)) {
    delete [] MG_PreSmooth;
    nMG_PreSmooth = nMGLevels+1;
    MG_PreSmooth = new unsigned short[nMG_PreSmooth];
    for (unsigned int i = 0; i < nMG_PreSmooth; i++)
      MG_PreSmooth[i] = i+1;
  }

  if ((nMG_PostSmooth != nMGLevels+1) && (nMG_PostSmooth != 0)) {
    if (nMG_PostSmooth > nMGLevels+1) {

      /*--- Truncate by removing unnecessary elements at the end ---*/

      for (unsigned int i = 0; i <= nMGLevels; i++)
        tmp_smooth[i] = MG_PostSmooth[i];
      delete [] MG_PostSmooth;
      MG_PostSmooth=NULL;
    } else {

      /*--- Add additional elements equal to last element ---*/

      for (unsigned int i = 0; i < nMG_PostSmooth; i++)
        tmp_smooth[i] = MG_PostSmooth[i];
      for (unsigned int i = nMG_PostSmooth; i <= nMGLevels; i++)
        tmp_smooth[i] = MG_PostSmooth[nMG_PostSmooth-1];
      delete [] MG_PostSmooth;
      MG_PostSmooth=NULL;
    }

    nMG_PostSmooth = nMGLevels+1;
    MG_PostSmooth = new unsigned short[nMG_PostSmooth];
    for (unsigned int i = 0; i < nMG_PostSmooth; i++)
      MG_PostSmooth[i] = tmp_smooth[i];

  }

  if ((nMGLevels != 0) && (nMG_PostSmooth == 0)) {
    delete [] MG_PostSmooth;
    nMG_PostSmooth = nMGLevels+1;
    MG_PostSmooth = new unsigned short[nMG_PostSmooth];
    for (unsigned int i = 0; i < nMG_PostSmooth; i++)
      MG_PostSmooth[i] = 0;
  }

  if ((nMG_CorrecSmooth != nMGLevels+1) && (nMG_CorrecSmooth != 0)) {
    if (nMG_CorrecSmooth > nMGLevels+1) {

      /*--- Truncate by removing unnecessary elements at the end ---*/

      for (unsigned int i = 0; i <= nMGLevels; i++)
        tmp_smooth[i] = MG_CorrecSmooth[i];
      delete [] MG_CorrecSmooth;
      MG_CorrecSmooth = NULL;
    } else {

      /*--- Add additional elements equal to last element ---*/

      for (unsigned int i = 0; i < nMG_CorrecSmooth; i++)
        tmp_smooth[i] = MG_CorrecSmooth[i];
      for (unsigned int i = nMG_CorrecSmooth; i <= nMGLevels; i++)
        tmp_smooth[i] = MG_CorrecSmooth[nMG_CorrecSmooth-1];
      delete [] MG_CorrecSmooth;
      MG_CorrecSmooth = NULL;
    }
    nMG_CorrecSmooth = nMGLevels+1;
    MG_CorrecSmooth = new unsigned short[nMG_CorrecSmooth];
    for (unsigned int i = 0; i < nMG_CorrecSmooth; i++)
      MG_CorrecSmooth[i] = tmp_smooth[i];
  }

  if ((nMGLevels != 0) && (nMG_CorrecSmooth == 0)) {
    delete [] MG_CorrecSmooth;
    nMG_CorrecSmooth = nMGLevels+1;
    MG_CorrecSmooth = new unsigned short[nMG_CorrecSmooth];
    for (unsigned int i = 0; i < nMG_CorrecSmooth; i++)
      MG_CorrecSmooth[i] = 0;
  }

  /*--- Override MG Smooth parameters ---*/

  if (nMG_PreSmooth != 0) MG_PreSmooth[MESH_0] = 1;
  if (nMG_PostSmooth != 0) {
    MG_PostSmooth[MESH_0] = 0;
    MG_PostSmooth[nMGLevels] = 0;
  }
  if (nMG_CorrecSmooth != 0) MG_CorrecSmooth[nMGLevels] = 0;

  if (Restart) MGCycle = V_CYCLE;

  if (ContinuousAdjoint) {
    if (Kind_Solver == EULER) Kind_Solver = ADJ_EULER;
    if (Kind_Solver == NAVIER_STOKES) Kind_Solver = ADJ_NAVIER_STOKES;
    if (Kind_Solver == RANS) Kind_Solver = ADJ_RANS;
  }

  nCFL = nMGLevels+1;
  CFL = new su2double[nCFL];
  CFL[0] = CFLFineGrid;

  /*--- Evaluate when the Cl should be evaluated ---*/

  Iter_Fixed_CL        = SU2_TYPE::Int(nExtIter / (su2double(Update_Alpha)+1));
  Iter_Fixed_CM        = SU2_TYPE::Int(nExtIter / (su2double(Update_iH)+1));
  Iter_Fixed_NetThrust = SU2_TYPE::Int(nExtIter / (su2double(Update_BCThrust)+1));

  /*--- Setting relaxation factor and CFL for the adjoint runs ---*/

  if (ContinuousAdjoint) {
    Relaxation_Factor_Flow = Relaxation_Factor_AdjFlow;
    CFL[0] = CFL[0] * CFLRedCoeff_AdjFlow;
    CFL_AdaptParam[2] *= CFLRedCoeff_AdjFlow;
    CFL_AdaptParam[3] *= CFLRedCoeff_AdjFlow;
    Iter_Fixed_CL = SU2_TYPE::Int(su2double (Iter_Fixed_CL) / CFLRedCoeff_AdjFlow);
    Iter_Fixed_CM = SU2_TYPE::Int(su2double (Iter_Fixed_CM) / CFLRedCoeff_AdjFlow);
    Iter_Fixed_NetThrust = SU2_TYPE::Int(su2double (Iter_Fixed_NetThrust) / CFLRedCoeff_AdjFlow);
  }

  if (Iter_Fixed_CL == 0) { Iter_Fixed_CL = nExtIter+1; Update_Alpha = 0; }
  if (Iter_Fixed_CM == 0) { Iter_Fixed_CM = nExtIter+1; Update_iH = 0; }
  if (Iter_Fixed_NetThrust == 0) { Iter_Fixed_NetThrust = nExtIter+1; Update_BCThrust = 0; }

  for (iCFL = 1; iCFL < nCFL; iCFL++)
    CFL[iCFL] = CFL[iCFL-1];

  if (nRKStep == 0) {
    nRKStep = 1;
    RK_Alpha_Step = new su2double[1]; RK_Alpha_Step[0] = 1.0;
  }

  /* Correct the number of time levels for time accurate local time
     stepping, if needed.  */
  if (nLevels_TimeAccurateLTS == 0)  nLevels_TimeAccurateLTS =  1;
  if (nLevels_TimeAccurateLTS  > 15) nLevels_TimeAccurateLTS = 15;

  /* Check that no time accurate local time stepping is specified for time
     integration schemes other than ADER. */
  if (Kind_TimeIntScheme_FEM_Flow != ADER_DG && nLevels_TimeAccurateLTS != 1) {

    if (rank==MASTER_NODE) {
      cout << endl << "WARNING: "
           << nLevels_TimeAccurateLTS << " levels specified for time accurate local time stepping." << endl
           << "Time accurate local time stepping is only possible for ADER, hence this option is not used." << endl
           << endl;
    }

    nLevels_TimeAccurateLTS = 1;
  }

  if (Kind_TimeIntScheme_FEM_Flow == ADER_DG) {

    Unsteady_Simulation = TIME_STEPPING;  // Only time stepping for ADER.

    /* If time accurate local time stepping is used, make sure that an unsteady
       CFL is specified. If not, terminate. */
    if (nLevels_TimeAccurateLTS != 1) {

      if(Unst_CFL == 0.0) {
        if (rank==MASTER_NODE) {
          cout << "ERROR: Unsteady CFL not specified for time accurate "
               << "local time stepping." << endl;
          exit(EXIT_FAILURE);
        }
      }
    }

    /* Determine the location of the ADER time DOFs, which are the Gauss-Legendre
       integration points corresponding to the number of time DOFs. */
    vector<su2double> GLPoints(nTimeDOFsADER_DG), GLWeights(nTimeDOFsADER_DG);
    CGaussJacobiQuadrature GaussJacobi;
    GaussJacobi.GetQuadraturePoints(0.0, 0.0, -1.0, 1.0, GLPoints, GLWeights);

    TimeDOFsADER_DG = new su2double[nTimeDOFsADER_DG];
    for(unsigned short i=0; i<nTimeDOFsADER_DG; ++i)
      TimeDOFsADER_DG[i] = GLPoints[i];

    /* Determine the number of integration points in time, their locations
       on the interval [-1..1] and their integration weights. */
    unsigned short orderExact = ceil(Quadrature_Factor_Time_ADER_DG*(nTimeDOFsADER_DG-1));
    nTimeIntegrationADER_DG = orderExact/2 + 1;
    nTimeIntegrationADER_DG = max(nTimeIntegrationADER_DG, nTimeDOFsADER_DG);
    GLPoints.resize(nTimeIntegrationADER_DG);
    GLWeights.resize(nTimeIntegrationADER_DG);
    GaussJacobi.GetQuadraturePoints(0.0, 0.0, -1.0, 1.0, GLPoints, GLWeights);

    TimeIntegrationADER_DG    = new su2double[nTimeIntegrationADER_DG];
    WeightsIntegrationADER_DG = new su2double[nTimeIntegrationADER_DG];
    for(unsigned short i=0; i<nTimeIntegrationADER_DG; ++i) {
      TimeIntegrationADER_DG[i]    = GLPoints[i];
      WeightsIntegrationADER_DG[i] = GLWeights[i];
    }
  }

  if (nIntCoeffs == 0) {
  	nIntCoeffs = 2;
  	Int_Coeffs = new su2double[2]; Int_Coeffs[0] = 0.25; Int_Coeffs[1] = 0.5;
  }

  if ((Kind_SU2 == SU2_CFD) && (Kind_Solver == NO_SOLVER)) {
    cout << "PHYSICAL_PROBLEM must be set in the configuration file" << endl;
    exit(EXIT_FAILURE);
  }

  /*--- Set a flag for viscous simulations ---*/

  Viscous = (( Kind_Solver == NAVIER_STOKES          ) ||
             ( Kind_Solver == ADJ_NAVIER_STOKES      ) ||
             ( Kind_Solver == RANS                   ) ||
             ( Kind_Solver == ADJ_RANS               ) ||
             ( Kind_Solver == FEM_NAVIER_STOKES      ) ||
             ( Kind_Solver == FEM_RANS               ) ||
             ( Kind_Solver == FEM_LES                ));

  /*--- To avoid boundary intersections, let's add a small constant to the planes. ---*/

  Stations_Bounds[0] += EPS;
  Stations_Bounds[1] += EPS;

  for (unsigned short iSections = 0; iSections < nLocationStations; iSections++) {
    LocationStations[iSections] += EPS;
  }

  /*--- Length based parameter for slope limiters uses a default value of
   0.1m ---*/
  
  RefElemLength = 1.0;
  if (SystemMeasurements == US) RefElemLength /= 0.3048;

  /*--- Re-scale the length based parameters. The US system uses feet,
   but SU2 assumes that the grid is in inches ---*/

  if ((SystemMeasurements == US) && (Kind_SU2 == SU2_CFD)) {

    for (iMarker = 0; iMarker < nMarker_Monitoring; iMarker++) {
      RefOriginMoment_X[iMarker] = RefOriginMoment_X[iMarker]/12.0;
      RefOriginMoment_Y[iMarker] = RefOriginMoment_Y[iMarker]/12.0;
      RefOriginMoment_Z[iMarker] = RefOriginMoment_Z[iMarker]/12.0;
    }

    for (iMarker = 0; iMarker < nGridMovement; iMarker++) {
      Motion_Origin_X[iMarker] = Motion_Origin_X[iMarker]/12.0;
      Motion_Origin_Y[iMarker] = Motion_Origin_Y[iMarker]/12.0;
      Motion_Origin_Z[iMarker] = Motion_Origin_Z[iMarker]/12.0;
    }

    RefLength = RefLength/12.0;

    if ((val_nDim == 2) && (!Axisymmetric)) RefArea = RefArea/12.0;
    else RefArea = RefArea/144.0;
    Length_Reynolds = Length_Reynolds/12.0;
    Highlite_Area = Highlite_Area/144.0;
    SemiSpan = SemiSpan/12.0;

    EA_IntLimit[0] = EA_IntLimit[0]/12.0;
    EA_IntLimit[1] = EA_IntLimit[1]/12.0;
    EA_IntLimit[2] = EA_IntLimit[2]/12.0;

    for (unsigned short iSections = 0; iSections < nLocationStations; iSections++) {
      LocationStations[iSections] = LocationStations[iSections]/12.0;
    }

    Stations_Bounds[0] = Stations_Bounds[0]/12.0;
    Stations_Bounds[1] = Stations_Bounds[1]/12.0;

    SubsonicEngine_Cyl[0] = SubsonicEngine_Cyl[0]/12.0;
    SubsonicEngine_Cyl[1] = SubsonicEngine_Cyl[1]/12.0;
    SubsonicEngine_Cyl[2] = SubsonicEngine_Cyl[2]/12.0;
    SubsonicEngine_Cyl[3] = SubsonicEngine_Cyl[3]/12.0;
    SubsonicEngine_Cyl[4] = SubsonicEngine_Cyl[4]/12.0;
    SubsonicEngine_Cyl[5] = SubsonicEngine_Cyl[5]/12.0;
    SubsonicEngine_Cyl[6] = SubsonicEngine_Cyl[6]/12.0;

  }

  if ((Kind_Turb_Model != SA) && (Kind_Trans_Model == BC)){
    if (rank == MASTER_NODE){
      cout << "Config error: BC transition model currently only available in combination with SA turbulence model!" << endl;
    }
    exit(EXIT_FAILURE);
  }

  /*--- Check for constant lift mode. Initialize the update flag for
   the AoA with each iteration to false  ---*/

  if (Fixed_CL_Mode) Update_AoA = false;
  if (Fixed_CM_Mode) Update_HTPIncidence = false;

  if (DirectDiff != NO_DERIVATIVE) {
#if !defined COMPLEX_TYPE && !defined ADOLC_FORWARD_TYPE && !defined CODI_FORWARD_TYPE
      if (Kind_SU2 == SU2_CFD) {
        cout << "SU2_CFD: Config option DIRECT_DIFF= YES requires AD or complex support!" << endl;
        cout << "Please use SU2_CFD_DIRECTDIFF (configuration/compilation is done using the preconfigure.py script)." << endl;
        exit(EXIT_FAILURE);
      }
#endif
    /*--- Initialize the derivative values ---*/
    switch (DirectDiff) {
      case D_MACH:
        SU2_TYPE::SetDerivative(Mach, 1.0);
        break;
      case D_AOA:
        SU2_TYPE::SetDerivative(AoA, 1.0);
        break;
      case D_SIDESLIP:
        SU2_TYPE::SetDerivative(AoS, 1.0);
        break;
      case D_REYNOLDS:
        SU2_TYPE::SetDerivative(Reynolds, 1.0);
        break;
      case D_TURB2LAM:
       SU2_TYPE::SetDerivative(Turb2LamViscRatio_FreeStream, 1.0);
        break;
      default:
        /*--- All other cases are handled in the specific solver ---*/
        break;
      }
  }

#if defined CODI_REVERSE_TYPE
  AD_Mode = YES;
#else
  if (AD_Mode == YES) {
    if (rank == MASTER_NODE){
      cout << "AUTO_DIFF=YES requires Automatic Differentiation support." << endl;
      cout << "Please use correct executables (configuration/compilation is done using the preconfigure.py script)." << endl;
    }
  }
#endif

  if (DiscreteAdjoint) {
#if !defined ADOLC_REVERSE_TYPE && !defined CODI_REVERSE_TYPE
    if (Kind_SU2 == SU2_CFD) {
      if (rank == MASTER_NODE){
        cout << "SU2_CFD: Config option MATH_PROBLEM= DISCRETE_ADJOINT requires AD support!" << endl;
        cout << "Please use SU2_CFD_AD (configuration/compilation is done using the preconfigure.py script)." << endl;
      }
      exit(EXIT_FAILURE);
    }
#endif

    /*--- Disable writing of limiters if enabled ---*/
    Wrt_Limiters = false;

    if (Unsteady_Simulation) {

      Restart_Flow = false;

      if (Grid_Movement) {
        cout << "Dynamic mesh movement currently not supported for the discrete adjoint solver." << endl;
        exit(EXIT_FAILURE);
      }

      if (Unst_AdjointIter- long(nExtIter) < 0){
        if (rank == MASTER_NODE){
          cout << "Invalid iteration number requested for unsteady adjoint. " << endl;
          cout << "Make sure EXT_ITER is larger or equal than UNST_ADJ_ITER." << endl;
        }
        exit(EXIT_FAILURE);
      }

      /*--- If the averaging interval is not set, we average over all time-steps ---*/

      if (Iter_Avg_Objective == 0.0) {
        Iter_Avg_Objective = nExtIter;
      }

    }

    switch(Kind_Solver) {
      case EULER:
        Kind_Solver = DISC_ADJ_EULER;
        break;
      case RANS:
        Kind_Solver = DISC_ADJ_RANS;
        break;
      case NAVIER_STOKES:
        Kind_Solver = DISC_ADJ_NAVIER_STOKES;
        break;
      default:
        break;
    }

    RampOutletPressure = false;
    RampRotatingFrame = false;
  }
  
  delete [] tmp_smooth;

  /*--- Make sure that implicit time integration is disabled
        for the FEM fluid solver (numerics). ---*/
  if ((Kind_Solver == FEM_EULER) ||
      (Kind_Solver == FEM_NAVIER_STOKES) ||
      (Kind_Solver == FEM_RANS)) {
     Kind_TimeIntScheme_Flow = Kind_TimeIntScheme_FEM_Flow;
  }

  /*--- Set up the time stepping / unsteady CFL options. ---*/
  if ((Unsteady_Simulation == TIME_STEPPING) && (Unst_CFL != 0.0)) {
    for (iCFL = 0; iCFL < nCFL; iCFL++)
      CFL[iCFL] = Unst_CFL;
  }


  /*--- If it is a fixed mode problem, then we will add 100 iterations to
    evaluate the derivatives with respect to a change in the AoA and CL ---*/

  if (!ContinuousAdjoint & !DiscreteAdjoint) {
  	if ((Fixed_CL_Mode) || (Fixed_CM_Mode)) {
    ConvCriteria = RESIDUAL;
  		nExtIter += Iter_dCL_dAlpha;
  		OrderMagResidual = 24;
  		MinLogResidual = -24;
  	}
  }

  /*--- If there are not design variables defined in the file ---*/

  if (nDV == 0) {
    nDV = 1;
    Design_Variable = new unsigned short [nDV];
    Design_Variable[0] = NO_DEFORMATION;
  }

}

void CConfig::SetMarkers(unsigned short val_software) {

  unsigned short iMarker_All, iMarker_CfgFile, iMarker_Euler, iMarker_Custom,
  iMarker_FarField, iMarker_SymWall, iMarker_Pressure, iMarker_PerBound,
  iMarker_NearFieldBound, iMarker_InterfaceBound, iMarker_Fluid_InterfaceBound, iMarker_Dirichlet,
  iMarker_Inlet, iMarker_Riemann, iMarker_Giles, iMarker_Outlet, iMarker_Isothermal,
  iMarker_HeatFlux, iMarker_EngineInflow, iMarker_EngineExhaust,
  iMarker_Displacement, iMarker_Load, iMarker_FlowLoad, iMarker_Neumann, iMarker_Internal,
  iMarker_Monitoring, iMarker_Designing, iMarker_GeoEval, iMarker_Plotting, iMarker_Analyze,
  iMarker_DV, iMarker_Moving, iMarker_Supersonic_Inlet, iMarker_Supersonic_Outlet,
  iMarker_Clamped, iMarker_ZoneInterface, iMarker_Load_Dir, iMarker_Load_Sine,
  iMarker_ActDiskInlet, iMarker_ActDiskOutlet,
  iMarker_Turbomachinery, iMarker_MixingPlaneInterface;

  int size = SINGLE_NODE;

#ifdef HAVE_MPI
  if (val_software != SU2_MSH)
    MPI_Comm_size(MPI_COMM_WORLD, &size);
#endif

  /*--- Compute the total number of markers in the config file ---*/

  nMarker_CfgFile = nMarker_Euler + nMarker_FarField + nMarker_SymWall +
  nMarker_Pressure + nMarker_PerBound + nMarker_NearFieldBound + nMarker_Fluid_InterfaceBound +
  nMarker_InterfaceBound + nMarker_Dirichlet + nMarker_Neumann + nMarker_Inlet + nMarker_Riemann +
  nMarker_Giles + nMarker_Outlet + nMarker_Isothermal + nMarker_HeatFlux +
  nMarker_EngineInflow + nMarker_EngineExhaust + nMarker_Internal +
  nMarker_Supersonic_Inlet + nMarker_Supersonic_Outlet + nMarker_Displacement + nMarker_Load +
  nMarker_FlowLoad + nMarker_Custom +
  nMarker_Clamped + nMarker_Load_Sine + nMarker_Load_Dir +
  nMarker_ActDiskInlet + nMarker_ActDiskOutlet;
  
  /*--- Add the possible send/receive domains ---*/

  nMarker_Max = nMarker_CfgFile + OVERHEAD*size;

  /*--- Basic dimensionalization of the markers (worst scenario) ---*/

  nMarker_All = nMarker_Max;

  /*--- Allocate the memory (markers in each domain) ---*/

  Marker_All_TagBound             = new string[nMarker_All];			// Store the tag that correspond with each marker.
  Marker_All_SendRecv             = new short[nMarker_All];				// +#domain (send), -#domain (receive).
  Marker_All_KindBC               = new unsigned short[nMarker_All];	// Store the kind of boundary condition.
  Marker_All_Monitoring           = new unsigned short[nMarker_All];	// Store whether the boundary should be monitored.
  Marker_All_Designing            = new unsigned short[nMarker_All];    // Store whether the boundary should be designed.
  Marker_All_Plotting             = new unsigned short[nMarker_All];	// Store whether the boundary should be plotted.
  Marker_All_Analyze              = new unsigned short[nMarker_All];	// Store whether the boundary should be plotted.
  Marker_All_ZoneInterface        = new unsigned short[nMarker_All];	// Store whether the boundary is in the FSI interface.
  Marker_All_GeoEval              = new unsigned short[nMarker_All];	// Store whether the boundary should be geometry evaluation.
  Marker_All_DV                   = new unsigned short[nMarker_All];	// Store whether the boundary should be affected by design variables.
  Marker_All_Moving               = new unsigned short[nMarker_All];	// Store whether the boundary should be in motion.
  Marker_All_PerBound             = new short[nMarker_All];				// Store whether the boundary belongs to a periodic boundary.
  Marker_All_Turbomachinery       = new unsigned short[nMarker_All];	// Store whether the boundary is in needed for Turbomachinery computations.
  Marker_All_TurbomachineryFlag   = new unsigned short[nMarker_All];	// Store whether the boundary has a flag for Turbomachinery computations.
  Marker_All_MixingPlaneInterface = new unsigned short[nMarker_All];	// Store whether the boundary has a in the MixingPlane interface.


  for (iMarker_All = 0; iMarker_All < nMarker_All; iMarker_All++) {
    Marker_All_TagBound[iMarker_All]             = "SEND_RECEIVE";
    Marker_All_SendRecv[iMarker_All]             = 0;
    Marker_All_KindBC[iMarker_All]               = 0;
    Marker_All_Monitoring[iMarker_All]           = 0;
    Marker_All_GeoEval[iMarker_All]              = 0;
    Marker_All_Designing[iMarker_All]            = 0;
    Marker_All_Plotting[iMarker_All]             = 0;
    Marker_All_Analyze[iMarker_All]              = 0;
    Marker_All_ZoneInterface[iMarker_All]        = 0;
    Marker_All_DV[iMarker_All]                   = 0;
    Marker_All_Moving[iMarker_All]               = 0;
    Marker_All_PerBound[iMarker_All]             = 0;
    Marker_All_Turbomachinery[iMarker_All]       = 0;
    Marker_All_TurbomachineryFlag[iMarker_All]   = 0;
    Marker_All_MixingPlaneInterface[iMarker_All] = 0;
  }

  /*--- Allocate the memory (markers in the config file) ---*/

  Marker_CfgFile_TagBound             = new string[nMarker_CfgFile];
  Marker_CfgFile_KindBC               = new unsigned short[nMarker_CfgFile];
  Marker_CfgFile_Monitoring           = new unsigned short[nMarker_CfgFile];
  Marker_CfgFile_Designing            = new unsigned short[nMarker_CfgFile];
  Marker_CfgFile_Plotting             = new unsigned short[nMarker_CfgFile];
  Marker_CfgFile_Analyze              = new unsigned short[nMarker_CfgFile];
  Marker_CfgFile_GeoEval              = new unsigned short[nMarker_CfgFile];
  Marker_CfgFile_ZoneInterface        = new unsigned short[nMarker_CfgFile];
  Marker_CfgFile_DV                   = new unsigned short[nMarker_CfgFile];
  Marker_CfgFile_Moving               = new unsigned short[nMarker_CfgFile];
  Marker_CfgFile_PerBound             = new unsigned short[nMarker_CfgFile];
  Marker_CfgFile_Turbomachinery       = new unsigned short[nMarker_CfgFile];
  Marker_CfgFile_TurbomachineryFlag   = new unsigned short[nMarker_CfgFile];
  Marker_CfgFile_MixingPlaneInterface = new unsigned short[nMarker_CfgFile];

  for (iMarker_CfgFile = 0; iMarker_CfgFile < nMarker_CfgFile; iMarker_CfgFile++) {
    Marker_CfgFile_TagBound[iMarker_CfgFile]             = "SEND_RECEIVE";
    Marker_CfgFile_KindBC[iMarker_CfgFile]               = 0;
    Marker_CfgFile_Monitoring[iMarker_CfgFile]           = 0;
    Marker_CfgFile_GeoEval[iMarker_CfgFile]              = 0;
    Marker_CfgFile_Designing[iMarker_CfgFile]            = 0;
    Marker_CfgFile_Plotting[iMarker_CfgFile]             = 0;
    Marker_CfgFile_Analyze[iMarker_CfgFile]              = 0;
    Marker_CfgFile_ZoneInterface[iMarker_CfgFile]        = 0;
    Marker_CfgFile_DV[iMarker_CfgFile]                   = 0;
    Marker_CfgFile_Moving[iMarker_CfgFile]               = 0;
    Marker_CfgFile_PerBound[iMarker_CfgFile]             = 0;
    Marker_CfgFile_Turbomachinery[iMarker_CfgFile]       = 0;
    Marker_CfgFile_TurbomachineryFlag[iMarker_CfgFile]   = 0;
    Marker_CfgFile_MixingPlaneInterface[iMarker_CfgFile] = 0;
  }

  /*--- Allocate memory to store surface information (Analyze BC) ---*/

  Surface_MassFlow = new su2double[nMarker_Analyze];
  Surface_Mach = new su2double[nMarker_Analyze];
  Surface_Temperature = new su2double[nMarker_Analyze];
  Surface_Pressure = new su2double[nMarker_Analyze];
  Surface_Density = new su2double[nMarker_Analyze];
  Surface_Enthalpy = new su2double[nMarker_Analyze];
  Surface_NormalVelocity = new su2double[nMarker_Analyze];
  Surface_TotalTemperature = new su2double[nMarker_Analyze];
  Surface_TotalPressure = new su2double[nMarker_Analyze];
  Surface_DC60 = new su2double[nMarker_Analyze];
  Surface_IDC = new su2double[nMarker_Analyze];
  Surface_IDC_Mach = new su2double[nMarker_Analyze];
  Surface_IDR = new su2double[nMarker_Analyze];
  for (iMarker_Analyze = 0; iMarker_Analyze < nMarker_Analyze; iMarker_Analyze++) {
    Surface_MassFlow[iMarker_Analyze] = 0.0;
    Surface_Mach[iMarker_Analyze] = 0.0;
    Surface_Temperature[iMarker_Analyze] = 0.0;
    Surface_Pressure[iMarker_Analyze] = 0.0;
    Surface_Density[iMarker_Analyze] = 0.0;
    Surface_Enthalpy[iMarker_Analyze] = 0.0;
    Surface_NormalVelocity[iMarker_Analyze] = 0.0;
    Surface_TotalTemperature[iMarker_Analyze] = 0.0;
    Surface_TotalPressure[iMarker_Analyze] = 0.0;
    Surface_DC60[iMarker_Analyze] = 0.0;
    Surface_IDC[iMarker_Analyze] = 0.0;
    Surface_IDC_Mach[iMarker_Analyze] = 0.0;
    Surface_IDR[iMarker_Analyze] = 0.0;
  }

  /*--- Populate the marker information in the config file (all domains) ---*/

  iMarker_CfgFile = 0;
  for (iMarker_Euler = 0; iMarker_Euler < nMarker_Euler; iMarker_Euler++) {
    Marker_CfgFile_TagBound[iMarker_CfgFile] = Marker_Euler[iMarker_Euler];
    Marker_CfgFile_KindBC[iMarker_CfgFile] = EULER_WALL;
    iMarker_CfgFile++;
  }

  for (iMarker_FarField = 0; iMarker_FarField < nMarker_FarField; iMarker_FarField++) {
    Marker_CfgFile_TagBound[iMarker_CfgFile] = Marker_FarField[iMarker_FarField];
    Marker_CfgFile_KindBC[iMarker_CfgFile] = FAR_FIELD;
    iMarker_CfgFile++;
  }

  for (iMarker_SymWall = 0; iMarker_SymWall < nMarker_SymWall; iMarker_SymWall++) {
    Marker_CfgFile_TagBound[iMarker_CfgFile] = Marker_SymWall[iMarker_SymWall];
    Marker_CfgFile_KindBC[iMarker_CfgFile] = SYMMETRY_PLANE;
    iMarker_CfgFile++;
  }

  for (iMarker_Pressure = 0; iMarker_Pressure < nMarker_Pressure; iMarker_Pressure++) {
    Marker_CfgFile_TagBound[iMarker_CfgFile] = Marker_Pressure[iMarker_Pressure];
    Marker_CfgFile_KindBC[iMarker_CfgFile] = PRESSURE_BOUNDARY;
    iMarker_CfgFile++;
  }

  for (iMarker_PerBound = 0; iMarker_PerBound < nMarker_PerBound; iMarker_PerBound++) {
    Marker_CfgFile_TagBound[iMarker_CfgFile] = Marker_PerBound[iMarker_PerBound];
    Marker_CfgFile_KindBC[iMarker_CfgFile] = PERIODIC_BOUNDARY;
    Marker_CfgFile_PerBound[iMarker_CfgFile] = iMarker_PerBound + 1;
    iMarker_CfgFile++;
  }

  ActDisk_DeltaPress = new su2double[nMarker_ActDiskInlet];
  ActDisk_DeltaTemp = new su2double[nMarker_ActDiskInlet];
  ActDisk_TotalPressRatio = new su2double[nMarker_ActDiskInlet];
  ActDisk_TotalTempRatio = new su2double[nMarker_ActDiskInlet];
  ActDisk_StaticPressRatio = new su2double[nMarker_ActDiskInlet];
  ActDisk_StaticTempRatio = new su2double[nMarker_ActDiskInlet];
  ActDisk_Power = new su2double[nMarker_ActDiskInlet];
  ActDisk_MassFlow = new su2double[nMarker_ActDiskInlet];
  ActDisk_Mach = new su2double[nMarker_ActDiskInlet];
  ActDisk_Force = new su2double[nMarker_ActDiskInlet];
  ActDisk_NetThrust = new su2double[nMarker_ActDiskInlet];
  ActDisk_BCThrust = new su2double[nMarker_ActDiskInlet];
  ActDisk_BCThrust_Old = new su2double[nMarker_ActDiskInlet];
  ActDisk_GrossThrust = new su2double[nMarker_ActDiskInlet];
  ActDisk_Area = new su2double[nMarker_ActDiskInlet];
  ActDisk_ReverseMassFlow = new su2double[nMarker_ActDiskInlet];

  for (iMarker_ActDiskInlet = 0; iMarker_ActDiskInlet < nMarker_ActDiskInlet; iMarker_ActDiskInlet++) {
    ActDisk_DeltaPress[iMarker_ActDiskInlet] = 0.0;
    ActDisk_DeltaTemp[iMarker_ActDiskInlet] = 0.0;
    ActDisk_TotalPressRatio[iMarker_ActDiskInlet] = 0.0;
    ActDisk_TotalTempRatio[iMarker_ActDiskInlet] = 0.0;
    ActDisk_StaticPressRatio[iMarker_ActDiskInlet] = 0.0;
    ActDisk_StaticTempRatio[iMarker_ActDiskInlet] = 0.0;
    ActDisk_Power[iMarker_ActDiskInlet] = 0.0;
    ActDisk_MassFlow[iMarker_ActDiskInlet] = 0.0;
    ActDisk_Mach[iMarker_ActDiskInlet] = 0.0;
    ActDisk_Force[iMarker_ActDiskInlet] = 0.0;
    ActDisk_NetThrust[iMarker_ActDiskInlet] = 0.0;
    ActDisk_BCThrust[iMarker_ActDiskInlet] = 0.0;
    ActDisk_BCThrust_Old[iMarker_ActDiskInlet] = 0.0;
    ActDisk_GrossThrust[iMarker_ActDiskInlet] = 0.0;
    ActDisk_Area[iMarker_ActDiskInlet] = 0.0;
    ActDisk_ReverseMassFlow[iMarker_ActDiskInlet] = 0.0;
  }


  ActDiskInlet_MassFlow = new su2double[nMarker_ActDiskInlet];
  ActDiskInlet_Temperature = new su2double[nMarker_ActDiskInlet];
  ActDiskInlet_TotalTemperature = new su2double[nMarker_ActDiskInlet];
  ActDiskInlet_Pressure = new su2double[nMarker_ActDiskInlet];
  ActDiskInlet_TotalPressure = new su2double[nMarker_ActDiskInlet];
  ActDiskInlet_RamDrag = new su2double[nMarker_ActDiskInlet];
  ActDiskInlet_Force = new su2double[nMarker_ActDiskInlet];
  ActDiskInlet_Power = new su2double[nMarker_ActDiskInlet];

  for (iMarker_ActDiskInlet = 0; iMarker_ActDiskInlet < nMarker_ActDiskInlet; iMarker_ActDiskInlet++) {
    Marker_CfgFile_TagBound[iMarker_CfgFile] = Marker_ActDiskInlet[iMarker_ActDiskInlet];
    Marker_CfgFile_KindBC[iMarker_CfgFile] = ACTDISK_INLET;
    ActDiskInlet_MassFlow[iMarker_ActDiskInlet] = 0.0;
    ActDiskInlet_Temperature[iMarker_ActDiskInlet] = 0.0;
    ActDiskInlet_TotalTemperature[iMarker_ActDiskInlet] = 0.0;
    ActDiskInlet_Pressure[iMarker_ActDiskInlet] = 0.0;
    ActDiskInlet_TotalPressure[iMarker_ActDiskInlet] = 0.0;
    ActDiskInlet_RamDrag[iMarker_ActDiskInlet] = 0.0;
    ActDiskInlet_Force[iMarker_ActDiskInlet] = 0.0;
    ActDiskInlet_Power[iMarker_ActDiskInlet] = 0.0;
    iMarker_CfgFile++;
  }

  ActDiskOutlet_MassFlow = new su2double[nMarker_ActDiskOutlet];
  ActDiskOutlet_Temperature = new su2double[nMarker_ActDiskOutlet];
  ActDiskOutlet_TotalTemperature = new su2double[nMarker_ActDiskOutlet];
  ActDiskOutlet_Pressure = new su2double[nMarker_ActDiskOutlet];
  ActDiskOutlet_TotalPressure = new su2double[nMarker_ActDiskOutlet];
  ActDiskOutlet_GrossThrust = new su2double[nMarker_ActDiskOutlet];
  ActDiskOutlet_Force = new su2double[nMarker_ActDiskOutlet];
  ActDiskOutlet_Power = new su2double[nMarker_ActDiskOutlet];

  for (iMarker_ActDiskOutlet = 0; iMarker_ActDiskOutlet < nMarker_ActDiskOutlet; iMarker_ActDiskOutlet++) {
    Marker_CfgFile_TagBound[iMarker_CfgFile] = Marker_ActDiskOutlet[iMarker_ActDiskOutlet];
    Marker_CfgFile_KindBC[iMarker_CfgFile] = ACTDISK_OUTLET;
    ActDiskOutlet_MassFlow[iMarker_ActDiskOutlet] = 0.0;
    ActDiskOutlet_Temperature[iMarker_ActDiskOutlet] = 0.0;
    ActDiskOutlet_TotalTemperature[iMarker_ActDiskOutlet] = 0.0;
    ActDiskOutlet_Pressure[iMarker_ActDiskOutlet] = 0.0;
    ActDiskOutlet_TotalPressure[iMarker_ActDiskOutlet] = 0.0;
    ActDiskOutlet_GrossThrust[iMarker_ActDiskOutlet] = 0.0;
    ActDiskOutlet_Force[iMarker_ActDiskOutlet] = 0.0;
    ActDiskOutlet_Power[iMarker_ActDiskOutlet] = 0.0;
    iMarker_CfgFile++;
  }

  for (iMarker_NearFieldBound = 0; iMarker_NearFieldBound < nMarker_NearFieldBound; iMarker_NearFieldBound++) {
    Marker_CfgFile_TagBound[iMarker_CfgFile] = Marker_NearFieldBound[iMarker_NearFieldBound];
    Marker_CfgFile_KindBC[iMarker_CfgFile] = NEARFIELD_BOUNDARY;
    iMarker_CfgFile++;
  }

  for (iMarker_InterfaceBound = 0; iMarker_InterfaceBound < nMarker_InterfaceBound; iMarker_InterfaceBound++) {
    Marker_CfgFile_TagBound[iMarker_CfgFile] = Marker_InterfaceBound[iMarker_InterfaceBound];
    Marker_CfgFile_KindBC[iMarker_CfgFile] = INTERFACE_BOUNDARY;
    iMarker_CfgFile++;
  }

  for (iMarker_Fluid_InterfaceBound = 0; iMarker_Fluid_InterfaceBound < nMarker_Fluid_InterfaceBound; iMarker_Fluid_InterfaceBound++) {
    Marker_CfgFile_TagBound[iMarker_CfgFile] = Marker_Fluid_InterfaceBound[iMarker_Fluid_InterfaceBound];
    Marker_CfgFile_KindBC[iMarker_CfgFile] = FLUID_INTERFACE;
    iMarker_CfgFile++;
  }

  for (iMarker_Dirichlet = 0; iMarker_Dirichlet < nMarker_Dirichlet; iMarker_Dirichlet++) {
    Marker_CfgFile_TagBound[iMarker_CfgFile] = Marker_Dirichlet[iMarker_Dirichlet];
    Marker_CfgFile_KindBC[iMarker_CfgFile] = DIRICHLET;
    iMarker_CfgFile++;
  }

  for (iMarker_Inlet = 0; iMarker_Inlet < nMarker_Inlet; iMarker_Inlet++) {
    Marker_CfgFile_TagBound[iMarker_CfgFile] = Marker_Inlet[iMarker_Inlet];
    Marker_CfgFile_KindBC[iMarker_CfgFile] = INLET_FLOW;
    iMarker_CfgFile++;
  }

  for (iMarker_Riemann = 0; iMarker_Riemann < nMarker_Riemann; iMarker_Riemann++) {
    Marker_CfgFile_TagBound[iMarker_CfgFile] = Marker_Riemann[iMarker_Riemann];
    Marker_CfgFile_KindBC[iMarker_CfgFile] = RIEMANN_BOUNDARY;
    iMarker_CfgFile++;
  }

  for (iMarker_Giles = 0; iMarker_Giles < nMarker_Giles; iMarker_Giles++) {
    Marker_CfgFile_TagBound[iMarker_CfgFile] = Marker_Giles[iMarker_Giles];
    Marker_CfgFile_KindBC[iMarker_CfgFile] = GILES_BOUNDARY;
    iMarker_CfgFile++;
  }

  Engine_Power       = new su2double[nMarker_EngineInflow];
  Engine_Mach        = new su2double[nMarker_EngineInflow];
  Engine_Force       = new su2double[nMarker_EngineInflow];
  Engine_NetThrust   = new su2double[nMarker_EngineInflow];
  Engine_GrossThrust = new su2double[nMarker_EngineInflow];
  Engine_Area        = new su2double[nMarker_EngineInflow];

  for (iMarker_EngineInflow = 0; iMarker_EngineInflow < nMarker_EngineInflow; iMarker_EngineInflow++) {
    Engine_Power[iMarker_EngineInflow] = 0.0;
    Engine_Mach[iMarker_EngineInflow] = 0.0;
    Engine_Force[iMarker_EngineInflow] = 0.0;
    Engine_NetThrust[iMarker_EngineInflow] = 0.0;
    Engine_GrossThrust[iMarker_EngineInflow] = 0.0;
    Engine_Area[iMarker_EngineInflow] = 0.0;
  }

  Inflow_Mach = new su2double[nMarker_EngineInflow];
  Inflow_Pressure = new su2double[nMarker_EngineInflow];
  Inflow_MassFlow = new su2double[nMarker_EngineInflow];
  Inflow_ReverseMassFlow = new su2double[nMarker_EngineInflow];
  Inflow_TotalPressure = new su2double[nMarker_EngineInflow];
  Inflow_Temperature = new su2double[nMarker_EngineInflow];
  Inflow_TotalTemperature = new su2double[nMarker_EngineInflow];
  Inflow_RamDrag = new su2double[nMarker_EngineInflow];
  Inflow_Force = new su2double[nMarker_EngineInflow];
  Inflow_Power = new su2double[nMarker_EngineInflow];

  for (iMarker_EngineInflow = 0; iMarker_EngineInflow < nMarker_EngineInflow; iMarker_EngineInflow++) {
    Marker_CfgFile_TagBound[iMarker_CfgFile] = Marker_EngineInflow[iMarker_EngineInflow];
    Marker_CfgFile_KindBC[iMarker_CfgFile] = ENGINE_INFLOW;
    Inflow_Mach[iMarker_EngineInflow] = 0.0;
    Inflow_Pressure[iMarker_EngineInflow] = 0.0;
    Inflow_MassFlow[iMarker_EngineInflow] = 0.0;
    Inflow_ReverseMassFlow[iMarker_EngineInflow] = 0.0;
    Inflow_TotalPressure[iMarker_EngineInflow] = 0.0;
    Inflow_Temperature[iMarker_EngineInflow] = 0.0;
    Inflow_TotalTemperature[iMarker_EngineInflow] = 0.0;
    Inflow_RamDrag[iMarker_EngineInflow] = 0.0;
    Inflow_Force[iMarker_EngineInflow] = 0.0;
    Inflow_Power[iMarker_EngineInflow] = 0.0;
    iMarker_CfgFile++;
  }

  Exhaust_Pressure = new su2double[nMarker_EngineExhaust];
  Exhaust_Temperature = new su2double[nMarker_EngineExhaust];
  Exhaust_MassFlow = new su2double[nMarker_EngineExhaust];
  Exhaust_TotalPressure = new su2double[nMarker_EngineExhaust];
  Exhaust_TotalTemperature = new su2double[nMarker_EngineExhaust];
  Exhaust_GrossThrust = new su2double[nMarker_EngineExhaust];
  Exhaust_Force = new su2double[nMarker_EngineExhaust];
  Exhaust_Power = new su2double[nMarker_EngineExhaust];

  for (iMarker_EngineExhaust = 0; iMarker_EngineExhaust < nMarker_EngineExhaust; iMarker_EngineExhaust++) {
    Marker_CfgFile_TagBound[iMarker_CfgFile] = Marker_EngineExhaust[iMarker_EngineExhaust];
    Marker_CfgFile_KindBC[iMarker_CfgFile] = ENGINE_EXHAUST;
    Exhaust_Pressure[iMarker_EngineExhaust] = 0.0;
    Exhaust_Temperature[iMarker_EngineExhaust] = 0.0;
    Exhaust_MassFlow[iMarker_EngineExhaust] = 0.0;
    Exhaust_TotalPressure[iMarker_EngineExhaust] = 0.0;
    Exhaust_TotalTemperature[iMarker_EngineExhaust] = 0.0;
    Exhaust_GrossThrust[iMarker_EngineExhaust] = 0.0;
    Exhaust_Force[iMarker_EngineExhaust] = 0.0;
    Exhaust_Power[iMarker_EngineExhaust] = 0.0;
    iMarker_CfgFile++;
  }

  for (iMarker_Supersonic_Inlet = 0; iMarker_Supersonic_Inlet < nMarker_Supersonic_Inlet; iMarker_Supersonic_Inlet++) {
    Marker_CfgFile_TagBound[iMarker_CfgFile] = Marker_Supersonic_Inlet[iMarker_Supersonic_Inlet];
    Marker_CfgFile_KindBC[iMarker_CfgFile] = SUPERSONIC_INLET;
    iMarker_CfgFile++;
  }

  for (iMarker_Supersonic_Outlet = 0; iMarker_Supersonic_Outlet < nMarker_Supersonic_Outlet; iMarker_Supersonic_Outlet++) {
    Marker_CfgFile_TagBound[iMarker_CfgFile] = Marker_Supersonic_Outlet[iMarker_Supersonic_Outlet];
    Marker_CfgFile_KindBC[iMarker_CfgFile] = SUPERSONIC_OUTLET;
    iMarker_CfgFile++;
  }

  for (iMarker_Neumann = 0; iMarker_Neumann < nMarker_Neumann; iMarker_Neumann++) {
    Marker_CfgFile_TagBound[iMarker_CfgFile] = Marker_Neumann[iMarker_Neumann];
    Marker_CfgFile_KindBC[iMarker_CfgFile] = NEUMANN;
    iMarker_CfgFile++;
  }

  for (iMarker_Internal = 0; iMarker_Internal < nMarker_Internal; iMarker_Internal++) {
    Marker_CfgFile_TagBound[iMarker_CfgFile] = Marker_Internal[iMarker_Internal];
    Marker_CfgFile_KindBC[iMarker_CfgFile] = INTERNAL_BOUNDARY;
    iMarker_CfgFile++;
  }

  for (iMarker_Custom = 0; iMarker_Custom < nMarker_Custom; iMarker_Custom++) {
    Marker_CfgFile_TagBound[iMarker_CfgFile] = Marker_Custom[iMarker_Custom];
    Marker_CfgFile_KindBC[iMarker_CfgFile] = CUSTOM_BOUNDARY;
    iMarker_CfgFile++;
  }

  for (iMarker_Outlet = 0; iMarker_Outlet < nMarker_Outlet; iMarker_Outlet++) {
    Marker_CfgFile_TagBound[iMarker_CfgFile] = Marker_Outlet[iMarker_Outlet];
    Marker_CfgFile_KindBC[iMarker_CfgFile] = OUTLET_FLOW;
    iMarker_CfgFile++;
  }

  for (iMarker_Isothermal = 0; iMarker_Isothermal < nMarker_Isothermal; iMarker_Isothermal++) {
    Marker_CfgFile_TagBound[iMarker_CfgFile] = Marker_Isothermal[iMarker_Isothermal];
    Marker_CfgFile_KindBC[iMarker_CfgFile] = ISOTHERMAL;
    iMarker_CfgFile++;
  }

  for (iMarker_HeatFlux = 0; iMarker_HeatFlux < nMarker_HeatFlux; iMarker_HeatFlux++) {
    Marker_CfgFile_TagBound[iMarker_CfgFile] = Marker_HeatFlux[iMarker_HeatFlux];
    Marker_CfgFile_KindBC[iMarker_CfgFile] = HEAT_FLUX;
    iMarker_CfgFile++;
  }

  for (iMarker_Clamped = 0; iMarker_Clamped < nMarker_Clamped; iMarker_Clamped++) {
    Marker_CfgFile_TagBound[iMarker_CfgFile] = Marker_Clamped[iMarker_Clamped];
    Marker_CfgFile_KindBC[iMarker_CfgFile] = CLAMPED_BOUNDARY;
    iMarker_CfgFile++;
  }

  for (iMarker_Displacement = 0; iMarker_Displacement < nMarker_Displacement; iMarker_Displacement++) {
    Marker_CfgFile_TagBound[iMarker_CfgFile] = Marker_Displacement[iMarker_Displacement];
    Marker_CfgFile_KindBC[iMarker_CfgFile] = DISPLACEMENT_BOUNDARY;
    iMarker_CfgFile++;
  }

  for (iMarker_Load = 0; iMarker_Load < nMarker_Load; iMarker_Load++) {
    Marker_CfgFile_TagBound[iMarker_CfgFile] = Marker_Load[iMarker_Load];
    Marker_CfgFile_KindBC[iMarker_CfgFile] = LOAD_BOUNDARY;
    iMarker_CfgFile++;
  }

  for (iMarker_Load_Dir = 0; iMarker_Load_Dir < nMarker_Load_Dir; iMarker_Load_Dir++) {
    Marker_CfgFile_TagBound[iMarker_CfgFile] = Marker_Load_Dir[iMarker_Load_Dir];
    Marker_CfgFile_KindBC[iMarker_CfgFile] = LOAD_DIR_BOUNDARY;
    iMarker_CfgFile++;
  }

  for (iMarker_Load_Sine = 0; iMarker_Load_Sine < nMarker_Load_Sine; iMarker_Load_Sine++) {
    Marker_CfgFile_TagBound[iMarker_CfgFile] = Marker_Load_Sine[iMarker_Load_Sine];
    Marker_CfgFile_KindBC[iMarker_CfgFile] = LOAD_SINE_BOUNDARY;
    iMarker_CfgFile++;
  }


  for (iMarker_FlowLoad = 0; iMarker_FlowLoad < nMarker_FlowLoad; iMarker_FlowLoad++) {
    Marker_CfgFile_TagBound[iMarker_CfgFile] = Marker_FlowLoad[iMarker_FlowLoad];
    Marker_CfgFile_KindBC[iMarker_CfgFile] = FLOWLOAD_BOUNDARY;
    iMarker_CfgFile++;
  }

  for (iMarker_CfgFile = 0; iMarker_CfgFile < nMarker_CfgFile; iMarker_CfgFile++) {
    Marker_CfgFile_Monitoring[iMarker_CfgFile] = NO;
    for (iMarker_Monitoring = 0; iMarker_Monitoring < nMarker_Monitoring; iMarker_Monitoring++)
      if (Marker_CfgFile_TagBound[iMarker_CfgFile] == Marker_Monitoring[iMarker_Monitoring])
        Marker_CfgFile_Monitoring[iMarker_CfgFile] = YES;
  }

  for (iMarker_CfgFile = 0; iMarker_CfgFile < nMarker_CfgFile; iMarker_CfgFile++) {
    Marker_CfgFile_GeoEval[iMarker_CfgFile] = NO;
    for (iMarker_GeoEval = 0; iMarker_GeoEval < nMarker_GeoEval; iMarker_GeoEval++)
      if (Marker_CfgFile_TagBound[iMarker_CfgFile] == Marker_GeoEval[iMarker_GeoEval])
        Marker_CfgFile_GeoEval[iMarker_CfgFile] = YES;
  }

  for (iMarker_CfgFile = 0; iMarker_CfgFile < nMarker_CfgFile; iMarker_CfgFile++) {
    Marker_CfgFile_Designing[iMarker_CfgFile] = NO;
    for (iMarker_Designing = 0; iMarker_Designing < nMarker_Designing; iMarker_Designing++)
      if (Marker_CfgFile_TagBound[iMarker_CfgFile] == Marker_Designing[iMarker_Designing])
        Marker_CfgFile_Designing[iMarker_CfgFile] = YES;
  }

  for (iMarker_CfgFile = 0; iMarker_CfgFile < nMarker_CfgFile; iMarker_CfgFile++) {
    Marker_CfgFile_Plotting[iMarker_CfgFile] = NO;
    for (iMarker_Plotting = 0; iMarker_Plotting < nMarker_Plotting; iMarker_Plotting++)
      if (Marker_CfgFile_TagBound[iMarker_CfgFile] == Marker_Plotting[iMarker_Plotting])
        Marker_CfgFile_Plotting[iMarker_CfgFile] = YES;
  }

  for (iMarker_CfgFile = 0; iMarker_CfgFile < nMarker_CfgFile; iMarker_CfgFile++) {
    Marker_CfgFile_Analyze[iMarker_CfgFile] = NO;
    for (iMarker_Analyze = 0; iMarker_Analyze < nMarker_Analyze; iMarker_Analyze++)
      if (Marker_CfgFile_TagBound[iMarker_CfgFile] == Marker_Analyze[iMarker_Analyze])
        Marker_CfgFile_Analyze[iMarker_CfgFile] = YES;
  }

  /*--- Identification of Fluid-Structure interface markers ---*/

  for (iMarker_CfgFile = 0; iMarker_CfgFile < nMarker_CfgFile; iMarker_CfgFile++) {
    unsigned short indexMarker = 0;
    Marker_CfgFile_ZoneInterface[iMarker_CfgFile] = NO;
    for (iMarker_ZoneInterface = 0; iMarker_ZoneInterface < nMarker_ZoneInterface; iMarker_ZoneInterface++)
      if (Marker_CfgFile_TagBound[iMarker_CfgFile] == Marker_ZoneInterface[iMarker_ZoneInterface])
            indexMarker = (int)(iMarker_ZoneInterface/2+1);
    Marker_CfgFile_ZoneInterface[iMarker_CfgFile] = indexMarker;
  }

/*--- Identification of Turbomachinery markers and flag them---*/

  for (iMarker_CfgFile = 0; iMarker_CfgFile < nMarker_CfgFile; iMarker_CfgFile++) {
    unsigned short indexMarker=0;
    Marker_CfgFile_Turbomachinery[iMarker_CfgFile] = NO;
    Marker_CfgFile_TurbomachineryFlag[iMarker_CfgFile] = NO;
    for (iMarker_Turbomachinery = 0; iMarker_Turbomachinery < nMarker_Turbomachinery; iMarker_Turbomachinery++){
      if (Marker_CfgFile_TagBound[iMarker_CfgFile] == Marker_TurboBoundIn[iMarker_Turbomachinery]){
        indexMarker=(iMarker_Turbomachinery+1);
        Marker_CfgFile_Turbomachinery[iMarker_CfgFile] = indexMarker;
        Marker_CfgFile_TurbomachineryFlag[iMarker_CfgFile] = INFLOW;
      }
      if (Marker_CfgFile_TagBound[iMarker_CfgFile] == Marker_TurboBoundOut[iMarker_Turbomachinery]){
        indexMarker=(iMarker_Turbomachinery+1);
        Marker_CfgFile_Turbomachinery[iMarker_CfgFile] = indexMarker;
        Marker_CfgFile_TurbomachineryFlag[iMarker_CfgFile] = OUTFLOW;
      }
    }
  }

  /*--- Identification of MixingPlane interface markers ---*/

  for (iMarker_CfgFile = 0; iMarker_CfgFile < nMarker_CfgFile; iMarker_CfgFile++) {
  	unsigned short indexMarker=0;
    Marker_CfgFile_MixingPlaneInterface[iMarker_CfgFile] = NO;
    for (iMarker_MixingPlaneInterface = 0; iMarker_MixingPlaneInterface < nMarker_MixingPlaneInterface; iMarker_MixingPlaneInterface++)
      if (Marker_CfgFile_TagBound[iMarker_CfgFile] == Marker_MixingPlaneInterface[iMarker_MixingPlaneInterface])
      	indexMarker=(int)(iMarker_MixingPlaneInterface/2+1);
    Marker_CfgFile_MixingPlaneInterface[iMarker_CfgFile] = indexMarker;
  }

  for (iMarker_CfgFile = 0; iMarker_CfgFile < nMarker_CfgFile; iMarker_CfgFile++) {
    Marker_CfgFile_DV[iMarker_CfgFile] = NO;
    for (iMarker_DV = 0; iMarker_DV < nMarker_DV; iMarker_DV++)
      if (Marker_CfgFile_TagBound[iMarker_CfgFile] == Marker_DV[iMarker_DV])
        Marker_CfgFile_DV[iMarker_CfgFile] = YES;
  }

  for (iMarker_CfgFile = 0; iMarker_CfgFile < nMarker_CfgFile; iMarker_CfgFile++) {
    Marker_CfgFile_Moving[iMarker_CfgFile] = NO;
    for (iMarker_Moving = 0; iMarker_Moving < nMarker_Moving; iMarker_Moving++)
      if (Marker_CfgFile_TagBound[iMarker_CfgFile] == Marker_Moving[iMarker_Moving])
        Marker_CfgFile_Moving[iMarker_CfgFile] = YES;
  }

}

void CConfig::SetOutput(unsigned short val_software, unsigned short val_izone) {

  unsigned short iMarker_Euler, iMarker_Custom, iMarker_FarField,
  iMarker_SymWall, iMarker_PerBound, iMarker_Pressure, iMarker_NearFieldBound,
  iMarker_InterfaceBound, iMarker_Fluid_InterfaceBound, iMarker_Dirichlet, iMarker_Inlet, iMarker_Riemann,
  iMarker_Giles, iMarker_Outlet, iMarker_Isothermal, iMarker_HeatFlux,
  iMarker_EngineInflow, iMarker_EngineExhaust, iMarker_Displacement,
  iMarker_Load, iMarker_FlowLoad,  iMarker_Neumann, iMarker_Internal, iMarker_Monitoring,
  iMarker_Designing, iMarker_GeoEval, iMarker_Plotting, iMarker_Analyze, iMarker_DV, iDV_Value,
  iMarker_ZoneInterface, iMarker_Load_Dir, iMarker_Load_Sine, iMarker_Clamped,
  iMarker_Moving, iMarker_Supersonic_Inlet, iMarker_Supersonic_Outlet, iMarker_ActDiskInlet,
  iMarker_ActDiskOutlet, iMarker_MixingPlaneInterface;


  /*--- WARNING: when compiling on Windows, ctime() is not available. Comment out
   the two lines below that use the dt variable. ---*/
  //time_t now = time(0);
  //string dt = ctime(&now); dt[24] = '.';

  cout << endl << "-------------------------------------------------------------------------" << endl;
  cout << "|    ___ _   _ ___                                                      |" << endl;
  cout << "|   / __| | | |_  )   Release 5.0.0  \"Raven\"                            |" << endl;
  cout << "|   \\__ \\ |_| |/ /                                                      |" << endl;
  switch (val_software) {
    case SU2_CFD: cout << "|   |___/\\___//___|   Suite (Computational Fluid Dynamics Code)         |" << endl; break;
    case SU2_DEF: cout << "|   |___/\\___//___|   Suite (Mesh Deformation Code)                     |" << endl; break;
    case SU2_DOT: cout << "|   |___/\\___//___|   Suite (Gradient Projection Code)                  |" << endl; break;
    case SU2_MSH: cout << "|   |___/\\___//___|   Suite (Mesh Adaptation Code)                      |" << endl; break;
    case SU2_GEO: cout << "|   |___/\\___//___|   Suite (Geometry Definition Code)                  |" << endl; break;
    case SU2_SOL: cout << "|   |___/\\___//___|   Suite (Solution Exporting Code)                   |" << endl; break;
  }

  cout << "|                                                                       |" << endl;
  //cout << "|   Local date and time: " << dt << "                      |" << endl;
  cout <<"-------------------------------------------------------------------------" << endl;
  cout << "| SU2 Original Developers: Dr. Francisco D. Palacios.                   |" << endl;
  cout << "|                          Dr. Thomas D. Economon.                      |" << endl;
  cout <<"-------------------------------------------------------------------------" << endl;
  cout << "| SU2 Developers:                                                       |" << endl;
  cout << "| - Prof. Juan J. Alonso's group at Stanford University.                |" << endl;
  cout << "| - Prof. Piero Colonna's group at Delft University of Technology.      |" << endl;
  cout << "| - Prof. Nicolas R. Gauger's group at Kaiserslautern U. of Technology. |" << endl;
  cout << "| - Prof. Alberto Guardone's group at Polytechnic University of Milan.  |" << endl;
  cout << "| - Prof. Rafael Palacios' group at Imperial College London.            |" << endl;
  cout << "| - Prof. Edwin van der Weide's group at the University of Twente.      |" << endl;
  cout << "| - Prof. Vincent Terrapon's group at the University of Liege.          |" << endl;
  cout <<"-------------------------------------------------------------------------" << endl;
  cout << "| Copyright (C) 2012-2017 SU2, the open-source CFD code.                |" << endl;
  cout << "|                                                                       |" << endl;
  cout << "| SU2 is free software; you can redistribute it and/or                  |" << endl;
  cout << "| modify it under the terms of the GNU Lesser General Public            |" << endl;
  cout << "| License as published by the Free Software Foundation; either          |" << endl;
  cout << "| version 2.1 of the License, or (at your option) any later version.    |" << endl;
  cout << "|                                                                       |" << endl;
  cout << "| SU2 is distributed in the hope that it will be useful,                |" << endl;
  cout << "| but WITHOUT ANY WARRANTY; without even the implied warranty of        |" << endl;
  cout << "| MERCHANTABILITY or FITNESS FOR A PARTICULAR PURPOSE. See the GNU      |" << endl;
  cout << "| Lesser General Public License for more details.                       |" << endl;
  cout << "|                                                                       |" << endl;
  cout << "| You should have received a copy of the GNU Lesser General Public      |" << endl;
  cout << "| License along with SU2. If not, see <http://www.gnu.org/licenses/>.   |" << endl;
  cout <<"-------------------------------------------------------------------------" << endl;

  cout << endl <<"------------------------ Physical Case Definition -----------------------" << endl;
  if (val_software == SU2_CFD) {
	if (FSI_Problem) {
	   cout << "Fluid-Structure Interaction." << endl;
	}

  if (DiscreteAdjoint) {
     cout <<"Discrete Adjoint equations using Algorithmic Differentiation " << endl;
     cout <<"based on the physical case: ";
  }
    switch (Kind_Solver) {
      case EULER: case DISC_ADJ_EULER: case FEM_EULER:
        if (Kind_Regime == COMPRESSIBLE) cout << "Compressible Euler equations." << endl;
        if (Kind_Regime == INCOMPRESSIBLE) cout << "Incompressible Euler equations." << endl;
        break;
      case NAVIER_STOKES: case DISC_ADJ_NAVIER_STOKES: case FEM_NAVIER_STOKES:
        if (Kind_Regime == COMPRESSIBLE) cout << "Compressible Laminar Navier-Stokes' equations." << endl;
        if (Kind_Regime == INCOMPRESSIBLE) cout << "Incompressible Laminar Navier-Stokes' equations." << endl;
        break;
      case RANS: case DISC_ADJ_RANS: case FEM_RANS:
        if (Kind_Regime == COMPRESSIBLE) cout << "Compressible RANS equations." << endl;
        if (Kind_Regime == INCOMPRESSIBLE) cout << "Incompressible RANS equations." << endl;
        cout << "Turbulence model: ";
        switch (Kind_Turb_Model) {
          case SA:     cout << "Spalart Allmaras" << endl; break;
          case SA_NEG: cout << "Negative Spalart Allmaras" << endl; break;
          case SST:    cout << "Menter's SST"     << endl; break;
        }
        break;
      case FEM_LES:
        if (Kind_Regime == COMPRESSIBLE)   cout << "Compressible LES equations." << endl;
        if (Kind_Regime == INCOMPRESSIBLE) cout << "Incompressible LES equations." << endl;
        cout << "Subgrid Scale model: ";
        switch (Kind_SGS_Model) {
          case IMPLICIT_LES: cout << "Implicit LES" << endl; break;
          case SMAGORINSKY:  cout << "Smagorinsky " << endl; break;
          case WALE:         cout << "WALE"         << endl; break;
          default:
            cout << endl << "Subgrid Scale model not specified." << endl;
#ifndef HAVE_MPI
            exit(EXIT_FAILURE);
#else
            MPI_Abort(MPI_COMM_WORLD,1);
            MPI_Finalize();
#endif
        }
        break;
      case POISSON_EQUATION: cout << "Poisson equation." << endl; break;
      case WAVE_EQUATION: cout << "Wave equation." << endl; break;
      case HEAT_EQUATION: cout << "Heat equation." << endl; break;
      case FEM_ELASTICITY:
    	  if (Kind_Struct_Solver == SMALL_DEFORMATIONS) cout << "Geometrically linear elasticity solver." << endl;
    	  if (Kind_Struct_Solver == LARGE_DEFORMATIONS) cout << "Geometrically non-linear elasticity solver." << endl;
    	  if (Kind_Material == LINEAR_ELASTIC) cout << "Linear elastic material." << endl;
    	  if (Kind_Material == NEO_HOOKEAN) {
    		  if (Kind_Material_Compress == COMPRESSIBLE_MAT) cout << "Compressible Neo-Hookean material model." << endl;
    		  if (Kind_Material_Compress == INCOMPRESSIBLE_MAT) cout << "Incompressible Neo-Hookean material model (mean dilatation method)." << endl;
    	  }
    	  break;
      case ADJ_EULER: cout << "Continuous Euler adjoint equations." << endl; break;
      case ADJ_NAVIER_STOKES:
        if (Frozen_Visc_Cont)
          cout << "Continuous Navier-Stokes adjoint equations with frozen (laminar) viscosity." << endl;
        else
          cout << "Continuous Navier-Stokes adjoint equations." << endl;
        break;
      case ADJ_RANS:
        if (Frozen_Visc_Cont)
          cout << "Continuous RANS adjoint equations with frozen (laminar and eddy) viscosity." << endl;
        else
          cout << "Continuous RANS adjoint equations." << endl;

        break;

    }

    if ((Kind_Regime == COMPRESSIBLE) && (Kind_Solver != FEM_ELASTICITY) &&
        (Kind_Solver != HEAT_EQUATION) && (Kind_Solver != WAVE_EQUATION)) {
      cout << "Mach number: " << Mach <<"."<< endl;
      cout << "Angle of attack (AoA): " << AoA <<" deg, and angle of sideslip (AoS): " << AoS <<" deg."<< endl;
      if ((Kind_Solver == NAVIER_STOKES) || (Kind_Solver == ADJ_NAVIER_STOKES) ||
          (Kind_Solver == RANS) || (Kind_Solver == ADJ_RANS))
        cout << "Reynolds number: " << Reynolds <<". Reference length "  << Length_Reynolds << "." << endl;
      if (Fixed_CL_Mode) {
      	cout << "Fixed CL mode, target value: " << Target_CL << "." << endl;
      }
      if (Fixed_CM_Mode) {
      		cout << "Fixed CM mode, target value:  " << Target_CM << "." << endl;
      		cout << "HTP rotation axis (X,Z): ("<< HTP_Axis[0] <<", "<< HTP_Axis[1] <<")."<< endl;
      }
    }

    if (EquivArea) {
      cout <<"The equivalent area is going to be evaluated on the near-field."<< endl;
      cout <<"The lower integration limit is "<<EA_IntLimit[0]<<", and the upper is "<<EA_IntLimit[1]<<"."<< endl;
      cout <<"The near-field is situated at "<<EA_IntLimit[2]<<"."<< endl;
    }

    if (Grid_Movement) {
      cout << "Performing a dynamic mesh simulation: ";
      switch (Kind_GridMovement[ZONE_0]) {
        case NO_MOVEMENT:     cout << "no movement." << endl; break;
        case DEFORMING:       cout << "deforming mesh motion." << endl; break;
        case RIGID_MOTION:    cout << "rigid mesh motion." << endl; break;
        case MOVING_WALL:     cout << "moving walls." << endl; break;
        case MOVING_HTP:      cout << "HTP moving." << endl; break;
        case ROTATING_FRAME:  cout << "rotating reference frame." << endl; break;
        case AEROELASTIC:     cout << "aeroelastic motion." << endl; break;
        case FLUID_STRUCTURE: cout << "fluid-structure motion." << endl; break;
        case EXTERNAL:        cout << "externally prescribed motion." << endl; break;
        case AEROELASTIC_RIGID_MOTION:  cout << "rigid mesh motion plus aeroelastic motion." << endl; break;
      }
    }

    if (Restart) {
      if (Read_Binary_Restart) cout << "Reading and writing binary SU2 native restart files." << endl;
      else cout << "Reading and writing ASCII SU2 native restart files." << endl;
      if (!ContinuousAdjoint && Kind_Solver != FEM_ELASTICITY) cout << "Read flow solution from: " << Solution_FlowFileName << "." << endl;
      if (ContinuousAdjoint) cout << "Read adjoint solution from: " << Solution_AdjFileName << "." << endl;
      if (Kind_Solver == FEM_ELASTICITY) cout << "Read structural solution from: " << Solution_FEMFileName << "." << endl;
    }
    else {
      cout << "No restart solution, use the values at infinity (freestream)." << endl;
    }

    if (ContinuousAdjoint)
      cout << "Read flow solution from: " << Solution_FlowFileName << "." << endl;


    if (Ref_NonDim == DIMENSIONAL) { cout << "Dimensional simulation." << endl; }
    else if (Ref_NonDim == FREESTREAM_PRESS_EQ_ONE) { cout << "Non-Dimensional simulation (P=1.0, Rho=1.0, T=1.0 at the farfield)." << endl; }
    else if (Ref_NonDim == FREESTREAM_VEL_EQ_MACH) { cout << "Non-Dimensional simulation (V=Mach, Rho=1.0, T=1.0 at the farfield)." << endl; }
    else if (Ref_NonDim == FREESTREAM_VEL_EQ_ONE) { cout << "Non-Dimensional simulation (V=1.0, Rho=1.0, T=1.0 at the farfield)." << endl; }
<<<<<<< HEAD

    if (RefArea == 0) cout << "The reference area will be computed using y(2D) or z(3D) projection." << endl;
=======
    
    if (RefArea == 0.0) cout << "The reference area will be computed using y(2D) or z(3D) projection." << endl;
>>>>>>> d658a90a
    else { cout << "The reference area is " << RefArea;
      if (SystemMeasurements == US) cout << " in^2." << endl; else cout << " m^2." << endl;
    }
    
    if (SemiSpan == 0.0) cout << "The semi-span will be computed using the max y(3D) value." << endl;
    else { cout << "The semi-span length area is " << SemiSpan;
      if (SystemMeasurements == US) cout << " in." << endl; else cout << " m." << endl;
    }
    
    cout << "The reference length is " << RefLength;
    if (SystemMeasurements == US) cout << " in." << endl; else cout << " m." << endl;

    if ((nRefOriginMoment_X > 1) || (nRefOriginMoment_Y > 1) || (nRefOriginMoment_Z > 1)) {
      cout << "Surface(s) where the force coefficients are evaluated and \n";
      cout << "their reference origin for moment computation: \n";

      for (iMarker_Monitoring = 0; iMarker_Monitoring < nMarker_Monitoring; iMarker_Monitoring++) {
        cout << "   - " << Marker_Monitoring[iMarker_Monitoring] << " (" << RefOriginMoment_X[iMarker_Monitoring] <<", "<<RefOriginMoment_Y[iMarker_Monitoring] <<", "<< RefOriginMoment_Z[iMarker_Monitoring] << ")";
        if (iMarker_Monitoring < nMarker_Monitoring-1) cout << ".\n";
        else {
        	if (SystemMeasurements == US) cout <<" ft."<< endl;
        	else cout <<" m."<< endl;
        }
      }
    }
    else {
      cout << "Reference origin for moment evaluation is (" << RefOriginMoment_X[0] << ", " << RefOriginMoment_Y[0] << ", " << RefOriginMoment_Z[0] << ")." << endl;
      cout << "Surface(s) where the force coefficients are evaluated: ";
      for (iMarker_Monitoring = 0; iMarker_Monitoring < nMarker_Monitoring; iMarker_Monitoring++) {
        cout << Marker_Monitoring[iMarker_Monitoring];
        if (iMarker_Monitoring < nMarker_Monitoring-1) cout << ", ";
        else cout <<"."<< endl;
      }
      cout<< endl;
    }

    if (nMarker_Designing != 0) {
      cout << "Surface(s) where the objective function is evaluated: ";
      for (iMarker_Designing = 0; iMarker_Designing < nMarker_Designing; iMarker_Designing++) {
        cout << Marker_Designing[iMarker_Designing];
        if (iMarker_Designing < nMarker_Designing-1) cout << ", ";
        else cout <<".";
      }
      cout<< endl;
    }

    if (nMarker_Plotting != 0) {
      cout << "Surface(s) plotted in the output file: ";
      for (iMarker_Plotting = 0; iMarker_Plotting < nMarker_Plotting; iMarker_Plotting++) {
        cout << Marker_Plotting[iMarker_Plotting];
        if (iMarker_Plotting < nMarker_Plotting-1) cout << ", ";
        else cout <<".";
      }
      cout<< endl;
    }

    if (nMarker_Analyze != 0) {
      cout << "Surface(s) to be analyzed in detail: ";
      for (iMarker_Analyze = 0; iMarker_Analyze < nMarker_Analyze; iMarker_Analyze++) {
        cout << Marker_Analyze[iMarker_Analyze];
        if (iMarker_Analyze < nMarker_Analyze-1) cout << ", ";
        else cout <<".";
      }
      cout<< endl;
    }

    if (nMarker_ZoneInterface != 0) {
      cout << "Surface(s) acting as an interface among zones: ";
      for (iMarker_ZoneInterface = 0; iMarker_ZoneInterface < nMarker_ZoneInterface; iMarker_ZoneInterface++) {
        cout << Marker_ZoneInterface[iMarker_ZoneInterface];
        if (iMarker_ZoneInterface < nMarker_ZoneInterface-1) cout << ", ";
        else cout <<".";
      }
      cout<<endl;
    }

    if (nMarker_DV != 0) {
      cout << "Surface(s) affected by the design variables: ";
      for (iMarker_DV = 0; iMarker_DV < nMarker_DV; iMarker_DV++) {
        cout << Marker_DV[iMarker_DV];
        if (iMarker_DV < nMarker_DV-1) cout << ", ";
        else cout <<".";
      }
      cout<< endl;
    }

    if ((Kind_GridMovement[ZONE_0] == DEFORMING) || (Kind_GridMovement[ZONE_0] == MOVING_WALL)) {
      cout << "Surface(s) in motion: ";
      for (iMarker_Moving = 0; iMarker_Moving < nMarker_Moving; iMarker_Moving++) {
        cout << Marker_Moving[iMarker_Moving];
        if (iMarker_Moving < nMarker_Moving-1) cout << ", ";
        else cout <<".";
      }
      cout<< endl;
    }

  }

  if (val_software == SU2_GEO) {
    if (nMarker_GeoEval != 0) {
      cout << "Surface(s) where the geometrical based functions is evaluated: ";
      for (iMarker_GeoEval = 0; iMarker_GeoEval < nMarker_GeoEval; iMarker_GeoEval++) {
        cout << Marker_GeoEval[iMarker_GeoEval];
        if (iMarker_GeoEval < nMarker_GeoEval-1) cout << ", ";
        else cout <<".";
      }
      cout<< endl;
    }
  }

  cout << "Input mesh file name: " << Mesh_FileName << endl;

	if (val_software == SU2_DOT) {
    if (DiscreteAdjoint) {
      cout << "Input sensitivity file name: " << GetObjFunc_Extension(Solution_AdjFileName) << "." << endl;
    }else {
		cout << "Input sensitivity file name: " << SurfAdjCoeff_FileName << "." << endl;
	}
  }

	if (val_software == SU2_MSH) {
		switch (Kind_Adaptation) {
		case FULL: case WAKE: case FULL_FLOW: case FULL_ADJOINT: case SMOOTHING: case SUPERSONIC_SHOCK:
			break;
		case GRAD_FLOW:
			cout << "Read flow solution from: " << Solution_FlowFileName << "." << endl;
			break;
		case GRAD_ADJOINT:
			cout << "Read adjoint flow solution from: " << Solution_AdjFileName << "." << endl;
			break;
		case GRAD_FLOW_ADJ: case COMPUTABLE: case REMAINING:
			cout << "Read flow solution from: " << Solution_FlowFileName << "." << endl;
			cout << "Read adjoint flow solution from: " << Solution_AdjFileName << "." << endl;
			break;
		}
	}

	if (val_software == SU2_DEF) {
		cout << endl <<"---------------------- Grid deformation parameters ----------------------" << endl;
		cout << "Grid deformation using a linear elasticity method." << endl;

    if (Hold_GridFixed == YES) cout << "Hold some regions of the mesh fixed (hardcode implementation)." << endl;
  }

  if (val_software == SU2_DOT) {
  cout << endl <<"-------------------- Surface deformation parameters ---------------------" << endl;
  }

  if (((val_software == SU2_DEF) || (val_software == SU2_DOT)) && (Design_Variable[0] != NONE)) {

    for (unsigned short iDV = 0; iDV < nDV; iDV++) {

      if ((Design_Variable[iDV] != NO_DEFORMATION) &&
          (Design_Variable[iDV] != FFD_SETTING) &&
          (Design_Variable[iDV] != SURFACE_FILE) &&
          (Design_Variable[iDV] != GE_LITE)) {

        if (iDV == 0)
          cout << "Design variables definition (markers <-> value <-> param):" << endl;

        switch (Design_Variable[iDV]) {
          case FFD_CONTROL_POINT_2D:  cout << "FFD 2D (control point) <-> "; break;
          case FFD_CAMBER_2D:         cout << "FFD 2D (camber) <-> "; break;
          case FFD_THICKNESS_2D:      cout << "FFD 2D (thickness) <-> "; break;
          case FFD_TWIST_2D:          cout << "FFD 2D (twist) <-> "; break;
          case HICKS_HENNE:           cout << "Hicks Henne <-> " ; break;
          case SURFACE_BUMP:          cout << "Surface bump <-> " ; break;
          case ANGLE_OF_ATTACK:       cout << "Angle of attack <-> " ; break;
	        case CST:           	      cout << "Kulfan parameter number (CST) <-> " ; break;
          case TRANSLATION:           cout << "Translation design variable."; break;
          case SCALE:                 cout << "Scale design variable."; break;
          case NACA_4DIGITS:          cout << "NACA four digits <-> "; break;
          case PARABOLIC:             cout << "Parabolic <-> "; break;
          case AIRFOIL:               cout << "Airfoil <-> "; break;
          case ROTATION:              cout << "Rotation <-> "; break;
          case FFD_CONTROL_POINT:     cout << "FFD (control point) <-> "; break;
          case FFD_NACELLE:           cout << "FFD (nacelle) <-> "; break;
          case FFD_GULL:              cout << "FFD (gull) <-> "; break;
          case FFD_TWIST:             cout << "FFD (twist) <-> "; break;
          case FFD_ROTATION:          cout << "FFD (rotation) <-> "; break;
          case FFD_CONTROL_SURFACE:   cout << "FFD (control surface) <-> "; break;
          case FFD_CAMBER:            cout << "FFD (camber) <-> "; break;
          case FFD_THICKNESS:         cout << "FFD (thickness) -> "; break;
          case FFD_ANGLE_OF_ATTACK:   cout << "FFD (angle of attack) <-> "; break;
        }

        for (iMarker_DV = 0; iMarker_DV < nMarker_DV; iMarker_DV++) {
          cout << Marker_DV[iMarker_DV];
          if (iMarker_DV < nMarker_DV-1) cout << ", ";
          else cout << " <-> ";
        }

        for (iDV_Value = 0; iDV_Value < nDV_Value[iDV]; iDV_Value++) {
          cout << DV_Value[iDV][iDV_Value];
          if (iDV_Value != nDV_Value[iDV]-1) cout << ", ";
        }
        cout << " <-> ";

        if ((Design_Variable[iDV] == NO_DEFORMATION) ||
            (Design_Variable[iDV] == FFD_SETTING) ||
            (Design_Variable[iDV] == SCALE) ) nParamDV = 0;
        if (Design_Variable[iDV] == ANGLE_OF_ATTACK) nParamDV = 1;
        if ((Design_Variable[iDV] == FFD_CAMBER_2D) ||
            (Design_Variable[iDV] == FFD_THICKNESS_2D) ||
            (Design_Variable[iDV] == HICKS_HENNE) ||
            (Design_Variable[iDV] == PARABOLIC) ||
            (Design_Variable[iDV] == AIRFOIL) ||
            (Design_Variable[iDV] == FFD_GULL) ||
            (Design_Variable[iDV] == FFD_ANGLE_OF_ATTACK) ) nParamDV = 2;
        if ((Design_Variable[iDV] ==  TRANSLATION) ||
            (Design_Variable[iDV] ==  NACA_4DIGITS) ||
            (Design_Variable[iDV] ==  CST) ||
            (Design_Variable[iDV] ==  SURFACE_BUMP) ||
            (Design_Variable[iDV] ==  FFD_CAMBER) ||
            (Design_Variable[iDV] ==  FFD_TWIST_2D) ||
            (Design_Variable[iDV] ==  FFD_THICKNESS) ) nParamDV = 3;
        if (Design_Variable[iDV] == FFD_CONTROL_POINT_2D) nParamDV = 5;
        if (Design_Variable[iDV] == ROTATION) nParamDV = 6;
        if ((Design_Variable[iDV] ==  FFD_CONTROL_POINT) ||
            (Design_Variable[iDV] ==  FFD_ROTATION) ||
            (Design_Variable[iDV] ==  FFD_CONTROL_SURFACE) ) nParamDV = 7;
        if (Design_Variable[iDV] == FFD_TWIST) nParamDV = 8;

        for (unsigned short iParamDV = 0; iParamDV < nParamDV; iParamDV++) {

          if (iParamDV == 0) cout << "( ";

          if ((iParamDV == 0) &&
              ((Design_Variable[iDV] == NO_DEFORMATION) ||
               (Design_Variable[iDV] == FFD_SETTING) ||
               (Design_Variable[iDV] == FFD_ANGLE_OF_ATTACK) ||
               (Design_Variable[iDV] == FFD_CONTROL_POINT_2D) ||
               (Design_Variable[iDV] == FFD_CAMBER_2D) ||
               (Design_Variable[iDV] == FFD_THICKNESS_2D) ||
               (Design_Variable[iDV] == FFD_TWIST_2D) ||
               (Design_Variable[iDV] == FFD_CONTROL_POINT) ||
               (Design_Variable[iDV] == FFD_NACELLE) ||
               (Design_Variable[iDV] == FFD_GULL) ||
               (Design_Variable[iDV] == FFD_TWIST) ||
               (Design_Variable[iDV] == FFD_ROTATION) ||
               (Design_Variable[iDV] == FFD_CONTROL_SURFACE) ||
               (Design_Variable[iDV] == FFD_CAMBER) ||
               (Design_Variable[iDV] == FFD_THICKNESS))) cout << FFDTag[iDV];
          else cout << ParamDV[iDV][iParamDV];

          if (iParamDV < nParamDV-1) cout << ", ";
          else cout <<" )"<< endl;

        }

      }

      else if (Design_Variable[iDV] == NO_DEFORMATION) {
        cout << "No deformation of the numerical grid. Just output .su2 file." << endl;
      }

      else if (Design_Variable[iDV] == FFD_SETTING) {

        cout << "Setting the FFD box structure." << endl;
        cout << "FFD boxes definition (FFD tag <-> degree <-> coord):" << endl;

        for (unsigned short iFFDBox = 0; iFFDBox < nFFDBox; iFFDBox++) {

          cout << TagFFDBox[iFFDBox] << " <-> ";

          for (unsigned short iDegreeFFD = 0; iDegreeFFD < 3; iDegreeFFD++) {
            if (iDegreeFFD == 0) cout << "( ";
            cout << DegreeFFDBox[iFFDBox][iDegreeFFD];
            if (iDegreeFFD < 2) cout << ", ";
            else cout <<" )";
          }

          cout << " <-> ";

          for (unsigned short iCoordFFD = 0; iCoordFFD < 24; iCoordFFD++) {
            if (iCoordFFD == 0) cout << "( ";
            cout << CoordFFDBox[iFFDBox][iCoordFFD];
            if (iCoordFFD < 23) cout << ", ";
            else cout <<" )"<< endl;
          }

        }

      }

      else cout << endl;

		}
	}

	if (((val_software == SU2_CFD) && ( ContinuousAdjoint || DiscreteAdjoint)) || (val_software == SU2_DOT)) {

		cout << endl <<"----------------------- Design problem definition -----------------------" << endl;
		if (nObj==1) {
      switch (Kind_ObjFunc[0]) {
        case DRAG_COEFFICIENT:           cout << "CD objective function";
          if (Fixed_CL_Mode) {           cout << " using fixed CL mode, dCD/dCL = " << dCD_dCL << "." << endl; }
          else if (Fixed_CM_Mode) {      cout << " using fixed CMy mode, dCD/dCMy = " << dCD_dCMy << "." << endl; }
          else {                         cout << "." << endl; }
          break;
        case LIFT_COEFFICIENT:           cout << "CL objective function." << endl; break;
        case MOMENT_X_COEFFICIENT:       cout << "CMx objective function" << endl;
          if (Fixed_CL_Mode) {           cout << " using fixed CL mode, dCMx/dCL = " << dCMx_dCL << "." << endl; }
          else {                         cout << "." << endl; }
          break;
        case MOMENT_Y_COEFFICIENT:       cout << "CMy objective function" << endl;
          if (Fixed_CL_Mode) {           cout << " using fixed CL mode, dCMy/dCL = " << dCMy_dCL << "." << endl; }
          else {                         cout << "." << endl; }
          break;
        case MOMENT_Z_COEFFICIENT:       cout << "CMz objective function" << endl;
          if (Fixed_CL_Mode) {           cout << " using fixed CL mode, dCMz/dCL = " << dCMz_dCL << "." << endl; }
          else {                         cout << "." << endl; }
          break;
        case INVERSE_DESIGN_PRESSURE:    cout << "Inverse design (Cp) objective function." << endl; break;
        case INVERSE_DESIGN_HEATFLUX:    cout << "Inverse design (Heat Flux) objective function." << endl; break;
        case SIDEFORCE_COEFFICIENT:      cout << "Side force objective function." << endl; break;
        case EFFICIENCY:                 cout << "CL/CD objective function." << endl; break;
        case EQUIVALENT_AREA:            cout << "Equivalent area objective function. CD weight: " << WeightCd <<"."<< endl;  break;
        case NEARFIELD_PRESSURE:         cout << "Nearfield pressure objective function. CD weight: " << WeightCd <<"."<< endl;  break;
        case FORCE_X_COEFFICIENT:        cout << "X-force objective function." << endl; break;
        case FORCE_Y_COEFFICIENT:        cout << "Y-force objective function." << endl; break;
        case FORCE_Z_COEFFICIENT:        cout << "Z-force objective function." << endl; break;
        case THRUST_COEFFICIENT:         cout << "Thrust objective function." << endl; break;
        case TORQUE_COEFFICIENT:         cout << "Torque efficiency objective function." << endl; break;
        case TOTAL_HEATFLUX:             cout << "Total heat flux objective function." << endl; break;
        case MAXIMUM_HEATFLUX:           cout << "Maximum heat flux objective function." << endl; break;
        case FIGURE_OF_MERIT:            cout << "Rotor Figure of Merit objective function." << endl; break;
        case SURFACE_TOTAL_PRESSURE:         cout << "Average total pressure objective function." << endl; break;
        case SURFACE_STATIC_PRESSURE:        cout << "Average static pressure objective function." << endl; break;
        case SURFACE_MASSFLOW:             cout << "Mass flow rate objective function." << endl; break;
        case SURFACE_MACH:             cout << "Mach number objective function." << endl; break;
        case CUSTOM_OBJFUNC:        		cout << "Custom objective function." << endl; break;
      }
		}
		else {
		  cout << "Weighted sum objective function." << endl;
		}

	}

	if (val_software == SU2_CFD) {
		cout << endl <<"---------------------- Space Numerical Integration ----------------------" << endl;

		if (SmoothNumGrid) cout << "There are some smoothing iterations on the grid coordinates." << endl;

    if ((Kind_Solver == EULER) || (Kind_Solver == NAVIER_STOKES) || (Kind_Solver == RANS) ||
         (Kind_Solver == DISC_ADJ_EULER) || (Kind_Solver == DISC_ADJ_NAVIER_STOKES) || (Kind_Solver == DISC_ADJ_RANS) ) {

      if (Kind_ConvNumScheme_Flow == SPACE_CENTERED) {
        if (Kind_Centered_Flow == JST) {
          cout << "Jameson-Schmidt-Turkel scheme (2nd order in space) for the flow inviscid terms."<< endl;
          cout << "JST viscous coefficients (2nd & 4th): " << Kappa_2nd_Flow << ", " << Kappa_4th_Flow <<"." << endl;
          cout << "The method includes a grid stretching correction (p = 0.3)."<< endl;
        }
        if (Kind_Centered_Flow == JST_KE) {
          cout << "Jameson-Schmidt-Turkel scheme (2nd order in space) for the flow inviscid terms."<< endl;
          cout << "JST viscous coefficients (2nd & 4th): " << Kappa_2nd_Flow << ", " << Kappa_4th_Flow << "." << endl;
          cout << "The method includes a grid stretching correction (p = 0.3)."<< endl;
        }
        if (Kind_Centered_Flow == LAX) {
          cout << "Lax-Friedrich scheme (1st order in space) for the flow inviscid terms."<< endl;
          cout << "Lax viscous coefficients (1st): " << Kappa_1st_Flow << "." << endl;
          cout << "First order integration." << endl;
        }
      }

      if (Kind_ConvNumScheme_Flow == SPACE_UPWIND) {
        if (Kind_Upwind_Flow == ROE) cout << "Roe (with entropy fix = "<< EntropyFix_Coeff <<") solver for the flow inviscid terms."<< endl;
        if (Kind_Upwind_Flow == TURKEL) cout << "Roe-Turkel solver for the flow inviscid terms."<< endl;
        if (Kind_Upwind_Flow == AUSM)  cout << "AUSM solver for the flow inviscid terms."<< endl;
        if (Kind_Upwind_Flow == HLLC)  cout << "HLLC solver for the flow inviscid terms."<< endl;
        if (Kind_Upwind_Flow == SW)  cout << "Steger-Warming solver for the flow inviscid terms."<< endl;
        if (Kind_Upwind_Flow == MSW)  cout << "Modified Steger-Warming solver for the flow inviscid terms."<< endl;
        if (Kind_Upwind_Flow == CUSP)  cout << "CUSP solver for the flow inviscid terms."<< endl;
        
        if (MUSCL_Flow) {
          cout << "Second order integration in space, with slope limiter." << endl;
            switch (Kind_SlopeLimit_Flow) {
              case NO_LIMITER:
                cout << "No slope-limiting method. "<< endl;
                break;
              case VENKATAKRISHNAN:
                cout << "Venkatakrishnan slope-limiting method, with constant: " << Venkat_LimiterCoeff <<". "<< endl;
                cout << "The reference element size is: " << RefElemLength <<". "<< endl;
                break;
              case VENKATAKRISHNAN_WANG:
                cout << "Venkatakrishnan-Wang slope-limiting method, with constant: " << Venkat_LimiterCoeff <<". "<< endl;
                break;
              case BARTH_JESPERSEN:
                cout << "Barth-Jespersen slope-limiting method." << endl;
                break;
              case VAN_ALBADA_EDGE:
                cout << "Van Albada slope-limiting method implemented by edges." << endl;
                break;
            }
        }
        else {
          cout << "First order integration in space." << endl;
        }
        
      }

    }

    if ((Kind_Solver == RANS) || (Kind_Solver == DISC_ADJ_RANS)) {
      if (Kind_ConvNumScheme_Turb == SPACE_UPWIND) {
        if (Kind_Upwind_Turb == SCALAR_UPWIND) cout << "Scalar upwind solver for the turbulence model."<< endl;
        if (MUSCL_Turb) {
          cout << "Second order integration in space with slope limiter." << endl;
            switch (Kind_SlopeLimit_Turb) {
              case NO_LIMITER:
                cout << "No slope-limiting method. "<< endl;
                break;
              case VENKATAKRISHNAN:
                cout << "Venkatakrishnan slope-limiting method, with constant: " << Venkat_LimiterCoeff <<". "<< endl;
                cout << "The reference element size is: " << RefElemLength <<". "<< endl;
                break;
              case VENKATAKRISHNAN_WANG:
                cout << "Venkatakrishnan-Wang slope-limiting method, with constant: " << Venkat_LimiterCoeff <<". "<< endl;
                break;
              case BARTH_JESPERSEN:
                cout << "Barth-Jespersen slope-limiting method." << endl;
                break;
              case VAN_ALBADA_EDGE:
                cout << "Van Albada slope-limiting method implemented by edges." << endl;
                break;
            }
        }
        else {
          cout << "First order integration in space." << endl;
        }
      }
    }

    if ((Kind_Solver == ADJ_EULER) || (Kind_Solver == ADJ_NAVIER_STOKES) || (Kind_Solver == ADJ_RANS)) {

      if (Kind_ConvNumScheme_AdjFlow == SPACE_CENTERED) {
        if (Kind_Centered_AdjFlow == JST) {
          cout << "Jameson-Schmidt-Turkel scheme for the adjoint inviscid terms."<< endl;
          cout << "JST viscous coefficients (1st, 2nd, & 4th): " << Kappa_1st_AdjFlow
          << ", " << Kappa_2nd_AdjFlow << ", " << Kappa_4th_AdjFlow <<"."<< endl;
          cout << "The method includes a grid stretching correction (p = 0.3)."<< endl;
          cout << "Second order integration." << endl;
        }
        if (Kind_Centered_AdjFlow == LAX) {
          cout << "Lax-Friedrich scheme for the adjoint inviscid terms."<< endl;
          cout << "First order integration." << endl;
        }
      }

      if (Kind_ConvNumScheme_AdjFlow == SPACE_UPWIND) {
        if (Kind_Upwind_AdjFlow == ROE) cout << "Roe (with entropy fix = "<< EntropyFix_Coeff <<") solver for the adjoint inviscid terms."<< endl;
        if (MUSCL_AdjFlow) {
          cout << "Second order integration with slope limiter." << endl;
            switch (Kind_SlopeLimit_AdjFlow) {
              case NO_LIMITER:
                cout << "No slope-limiting method. "<< endl;
                break;
              case VENKATAKRISHNAN:
                cout << "Venkatakrishnan slope-limiting method, with constant: " << Venkat_LimiterCoeff <<". "<< endl;
                cout << "The reference element size is: " << RefElemLength <<". "<< endl;
                break;
              case VENKATAKRISHNAN_WANG:
                cout << "Venkatakrishnan-Wang slope-limiting method, with constant: " << Venkat_LimiterCoeff <<". "<< endl;
                break;
              case BARTH_JESPERSEN:
                cout << "Barth-Jespersen slope-limiting method." << endl;
                break;
              case VAN_ALBADA_EDGE:
                cout << "Van Albada slope-limiting method implemented by edges." << endl;
                break;
              case SHARP_EDGES:
                cout << "Sharp edges slope-limiting method, with constant: " << Venkat_LimiterCoeff <<". "<< endl;
                cout << "The reference element size is: " << RefElemLength <<". "<< endl;
                cout << "The reference sharp edge distance is: " << AdjSharp_LimiterCoeff*RefElemLength*Venkat_LimiterCoeff <<". "<< endl;
                break;
              case WALL_DISTANCE:
                cout << "Wall distance slope-limiting method, with constant: " << Venkat_LimiterCoeff <<". "<< endl;
                cout << "The reference element size is: " << RefElemLength <<". "<< endl;
                cout << "The reference wall distance is: " << AdjSharp_LimiterCoeff*RefElemLength*Venkat_LimiterCoeff <<". "<< endl;
                break;
            }
        }
        else {
          cout << "First order integration." << endl;
        }
      }
      
      cout << "The reference sharp edge distance is: " << AdjSharp_LimiterCoeff*RefElemLength*Venkat_LimiterCoeff <<". "<< endl;

    }

    if ((Kind_Solver == ADJ_RANS) && (!Frozen_Visc_Cont)) {
      if (Kind_ConvNumScheme_AdjTurb == SPACE_UPWIND) {
        if (Kind_Upwind_Turb == SCALAR_UPWIND) cout << "Scalar upwind solver (first order) for the adjoint turbulence model."<< endl;
        if (MUSCL_AdjTurb) {
          cout << "Second order integration with slope limiter." << endl;
            switch (Kind_SlopeLimit_AdjTurb) {
              case NO_LIMITER:
                cout << "No slope-limiting method. "<< endl;
                break;
              case VENKATAKRISHNAN:
                cout << "Venkatakrishnan slope-limiting method, with constant: " << Venkat_LimiterCoeff <<". "<< endl;
                cout << "The reference element size is: " << RefElemLength <<". "<< endl;
                break;
              case VENKATAKRISHNAN_WANG:
                cout << "Venkatakrishnan-Wang slope-limiting method, with constant: " << Venkat_LimiterCoeff <<". "<< endl;
                break;
              case BARTH_JESPERSEN:
                cout << "Barth-Jespersen slope-limiting method." << endl;
                break;
              case VAN_ALBADA_EDGE:
                cout << "Van Albada slope-limiting method implemented by edges." << endl;
                break;
              case SHARP_EDGES:
                cout << "Sharp edges slope-limiting method, with constant: " << Venkat_LimiterCoeff <<". "<< endl;
                cout << "The reference element size is: " << RefElemLength <<". "<< endl;
                cout << "The reference sharp edge distance is: " << AdjSharp_LimiterCoeff*RefElemLength*Venkat_LimiterCoeff <<". "<< endl;
                break;
              case WALL_DISTANCE:
                cout << "Wall distance slope-limiting method, with constant: " << Venkat_LimiterCoeff <<". "<< endl;
                cout << "The reference element size is: " << RefElemLength <<". "<< endl;
                cout << "The reference wall distance is: " << AdjSharp_LimiterCoeff*RefElemLength*Venkat_LimiterCoeff <<". "<< endl;
                break;
            }
        }
        else {
          cout << "First order integration." << endl;
        }
      }
    }

    if ((Kind_Solver == NAVIER_STOKES) || (Kind_Solver == RANS) ||
        (Kind_Solver == DISC_ADJ_NAVIER_STOKES) || (Kind_Solver == DISC_ADJ_RANS)) {
        cout << "Average of gradients with correction (viscous flow terms)." << endl;
    }

    if ((Kind_Solver == ADJ_NAVIER_STOKES) || (Kind_Solver == ADJ_RANS)) {
      cout << "Average of gradients with correction (viscous adjoint terms)." << endl;
    }

    if ((Kind_Solver == RANS) || (Kind_Solver == DISC_ADJ_RANS)) {
      cout << "Average of gradients with correction (viscous turbulence terms)." << endl;
    }

    if (Kind_Solver == POISSON_EQUATION) {
      cout << "Galerkin method for viscous terms computation of the poisson potential equation." << endl;
    }

    if ((Kind_Solver == ADJ_RANS) && (!Frozen_Visc_Cont)) {
      cout << "Average of gradients with correction (2nd order) for computation of adjoint viscous turbulence terms." << endl;
      if (Kind_TimeIntScheme_AdjTurb == EULER_IMPLICIT) cout << "Euler implicit method for the turbulent adjoint equation." << endl;
    }

    if(Kind_Solver != FEM_EULER && Kind_Solver != FEM_NAVIER_STOKES &&
       Kind_Solver != FEM_RANS  && Kind_Solver != FEM_LES) {
      switch (Kind_Gradient_Method) {
        case GREEN_GAUSS: cout << "Gradient computation using Green-Gauss theorem." << endl; break;
        case WEIGHTED_LEAST_SQUARES: cout << "Gradient Computation using weighted Least-Squares method." << endl; break;
      }
    }

    if (Kind_Regime == INCOMPRESSIBLE) {
      cout << "Artificial compressibility factor: " << ArtComp_Factor << "." << endl;
    }

    if(Kind_Solver == FEM_EULER || Kind_Solver == FEM_NAVIER_STOKES ||
       Kind_Solver == FEM_RANS  || Kind_Solver == FEM_LES) {
      if(Kind_FEM_Flow == DG) {
        cout << "Discontinuous Galerkin Finite element solver" << endl;

        switch( Riemann_Solver_FEM ) {
          case ROE:           cout << "Roe (with entropy fix) solver for inviscid fluxes over the faces" << endl; break;
          case LAX_FRIEDRICH: cout << "Lax-Friedrich solver for inviscid fluxes over the faces" << endl; break;
          case AUSM:          cout << "AUSM solver inviscid fluxes over the faces" << endl; break;
          case AUSMPWPLUS:    cout << "AUSMPW+ solver inviscid fluxes over the faces" << endl; break;
          case HLLC:          cout << "HLLC solver inviscid fluxes over the faces" << endl; break;
          case VAN_LEER:      cout << "Van Leer solver inviscid fluxes over the faces" << endl; break;
        }

        if(Kind_Solver != FEM_EULER) {
          cout << "Theta symmetrizing terms interior penalty: " << Theta_Interior_Penalty_DGFEM << endl;
        }
      }

      cout << "Quadrature factor for straight elements:   " << Quadrature_Factor_Straight << endl;
      cout << "Quadrature factor for curved elements:     "   << Quadrature_Factor_Curved << endl;
    }

    cout << endl <<"---------------------- Time Numerical Integration -----------------------" << endl;

    if (Kind_Solver != FEM_ELASTICITY) {
		switch (Unsteady_Simulation) {
		  case NO:
			cout << "Local time stepping (steady state simulation)." << endl; break;
		  case TIME_STEPPING:
			cout << "Unsteady simulation using a time stepping strategy."<< endl;
			if (Unst_CFL != 0.0) {
                          cout << "Time step computed by the code. Unsteady CFL number: " << Unst_CFL <<"."<< endl;
                          if (Delta_UnstTime != 0.0) {
                            cout << "Synchronization time provided by the user (s): "<< Delta_UnstTime << "." << endl;
                          }
                        }
			else cout << "Unsteady time step provided by the user (s): "<< Delta_UnstTime << "." << endl;
			break;
		  case DT_STEPPING_1ST: case DT_STEPPING_2ND:
			if (Unsteady_Simulation == DT_STEPPING_1ST) cout << "Unsteady simulation, dual time stepping strategy (first order in time)."<< endl;
			if (Unsteady_Simulation == DT_STEPPING_2ND) cout << "Unsteady simulation, dual time stepping strategy (second order in time)."<< endl;
			if (Unst_CFL != 0.0) cout << "Time step computed by the code. Unsteady CFL number: " << Unst_CFL <<"."<< endl;
			else cout << "Unsteady time step provided by the user (s): "<< Delta_UnstTime << "." << endl;
			cout << "Total number of internal Dual Time iterations: "<< Unst_nIntIter <<"." << endl;
			break;
		}
    }
	else {
		switch (Dynamic_Analysis) {
		  case NO:
			cout << "Static structural analysis." << endl; break;
		  case YES:
			cout << "Dynamic structural analysis."<< endl;
			cout << "Time step provided by the user for the dynamic analysis(s): "<< Delta_DynTime << "." << endl;
			break;
		}
	}

    if ((Kind_Solver == EULER) || (Kind_Solver == NAVIER_STOKES) || (Kind_Solver == RANS) ||
        (Kind_Solver == DISC_ADJ_EULER) || (Kind_Solver == DISC_ADJ_NAVIER_STOKES) || (Kind_Solver == DISC_ADJ_RANS)) {
      switch (Kind_TimeIntScheme_Flow) {
        case RUNGE_KUTTA_EXPLICIT:
          cout << "Runge-Kutta explicit method for the flow equations." << endl;
          cout << "Number of steps: " << nRKStep << endl;
          cout << "Alpha coefficients: ";
          for (unsigned short iRKStep = 0; iRKStep < nRKStep; iRKStep++) {
            cout << "\t" << RK_Alpha_Step[iRKStep];
          }
          cout << endl;
          break;
        case EULER_EXPLICIT:
          cout << "Euler explicit method for the flow equations." << endl;
          break;
        case EULER_IMPLICIT:
          cout << "Euler implicit method for the flow equations." << endl;
          switch (Kind_Linear_Solver) {
            case BCGSTAB:
              cout << "BCGSTAB is used for solving the linear system." << endl;
              switch (Kind_Linear_Solver_Prec) {
                case ILU: cout << "Using a ILU("<< Linear_Solver_ILU_n <<") preconditioning."<< endl; break;
                case LINELET: cout << "Using a linelet preconditioning."<< endl; break;
                case LU_SGS: cout << "Using a LU-SGS preconditioning."<< endl; break;
                case JACOBI: cout << "Using a Jacobi preconditioning."<< endl; break;
              }
              cout << "Convergence criteria of the linear solver: "<< Linear_Solver_Error <<"."<< endl;
              cout << "Max number of linear iterations: "<< Linear_Solver_Iter <<"."<< endl;
              break;
            case FGMRES:
            case RESTARTED_FGMRES:
              cout << "FGMRES is used for solving the linear system." << endl;
              switch (Kind_Linear_Solver_Prec) {
                case ILU: cout << "Using a ILU("<< Linear_Solver_ILU_n <<") preconditioning."<< endl; break;
                case LINELET: cout << "Using a linelet preconditioning."<< endl; break;
                case LU_SGS: cout << "Using a LU-SGS preconditioning."<< endl; break;
                case JACOBI: cout << "Using a Jacobi preconditioning."<< endl; break;
              }
              cout << "Convergence criteria of the linear solver: "<< Linear_Solver_Error <<"."<< endl;
              cout << "Max number of linear iterations: "<< Linear_Solver_Iter <<"."<< endl;
               break;
            case SMOOTHER_JACOBI:
              cout << "A Jacobi method is used for smoothing the linear system." << endl;
              break;
            case SMOOTHER_ILU:
              cout << "A ILU("<< Linear_Solver_ILU_n <<") method is used for smoothing the linear system." << endl;
              break;
            case SMOOTHER_LUSGS:
              cout << "A LU-SGS method is used for smoothing the linear system." << endl;
              break;
            case SMOOTHER_LINELET:
              cout << "A Linelet method is used for smoothing the linear system." << endl;
              break;
          }
          break;
        case CLASSICAL_RK4_EXPLICIT:
          cout << "Classical RK4 explicit method for the flow equations." << endl;
          cout << "Number of steps: " << 4 << endl;
          cout << "Time coefficients: {0.5, 0.5, 1, 1}" << endl;
          cout << "Function coefficients: {1/6, 1/3, 1/3, 1/6}" << endl;
          break;
      }
    }

    if ((Kind_Solver == ADJ_EULER) || (Kind_Solver == ADJ_NAVIER_STOKES) || (Kind_Solver == ADJ_RANS)) {
      switch (Kind_TimeIntScheme_AdjFlow) {
        case RUNGE_KUTTA_EXPLICIT:
          cout << "Runge-Kutta explicit method for the adjoint equations." << endl;
          cout << "Number of steps: " << nRKStep << endl;
          cout << "Alpha coefficients: ";
          for (unsigned short iRKStep = 0; iRKStep < nRKStep; iRKStep++) {
            cout << "\t" << RK_Alpha_Step[iRKStep];
          }
          cout << endl;
          break;
        case EULER_EXPLICIT: cout << "Euler explicit method for the adjoint equations." << endl; break;
        case EULER_IMPLICIT: cout << "Euler implicit method for the adjoint equations." << endl; break;
      }
    }

    if(Kind_Solver == FEM_EULER || Kind_Solver == FEM_NAVIER_STOKES ||
       Kind_Solver == FEM_RANS  || Kind_Solver == FEM_LES) {
      switch (Kind_TimeIntScheme_FEM_Flow) {
        case RUNGE_KUTTA_EXPLICIT:
          cout << "Runge-Kutta explicit method for the flow equations." << endl;
          cout << "Number of steps: " << nRKStep << endl;
          cout << "Alpha coefficients: ";
          for (unsigned short iRKStep = 0; iRKStep < nRKStep; iRKStep++) {
            cout << "\t" << RK_Alpha_Step[iRKStep];
          }
          cout << endl;
          break;
        case CLASSICAL_RK4_EXPLICIT:
          cout << "Classical RK4 explicit method for the flow equations." << endl;
          cout << "Number of steps: " << 4 << endl;
          cout << "Time coefficients: {0.5, 0.5, 1, 1}" << endl;
          cout << "Function coefficients: {1/6, 1/3, 1/3, 1/6}" << endl;
          break;

        case ADER_DG:
          if(nLevels_TimeAccurateLTS == 1)
            cout << "ADER-DG for the flow equations with global time stepping." << endl;
          else
            cout << "ADER-DG for the flow equations with " << nLevels_TimeAccurateLTS
                 << " levels for time accurate local time stepping." << endl;

          switch( Kind_ADER_Predictor ) {
            case ADER_ALIASED_PREDICTOR:
              cout << "An aliased approach is used in the predictor step. " << endl;
              break;
            case ADER_NON_ALIASED_PREDICTOR:
              cout << "A non-aliased approach is used in the predictor step. " << endl;
              break;
          }
          cout << "Number of time DOFs ADER-DG predictor step: " << nTimeDOFsADER_DG << endl;
          cout << "Location of time DOFs ADER-DG on the interval [-1,1]: ";
          for (unsigned short iDOF=0; iDOF<nTimeDOFsADER_DG; iDOF++) {
            cout << "\t" << TimeDOFsADER_DG[iDOF];
          }
          cout << endl;
          cout << "Time quadrature factor for ADER-DG: " << Quadrature_Factor_Time_ADER_DG << endl;
          cout << "Number of time integration points ADER-DG: " << nTimeIntegrationADER_DG << endl;
          cout << "Location of time integration points ADER-DG on the interval [-1,1]: ";
          for (unsigned short iDOF=0; iDOF<nTimeIntegrationADER_DG; iDOF++) {
            cout << "\t" << TimeIntegrationADER_DG[iDOF];
          }
          cout << endl;
          cout << "Weights of time integration points ADER-DG on the interval [-1,1]: ";
          for (unsigned short iDOF=0; iDOF<nTimeIntegrationADER_DG; iDOF++) {
            cout << "\t" << WeightsIntegrationADER_DG[iDOF];
          }
          cout << endl;
          break;
      }
    }

    if (nMGLevels !=0) {

      if (nStartUpIter != 0) cout << "A total of " << nStartUpIter << " start up iterations on the fine grid."<< endl;
      if (MGCycle == V_CYCLE) cout << "V Multigrid Cycle, with " << nMGLevels << " multigrid levels."<< endl;
      if (MGCycle == W_CYCLE) cout << "W Multigrid Cycle, with " << nMGLevels << " multigrid levels."<< endl;
      if (MGCycle == FULLMG_CYCLE) cout << "Full Multigrid Cycle, with " << nMGLevels << " multigrid levels."<< endl;

      cout << "Damping factor for the residual restriction: " << Damp_Res_Restric <<"."<< endl;
      cout << "Damping factor for the correction prolongation: " << Damp_Correc_Prolong <<"."<< endl;
    }

    if ((Kind_Solver != FEM_ELASTICITY) && (Kind_Solver != HEAT_EQUATION) && (Kind_Solver != WAVE_EQUATION)) {

      if (!CFL_Adapt) cout << "No CFL adaptation." << endl;
      else cout << "CFL adaptation. Factor down: "<< CFL_AdaptParam[0] <<", factor up: "<< CFL_AdaptParam[1]
        <<",\n                lower limit: "<< CFL_AdaptParam[2] <<", upper limit: " << CFL_AdaptParam[3] <<"."<< endl;

      if (nMGLevels !=0) {
        cout << "Multigrid Level:                  ";
        for (unsigned short iLevel = 0; iLevel < nMGLevels+1; iLevel++) {
          cout.width(6); cout << iLevel;
        }
        cout << endl;
      }

			if (Unsteady_Simulation != TIME_STEPPING) {
				cout << "Courant-Friedrichs-Lewy number:   ";
				cout.precision(3);
				cout.width(6); cout << CFL[0];
				cout << endl;
			}


      if (nMGLevels !=0) {
        cout.precision(3);
        cout << "MG PreSmooth coefficients:        ";
        for (unsigned short iMG_PreSmooth = 0; iMG_PreSmooth < nMGLevels+1; iMG_PreSmooth++) {
          cout.width(6); cout << MG_PreSmooth[iMG_PreSmooth];
        }
        cout << endl;
      }

      if (nMGLevels !=0) {
        cout.precision(3);
        cout << "MG PostSmooth coefficients:       ";
        for (unsigned short iMG_PostSmooth = 0; iMG_PostSmooth < nMGLevels+1; iMG_PostSmooth++) {
          cout.width(6); cout << MG_PostSmooth[iMG_PostSmooth];
        }
        cout << endl;
      }

      if (nMGLevels !=0) {
        cout.precision(3);
        cout << "MG CorrecSmooth coefficients:     ";
        for (unsigned short iMG_CorrecSmooth = 0; iMG_CorrecSmooth < nMGLevels+1; iMG_CorrecSmooth++) {
          cout.width(6); cout << MG_CorrecSmooth[iMG_CorrecSmooth];
        }
        cout << endl;
      }

    }

    if ((Kind_Solver == RANS) || (Kind_Solver == DISC_ADJ_RANS))
      if (Kind_TimeIntScheme_Turb == EULER_IMPLICIT)
        cout << "Euler implicit time integration for the turbulence model." << endl;
  }

  if (val_software == SU2_CFD) {

    cout << endl <<"------------------------- Convergence Criteria --------------------------" << endl;

    cout << "Maximum number of iterations: " << nExtIter <<"."<< endl;

    if (ConvCriteria == CAUCHY) {
      if (!ContinuousAdjoint && !DiscreteAdjoint)
        switch (Cauchy_Func_Flow) {
          case LIFT_COEFFICIENT: cout << "Cauchy criteria for Lift using "
            << Cauchy_Elems << " elements and epsilon " <<Cauchy_Eps<< "."<< endl; break;
          case DRAG_COEFFICIENT: cout << "Cauchy criteria for Drag using "
            << Cauchy_Elems << " elements and epsilon " <<Cauchy_Eps<< "."<< endl; break;
        }

      if (ContinuousAdjoint || DiscreteAdjoint)
        switch (Cauchy_Func_AdjFlow) {
          case SENS_GEOMETRY: cout << "Cauchy criteria for geo. sensitivity using "
            << Cauchy_Elems << " elements and epsilon " <<Cauchy_Eps<< "."<< endl; break;
          case SENS_MACH: cout << "Cauchy criteria for Mach number sensitivity using "
            << Cauchy_Elems << " elements and epsilon " <<Cauchy_Eps<< "."<< endl; break;
        }

      cout << "Start convergence criteria at iteration " << StartConv_Iter<< "."<< endl;

    }


    if (ConvCriteria == RESIDUAL) {
      if (!ContinuousAdjoint && !DiscreteAdjoint) {
        cout << "Reduce the density residual " << OrderMagResidual << " orders of magnitude."<< endl;
        cout << "The minimum bound for the density residual is 10^(" << MinLogResidual<< ")."<< endl;
        cout << "Start convergence criteria at iteration " << StartConv_Iter<< "."<< endl;
      }

      if (ContinuousAdjoint || DiscreteAdjoint) {
        cout << "Reduce the adjoint density residual " << OrderMagResidual << " orders of magnitude."<< endl;
        cout << "The minimum value for the adjoint density residual is 10^(" << MinLogResidual<< ")."<< endl;
      }

    }

  }

  if (val_software == SU2_MSH) {
    cout << endl <<"----------------------- Grid adaptation strategy ------------------------" << endl;

    switch (Kind_Adaptation) {
      case NONE: break;
      case PERIODIC: cout << "Grid modification to run periodic bc problems." << endl; break;
      case FULL: cout << "Grid adaptation using a complete refinement." << endl; break;
      case WAKE: cout << "Grid adaptation of the wake." << endl; break;
      case FULL_FLOW: cout << "Flow grid adaptation using a complete refinement." << endl; break;
      case FULL_ADJOINT: cout << "Adjoint grid adaptation using a complete refinement." << endl; break;
      case GRAD_FLOW: cout << "Grid adaptation using gradient based strategy (density)." << endl; break;
      case GRAD_ADJOINT: cout << "Grid adaptation using gradient based strategy (adjoint density)." << endl; break;
      case GRAD_FLOW_ADJ: cout << "Grid adaptation using gradient based strategy (density and adjoint density)." << endl; break;
      case COMPUTABLE: cout << "Grid adaptation using computable correction."<< endl; break;
      case REMAINING: cout << "Grid adaptation using remaining error."<< endl; break;
      case SMOOTHING: cout << "Grid smoothing using an implicit method."<< endl; break;
      case SUPERSONIC_SHOCK: cout << "Grid adaptation for a supersonic shock at Mach: " << Mach <<"."<< endl; break;
    }

    switch (Kind_Adaptation) {
      case GRAD_FLOW: case GRAD_ADJOINT: case GRAD_FLOW_ADJ: case COMPUTABLE: case REMAINING:
        cout << "Power of the dual volume in the adaptation sensor: " << DualVol_Power << endl;
        cout << "Percentage of new elements in the adaptation process: " << New_Elem_Adapt << "."<< endl;
        break;
    }

    if (Analytical_Surface != NONE)
      cout << "Use analytical definition for including points in the surfaces." << endl;

  }

  cout << endl <<"-------------------------- Output Information ---------------------------" << endl;

  if (val_software == SU2_CFD) {

    if (Low_MemoryOutput) cout << "Writing output files with low memory RAM requirements."<< endl;
    cout << "Writing a flow solution every " << Wrt_Sol_Freq <<" iterations."<< endl;
    cout << "Writing the convergence history every " << Wrt_Con_Freq <<" iterations."<< endl;
    if ((Unsteady_Simulation == DT_STEPPING_1ST) || (Unsteady_Simulation == DT_STEPPING_2ND)) {
      cout << "Writing the dual time flow solution every " << Wrt_Sol_Freq_DualTime <<" iterations."<< endl;
      cout << "Writing the dual time convergence history every " << Wrt_Con_Freq_DualTime <<" iterations."<< endl;
    }

    switch (Output_FileFormat) {
      case PARAVIEW: cout << "The output file format is Paraview ASCII (.vtk)." << endl; break;
      case TECPLOT: cout << "The output file format is Tecplot ASCII (.dat)." << endl; break;
      case TECPLOT_BINARY: cout << "The output file format is Tecplot binary (.plt)." << endl; break;
      case FIELDVIEW: cout << "The output file format is FieldView ASCII (.uns)." << endl; break;
      case FIELDVIEW_BINARY: cout << "The output file format is FieldView binary (.uns)." << endl; break;
      case CGNS_SOL: cout << "The output file format is CGNS (.cgns)." << endl; break;
    }

    cout << "Convergence history file name: " << Conv_FileName << "." << endl;

    cout << "Forces breakdown file name: " << Breakdown_FileName << "." << endl;

    if ((Kind_Solver != FEM_ELASTICITY) && (Kind_Solver != HEAT_EQUATION) && (Kind_Solver != WAVE_EQUATION)) {
      if (!ContinuousAdjoint && !DiscreteAdjoint) {
        cout << "Surface flow coefficients file name: " << SurfFlowCoeff_FileName << "." << endl;
        cout << "Flow variables file name: " << Flow_FileName << "." << endl;
        cout << "Restart flow file name: " << Restart_FlowFileName << "." << endl;
      }

      if (ContinuousAdjoint || DiscreteAdjoint) {
        cout << "Adjoint solution file name: " << Solution_AdjFileName << "." << endl;
        cout << "Restart adjoint file name: " << Restart_AdjFileName << "." << endl;
        cout << "Adjoint variables file name: " << Adj_FileName << "." << endl;
        cout << "Surface adjoint coefficients file name: " << SurfAdjCoeff_FileName << "." << endl;
      }
    }
    else {
      cout << "Surface structure coefficients file name: " << SurfStructure_FileName << "." << endl;
      cout << "Structure variables file name: " << Structure_FileName << "." << endl;
      cout << "Restart structure file name: " << Restart_FEMFileName << "." << endl;
    }

  }

  if (val_software == SU2_SOL) {
    if (Low_MemoryOutput) cout << "Writing output files with low memory RAM requirements."<< endl;
    switch (Output_FileFormat) {
      case PARAVIEW: cout << "The output file format is Paraview ASCII (.vtk)." << endl; break;
      case TECPLOT: cout << "The output file format is Tecplot ASCII (.dat)." << endl; break;
      case TECPLOT_BINARY: cout << "The output file format is Tecplot binary (.plt)." << endl; break;
      case FIELDVIEW: cout << "The output file format is FieldView ASCII (.uns)." << endl; break;
      case FIELDVIEW_BINARY: cout << "The output file format is FieldView binary (.uns)." << endl; break;
      case CGNS_SOL: cout << "The output file format is CGNS (.cgns)." << endl; break;
    }
    cout << "Flow variables file name: " << Flow_FileName << "." << endl;
  }

  if (val_software == SU2_DEF) {
    cout << "Output mesh file name: " << Mesh_Out_FileName << ". " << endl;
    if (Visualize_Deformation) cout << "A file will be created to visualize the deformation." << endl;
    else cout << "No file for visualizing the deformation." << endl;
    switch (GetDeform_Stiffness_Type()) {
      case INVERSE_VOLUME:
        cout << "Cell stiffness scaled by inverse of the cell volume." << endl;
        break;
      case SOLID_WALL_DISTANCE:
        cout << "Cell stiffness scaled by distance to nearest solid surface." << endl;
        break;
      case CONSTANT_STIFFNESS:
        cout << "Imposing constant cell stiffness." << endl;
        break;
    }
  }

  if (val_software == SU2_MSH) {
    cout << "Output mesh file name: " << Mesh_Out_FileName << ". " << endl;
  }

  if (val_software == SU2_DOT) {
    if (DiscreteAdjoint) {
      cout << "Output Volume Sensitivity file name: " << VolSens_FileName << ". " << endl;
      cout << "Output Surface Sensitivity file name: " << SurfSens_FileName << ". " << endl;
    }
    cout << "Output gradient file name: " << ObjFunc_Grad_FileName << ". " << endl;
  }

  if (val_software == SU2_MSH) {
    cout << "Output mesh file name: " << Mesh_Out_FileName << ". " << endl;
    cout << "Restart flow file name: " << Restart_FlowFileName << "." << endl;
    if ((Kind_Adaptation == FULL_ADJOINT) || (Kind_Adaptation == GRAD_ADJOINT) || (Kind_Adaptation == GRAD_FLOW_ADJ) ||
        (Kind_Adaptation == COMPUTABLE) || (Kind_Adaptation == REMAINING)) {
      if (Kind_ObjFunc[0] == DRAG_COEFFICIENT) cout << "Restart adjoint file name: " << Restart_AdjFileName << "." << endl;
      if (Kind_ObjFunc[0] == EQUIVALENT_AREA) cout << "Restart adjoint file name: " << Restart_AdjFileName << "." << endl;
      if (Kind_ObjFunc[0] == NEARFIELD_PRESSURE) cout << "Restart adjoint file name: " << Restart_AdjFileName << "." << endl;
      if (Kind_ObjFunc[0] == LIFT_COEFFICIENT) cout << "Restart adjoint file name: " << Restart_AdjFileName << "." << endl;
    }
  }

  cout << endl <<"------------------- Config File Boundary Information --------------------" << endl;

  if (nMarker_Euler != 0) {
    cout << "Euler wall boundary marker(s): ";
    for (iMarker_Euler = 0; iMarker_Euler < nMarker_Euler; iMarker_Euler++) {
      cout << Marker_Euler[iMarker_Euler];
      if (iMarker_Euler < nMarker_Euler-1) cout << ", ";
      else cout <<"."<< endl;
    }
  }

  if (nMarker_FarField != 0) {
    cout << "Far-field boundary marker(s): ";
    for (iMarker_FarField = 0; iMarker_FarField < nMarker_FarField; iMarker_FarField++) {
      cout << Marker_FarField[iMarker_FarField];
      if (iMarker_FarField < nMarker_FarField-1) cout << ", ";
      else cout <<"."<< endl;
    }
  }

  if (nMarker_SymWall != 0) {
    cout << "Symmetry plane boundary marker(s): ";
    for (iMarker_SymWall = 0; iMarker_SymWall < nMarker_SymWall; iMarker_SymWall++) {
      cout << Marker_SymWall[iMarker_SymWall];
      if (iMarker_SymWall < nMarker_SymWall-1) cout << ", ";
      else cout <<"."<< endl;
    }
  }

  if (nMarker_Pressure != 0) {
    cout << "Pressure boundary marker(s): ";
    for (iMarker_Pressure = 0; iMarker_Pressure < nMarker_Pressure; iMarker_Pressure++) {
      cout << Marker_Pressure[iMarker_Pressure];
      if (iMarker_Pressure < nMarker_Pressure-1) cout << ", ";
      else cout <<"."<< endl;
    }
  }

  if (nMarker_PerBound != 0) {
    cout << "Periodic boundary marker(s): ";
    for (iMarker_PerBound = 0; iMarker_PerBound < nMarker_PerBound; iMarker_PerBound++) {
      cout << Marker_PerBound[iMarker_PerBound];
      if (iMarker_PerBound < nMarker_PerBound-1) cout << ", ";
      else cout <<"."<< endl;
    }
  }

  if (nMarker_NearFieldBound != 0) {
    cout << "Near-field boundary marker(s): ";
    for (iMarker_NearFieldBound = 0; iMarker_NearFieldBound < nMarker_NearFieldBound; iMarker_NearFieldBound++) {
      cout << Marker_NearFieldBound[iMarker_NearFieldBound];
      if (iMarker_NearFieldBound < nMarker_NearFieldBound-1) cout << ", ";
      else cout <<"."<< endl;
    }
  }

  if (nMarker_InterfaceBound != 0) {
    cout << "Interface boundary marker(s): ";
    for (iMarker_InterfaceBound = 0; iMarker_InterfaceBound < nMarker_InterfaceBound; iMarker_InterfaceBound++) {
      cout << Marker_InterfaceBound[iMarker_InterfaceBound];
      if (iMarker_InterfaceBound < nMarker_InterfaceBound-1) cout << ", ";
      else cout <<"."<< endl;
    }
  }

  if (nMarker_Fluid_InterfaceBound != 0) {
    cout << "Fluid interface boundary marker(s): ";
    for (iMarker_Fluid_InterfaceBound = 0; iMarker_Fluid_InterfaceBound < nMarker_Fluid_InterfaceBound; iMarker_Fluid_InterfaceBound++) {
      cout << Marker_Fluid_InterfaceBound[iMarker_Fluid_InterfaceBound];
      if (iMarker_Fluid_InterfaceBound < nMarker_Fluid_InterfaceBound-1) cout << ", ";
      else cout <<"."<< endl;
    }
  }

  if (nMarker_Dirichlet != 0) {
    cout << "Dirichlet boundary marker(s): ";
    for (iMarker_Dirichlet = 0; iMarker_Dirichlet < nMarker_Dirichlet; iMarker_Dirichlet++) {
      cout << Marker_Dirichlet[iMarker_Dirichlet];
      if (iMarker_Dirichlet < nMarker_Dirichlet-1) cout << ", ";
      else cout <<"."<< endl;
    }
  }

  if (nMarker_FlowLoad != 0) {
    cout << "Flow Load boundary marker(s): ";
    for (iMarker_FlowLoad = 0; iMarker_FlowLoad < nMarker_FlowLoad; iMarker_FlowLoad++) {
      cout << Marker_FlowLoad[iMarker_FlowLoad];
      if (iMarker_FlowLoad < nMarker_FlowLoad-1) cout << ", ";
      else cout <<"."<< endl;
    }
  }

  if (nMarker_Internal != 0) {
    cout << "Internal boundary marker(s): ";
    for (iMarker_Internal = 0; iMarker_Internal < nMarker_Internal; iMarker_Internal++) {
      cout << Marker_Internal[iMarker_Internal];
      if (iMarker_Internal < nMarker_Internal-1) cout << ", ";
      else cout <<"."<< endl;
    }
  }

  if (nMarker_Inlet != 0) {
    cout << "Inlet boundary marker(s): ";
    for (iMarker_Inlet = 0; iMarker_Inlet < nMarker_Inlet; iMarker_Inlet++) {
      cout << Marker_Inlet[iMarker_Inlet];
      if (iMarker_Inlet < nMarker_Inlet-1) cout << ", ";
      else cout <<"."<< endl;
    }
  }

  if (nMarker_Riemann != 0) {
      cout << "Riemann boundary marker(s): ";
      for (iMarker_Riemann = 0; iMarker_Riemann < nMarker_Riemann; iMarker_Riemann++) {
        cout << Marker_Riemann[iMarker_Riemann];
        if (iMarker_Riemann < nMarker_Riemann-1) cout << ", ";
        else cout <<"."<< endl;
    }
  }

  if (nMarker_Giles != 0) {
      cout << "Giles boundary marker(s): ";
      for (iMarker_Giles = 0; iMarker_Giles < nMarker_Giles; iMarker_Giles++) {
        cout << Marker_Giles[iMarker_Giles];
        if (iMarker_Giles < nMarker_Giles-1) cout << ", ";
        else cout <<"."<< endl;
    }
  }

  if (nMarker_MixingPlaneInterface != 0) {
      cout << "MixingPlane boundary marker(s): ";
      for (iMarker_MixingPlaneInterface = 0; iMarker_MixingPlaneInterface < nMarker_MixingPlaneInterface; iMarker_MixingPlaneInterface++) {
        cout << Marker_MixingPlaneInterface[iMarker_MixingPlaneInterface];
        if (iMarker_MixingPlaneInterface < nMarker_MixingPlaneInterface-1) cout << ", ";
        else cout <<"."<< endl;
    }
  }

  if (nMarker_EngineInflow != 0) {
    cout << "Engine inflow boundary marker(s): ";
    for (iMarker_EngineInflow = 0; iMarker_EngineInflow < nMarker_EngineInflow; iMarker_EngineInflow++) {
      cout << Marker_EngineInflow[iMarker_EngineInflow];
      if (iMarker_EngineInflow < nMarker_EngineInflow-1) cout << ", ";
      else cout <<"."<< endl;
    }
  }

  if (nMarker_EngineExhaust != 0) {
    cout << "Engine exhaust boundary marker(s): ";
    for (iMarker_EngineExhaust = 0; iMarker_EngineExhaust < nMarker_EngineExhaust; iMarker_EngineExhaust++) {
      cout << Marker_EngineExhaust[iMarker_EngineExhaust];
      if (iMarker_EngineExhaust < nMarker_EngineExhaust-1) cout << ", ";
      else cout <<"."<< endl;
    }
  }

  if (nMarker_Supersonic_Inlet != 0) {
    cout << "Supersonic inlet boundary marker(s): ";
    for (iMarker_Supersonic_Inlet = 0; iMarker_Supersonic_Inlet < nMarker_Supersonic_Inlet; iMarker_Supersonic_Inlet++) {
      cout << Marker_Supersonic_Inlet[iMarker_Supersonic_Inlet];
      if (iMarker_Supersonic_Inlet < nMarker_Supersonic_Inlet-1) cout << ", ";
      else cout <<"."<< endl;
    }
  }

  if (nMarker_Supersonic_Outlet != 0) {
    cout << "Supersonic outlet boundary marker(s): ";
    for (iMarker_Supersonic_Outlet = 0; iMarker_Supersonic_Outlet < nMarker_Supersonic_Outlet; iMarker_Supersonic_Outlet++) {
      cout << Marker_Supersonic_Outlet[iMarker_Supersonic_Outlet];
      if (iMarker_Supersonic_Outlet < nMarker_Supersonic_Outlet-1) cout << ", ";
      else cout <<"."<< endl;
    }
  }

  if (nMarker_Outlet != 0) {
    cout << "Outlet boundary marker(s): ";
    for (iMarker_Outlet = 0; iMarker_Outlet < nMarker_Outlet; iMarker_Outlet++) {
      cout << Marker_Outlet[iMarker_Outlet];
      if (iMarker_Outlet < nMarker_Outlet-1) cout << ", ";
      else cout <<"."<< endl;
    }
  }

  if (nMarker_Isothermal != 0) {
    cout << "Isothermal wall boundary marker(s): ";
    for (iMarker_Isothermal = 0; iMarker_Isothermal < nMarker_Isothermal; iMarker_Isothermal++) {
      cout << Marker_Isothermal[iMarker_Isothermal];
      if (iMarker_Isothermal < nMarker_Isothermal-1) cout << ", ";
      else cout <<"."<< endl;
    }
  }

  if (nMarker_HeatFlux != 0) {
    cout << "Constant heat flux wall boundary marker(s): ";
    for (iMarker_HeatFlux = 0; iMarker_HeatFlux < nMarker_HeatFlux; iMarker_HeatFlux++) {
      cout << Marker_HeatFlux[iMarker_HeatFlux];
      if (iMarker_HeatFlux < nMarker_HeatFlux-1) cout << ", ";
      else cout <<"."<< endl;
    }
  }

  if (nMarker_Clamped != 0) {
    cout << "Clamped boundary marker(s): ";
    for (iMarker_Clamped = 0; iMarker_Clamped < nMarker_Clamped; iMarker_Clamped++) {
      cout << Marker_Clamped[iMarker_Clamped];
      if (iMarker_Clamped < nMarker_Clamped-1) cout << ", ";
      else cout <<"."<<endl;
    }
  }

  if (nMarker_Displacement != 0) {
    cout << "Displacement boundary marker(s): ";
    for (iMarker_Displacement = 0; iMarker_Displacement < nMarker_Displacement; iMarker_Displacement++) {
      cout << Marker_Displacement[iMarker_Displacement];
      if (iMarker_Displacement < nMarker_Displacement-1) cout << ", ";
      else cout <<"."<< endl;
    }
  }

  if (nMarker_Load != 0) {
    cout << "Normal load boundary marker(s): ";
    for (iMarker_Load = 0; iMarker_Load < nMarker_Load; iMarker_Load++) {
      cout << Marker_Load[iMarker_Load];
      if (iMarker_Load < nMarker_Load-1) cout << ", ";
      else cout <<"."<< endl;
    }
  }

  if (nMarker_Load_Dir != 0) {
    cout << "Load boundary marker(s) in cartesian coordinates: ";
    for (iMarker_Load_Dir = 0; iMarker_Load_Dir < nMarker_Load_Dir; iMarker_Load_Dir++) {
      cout << Marker_Load_Dir[iMarker_Load_Dir];
      if (iMarker_Load_Dir < nMarker_Load_Dir-1) cout << ", ";
      else cout <<"."<<endl;
    }
  }

  if (nMarker_Load_Sine != 0) {
    cout << "Sine-Wave Load boundary marker(s): ";
    for (iMarker_Load_Sine = 0; iMarker_Load_Sine < nMarker_Load_Sine; iMarker_Load_Sine++) {
      cout << Marker_Load_Sine[iMarker_Load_Sine];
      if (iMarker_Load_Sine < nMarker_Load_Sine-1) cout << ", ";
      else cout <<"."<<endl;
    }
  }

  if (nMarker_Neumann != 0) {
    cout << "Neumann boundary marker(s): ";
    for (iMarker_Neumann = 0; iMarker_Neumann < nMarker_Neumann; iMarker_Neumann++) {
      cout << Marker_Neumann[iMarker_Neumann];
      if (iMarker_Neumann < nMarker_Neumann-1) cout << ", ";
      else cout <<"."<< endl;
    }
  }

  if (nMarker_Custom != 0) {
    cout << "Custom boundary marker(s): ";
    for (iMarker_Custom = 0; iMarker_Custom < nMarker_Custom; iMarker_Custom++) {
      cout << Marker_Custom[iMarker_Custom];
      if (iMarker_Custom < nMarker_Custom-1) cout << ", ";
      else cout <<"."<< endl;
    }
  }

  if (nMarker_ActDiskInlet != 0) {
    cout << "Actuator disk (inlet) boundary marker(s): ";
    for (iMarker_ActDiskInlet = 0; iMarker_ActDiskInlet < nMarker_ActDiskInlet; iMarker_ActDiskInlet++) {
      cout << Marker_ActDiskInlet[iMarker_ActDiskInlet];
      if (iMarker_ActDiskInlet < nMarker_ActDiskInlet-1) cout << ", ";
      else cout <<"."<< endl;
    }
  }

  if (nMarker_ActDiskOutlet != 0) {
    cout << "Actuator disk (outlet) boundary marker(s): ";
    for (iMarker_ActDiskOutlet = 0; iMarker_ActDiskOutlet < nMarker_ActDiskOutlet; iMarker_ActDiskOutlet++) {
      cout << Marker_ActDiskOutlet[iMarker_ActDiskOutlet];
      if (iMarker_ActDiskOutlet < nMarker_ActDiskOutlet-1) cout << ", ";
      else cout <<"."<< endl;
    }
  }

}

bool CConfig::TokenizeString(string & str, string & option_name,
                             vector<string> & option_value) {
  const string delimiters(" ()[]{}:,\t\n\v\f\r");
  // check for comments or empty string
  string::size_type pos, last_pos;
  pos = str.find_first_of("%");
  if ( (str.length() == 0) || (pos == 0) ) {
    // str is empty or a comment line, so no option here
    return false;
  }
  if (pos != string::npos) {
    // remove comment at end if necessary
    str.erase(pos);
  }

  // look for line composed on only delimiters (usually whitespace)
  pos = str.find_first_not_of(delimiters);
  if (pos == string::npos) {
    return false;
  }

  // find the equals sign and split string
  string name_part, value_part;
  pos = str.find("=");
  if (pos == string::npos) {
    cerr << "Error in TokenizeString(): "
    << "line in the configuration file with no \"=\" sign."
    << endl;
    cout << "Look for: " << str << endl;
    cout << "str.length() = " << str.length() << endl;
    throw(-1);
  }
  name_part = str.substr(0, pos);
  value_part = str.substr(pos+1, string::npos);
  //cout << "name_part  = |" << name_part  << "|" << endl;
  //cout << "value_part = |" << value_part << "|" << endl;

  // the first_part should consist of one string with no interior delimiters
  last_pos = name_part.find_first_not_of(delimiters, 0);
  pos = name_part.find_first_of(delimiters, last_pos);
  if ( (name_part.length() == 0) || (last_pos == string::npos) ) {
    cerr << "Error in CConfig::TokenizeString(): "
    << "line in the configuration file with no name before the \"=\" sign."
    << endl;
    throw(-1);
  }
  if (pos == string::npos) pos = name_part.length();
  option_name = name_part.substr(last_pos, pos - last_pos);
  last_pos = name_part.find_first_not_of(delimiters, pos);
  if (last_pos != string::npos) {
    cerr << "Error in TokenizeString(): "
    << "two or more options before an \"=\" sign in the configuration file."
    << endl;
    throw(-1);
  }
  StringToUpperCase(option_name);

  //cout << "option_name = |" << option_name << "|" << endl;
  //cout << "pos = " << pos << ": last_pos = " << last_pos << endl;

  // now fill the option value vector
  option_value.clear();
  last_pos = value_part.find_first_not_of(delimiters, 0);
  pos = value_part.find_first_of(delimiters, last_pos);
  while (string::npos != pos || string::npos != last_pos) {
    // add token to the vector<string>
    option_value.push_back(value_part.substr(last_pos, pos - last_pos));
    // skip delimiters
    last_pos = value_part.find_first_not_of(delimiters, pos);
    // find next "non-delimiter"
    pos = value_part.find_first_of(delimiters, last_pos);
  }
  if (option_value.size() == 0) {
    cerr << "Error in TokenizeString(): "
    << "option " << option_name << " in configuration file with no value assigned."
    << endl;
    throw(-1);
  }

#if 0
  cout << "option value(s) = ";
  for (unsigned int i = 0; i < option_value.size(); i++)
    cout << option_value[i] << " ";
  cout << endl;
#endif

  // look for ';' DV delimiters attached to values
  vector<string>::iterator it;
  it = option_value.begin();
  while (it != option_value.end()) {
    if (it->compare(";") == 0) {
      it++;
      continue;
    }

    pos = it->find(';');
    if (pos != string::npos) {
      string before_semi = it->substr(0, pos);
      string after_semi= it->substr(pos+1, string::npos);
      if (before_semi.empty()) {
        *it = ";";
        it++;
        option_value.insert(it, after_semi);
      } else {
        *it = before_semi;
        it++;
        vector<string> to_insert;
        to_insert.push_back(";");
        if (!after_semi.empty())
          to_insert.push_back(after_semi);
        option_value.insert(it, to_insert.begin(), to_insert.end());
      }
      it = option_value.begin(); // go back to beginning; not efficient
      continue;
    } else {
      it++;
    }
  }
#if 0
  cout << "option value(s) = ";
  for (unsigned int i = 0; i < option_value.size(); i++)
    cout << option_value[i] << " ";
  cout << endl;
#endif
  // remove any consecutive ";"
  it = option_value.begin();
  bool semi_at_prev = false;
  while (it != option_value.end()) {
    if (semi_at_prev) {
      if (it->compare(";") == 0) {
        option_value.erase(it);
        it = option_value.begin();
        semi_at_prev = false;
        continue;
      }
    }
    if (it->compare(";") == 0) {
      semi_at_prev = true;
    } else {
      semi_at_prev = false;
    }
    it++;
  }

#if 0
  cout << "option value(s) = ";
  for (unsigned int i = 0; i < option_value.size(); i++)
    cout << option_value[i] << " ";
  cout << endl;
#endif
  return true;
}

unsigned short CConfig::GetMarker_CfgFile_TagBound(string val_marker) {

  unsigned short iMarker_CfgFile;

  for (iMarker_CfgFile = 0; iMarker_CfgFile < nMarker_CfgFile; iMarker_CfgFile++)
    if (Marker_CfgFile_TagBound[iMarker_CfgFile] == val_marker)
      return iMarker_CfgFile;

  cout <<"The configuration file doesn't have any definition for marker "<< val_marker <<"!!" << endl;
  exit(EXIT_FAILURE);

}

string CConfig::GetMarker_CfgFile_TagBound(unsigned short val_marker) {
  return Marker_CfgFile_TagBound[val_marker];
}

unsigned short CConfig::GetMarker_CfgFile_KindBC(string val_marker) {
  unsigned short iMarker_CfgFile;
  for (iMarker_CfgFile = 0; iMarker_CfgFile < nMarker_CfgFile; iMarker_CfgFile++)
    if (Marker_CfgFile_TagBound[iMarker_CfgFile] == val_marker) break;
  return Marker_CfgFile_KindBC[iMarker_CfgFile];
}

unsigned short CConfig::GetMarker_CfgFile_Monitoring(string val_marker) {
  unsigned short iMarker_CfgFile;
  for (iMarker_CfgFile = 0; iMarker_CfgFile < nMarker_CfgFile; iMarker_CfgFile++)
    if (Marker_CfgFile_TagBound[iMarker_CfgFile] == val_marker) break;
  return Marker_CfgFile_Monitoring[iMarker_CfgFile];
}

unsigned short CConfig::GetMarker_CfgFile_GeoEval(string val_marker) {
  unsigned short iMarker_CfgFile;
  for (iMarker_CfgFile = 0; iMarker_CfgFile < nMarker_CfgFile; iMarker_CfgFile++)
    if (Marker_CfgFile_TagBound[iMarker_CfgFile] == val_marker) break;
  return Marker_CfgFile_GeoEval[iMarker_CfgFile];
}

unsigned short CConfig::GetMarker_CfgFile_Designing(string val_marker) {
  unsigned short iMarker_CfgFile;
  for (iMarker_CfgFile = 0; iMarker_CfgFile < nMarker_CfgFile; iMarker_CfgFile++)
    if (Marker_CfgFile_TagBound[iMarker_CfgFile] == val_marker) break;
  return Marker_CfgFile_Designing[iMarker_CfgFile];
}

unsigned short CConfig::GetMarker_CfgFile_Plotting(string val_marker) {
  unsigned short iMarker_CfgFile;
  for (iMarker_CfgFile = 0; iMarker_CfgFile < nMarker_CfgFile; iMarker_CfgFile++)
    if (Marker_CfgFile_TagBound[iMarker_CfgFile] == val_marker) break;
  return Marker_CfgFile_Plotting[iMarker_CfgFile];
}

unsigned short CConfig::GetMarker_CfgFile_Analyze(string val_marker) {
  unsigned short iMarker_CfgFile;
  for (iMarker_CfgFile = 0; iMarker_CfgFile < nMarker_CfgFile; iMarker_CfgFile++)
    if (Marker_CfgFile_TagBound[iMarker_CfgFile] == val_marker) break;
  return Marker_CfgFile_Analyze[iMarker_CfgFile];
}


unsigned short CConfig::GetMarker_CfgFile_ZoneInterface(string val_marker) {
  unsigned short iMarker_CfgFile;
  for (iMarker_CfgFile = 0; iMarker_CfgFile < nMarker_CfgFile; iMarker_CfgFile++)
    if (Marker_CfgFile_TagBound[iMarker_CfgFile] == val_marker) break;
  return Marker_CfgFile_ZoneInterface[iMarker_CfgFile];
}

unsigned short CConfig::GetMarker_CfgFile_Turbomachinery(string val_marker) {
  unsigned short iMarker_CfgFile;
  for (iMarker_CfgFile = 0; iMarker_CfgFile < nMarker_CfgFile; iMarker_CfgFile++)
    if (Marker_CfgFile_TagBound[iMarker_CfgFile] == val_marker) break;
  return Marker_CfgFile_Turbomachinery[iMarker_CfgFile];
}

unsigned short CConfig::GetMarker_CfgFile_TurbomachineryFlag(string val_marker) {
  unsigned short iMarker_CfgFile;
  for (iMarker_CfgFile = 0; iMarker_CfgFile < nMarker_CfgFile; iMarker_CfgFile++)
    if (Marker_CfgFile_TagBound[iMarker_CfgFile] == val_marker) break;
  return Marker_CfgFile_TurbomachineryFlag[iMarker_CfgFile];
}

unsigned short CConfig::GetMarker_CfgFile_MixingPlaneInterface(string val_marker) {
  unsigned short iMarker_CfgFile;
  for (iMarker_CfgFile = 0; iMarker_CfgFile < nMarker_CfgFile; iMarker_CfgFile++)
    if (Marker_CfgFile_TagBound[iMarker_CfgFile] == val_marker) break;
  return Marker_CfgFile_MixingPlaneInterface[iMarker_CfgFile];
}

unsigned short CConfig::GetMarker_CfgFile_DV(string val_marker) {
  unsigned short iMarker_CfgFile;
  for (iMarker_CfgFile = 0; iMarker_CfgFile < nMarker_CfgFile; iMarker_CfgFile++)
    if (Marker_CfgFile_TagBound[iMarker_CfgFile] == val_marker) break;
  return Marker_CfgFile_DV[iMarker_CfgFile];
}

unsigned short CConfig::GetMarker_CfgFile_Moving(string val_marker) {
  unsigned short iMarker_CfgFile;
  for (iMarker_CfgFile = 0; iMarker_CfgFile < nMarker_CfgFile; iMarker_CfgFile++)
    if (Marker_CfgFile_TagBound[iMarker_CfgFile] == val_marker) break;
  return Marker_CfgFile_Moving[iMarker_CfgFile];
}

unsigned short CConfig::GetMarker_CfgFile_PerBound(string val_marker) {
  unsigned short iMarker_CfgFile;
  for (iMarker_CfgFile = 0; iMarker_CfgFile < nMarker_CfgFile; iMarker_CfgFile++)
    if (Marker_CfgFile_TagBound[iMarker_CfgFile] == val_marker) break;
  return Marker_CfgFile_PerBound[iMarker_CfgFile];
}

int CConfig::GetMarker_ZoneInterface(string val_marker) {
	  unsigned short iMarker_CfgFile;
	  for (iMarker_CfgFile = 0; iMarker_CfgFile < nMarker_CfgFile; iMarker_CfgFile++)

		  if (Marker_CfgFile_TagBound[iMarker_CfgFile] == val_marker)
				return  Marker_CfgFile_ZoneInterface[iMarker_CfgFile];
    return 0;
}


CConfig::~CConfig(void) {

  unsigned long iDV, iMarker, iPeriodic, iFFD;

  /*--- Delete all of the option objects in the global option map ---*/

  for(map<string, COptionBase*>::iterator itr = option_map.begin(); itr != option_map.end(); itr++) {
    delete itr->second;
  }

  if (TimeDOFsADER_DG           != NULL) delete [] TimeDOFsADER_DG;
  if (TimeIntegrationADER_DG    != NULL) delete [] TimeIntegrationADER_DG;
  if (WeightsIntegrationADER_DG != NULL) delete [] WeightsIntegrationADER_DG;
  if (RK_Alpha_Step             != NULL) delete [] RK_Alpha_Step;
  if (MG_PreSmooth              != NULL) delete [] MG_PreSmooth;
  if (MG_PostSmooth             != NULL) delete [] MG_PostSmooth;

  /*--- Free memory for Aeroelastic problems. ---*/

  if (Grid_Movement && Aeroelastic_Simulation) {
    if (Aeroelastic_pitch  != NULL) delete[] Aeroelastic_pitch;
    if (Aeroelastic_plunge != NULL) delete[] Aeroelastic_plunge;
  }

  /*--- Free memory for unspecified grid motion parameters ---*/

 if (Kind_GridMovement != NULL) delete [] Kind_GridMovement;

 /*--- Free memory for airfoil sections ---*/

 if (LocationStations   != NULL) delete [] LocationStations;

  /*--- motion origin: ---*/

  if (Motion_Origin_X   != NULL) delete [] Motion_Origin_X;
  if (Motion_Origin_Y   != NULL) delete [] Motion_Origin_Y;
  if (Motion_Origin_Z   != NULL) delete [] Motion_Origin_Z;
  if (MoveMotion_Origin != NULL) delete [] MoveMotion_Origin;

  /*--- translation: ---*/

  if (Translation_Rate_X != NULL) delete [] Translation_Rate_X;
  if (Translation_Rate_Y != NULL) delete [] Translation_Rate_Y;
  if (Translation_Rate_Z != NULL) delete [] Translation_Rate_Z;

  /*--- rotation: ---*/

  if (Rotation_Rate_X != NULL) delete [] Rotation_Rate_X;
  if (Rotation_Rate_Y != NULL) delete [] Rotation_Rate_Y;
  if (Rotation_Rate_Z != NULL) delete [] Rotation_Rate_Z;

  /*--- pitching: ---*/

  if (Pitching_Omega_X != NULL) delete [] Pitching_Omega_X;
  if (Pitching_Omega_Y != NULL) delete [] Pitching_Omega_Y;
  if (Pitching_Omega_Z != NULL) delete [] Pitching_Omega_Z;

  /*--- pitching amplitude: ---*/

  if (Pitching_Ampl_X != NULL) delete [] Pitching_Ampl_X;
  if (Pitching_Ampl_Y != NULL) delete [] Pitching_Ampl_Y;
  if (Pitching_Ampl_Z != NULL) delete [] Pitching_Ampl_Z;

  /*--- pitching phase: ---*/

  if (Pitching_Phase_X != NULL) delete [] Pitching_Phase_X;
  if (Pitching_Phase_Y != NULL) delete [] Pitching_Phase_Y;
  if (Pitching_Phase_Z != NULL) delete [] Pitching_Phase_Z;

  /*--- plunging: ---*/

  if (Plunging_Omega_X != NULL) delete [] Plunging_Omega_X;
  if (Plunging_Omega_Y != NULL) delete [] Plunging_Omega_Y;
  if (Plunging_Omega_Z != NULL) delete [] Plunging_Omega_Z;

  /*--- plunging amplitude: ---*/

  if (Plunging_Ampl_X != NULL) delete [] Plunging_Ampl_X;
  if (Plunging_Ampl_Y != NULL) delete [] Plunging_Ampl_Y;
  if (Plunging_Ampl_Z != NULL) delete [] Plunging_Ampl_Z;

  /*--- reference origin for moments ---*/

  if (RefOriginMoment   != NULL) delete [] RefOriginMoment;
  if (RefOriginMoment_X != NULL) delete [] RefOriginMoment_X;
  if (RefOriginMoment_Y != NULL) delete [] RefOriginMoment_Y;
  if (RefOriginMoment_Z != NULL) delete [] RefOriginMoment_Z;

  /*--- Free memory for Harmonic Blance Frequency  pointer ---*/

  if (Omega_HB != NULL) delete [] Omega_HB;

  /*--- Marker pointers ---*/
  
  if (Marker_CfgFile_GeoEval != NULL) delete[] Marker_CfgFile_GeoEval;
  if (Marker_All_GeoEval     != NULL) delete[] Marker_All_GeoEval;

  if (Marker_CfgFile_TagBound != NULL) delete[] Marker_CfgFile_TagBound;
  if (Marker_All_TagBound     != NULL) delete[] Marker_All_TagBound;

  if (Marker_CfgFile_KindBC != NULL) delete[] Marker_CfgFile_KindBC;
  if (Marker_All_KindBC     != NULL) delete[] Marker_All_KindBC;

  if (Marker_CfgFile_Monitoring != NULL) delete[] Marker_CfgFile_Monitoring;
  if (Marker_All_Monitoring     != NULL) delete[] Marker_All_Monitoring;

  if (Marker_CfgFile_Designing != NULL) delete[] Marker_CfgFile_Designing;
  if (Marker_All_Designing     != NULL) delete[] Marker_All_Designing;

  if (Marker_CfgFile_Plotting != NULL) delete[] Marker_CfgFile_Plotting;
  if (Marker_All_Plotting     != NULL) delete[] Marker_All_Plotting;

  if (Marker_CfgFile_Analyze != NULL) delete[] Marker_CfgFile_Analyze;
  if (Marker_All_Analyze  != NULL) delete[] Marker_All_Analyze;

  if (Marker_CfgFile_ZoneInterface != NULL) delete[] Marker_CfgFile_ZoneInterface;
  if (Marker_All_ZoneInterface     != NULL) delete[] Marker_All_ZoneInterface;

  if (Marker_CfgFile_DV != NULL) delete[] Marker_CfgFile_DV;
  if (Marker_All_DV     != NULL) delete[] Marker_All_DV;

  if (Marker_CfgFile_Moving != NULL) delete[] Marker_CfgFile_Moving;
  if (Marker_All_Moving     != NULL) delete[] Marker_All_Moving;

  if (Marker_CfgFile_PerBound != NULL) delete[] Marker_CfgFile_PerBound;
  if (Marker_All_PerBound     != NULL) delete[] Marker_All_PerBound;

  if (Marker_DV!= NULL)               delete[] Marker_DV;
  if (Marker_Moving != NULL)           delete[] Marker_Moving;
  if (Marker_Monitoring != NULL)      delete[] Marker_Monitoring;
  if (Marker_Designing != NULL)       delete[] Marker_Designing;
  if (Marker_GeoEval != NULL)         delete[] Marker_GeoEval;
  if (Marker_Plotting != NULL)        delete[] Marker_Plotting;
  if (Marker_Analyze != NULL)        delete[] Marker_Analyze;
  if (Marker_WallFunctions != NULL)  delete[] Marker_WallFunctions;
  if (Marker_ZoneInterface != NULL)        delete[] Marker_ZoneInterface;
  if (Marker_All_SendRecv != NULL)    delete[] Marker_All_SendRecv;

  if (Kind_WallFunctions != NULL) delete[] Kind_WallFunctions;

  if (IntInfo_WallFunctions != NULL) {
    for (iMarker = 0; iMarker < nMarker_WallFunctions; ++iMarker) {
      if (IntInfo_WallFunctions[iMarker] != NULL)
        delete[] IntInfo_WallFunctions[iMarker];
    }
    delete[] IntInfo_WallFunctions;
  }

  if (DoubleInfo_WallFunctions != NULL) {
    for (iMarker = 0; iMarker < nMarker_WallFunctions; ++iMarker) {
      if (DoubleInfo_WallFunctions[iMarker] != NULL) 
        delete[] DoubleInfo_WallFunctions[iMarker];
    }
    delete[] DoubleInfo_WallFunctions;
  }

  if (Kind_ObjFunc != NULL)      delete[] Kind_ObjFunc;
  if (Weight_ObjFunc != NULL)      delete[] Weight_ObjFunc;

  if (DV_Value != NULL) {
    for (iDV = 0; iDV < nDV; iDV++) delete[] DV_Value[iDV];
    delete [] DV_Value;
  }

  if (ParamDV != NULL) {
    for (iDV = 0; iDV < nDV; iDV++) delete[] ParamDV[iDV];
    delete [] ParamDV;
  }

  if (CoordFFDBox != NULL) {
    for (iFFD = 0; iFFD < nFFDBox; iFFD++) delete[] CoordFFDBox[iFFD];
    delete [] CoordFFDBox;
  }

  if (DegreeFFDBox != NULL) {
    for (iFFD = 0; iFFD < nFFDBox; iFFD++) delete[] DegreeFFDBox[iFFD];
    delete [] DegreeFFDBox;
  }

  if (Design_Variable != NULL)    delete[] Design_Variable;
  if (Dirichlet_Value != NULL)    delete[] Dirichlet_Value;

  if (Exhaust_Temperature_Target != NULL)    delete[]  Exhaust_Temperature_Target;
  if (Exhaust_Pressure_Target != NULL)    delete[]  Exhaust_Pressure_Target;
  if (Exhaust_Pressure != NULL)    delete[] Exhaust_Pressure;
  if (Exhaust_Temperature != NULL)    delete[] Exhaust_Temperature;
  if (Exhaust_MassFlow != NULL)    delete[] Exhaust_MassFlow;
  if (Exhaust_TotalPressure != NULL)    delete[] Exhaust_TotalPressure;
  if (Exhaust_TotalTemperature != NULL)    delete[] Exhaust_TotalTemperature;
  if (Exhaust_GrossThrust != NULL)    delete[] Exhaust_GrossThrust;
  if (Exhaust_Force != NULL)    delete[] Exhaust_Force;
  if (Exhaust_Power != NULL)    delete[] Exhaust_Power;

  if (Inflow_Mach != NULL)    delete[]  Inflow_Mach;
  if (Inflow_Pressure != NULL)    delete[] Inflow_Pressure;
  if (Inflow_MassFlow != NULL)    delete[] Inflow_MassFlow;
  if (Inflow_ReverseMassFlow != NULL)    delete[] Inflow_ReverseMassFlow;
  if (Inflow_TotalPressure != NULL)    delete[] Inflow_TotalPressure;
  if (Inflow_Temperature != NULL)    delete[] Inflow_Temperature;
  if (Inflow_TotalTemperature != NULL)    delete[] Inflow_TotalTemperature;
  if (Inflow_RamDrag != NULL)    delete[] Inflow_RamDrag;
  if (Inflow_Force != NULL)    delete[]  Inflow_Force;
  if (Inflow_Power != NULL)    delete[] Inflow_Power;

  if (Engine_Power != NULL)    delete[]  Engine_Power;
  if (Engine_Mach != NULL)    delete[]  Engine_Mach;
  if (Engine_Force != NULL)    delete[]  Engine_Force;
  if (Engine_NetThrust != NULL)    delete[]  Engine_NetThrust;
  if (Engine_GrossThrust != NULL)    delete[]  Engine_GrossThrust;
  if (Engine_Area != NULL)    delete[]  Engine_Area;
  if (EngineInflow_Target != NULL)    delete[] EngineInflow_Target;

  if (ActDiskInlet_MassFlow != NULL)    delete[]  ActDiskInlet_MassFlow;
  if (ActDiskInlet_Temperature != NULL)    delete[]  ActDiskInlet_Temperature;
  if (ActDiskInlet_TotalTemperature != NULL)    delete[]  ActDiskInlet_TotalTemperature;
  if (ActDiskInlet_Pressure != NULL)    delete[]  ActDiskInlet_Pressure;
  if (ActDiskInlet_TotalPressure != NULL)    delete[]  ActDiskInlet_TotalPressure;
  if (ActDiskInlet_RamDrag != NULL)    delete[]  ActDiskInlet_RamDrag;
  if (ActDiskInlet_Force != NULL)    delete[]  ActDiskInlet_Force;
  if (ActDiskInlet_Power != NULL)    delete[]  ActDiskInlet_Power;

  if (ActDiskOutlet_MassFlow != NULL)    delete[]  ActDiskOutlet_MassFlow;
  if (ActDiskOutlet_Temperature != NULL)    delete[]  ActDiskOutlet_Temperature;
  if (ActDiskOutlet_TotalTemperature != NULL)    delete[]  ActDiskOutlet_TotalTemperature;
  if (ActDiskOutlet_Pressure != NULL)    delete[]  ActDiskOutlet_Pressure;
  if (ActDiskOutlet_TotalPressure != NULL)    delete[]  ActDiskOutlet_TotalPressure;
  if (ActDiskOutlet_GrossThrust != NULL)    delete[]  ActDiskOutlet_GrossThrust;
  if (ActDiskOutlet_Force != NULL)    delete[]  ActDiskOutlet_Force;
  if (ActDiskOutlet_Power != NULL)    delete[]  ActDiskOutlet_Power;

  if (ActDisk_DeltaPress != NULL)    delete[]  ActDisk_DeltaPress;
  if (ActDisk_DeltaTemp != NULL)    delete[]  ActDisk_DeltaTemp;
  if (ActDisk_TotalPressRatio != NULL)    delete[]  ActDisk_TotalPressRatio;
  if (ActDisk_TotalTempRatio != NULL)    delete[]  ActDisk_TotalTempRatio;
  if (ActDisk_StaticPressRatio != NULL)    delete[]  ActDisk_StaticPressRatio;
  if (ActDisk_StaticTempRatio != NULL)    delete[]  ActDisk_StaticTempRatio;
  if (ActDisk_Power != NULL)    delete[]  ActDisk_Power;
  if (ActDisk_MassFlow != NULL)    delete[]  ActDisk_MassFlow;
  if (ActDisk_Mach != NULL)    delete[]  ActDisk_Mach;
  if (ActDisk_Force != NULL)    delete[]  ActDisk_Force;
  if (ActDisk_NetThrust != NULL)    delete[]  ActDisk_NetThrust;
  if (ActDisk_BCThrust != NULL)    delete[]  ActDisk_BCThrust;
  if (ActDisk_BCThrust_Old != NULL)    delete[]  ActDisk_BCThrust_Old;
  if (ActDisk_GrossThrust != NULL)    delete[]  ActDisk_GrossThrust;
  if (ActDisk_Area != NULL)    delete[]  ActDisk_Area;
  if (ActDisk_ReverseMassFlow != NULL)    delete[]  ActDisk_ReverseMassFlow;

  if (Surface_MassFlow != NULL)    delete[]  Surface_MassFlow;
  if (Surface_Mach != NULL)    delete[]  Surface_Mach;
  if (Surface_Temperature != NULL)    delete[]  Surface_Temperature;
  if (Surface_Pressure != NULL)    delete[]  Surface_Pressure;
  if (Surface_Density != NULL)    delete[]  Surface_Density;
  if (Surface_Enthalpy != NULL)    delete[]  Surface_Enthalpy;
  if (Surface_NormalVelocity != NULL)    delete[]  Surface_NormalVelocity;
  if (Surface_TotalTemperature != NULL)    delete[]  Surface_TotalTemperature;
  if (Surface_TotalPressure!= NULL)    delete[]  Surface_TotalPressure;
  if (Surface_DC60 != NULL)    delete[]  Surface_DC60;
  if (Surface_IDC != NULL)    delete[]  Surface_IDC;
  if (Surface_IDC_Mach != NULL)    delete[]  Surface_IDC_Mach;
  if (Surface_IDR != NULL)    delete[]  Surface_IDR;

  if (Inlet_Ttotal != NULL) delete[]  Inlet_Ttotal;
  if (Inlet_Ptotal != NULL) delete[]  Inlet_Ptotal;
  if (Inlet_FlowDir != NULL) {
    for (iMarker = 0; iMarker < nMarker_Inlet; iMarker++)
      delete [] Inlet_FlowDir[iMarker];
    delete [] Inlet_FlowDir;
  }

  if (Inlet_Velocity != NULL) {
    for (iMarker = 0; iMarker < nMarker_Supersonic_Inlet; iMarker++)
      delete [] Inlet_Velocity[iMarker];
    delete [] Inlet_Velocity;
  }

  if (Riemann_FlowDir != NULL) {
    for (iMarker = 0; iMarker < nMarker_Riemann; iMarker++)
      delete [] Riemann_FlowDir[iMarker];
    delete [] Riemann_FlowDir;
  }

  if (Giles_FlowDir != NULL) {
    for (iMarker = 0; iMarker < nMarker_Giles; iMarker++)
      delete [] Giles_FlowDir[iMarker];
    delete [] Giles_FlowDir;
  }

  if (Load_Sine_Dir != NULL) {
    for (iMarker = 0; iMarker < nMarker_Load_Sine; iMarker++)
      delete [] Load_Sine_Dir[iMarker];
    delete [] Load_Sine_Dir;
  }

  if (Load_Dir != NULL) {
    for (iMarker = 0; iMarker < nMarker_Load_Dir; iMarker++)
      delete [] Load_Dir[iMarker];
    delete [] Load_Dir;
  }

  if (Inlet_Temperature != NULL)    delete[] Inlet_Temperature;
  if (Inlet_Pressure != NULL)    delete[] Inlet_Pressure;
  if (Outlet_Pressure != NULL)    delete[] Outlet_Pressure;
  if (Isothermal_Temperature != NULL)    delete[] Isothermal_Temperature;
  if (Heat_Flux != NULL)    delete[] Heat_Flux;
  if (Displ_Value != NULL)    delete[] Displ_Value;
  if (Load_Value != NULL)    delete[] Load_Value;
  if (Load_Dir_Multiplier != NULL)    delete[] Load_Dir_Multiplier;
  if (Load_Dir_Value != NULL)    delete[] Load_Dir_Value;
  if (Load_Sine_Amplitude != NULL)    delete[] Load_Sine_Amplitude;
  if (Load_Sine_Frequency != NULL)    delete[] Load_Sine_Frequency;
  if (FlowLoad_Value != NULL)    delete[] FlowLoad_Value;

  /*--- related to periodic boundary conditions ---*/

  for (iMarker = 0; iMarker < nMarker_PerBound; iMarker++) {
    if (Periodic_RotCenter   != NULL) delete [] Periodic_RotCenter[iMarker];
    if (Periodic_RotAngles   != NULL) delete [] Periodic_RotAngles[iMarker];
    if (Periodic_Translation != NULL) delete [] Periodic_Translation[iMarker];
  }
  if (Periodic_RotCenter   != NULL) delete[] Periodic_RotCenter;
  if (Periodic_RotAngles   != NULL) delete[] Periodic_RotAngles;
  if (Periodic_Translation != NULL) delete[] Periodic_Translation;

  for (iPeriodic = 0; iPeriodic < nPeriodic_Index; iPeriodic++) {
    if (Periodic_Center    != NULL) delete [] Periodic_Center[iPeriodic];
    if (Periodic_Rotation  != NULL) delete [] Periodic_Rotation[iPeriodic];
    if (Periodic_Translate != NULL) delete [] Periodic_Translate[iPeriodic];
  }
  if (Periodic_Center      != NULL) delete[] Periodic_Center;
  if (Periodic_Rotation    != NULL) delete[] Periodic_Rotation;
  if (Periodic_Translate   != NULL) delete[] Periodic_Translate;

  if (MG_CorrecSmooth != NULL) delete[] MG_CorrecSmooth;
  if (PlaneTag != NULL)        delete[] PlaneTag;
  if (CFL != NULL)             delete[] CFL;

  /*--- String markers ---*/

  if (Marker_Euler != NULL )              delete[] Marker_Euler;
  if (Marker_FarField != NULL )           delete[] Marker_FarField;
  if (Marker_Custom != NULL )             delete[] Marker_Custom;
  if (Marker_SymWall != NULL )            delete[] Marker_SymWall;
  if (Marker_Pressure != NULL )           delete[] Marker_Pressure;
  if (Marker_PerBound != NULL )           delete[] Marker_PerBound;
  if (Marker_PerDonor != NULL )           delete[] Marker_PerDonor;
  if (Marker_NearFieldBound != NULL )     delete[] Marker_NearFieldBound;
  if (Marker_InterfaceBound != NULL )     delete[] Marker_InterfaceBound;
  if (Marker_Fluid_InterfaceBound != NULL )     delete[] Marker_Fluid_InterfaceBound;
  if (Marker_Dirichlet != NULL )          delete[] Marker_Dirichlet;
  if (Marker_Inlet != NULL )              delete[] Marker_Inlet;
  if (Marker_Supersonic_Inlet != NULL )   delete[] Marker_Supersonic_Inlet;
  if (Marker_Supersonic_Outlet != NULL )   delete[] Marker_Supersonic_Outlet;
  if (Marker_Outlet != NULL )             delete[] Marker_Outlet;
  if (Marker_Isothermal != NULL )         delete[] Marker_Isothermal;
  if (Marker_EngineInflow != NULL )      delete[] Marker_EngineInflow;
  if (Marker_EngineExhaust != NULL )     delete[] Marker_EngineExhaust;
  if (Marker_Displacement != NULL )       delete[] Marker_Displacement;
  if (Marker_Load != NULL )               delete[] Marker_Load;
  if (Marker_Load_Dir != NULL )               delete[] Marker_Load_Dir;
  if (Marker_Load_Sine != NULL )               delete[] Marker_Load_Sine;
  if (Marker_FlowLoad != NULL )           delete[] Marker_FlowLoad;
  if (Marker_Neumann != NULL )            delete[] Marker_Neumann;
  if (Marker_Internal != NULL )            delete[] Marker_Internal;
  if (Marker_HeatFlux != NULL )               delete[] Marker_HeatFlux;

  if (Int_Coeffs != NULL) delete [] Int_Coeffs;

  /*--- Delete some arrays needed just for initializing options. ---*/

  if (default_vel_inf       != NULL) delete [] default_vel_inf;
  if (default_ffd_axis      != NULL) delete [] default_ffd_axis;
  if (default_eng_cyl       != NULL) delete [] default_eng_cyl;
  if (default_eng_val       != NULL) delete [] default_eng_val;
  if (default_cfl_adapt     != NULL) delete [] default_cfl_adapt;
  if (default_jst_coeff != NULL) delete [] default_jst_coeff;
  if (default_ffd_coeff != NULL) delete [] default_ffd_coeff;
  if (default_mixedout_coeff!= NULL) delete [] default_mixedout_coeff;
  if (default_extrarelfac!= NULL) delete [] default_extrarelfac;
  if (default_rampRotFrame_coeff!= NULL) delete [] default_rampRotFrame_coeff;
  if (default_rampOutPres_coeff!= NULL) delete[] default_rampOutPres_coeff;
  if (default_jst_adj_coeff  != NULL) delete [] default_jst_adj_coeff;
  if (default_obj_coeff     != NULL) delete [] default_obj_coeff;
  if (default_geo_loc       != NULL) delete [] default_geo_loc;
  if (default_distortion    != NULL) delete [] default_distortion;
  if (default_ea_lim        != NULL) delete [] default_ea_lim;
  if (default_grid_fix      != NULL) delete [] default_grid_fix;
  if (default_inc_crit      != NULL) delete [] default_inc_crit;
  if (default_htp_axis      != NULL) delete [] default_htp_axis;
  if (default_body_force    != NULL) delete [] default_body_force;

  if (FFDTag != NULL) delete [] FFDTag;
  if (nDV_Value != NULL) delete [] nDV_Value;
  if (TagFFDBox != NULL) delete [] TagFFDBox;

  if (Kind_Data_Riemann != NULL) delete [] Kind_Data_Riemann;
  if (Riemann_Var1 != NULL) delete [] Riemann_Var1;
  if (Riemann_Var2 != NULL) delete [] Riemann_Var2;
  if (Kind_Data_Giles != NULL) delete [] Kind_Data_Giles;
  if (Giles_Var1 != NULL) delete [] Giles_Var1;
  if (Giles_Var2 != NULL) delete [] Giles_Var2;
  if (RelaxFactorAverage != NULL) delete [] RelaxFactorAverage;
  if (RelaxFactorFourier != NULL) delete [] RelaxFactorFourier;
  if (nSpan_iZones != NULL) delete [] nSpan_iZones;
  if (Kind_TurboMachinery != NULL) delete [] Kind_TurboMachinery;

  if (Marker_MixingPlaneInterface !=NULL) delete [] Marker_MixingPlaneInterface;
  if (Marker_TurboBoundIn != NULL) delete [] Marker_TurboBoundIn;
  if (Marker_TurboBoundOut != NULL) delete [] Marker_TurboBoundOut;
  if (Marker_Riemann != NULL) delete [] Marker_Riemann;
  if (Marker_Giles != NULL) delete [] Marker_Giles;
  if (Marker_Shroud != NULL) delete [] Marker_Shroud;

  if (nBlades != NULL) delete [] nBlades;
  if (FreeStreamTurboNormal != NULL) delete [] FreeStreamTurboNormal;


}

string CConfig::GetUnsteady_FileName(string val_filename, int val_iter) {

  string UnstExt, UnstFilename = val_filename;
  char buffer[50];

  /*--- Check that a positive value iteration is requested (for now). ---*/

  if (val_iter < 0) {
    cout << "Requesting a negative iteration number for the restart file!!" << endl;
    exit(EXIT_FAILURE);
  }

  /*--- Append iteration number for unsteady cases ---*/

  if ((Wrt_Unsteady) || (Wrt_Dynamic)) {
    unsigned short lastindex = UnstFilename.find_last_of(".");
    UnstFilename = UnstFilename.substr(0, lastindex);
    if ((val_iter >= 0)    && (val_iter < 10))    SPRINTF (buffer, "_0000%d.dat", val_iter);
    if ((val_iter >= 10)   && (val_iter < 100))   SPRINTF (buffer, "_000%d.dat",  val_iter);
    if ((val_iter >= 100)  && (val_iter < 1000))  SPRINTF (buffer, "_00%d.dat",   val_iter);
    if ((val_iter >= 1000) && (val_iter < 10000)) SPRINTF (buffer, "_0%d.dat",    val_iter);
    if (val_iter >= 10000) SPRINTF (buffer, "_%d.dat", val_iter);
    string UnstExt = string(buffer);
    UnstFilename.append(UnstExt);
  }

  return UnstFilename;
}

string CConfig::GetMultizone_FileName(string val_filename, int val_iZone) {

    string multizone_filename = val_filename;
    char buffer[50];

    if (GetnZone() > 1 ) {
        unsigned short lastindex = multizone_filename.find_last_of(".");
        multizone_filename = multizone_filename.substr(0, lastindex);
        SPRINTF (buffer, "_%d.dat", SU2_TYPE::Int(val_iZone));
        multizone_filename.append(string(buffer));
    }
    return multizone_filename;
}

string CConfig::GetMultizone_HistoryFileName(string val_filename, int val_iZone) {

    string multizone_filename = val_filename;
    char buffer[50];

    if (GetnZone() > 1 ) {
        unsigned short lastindex = multizone_filename.find_last_of(".");
        multizone_filename = multizone_filename.substr(0, lastindex);
        SPRINTF (buffer, "_%d", SU2_TYPE::Int(val_iZone));
        multizone_filename.append(string(buffer));
    }
    return multizone_filename;
}

string CConfig::GetObjFunc_Extension(string val_filename) {

  string AdjExt, Filename = val_filename;

  if (ContinuousAdjoint || DiscreteAdjoint) {

    /*--- Remove filename extension (.dat) ---*/
    unsigned short lastindex = Filename.find_last_of(".");
    Filename = Filename.substr(0, lastindex);
    if (nObj==1) {
      switch (Kind_ObjFunc[0]) {
      case DRAG_COEFFICIENT:        AdjExt = "_cd";       break;
      case LIFT_COEFFICIENT:        AdjExt = "_cl";       break;
      case SIDEFORCE_COEFFICIENT:   AdjExt = "_csf";      break;
      case INVERSE_DESIGN_PRESSURE: AdjExt = "_invpress"; break;
      case INVERSE_DESIGN_HEATFLUX: AdjExt = "_invheat";  break;
      case MOMENT_X_COEFFICIENT:    AdjExt = "_cmx";      break;
      case MOMENT_Y_COEFFICIENT:    AdjExt = "_cmy";      break;
      case MOMENT_Z_COEFFICIENT:    AdjExt = "_cmz";      break;
      case EFFICIENCY:              AdjExt = "_eff";      break;
      case EQUIVALENT_AREA:         AdjExt = "_ea";       break;
      case NEARFIELD_PRESSURE:      AdjExt = "_nfp";      break;
      case FORCE_X_COEFFICIENT:     AdjExt = "_cfx";      break;
      case FORCE_Y_COEFFICIENT:     AdjExt = "_cfy";      break;
      case FORCE_Z_COEFFICIENT:     AdjExt = "_cfz";      break;
      case THRUST_COEFFICIENT:      AdjExt = "_ct";       break;
      case TORQUE_COEFFICIENT:      AdjExt = "_cq";       break;
      case TOTAL_HEATFLUX:          AdjExt = "_totheat";  break;
      case MAXIMUM_HEATFLUX:        AdjExt = "_maxheat";  break;
      case FIGURE_OF_MERIT:         AdjExt = "_merit";    break;
      case SURFACE_TOTAL_PRESSURE:  AdjExt = "_pt";       break;
      case SURFACE_STATIC_PRESSURE: AdjExt = "_pe";       break;
      case SURFACE_MASSFLOW:        AdjExt = "_mfr";      break;
      case SURFACE_MACH:            AdjExt = "_mach";     break;
      case CUSTOM_OBJFUNC:        		AdjExt = "_custom";   break;
      case KINETIC_ENERGY_LOSS:     AdjExt = "_ke";        break;
      case TOTAL_PRESSURE_LOSS:     AdjExt = "_pl";        break;
      case FLOW_ANGLE_OUT:          AdjExt = "_fao";       break;
      case FLOW_ANGLE_IN:           AdjExt = "_fai";       break;
      case TOTAL_EFFICIENCY:        AdjExt = "_teff";      break;
      case TOTAL_STATIC_EFFICIENCY: AdjExt = "_tseff";     break;
      case EULERIAN_WORK:           AdjExt = "_ew";        break;
      case MASS_FLOW_IN:            AdjExt = "_mfi";       break;
      case MASS_FLOW_OUT:           AdjExt = "_mfo";       break;
      case ENTROPY_GENERATION:      AdjExt = "_entg";      break;
      }
    }
    else{
      AdjExt = "_combo";
    }
    Filename.append(AdjExt);

    /*--- Lastly, add the .dat extension ---*/
    Filename.append(".dat");

  }

  return Filename;
}

unsigned short CConfig::GetContainerPosition(unsigned short val_eqsystem) {

  switch (val_eqsystem) {
    case RUNTIME_FLOW_SYS:      return FLOW_SOL;
    case RUNTIME_TURB_SYS:      return TURB_SOL;
    case RUNTIME_TRANS_SYS:     return TRANS_SOL;
    case RUNTIME_POISSON_SYS:   return POISSON_SOL;
    case RUNTIME_WAVE_SYS:      return WAVE_SOL;
    case RUNTIME_HEAT_SYS:      return HEAT_SOL;
    case RUNTIME_FEA_SYS:       return FEA_SOL;
    case RUNTIME_ADJPOT_SYS:    return ADJFLOW_SOL;
    case RUNTIME_ADJFLOW_SYS:   return ADJFLOW_SOL;
    case RUNTIME_ADJTURB_SYS:   return ADJTURB_SOL;
    case RUNTIME_MULTIGRID_SYS: return 0;
  }
  return 0;
}

void CConfig::SetKind_ConvNumScheme(unsigned short val_kind_convnumscheme,
                                    unsigned short val_kind_centered, unsigned short val_kind_upwind,
                                    unsigned short val_kind_slopelimit, bool val_muscl,
                                    unsigned short val_kind_fem) {

  Kind_ConvNumScheme = val_kind_convnumscheme;
  Kind_Centered = val_kind_centered;
  Kind_Upwind = val_kind_upwind;
  Kind_FEM = val_kind_fem;
  Kind_SlopeLimit = val_kind_slopelimit;
  MUSCL = val_muscl;

}

void CConfig::SetGlobalParam(unsigned short val_solver,
                             unsigned short val_system,
                             unsigned long val_extiter) {

  /*--- Set the simulation global time ---*/
  
  Current_UnstTime = static_cast<su2double>(val_extiter)*Delta_UnstTime;
  Current_UnstTimeND = static_cast<su2double>(val_extiter)*Delta_UnstTimeND;

  /*--- Set the solver methods ---*/
  
  switch (val_solver) {
    case EULER:
      if (val_system == RUNTIME_FLOW_SYS) {
        SetKind_ConvNumScheme(Kind_ConvNumScheme_Flow, Kind_Centered_Flow,
                              Kind_Upwind_Flow, Kind_SlopeLimit_Flow,
                              MUSCL_Flow, NONE);
        SetKind_TimeIntScheme(Kind_TimeIntScheme_Flow);
      }
      break;
    case NAVIER_STOKES:
      if (val_system == RUNTIME_FLOW_SYS) {
        SetKind_ConvNumScheme(Kind_ConvNumScheme_Flow, Kind_Centered_Flow,
                              Kind_Upwind_Flow, Kind_SlopeLimit_Flow,
                              MUSCL_Flow, NONE);
        SetKind_TimeIntScheme(Kind_TimeIntScheme_Flow);
      }
      break;
    case RANS:
      if (val_system == RUNTIME_FLOW_SYS) {
        SetKind_ConvNumScheme(Kind_ConvNumScheme_Flow, Kind_Centered_Flow,
                              Kind_Upwind_Flow, Kind_SlopeLimit_Flow,
                              MUSCL_Flow, NONE);
        SetKind_TimeIntScheme(Kind_TimeIntScheme_Flow);
      }
      if (val_system == RUNTIME_TURB_SYS) {
        SetKind_ConvNumScheme(Kind_ConvNumScheme_Turb, Kind_Centered_Turb,
                              Kind_Upwind_Turb, Kind_SlopeLimit_Turb,
                              MUSCL_Turb, NONE);
        SetKind_TimeIntScheme(Kind_TimeIntScheme_Turb);
      }
      if (val_system == RUNTIME_TRANS_SYS) {
        SetKind_ConvNumScheme(Kind_ConvNumScheme_Turb, Kind_Centered_Turb,
                              Kind_Upwind_Turb, Kind_SlopeLimit_Turb,
                              MUSCL_Turb, NONE);
        SetKind_TimeIntScheme(Kind_TimeIntScheme_Turb);
      }
      break;
    case FEM_EULER:
      if (val_system == RUNTIME_FLOW_SYS) {
        SetKind_ConvNumScheme(Kind_ConvNumScheme_FEM_Flow, Kind_Centered_Flow,
                              Kind_Upwind_Flow, Kind_SlopeLimit_Flow,
                              MUSCL_Flow, Kind_FEM_Flow);
        SetKind_TimeIntScheme(Kind_TimeIntScheme_FEM_Flow);
      }
      break;
    case FEM_NAVIER_STOKES:
      if (val_system == RUNTIME_FLOW_SYS) {
        SetKind_ConvNumScheme(Kind_ConvNumScheme_Flow, Kind_Centered_Flow,
                              Kind_Upwind_Flow, Kind_SlopeLimit_Flow,
                              MUSCL_Flow, Kind_FEM_Flow);
        SetKind_TimeIntScheme(Kind_TimeIntScheme_FEM_Flow);
      }
      break;
    case FEM_LES:
      if (val_system == RUNTIME_FLOW_SYS) {
        SetKind_ConvNumScheme(Kind_ConvNumScheme_Flow, Kind_Centered_Flow,
                              Kind_Upwind_Flow, Kind_SlopeLimit_Flow,
                              MUSCL_Flow, Kind_FEM_Flow);
        SetKind_TimeIntScheme(Kind_TimeIntScheme_FEM_Flow);
      }
      break;
    case ADJ_EULER:
      if (val_system == RUNTIME_FLOW_SYS) {
        SetKind_ConvNumScheme(Kind_ConvNumScheme_Flow, Kind_Centered_Flow,
                              Kind_Upwind_Flow, Kind_SlopeLimit_Flow,
                              MUSCL_Flow, NONE);
        SetKind_TimeIntScheme(Kind_TimeIntScheme_Flow);
      }
      if (val_system == RUNTIME_ADJFLOW_SYS) {
        SetKind_ConvNumScheme(Kind_ConvNumScheme_AdjFlow, Kind_Centered_AdjFlow,
                              Kind_Upwind_AdjFlow, Kind_SlopeLimit_AdjFlow,
                              MUSCL_AdjFlow, NONE);
        SetKind_TimeIntScheme(Kind_TimeIntScheme_AdjFlow);
      }
      break;
    case ADJ_NAVIER_STOKES:
      if (val_system == RUNTIME_FLOW_SYS) {
        SetKind_ConvNumScheme(Kind_ConvNumScheme_Flow, Kind_Centered_Flow,
                              Kind_Upwind_Flow, Kind_SlopeLimit_Flow,
                              MUSCL_Flow, NONE);
        SetKind_TimeIntScheme(Kind_TimeIntScheme_Flow);
      }
      if (val_system == RUNTIME_ADJFLOW_SYS) {
        SetKind_ConvNumScheme(Kind_ConvNumScheme_AdjFlow, Kind_Centered_AdjFlow,
                              Kind_Upwind_AdjFlow, Kind_SlopeLimit_AdjFlow,
                              MUSCL_AdjFlow, NONE);
        SetKind_TimeIntScheme(Kind_TimeIntScheme_AdjFlow);
      }
      break;
    case ADJ_RANS:
      if (val_system == RUNTIME_FLOW_SYS) {
        SetKind_ConvNumScheme(Kind_ConvNumScheme_Flow, Kind_Centered_Flow,
                              Kind_Upwind_Flow, Kind_SlopeLimit_Flow,
                              MUSCL_Flow, NONE);
        SetKind_TimeIntScheme(Kind_TimeIntScheme_Flow);
      }
      if (val_system == RUNTIME_ADJFLOW_SYS) {
        SetKind_ConvNumScheme(Kind_ConvNumScheme_AdjFlow, Kind_Centered_AdjFlow,
                              Kind_Upwind_AdjFlow, Kind_SlopeLimit_AdjFlow,
                              MUSCL_AdjFlow, NONE);
        SetKind_TimeIntScheme(Kind_TimeIntScheme_AdjFlow);
      }
      if (val_system == RUNTIME_TURB_SYS) {
        SetKind_ConvNumScheme(Kind_ConvNumScheme_Turb, Kind_Centered_Turb,
                              Kind_Upwind_Turb, Kind_SlopeLimit_Turb,
                              MUSCL_Turb, NONE);
        SetKind_TimeIntScheme(Kind_TimeIntScheme_Turb);
      }
      if (val_system == RUNTIME_ADJTURB_SYS) {
        SetKind_ConvNumScheme(Kind_ConvNumScheme_AdjTurb, Kind_Centered_AdjTurb,
                              Kind_Upwind_AdjTurb, Kind_SlopeLimit_AdjTurb,
                              MUSCL_AdjTurb, NONE);
        SetKind_TimeIntScheme(Kind_TimeIntScheme_AdjTurb);
      }
      break;
    case POISSON_EQUATION:
      if (val_system == RUNTIME_POISSON_SYS) {
        SetKind_ConvNumScheme(NONE, NONE, NONE, NONE, NONE, NONE);
        SetKind_TimeIntScheme(Kind_TimeIntScheme_Poisson);
      }
      break;
    case WAVE_EQUATION:
      if (val_system == RUNTIME_WAVE_SYS) {
        SetKind_ConvNumScheme(NONE, NONE, NONE, NONE, NONE, NONE);
        SetKind_TimeIntScheme(Kind_TimeIntScheme_Wave);
      }
      break;
    case HEAT_EQUATION:
      if (val_system == RUNTIME_HEAT_SYS) {
        SetKind_ConvNumScheme(NONE, NONE, NONE, NONE, NONE, NONE);
        SetKind_TimeIntScheme(Kind_TimeIntScheme_Heat);
      }
      break;
    case FEM_ELASTICITY:

      Current_DynTime = static_cast<su2double>(val_extiter)*Delta_DynTime;

      if (val_system == RUNTIME_FEA_SYS) {
        SetKind_ConvNumScheme(NONE, NONE, NONE, NONE, NONE, NONE);
        SetKind_TimeIntScheme(Kind_TimeIntScheme_FEA);
      }
      break;
  }
}

su2double* CConfig::GetPeriodicRotCenter(string val_marker) {
  unsigned short iMarker_PerBound;
  for (iMarker_PerBound = 0; iMarker_PerBound < nMarker_PerBound; iMarker_PerBound++)
    if (Marker_PerBound[iMarker_PerBound] == val_marker) break;
  return Periodic_RotCenter[iMarker_PerBound];
}

su2double* CConfig::GetPeriodicRotAngles(string val_marker) {
  unsigned short iMarker_PerBound;
  for (iMarker_PerBound = 0; iMarker_PerBound < nMarker_PerBound; iMarker_PerBound++)
    if (Marker_PerBound[iMarker_PerBound] == val_marker) break;
  return Periodic_RotAngles[iMarker_PerBound];
}

su2double* CConfig::GetPeriodicTranslation(string val_marker) {
  unsigned short iMarker_PerBound;
  for (iMarker_PerBound = 0; iMarker_PerBound < nMarker_PerBound; iMarker_PerBound++)
    if (Marker_PerBound[iMarker_PerBound] == val_marker) break;
  return Periodic_Translation[iMarker_PerBound];
}

unsigned short CConfig::GetMarker_Periodic_Donor(string val_marker) {
  unsigned short iMarker_PerBound, jMarker_PerBound, kMarker_All;

  /*--- Find the marker for this periodic boundary. ---*/
  for (iMarker_PerBound = 0; iMarker_PerBound < nMarker_PerBound; iMarker_PerBound++)
    if (Marker_PerBound[iMarker_PerBound] == val_marker) break;

  /*--- Find corresponding donor. ---*/
  for (jMarker_PerBound = 0; jMarker_PerBound < nMarker_PerBound; jMarker_PerBound++)
    if (Marker_PerBound[jMarker_PerBound] == Marker_PerDonor[iMarker_PerBound]) break;

  /*--- Find and return global marker index for donor boundary. ---*/
  for (kMarker_All = 0; kMarker_All < nMarker_CfgFile; kMarker_All++)
    if (Marker_PerBound[jMarker_PerBound] == Marker_All_TagBound[kMarker_All]) break;

  return kMarker_All;
}

su2double CConfig::GetActDisk_NetThrust(string val_marker) {
  unsigned short iMarker_ActDisk;
  for (iMarker_ActDisk = 0; iMarker_ActDisk < nMarker_ActDiskInlet; iMarker_ActDisk++)
    if ((Marker_ActDiskInlet[iMarker_ActDisk] == val_marker) ||
        (Marker_ActDiskOutlet[iMarker_ActDisk] == val_marker)) break;
  return ActDisk_NetThrust[iMarker_ActDisk];
}

su2double CConfig::GetActDisk_Power(string val_marker) {
  unsigned short iMarker_ActDisk;
  for (iMarker_ActDisk = 0; iMarker_ActDisk < nMarker_ActDiskInlet; iMarker_ActDisk++)
    if ((Marker_ActDiskInlet[iMarker_ActDisk] == val_marker) ||
        (Marker_ActDiskOutlet[iMarker_ActDisk] == val_marker)) break;
  return ActDisk_Power[iMarker_ActDisk];
}

su2double CConfig::GetActDisk_MassFlow(string val_marker) {
  unsigned short iMarker_ActDisk;
  for (iMarker_ActDisk = 0; iMarker_ActDisk < nMarker_ActDiskInlet; iMarker_ActDisk++)
    if ((Marker_ActDiskInlet[iMarker_ActDisk] == val_marker) ||
        (Marker_ActDiskOutlet[iMarker_ActDisk] == val_marker)) break;
  return ActDisk_MassFlow[iMarker_ActDisk];
}

su2double CConfig::GetActDisk_Mach(string val_marker) {
  unsigned short iMarker_ActDisk;
  for (iMarker_ActDisk = 0; iMarker_ActDisk < nMarker_ActDiskInlet; iMarker_ActDisk++)
    if ((Marker_ActDiskInlet[iMarker_ActDisk] == val_marker) ||
        (Marker_ActDiskOutlet[iMarker_ActDisk] == val_marker)) break;
  return ActDisk_Mach[iMarker_ActDisk];
}

su2double CConfig::GetActDisk_Force(string val_marker) {
  unsigned short iMarker_ActDisk;
  for (iMarker_ActDisk = 0; iMarker_ActDisk < nMarker_ActDiskInlet; iMarker_ActDisk++)
    if ((Marker_ActDiskInlet[iMarker_ActDisk] == val_marker) ||
        (Marker_ActDiskOutlet[iMarker_ActDisk] == val_marker)) break;
  return ActDisk_Force[iMarker_ActDisk];
}

su2double CConfig::GetActDisk_BCThrust(string val_marker) {
  unsigned short iMarker_ActDisk;
  for (iMarker_ActDisk = 0; iMarker_ActDisk < nMarker_ActDiskInlet; iMarker_ActDisk++)
    if ((Marker_ActDiskInlet[iMarker_ActDisk] == val_marker) ||
        (Marker_ActDiskOutlet[iMarker_ActDisk] == val_marker)) break;
  return ActDisk_BCThrust[iMarker_ActDisk];
}

su2double CConfig::GetActDisk_BCThrust_Old(string val_marker) {
  unsigned short iMarker_ActDisk;
  for (iMarker_ActDisk = 0; iMarker_ActDisk < nMarker_ActDiskInlet; iMarker_ActDisk++)
    if ((Marker_ActDiskInlet[iMarker_ActDisk] == val_marker) ||
        (Marker_ActDiskOutlet[iMarker_ActDisk] == val_marker)) break;
  return ActDisk_BCThrust_Old[iMarker_ActDisk];
}

void CConfig::SetActDisk_BCThrust(string val_marker, su2double val_actdisk_bcthrust) {
  unsigned short iMarker_ActDisk;
  for (iMarker_ActDisk = 0; iMarker_ActDisk < nMarker_ActDiskInlet; iMarker_ActDisk++)
    if ((Marker_ActDiskInlet[iMarker_ActDisk] == val_marker) ||
        (Marker_ActDiskOutlet[iMarker_ActDisk] == val_marker)) break;
  ActDisk_BCThrust[iMarker_ActDisk] = val_actdisk_bcthrust;
}

void CConfig::SetActDisk_BCThrust_Old(string val_marker, su2double val_actdisk_bcthrust_old) {
  unsigned short iMarker_ActDisk;
  for (iMarker_ActDisk = 0; iMarker_ActDisk < nMarker_ActDiskInlet; iMarker_ActDisk++)
    if ((Marker_ActDiskInlet[iMarker_ActDisk] == val_marker) ||
        (Marker_ActDiskOutlet[iMarker_ActDisk] == val_marker)) break;
  ActDisk_BCThrust_Old[iMarker_ActDisk] = val_actdisk_bcthrust_old;
}

su2double CConfig::GetActDisk_Area(string val_marker) {
  unsigned short iMarker_ActDisk;
  for (iMarker_ActDisk = 0; iMarker_ActDisk < nMarker_ActDiskInlet; iMarker_ActDisk++)
    if ((Marker_ActDiskInlet[iMarker_ActDisk] == val_marker) ||
        (Marker_ActDiskOutlet[iMarker_ActDisk] == val_marker)) break;
  return ActDisk_Area[iMarker_ActDisk];
}

su2double CConfig::GetActDisk_ReverseMassFlow(string val_marker) {
  unsigned short iMarker_ActDisk;
  for (iMarker_ActDisk = 0; iMarker_ActDisk < nMarker_ActDiskInlet; iMarker_ActDisk++)
    if ((Marker_ActDiskInlet[iMarker_ActDisk] == val_marker) ||
        (Marker_ActDiskOutlet[iMarker_ActDisk] == val_marker)) break;
  return ActDisk_ReverseMassFlow[iMarker_ActDisk];
}

su2double CConfig::GetActDisk_PressJump(string val_marker, unsigned short val_value) {
  unsigned short iMarker_ActDisk;
  for (iMarker_ActDisk = 0; iMarker_ActDisk < nMarker_ActDiskInlet; iMarker_ActDisk++)
    if ((Marker_ActDiskInlet[iMarker_ActDisk] == val_marker) ||
        (Marker_ActDiskOutlet[iMarker_ActDisk] == val_marker)) break;
  return ActDisk_PressJump[iMarker_ActDisk][val_value];
}

su2double CConfig::GetActDisk_TempJump(string val_marker, unsigned short val_value) {
  unsigned short iMarker_ActDisk;
  for (iMarker_ActDisk = 0; iMarker_ActDisk < nMarker_ActDiskInlet; iMarker_ActDisk++)
    if ((Marker_ActDiskInlet[iMarker_ActDisk] == val_marker) ||
        (Marker_ActDiskOutlet[iMarker_ActDisk] == val_marker)) break;
  return ActDisk_TempJump[iMarker_ActDisk][val_value];;
}

su2double CConfig::GetActDisk_Omega(string val_marker, unsigned short val_value) {
  unsigned short iMarker_ActDisk;
  for (iMarker_ActDisk = 0; iMarker_ActDisk < nMarker_ActDiskInlet; iMarker_ActDisk++)
    if ((Marker_ActDiskInlet[iMarker_ActDisk] == val_marker) ||
        (Marker_ActDiskOutlet[iMarker_ActDisk] == val_marker)) break;
  return ActDisk_Omega[iMarker_ActDisk][val_value];;
}

unsigned short CConfig::GetMarker_CfgFile_ActDiskOutlet(string val_marker) {
  unsigned short iMarker_ActDisk, kMarker_All;

  /*--- Find the marker for this actuator disk inlet. ---*/

  for (iMarker_ActDisk = 0; iMarker_ActDisk < nMarker_ActDiskInlet; iMarker_ActDisk++)
    if (Marker_ActDiskInlet[iMarker_ActDisk] == val_marker) break;

  /*--- Find and return global marker index for the actuator disk outlet. ---*/

  for (kMarker_All = 0; kMarker_All < nMarker_CfgFile; kMarker_All++)
    if (Marker_ActDiskOutlet[iMarker_ActDisk] == Marker_CfgFile_TagBound[kMarker_All]) break;

  return kMarker_All;
}

unsigned short CConfig::GetMarker_CfgFile_EngineExhaust(string val_marker) {
  unsigned short iMarker_Engine, kMarker_All;

  /*--- Find the marker for this engine inflow. ---*/

  for (iMarker_Engine = 0; iMarker_Engine < nMarker_EngineInflow; iMarker_Engine++)
    if (Marker_EngineInflow[iMarker_Engine] == val_marker) break;

  /*--- Find and return global marker index for the engine exhaust. ---*/

  for (kMarker_All = 0; kMarker_All < nMarker_CfgFile; kMarker_All++)
    if (Marker_EngineExhaust[iMarker_Engine] == Marker_CfgFile_TagBound[kMarker_All]) break;

  return kMarker_All;
}

void CConfig::SetnPeriodicIndex(unsigned short val_index) {

  /*--- Store total number of transformations. ---*/
  nPeriodic_Index = val_index;

  /*--- Allocate memory for centers, angles, translations. ---*/
  Periodic_Center    = new su2double*[nPeriodic_Index];
  Periodic_Rotation  = new su2double*[nPeriodic_Index];
  Periodic_Translate = new su2double*[nPeriodic_Index];

  for (unsigned long i = 0; i < nPeriodic_Index; i++) {
    Periodic_Center[i]    = new su2double[3];
    Periodic_Rotation[i]  = new su2double[3];
    Periodic_Translate[i] = new su2double[3];
  }

}

unsigned short CConfig::GetMarker_Moving(string val_marker) {
  unsigned short iMarker_Moving;

  /*--- Find the marker for this moving boundary. ---*/
  for (iMarker_Moving = 0; iMarker_Moving < nMarker_Moving; iMarker_Moving++)
    if (Marker_Moving[iMarker_Moving] == val_marker) break;

  return iMarker_Moving;
}

su2double CConfig::GetDirichlet_Value(string val_marker) {
  unsigned short iMarker_Dirichlet;
  for (iMarker_Dirichlet = 0; iMarker_Dirichlet < nMarker_Dirichlet; iMarker_Dirichlet++)
    if (Marker_Dirichlet[iMarker_Dirichlet] == val_marker) break;
  return Dirichlet_Value[iMarker_Dirichlet];
}

bool CConfig::GetDirichlet_Boundary(string val_marker) {
  unsigned short iMarker_Dirichlet;
  bool Dirichlet = false;
  for (iMarker_Dirichlet = 0; iMarker_Dirichlet < nMarker_Dirichlet; iMarker_Dirichlet++)
    if (Marker_Dirichlet[iMarker_Dirichlet] == val_marker) {
      Dirichlet = true;
      break;
    }
  return Dirichlet;
}

su2double CConfig::GetExhaust_Temperature_Target(string val_marker) {
  unsigned short iMarker_EngineExhaust;
  for (iMarker_EngineExhaust = 0; iMarker_EngineExhaust < nMarker_EngineExhaust; iMarker_EngineExhaust++)
    if (Marker_EngineExhaust[iMarker_EngineExhaust] == val_marker) break;
  return Exhaust_Temperature_Target[iMarker_EngineExhaust];
}

su2double CConfig::GetExhaust_Pressure_Target(string val_marker) {
  unsigned short iMarker_EngineExhaust;
  for (iMarker_EngineExhaust = 0; iMarker_EngineExhaust < nMarker_EngineExhaust; iMarker_EngineExhaust++)
    if (Marker_EngineExhaust[iMarker_EngineExhaust] == val_marker) break;
  return Exhaust_Pressure_Target[iMarker_EngineExhaust];
}

su2double CConfig::GetInlet_Ttotal(string val_marker) {
  unsigned short iMarker_Inlet;
  for (iMarker_Inlet = 0; iMarker_Inlet < nMarker_Inlet; iMarker_Inlet++)
    if (Marker_Inlet[iMarker_Inlet] == val_marker) break;
  return Inlet_Ttotal[iMarker_Inlet];
}

su2double CConfig::GetInlet_Ptotal(string val_marker) {
  unsigned short iMarker_Inlet;
  for (iMarker_Inlet = 0; iMarker_Inlet < nMarker_Inlet; iMarker_Inlet++)
    if (Marker_Inlet[iMarker_Inlet] == val_marker) break;
  return Inlet_Ptotal[iMarker_Inlet];
}

su2double* CConfig::GetInlet_FlowDir(string val_marker) {
  unsigned short iMarker_Inlet;
  for (iMarker_Inlet = 0; iMarker_Inlet < nMarker_Inlet; iMarker_Inlet++)
    if (Marker_Inlet[iMarker_Inlet] == val_marker) break;
  return Inlet_FlowDir[iMarker_Inlet];
}

su2double CConfig::GetInlet_Temperature(string val_marker) {
  unsigned short iMarker_Supersonic_Inlet;
  for (iMarker_Supersonic_Inlet = 0; iMarker_Supersonic_Inlet < nMarker_Supersonic_Inlet; iMarker_Supersonic_Inlet++)
    if (Marker_Supersonic_Inlet[iMarker_Supersonic_Inlet] == val_marker) break;
  return Inlet_Temperature[iMarker_Supersonic_Inlet];
}

su2double CConfig::GetInlet_Pressure(string val_marker) {
  unsigned short iMarker_Supersonic_Inlet;
  for (iMarker_Supersonic_Inlet = 0; iMarker_Supersonic_Inlet < nMarker_Supersonic_Inlet; iMarker_Supersonic_Inlet++)
    if (Marker_Supersonic_Inlet[iMarker_Supersonic_Inlet] == val_marker) break;
  return Inlet_Pressure[iMarker_Supersonic_Inlet];
}

su2double* CConfig::GetInlet_Velocity(string val_marker) {
  unsigned short iMarker_Supersonic_Inlet;
  for (iMarker_Supersonic_Inlet = 0; iMarker_Supersonic_Inlet < nMarker_Supersonic_Inlet; iMarker_Supersonic_Inlet++)
    if (Marker_Supersonic_Inlet[iMarker_Supersonic_Inlet] == val_marker) break;
  return Inlet_Velocity[iMarker_Supersonic_Inlet];
}

su2double CConfig::GetOutlet_Pressure(string val_marker) {
  unsigned short iMarker_Outlet;
  for (iMarker_Outlet = 0; iMarker_Outlet < nMarker_Outlet; iMarker_Outlet++)
    if (Marker_Outlet[iMarker_Outlet] == val_marker) break;
  return Outlet_Pressure[iMarker_Outlet];
}

su2double CConfig::GetRiemann_Var1(string val_marker) {
  unsigned short iMarker_Riemann;
  for (iMarker_Riemann = 0; iMarker_Riemann < nMarker_Riemann; iMarker_Riemann++)
    if (Marker_Riemann[iMarker_Riemann] == val_marker) break;
  return Riemann_Var1[iMarker_Riemann];
}

su2double CConfig::GetRiemann_Var2(string val_marker) {
  unsigned short iMarker_Riemann;
  for (iMarker_Riemann = 0; iMarker_Riemann < nMarker_Riemann; iMarker_Riemann++)
    if (Marker_Riemann[iMarker_Riemann] == val_marker) break;
  return Riemann_Var2[iMarker_Riemann];
}

su2double* CConfig::GetRiemann_FlowDir(string val_marker) {
  unsigned short iMarker_Riemann;
  for (iMarker_Riemann = 0; iMarker_Riemann < nMarker_Riemann; iMarker_Riemann++)
    if (Marker_Riemann[iMarker_Riemann] == val_marker) break;
  return Riemann_FlowDir[iMarker_Riemann];
}

unsigned short CConfig::GetKind_Data_Riemann(string val_marker) {
  unsigned short iMarker_Riemann;
  for (iMarker_Riemann = 0; iMarker_Riemann < nMarker_Riemann; iMarker_Riemann++)
    if (Marker_Riemann[iMarker_Riemann] == val_marker) break;
  return Kind_Data_Riemann[iMarker_Riemann];
}


su2double CConfig::GetGiles_Var1(string val_marker) {
  unsigned short iMarker_Giles;
  for (iMarker_Giles = 0; iMarker_Giles < nMarker_Giles; iMarker_Giles++)
    if (Marker_Giles[iMarker_Giles] == val_marker) break;
  return Giles_Var1[iMarker_Giles];
}

void CConfig::SetGiles_Var1(su2double newVar1, string val_marker) {
  unsigned short iMarker_Giles;
  for (iMarker_Giles = 0; iMarker_Giles < nMarker_Giles; iMarker_Giles++)
    if (Marker_Giles[iMarker_Giles] == val_marker) break;
  Giles_Var1[iMarker_Giles] = newVar1;
}

su2double CConfig::GetGiles_Var2(string val_marker) {
  unsigned short iMarker_Giles;
  for (iMarker_Giles = 0; iMarker_Giles < nMarker_Giles; iMarker_Giles++)
    if (Marker_Giles[iMarker_Giles] == val_marker) break;
  return Giles_Var2[iMarker_Giles];
}

su2double CConfig::GetGiles_RelaxFactorAverage(string val_marker) {
  unsigned short iMarker_Giles;
  for (iMarker_Giles = 0; iMarker_Giles < nMarker_Giles; iMarker_Giles++)
    if (Marker_Giles[iMarker_Giles] == val_marker) break;
  return RelaxFactorAverage[iMarker_Giles];
}

su2double CConfig::GetGiles_RelaxFactorFourier(string val_marker) {
  unsigned short iMarker_Giles;
  for (iMarker_Giles = 0; iMarker_Giles < nMarker_Giles; iMarker_Giles++)
    if (Marker_Giles[iMarker_Giles] == val_marker) break;
  return RelaxFactorFourier[iMarker_Giles];
}

su2double* CConfig::GetGiles_FlowDir(string val_marker) {
  unsigned short iMarker_Giles;
  for (iMarker_Giles = 0; iMarker_Giles < nMarker_Giles; iMarker_Giles++)
    if (Marker_Giles[iMarker_Giles] == val_marker) break;
  return Giles_FlowDir[iMarker_Giles];
}

unsigned short CConfig::GetKind_Data_Giles(string val_marker) {
  unsigned short iMarker_Giles;
  for (iMarker_Giles = 0; iMarker_Giles < nMarker_Giles; iMarker_Giles++)
    if (Marker_Giles[iMarker_Giles] == val_marker) break;
  return Kind_Data_Giles[iMarker_Giles];
}


su2double CConfig::GetPressureOut_BC() {
  unsigned short iMarker_BC;
  su2double pres_out = 0.0;
  for (iMarker_BC = 0; iMarker_BC < nMarker_Giles; iMarker_BC++){
    if (Kind_Data_Giles[iMarker_BC] == STATIC_PRESSURE || Kind_Data_Giles[iMarker_BC] == STATIC_PRESSURE_1D || Kind_Data_Giles[iMarker_BC] == RADIAL_EQUILIBRIUM ){
      pres_out = Giles_Var1[iMarker_BC];
    }
  }
  for (iMarker_BC = 0; iMarker_BC < nMarker_Riemann; iMarker_BC++){
    if (Kind_Data_Riemann[iMarker_BC] == STATIC_PRESSURE || Kind_Data_Riemann[iMarker_BC] == RADIAL_EQUILIBRIUM){
      pres_out = Riemann_Var1[iMarker_BC];
    }
  }
  return pres_out/Pressure_Ref;
}


void CConfig::SetPressureOut_BC(su2double val_press) {
  unsigned short iMarker_BC;
  for (iMarker_BC = 0; iMarker_BC < nMarker_Giles; iMarker_BC++){
    if (Kind_Data_Giles[iMarker_BC] == STATIC_PRESSURE || Kind_Data_Giles[iMarker_BC] == STATIC_PRESSURE_1D || Kind_Data_Giles[iMarker_BC] == RADIAL_EQUILIBRIUM ){
      Giles_Var1[iMarker_BC] = val_press*Pressure_Ref;
    }
  }
  for (iMarker_BC = 0; iMarker_BC < nMarker_Riemann; iMarker_BC++){
    if (Kind_Data_Riemann[iMarker_BC] == STATIC_PRESSURE || Kind_Data_Riemann[iMarker_BC] == RADIAL_EQUILIBRIUM){
      Riemann_Var1[iMarker_BC] = val_press*Pressure_Ref;
    }
  }
}

su2double CConfig::GetTotalPressureIn_BC() {
  unsigned short iMarker_BC;
  su2double tot_pres_in = 0.0;
  for (iMarker_BC = 0; iMarker_BC < nMarker_Giles; iMarker_BC++){
    if (Kind_Data_Giles[iMarker_BC] == TOTAL_CONDITIONS_PT || Kind_Data_Giles[iMarker_BC] == TOTAL_CONDITIONS_PT_1D){
      tot_pres_in = Giles_Var1[iMarker_BC];
    }
  }
  for (iMarker_BC = 0; iMarker_BC < nMarker_Riemann; iMarker_BC++){
    if (Kind_Data_Riemann[iMarker_BC] == TOTAL_CONDITIONS_PT ){
      tot_pres_in = Riemann_Var1[iMarker_BC];
    }
  }
  if(nMarker_Inlet == 1 && Kind_Inlet == TOTAL_CONDITIONS){
    tot_pres_in = Inlet_Ptotal[0];
  }
  return tot_pres_in/Pressure_Ref;
}

su2double CConfig::GetTotalTemperatureIn_BC() {
  unsigned short iMarker_BC;
  su2double tot_temp_in = 0.0;
  for (iMarker_BC = 0; iMarker_BC < nMarker_Giles; iMarker_BC++){
    if (Kind_Data_Giles[iMarker_BC] == TOTAL_CONDITIONS_PT || Kind_Data_Giles[iMarker_BC] == TOTAL_CONDITIONS_PT_1D){
      tot_temp_in = Giles_Var2[iMarker_BC];
    }
  }
  for (iMarker_BC = 0; iMarker_BC < nMarker_Riemann; iMarker_BC++){
    if (Kind_Data_Riemann[iMarker_BC] == TOTAL_CONDITIONS_PT ){
      tot_temp_in = Riemann_Var2[iMarker_BC];
    }
  }

  if(nMarker_Inlet == 1 && Kind_Inlet == TOTAL_CONDITIONS){
    tot_temp_in = Inlet_Ttotal[0];
  }
  return tot_temp_in/Temperature_Ref;
}

void CConfig::SetTotalTemperatureIn_BC(su2double val_temp) {
  unsigned short iMarker_BC;
  for (iMarker_BC = 0; iMarker_BC < nMarker_Giles; iMarker_BC++){
    if (Kind_Data_Giles[iMarker_BC] == TOTAL_CONDITIONS_PT || Kind_Data_Giles[iMarker_BC] == TOTAL_CONDITIONS_PT_1D){
      Giles_Var2[iMarker_BC] = val_temp*Temperature_Ref;
    }
  }
  for (iMarker_BC = 0; iMarker_BC < nMarker_Riemann; iMarker_BC++){
    if (Kind_Data_Riemann[iMarker_BC] == TOTAL_CONDITIONS_PT ){
      Riemann_Var2[iMarker_BC] = val_temp*Temperature_Ref;
    }
  }

  if(nMarker_Inlet == 1 && Kind_Inlet == TOTAL_CONDITIONS){
    Inlet_Ttotal[0] = val_temp*Temperature_Ref;
  }
}

su2double CConfig::GetFlowAngleIn_BC() {
  unsigned short iMarker_BC;
  su2double alpha_in = 0.0;
  for (iMarker_BC = 0; iMarker_BC < nMarker_Giles; iMarker_BC++){
    if (Kind_Data_Giles[iMarker_BC] == TOTAL_CONDITIONS_PT || Kind_Data_Giles[iMarker_BC] == TOTAL_CONDITIONS_PT_1D){
      alpha_in = atan(Giles_FlowDir[iMarker_BC][1]/Giles_FlowDir[iMarker_BC][0]);
    }
  }
  for (iMarker_BC = 0; iMarker_BC < nMarker_Riemann; iMarker_BC++){
  	if (Kind_Data_Riemann[iMarker_BC] == TOTAL_CONDITIONS_PT ){
  		alpha_in = atan(Riemann_FlowDir[iMarker_BC][1]/Riemann_FlowDir[iMarker_BC][0]);
  	}
  }

  if(nMarker_Inlet == 1 && Kind_Inlet == TOTAL_CONDITIONS){
  	alpha_in = atan(Inlet_FlowDir[0][1]/Inlet_FlowDir[0][0]);
  }

  return alpha_in;
}

su2double CConfig::GetIsothermal_Temperature(string val_marker) {

  unsigned short iMarker_Isothermal = 0;

  if (nMarker_Isothermal > 0) {
    for (iMarker_Isothermal = 0; iMarker_Isothermal < nMarker_Isothermal; iMarker_Isothermal++)
      if (Marker_Isothermal[iMarker_Isothermal] == val_marker) break;
  }

  return Isothermal_Temperature[iMarker_Isothermal];
}

su2double CConfig::GetWall_HeatFlux(string val_marker) {
  unsigned short iMarker_HeatFlux = 0;

  if (nMarker_HeatFlux > 0) {
  for (iMarker_HeatFlux = 0; iMarker_HeatFlux < nMarker_HeatFlux; iMarker_HeatFlux++)
    if (Marker_HeatFlux[iMarker_HeatFlux] == val_marker) break;
  }

  return Heat_Flux[iMarker_HeatFlux];
}

unsigned short CConfig::GetWallFunction_Treatment(string val_marker) {
  unsigned short WallFunction = NO_WALL_FUNCTION;

  for(unsigned short iMarker=0; iMarker<nMarker_WallFunctions; iMarker++) {
    if(Marker_WallFunctions[iMarker] == val_marker) {
      WallFunction = Kind_WallFunctions[iMarker];
      break;
    }
  }

  return WallFunction;
}

unsigned short* CConfig::GetWallFunction_IntInfo(string val_marker) {
  unsigned short *intInfo = NULL;

  for(unsigned short iMarker=0; iMarker<nMarker_WallFunctions; iMarker++) {
    if(Marker_WallFunctions[iMarker] == val_marker) {
      intInfo = IntInfo_WallFunctions[iMarker];
      break;
    }
  }

  return intInfo;
}

su2double* CConfig::GetWallFunction_DoubleInfo(string val_marker) {
  su2double *doubleInfo = NULL;

  for(unsigned short iMarker=0; iMarker<nMarker_WallFunctions; iMarker++) {
    if(Marker_WallFunctions[iMarker] == val_marker) {
      doubleInfo = DoubleInfo_WallFunctions[iMarker];
      break;
    } 
  } 

  return doubleInfo;
}

su2double CConfig::GetEngineInflow_Target(string val_marker) {
  unsigned short iMarker_EngineInflow;
  for (iMarker_EngineInflow = 0; iMarker_EngineInflow < nMarker_EngineInflow; iMarker_EngineInflow++)
    if (Marker_EngineInflow[iMarker_EngineInflow] == val_marker) break;
  return EngineInflow_Target[iMarker_EngineInflow];
}

su2double CConfig::GetInflow_Pressure(string val_marker) {
  unsigned short iMarker_EngineInflow;
  for (iMarker_EngineInflow = 0; iMarker_EngineInflow < nMarker_EngineInflow; iMarker_EngineInflow++)
    if (Marker_EngineInflow[iMarker_EngineInflow] == val_marker) break;
  return Inflow_Pressure[iMarker_EngineInflow];
}

su2double CConfig::GetInflow_MassFlow(string val_marker) {
  unsigned short iMarker_EngineInflow;
  for (iMarker_EngineInflow = 0; iMarker_EngineInflow < nMarker_EngineInflow; iMarker_EngineInflow++)
    if (Marker_EngineInflow[iMarker_EngineInflow] == val_marker) break;
  return Inflow_MassFlow[iMarker_EngineInflow];
}

su2double CConfig::GetInflow_ReverseMassFlow(string val_marker) {
  unsigned short iMarker_EngineInflow;
  for (iMarker_EngineInflow = 0; iMarker_EngineInflow < nMarker_EngineInflow; iMarker_EngineInflow++)
    if (Marker_EngineInflow[iMarker_EngineInflow] == val_marker) break;
  return Inflow_ReverseMassFlow[iMarker_EngineInflow];
}

su2double CConfig::GetInflow_TotalPressure(string val_marker) {
  unsigned short iMarker_EngineInflow;
  for (iMarker_EngineInflow = 0; iMarker_EngineInflow < nMarker_EngineInflow; iMarker_EngineInflow++)
    if (Marker_EngineInflow[iMarker_EngineInflow] == val_marker) break;
  return Inflow_TotalPressure[iMarker_EngineInflow];
}

su2double CConfig::GetInflow_Temperature(string val_marker) {
  unsigned short iMarker_EngineInflow;
  for (iMarker_EngineInflow = 0; iMarker_EngineInflow < nMarker_EngineInflow; iMarker_EngineInflow++)
    if (Marker_EngineInflow[iMarker_EngineInflow] == val_marker) break;
  return Inflow_Temperature[iMarker_EngineInflow];
}

su2double CConfig::GetInflow_TotalTemperature(string val_marker) {
  unsigned short iMarker_EngineInflow;
  for (iMarker_EngineInflow = 0; iMarker_EngineInflow < nMarker_EngineInflow; iMarker_EngineInflow++)
    if (Marker_EngineInflow[iMarker_EngineInflow] == val_marker) break;
  return Inflow_TotalTemperature[iMarker_EngineInflow];
}

su2double CConfig::GetInflow_RamDrag(string val_marker) {
  unsigned short iMarker_EngineInflow;
  for (iMarker_EngineInflow = 0; iMarker_EngineInflow < nMarker_EngineInflow; iMarker_EngineInflow++)
    if (Marker_EngineInflow[iMarker_EngineInflow] == val_marker) break;
  return Inflow_RamDrag[iMarker_EngineInflow];
}

su2double CConfig::GetInflow_Force(string val_marker) {
  unsigned short iMarker_EngineInflow;
  for (iMarker_EngineInflow = 0; iMarker_EngineInflow < nMarker_EngineInflow; iMarker_EngineInflow++)
    if (Marker_EngineInflow[iMarker_EngineInflow] == val_marker) break;
  return Inflow_Force[iMarker_EngineInflow];
}

su2double CConfig::GetInflow_Power(string val_marker) {
  unsigned short iMarker_EngineInflow;
  for (iMarker_EngineInflow = 0; iMarker_EngineInflow < nMarker_EngineInflow; iMarker_EngineInflow++)
    if (Marker_EngineInflow[iMarker_EngineInflow] == val_marker) break;
  return Inflow_Power[iMarker_EngineInflow];
}

su2double CConfig::GetInflow_Mach(string val_marker) {
  unsigned short iMarker_EngineInflow;
  for (iMarker_EngineInflow = 0; iMarker_EngineInflow < nMarker_EngineInflow; iMarker_EngineInflow++)
    if (Marker_EngineInflow[iMarker_EngineInflow] == val_marker) break;
  return Inflow_Mach[iMarker_EngineInflow];
}

su2double CConfig::GetExhaust_Pressure(string val_marker) {
  unsigned short iMarker_EngineExhaust;
  for (iMarker_EngineExhaust = 0; iMarker_EngineExhaust < nMarker_EngineExhaust; iMarker_EngineExhaust++)
    if (Marker_EngineExhaust[iMarker_EngineExhaust] == val_marker) break;
  return Exhaust_Pressure[iMarker_EngineExhaust];
}

su2double CConfig::GetExhaust_Temperature(string val_marker) {
  unsigned short iMarker_EngineExhaust;
  for (iMarker_EngineExhaust = 0; iMarker_EngineExhaust < nMarker_EngineExhaust; iMarker_EngineExhaust++)
    if (Marker_EngineExhaust[iMarker_EngineExhaust] == val_marker) break;
  return Exhaust_Temperature[iMarker_EngineExhaust];
}

su2double CConfig::GetExhaust_MassFlow(string val_marker) {
  unsigned short iMarker_EngineExhaust;
  for (iMarker_EngineExhaust = 0; iMarker_EngineExhaust < nMarker_EngineExhaust; iMarker_EngineExhaust++)
    if (Marker_EngineExhaust[iMarker_EngineExhaust] == val_marker) break;
  return Exhaust_MassFlow[iMarker_EngineExhaust];
}

su2double CConfig::GetExhaust_TotalPressure(string val_marker) {
  unsigned short iMarker_EngineExhaust;
  for (iMarker_EngineExhaust = 0; iMarker_EngineExhaust < nMarker_EngineExhaust; iMarker_EngineExhaust++)
    if (Marker_EngineExhaust[iMarker_EngineExhaust] == val_marker) break;
  return Exhaust_TotalPressure[iMarker_EngineExhaust];
}

su2double CConfig::GetExhaust_TotalTemperature(string val_marker) {
  unsigned short iMarker_EngineExhaust;
  for (iMarker_EngineExhaust = 0; iMarker_EngineExhaust < nMarker_EngineExhaust; iMarker_EngineExhaust++)
    if (Marker_EngineExhaust[iMarker_EngineExhaust] == val_marker) break;
  return Exhaust_TotalTemperature[iMarker_EngineExhaust];
}

su2double CConfig::GetExhaust_GrossThrust(string val_marker) {
  unsigned short iMarker_EngineExhaust;
  for (iMarker_EngineExhaust = 0; iMarker_EngineExhaust < nMarker_EngineExhaust; iMarker_EngineExhaust++)
    if (Marker_EngineExhaust[iMarker_EngineExhaust] == val_marker) break;
  return Exhaust_GrossThrust[iMarker_EngineExhaust];
}

su2double CConfig::GetExhaust_Force(string val_marker) {
  unsigned short iMarker_EngineExhaust;
  for (iMarker_EngineExhaust = 0; iMarker_EngineExhaust < nMarker_EngineExhaust; iMarker_EngineExhaust++)
    if (Marker_EngineExhaust[iMarker_EngineExhaust] == val_marker) break;
  return Exhaust_Force[iMarker_EngineExhaust];
}

su2double CConfig::GetExhaust_Power(string val_marker) {
  unsigned short iMarker_EngineExhaust;
  for (iMarker_EngineExhaust = 0; iMarker_EngineExhaust < nMarker_EngineExhaust; iMarker_EngineExhaust++)
    if (Marker_EngineExhaust[iMarker_EngineExhaust] == val_marker) break;
  return Exhaust_Power[iMarker_EngineExhaust];
}

su2double CConfig::GetActDiskInlet_Pressure(string val_marker) {
  unsigned short iMarker_ActDiskInlet;
  for (iMarker_ActDiskInlet = 0; iMarker_ActDiskInlet < nMarker_ActDiskInlet; iMarker_ActDiskInlet++)
    if (Marker_ActDiskInlet[iMarker_ActDiskInlet] == val_marker) break;
  return ActDiskInlet_Pressure[iMarker_ActDiskInlet];
}

su2double CConfig::GetActDiskInlet_TotalPressure(string val_marker) {
  unsigned short iMarker_ActDiskInlet;
  for (iMarker_ActDiskInlet = 0; iMarker_ActDiskInlet < nMarker_ActDiskInlet; iMarker_ActDiskInlet++)
    if (Marker_ActDiskInlet[iMarker_ActDiskInlet] == val_marker) break;
  return ActDiskInlet_TotalPressure[iMarker_ActDiskInlet];
}

su2double CConfig::GetActDiskInlet_RamDrag(string val_marker) {
  unsigned short iMarker_ActDiskInlet;
  for (iMarker_ActDiskInlet = 0; iMarker_ActDiskInlet < nMarker_ActDiskInlet; iMarker_ActDiskInlet++)
    if (Marker_ActDiskInlet[iMarker_ActDiskInlet] == val_marker) break;
  return ActDiskInlet_RamDrag[iMarker_ActDiskInlet];
}

su2double CConfig::GetActDiskInlet_Force(string val_marker) {
  unsigned short iMarker_ActDiskInlet;
  for (iMarker_ActDiskInlet = 0; iMarker_ActDiskInlet < nMarker_ActDiskInlet; iMarker_ActDiskInlet++)
    if (Marker_ActDiskInlet[iMarker_ActDiskInlet] == val_marker) break;
  return ActDiskInlet_Force[iMarker_ActDiskInlet];
}

su2double CConfig::GetActDiskInlet_Power(string val_marker) {
  unsigned short iMarker_ActDiskInlet;
  for (iMarker_ActDiskInlet = 0; iMarker_ActDiskInlet < nMarker_ActDiskInlet; iMarker_ActDiskInlet++)
    if (Marker_ActDiskInlet[iMarker_ActDiskInlet] == val_marker) break;
  return ActDiskInlet_Power[iMarker_ActDiskInlet];
}

su2double CConfig::GetActDiskOutlet_Pressure(string val_marker) {
  unsigned short iMarker_ActDiskOutlet;
  for (iMarker_ActDiskOutlet = 0; iMarker_ActDiskOutlet < nMarker_ActDiskOutlet; iMarker_ActDiskOutlet++)
    if (Marker_ActDiskOutlet[iMarker_ActDiskOutlet] == val_marker) break;
  return ActDiskOutlet_Pressure[iMarker_ActDiskOutlet];
}

su2double CConfig::GetActDiskOutlet_TotalPressure(string val_marker) {
  unsigned short iMarker_ActDiskOutlet;
  for (iMarker_ActDiskOutlet = 0; iMarker_ActDiskOutlet < nMarker_ActDiskOutlet; iMarker_ActDiskOutlet++)
    if (Marker_ActDiskOutlet[iMarker_ActDiskOutlet] == val_marker) break;
  return ActDiskOutlet_TotalPressure[iMarker_ActDiskOutlet];
}

su2double CConfig::GetActDiskOutlet_GrossThrust(string val_marker) {
  unsigned short iMarker_ActDiskOutlet;
  for (iMarker_ActDiskOutlet = 0; iMarker_ActDiskOutlet < nMarker_ActDiskOutlet; iMarker_ActDiskOutlet++)
    if (Marker_ActDiskOutlet[iMarker_ActDiskOutlet] == val_marker) break;
  return ActDiskOutlet_GrossThrust[iMarker_ActDiskOutlet];
}

su2double CConfig::GetActDiskOutlet_Force(string val_marker) {
  unsigned short iMarker_ActDiskOutlet;
  for (iMarker_ActDiskOutlet = 0; iMarker_ActDiskOutlet < nMarker_ActDiskOutlet; iMarker_ActDiskOutlet++)
    if (Marker_ActDiskOutlet[iMarker_ActDiskOutlet] == val_marker) break;
  return ActDiskOutlet_Force[iMarker_ActDiskOutlet];
}

su2double CConfig::GetActDiskOutlet_Power(string val_marker) {
  unsigned short iMarker_ActDiskOutlet;
  for (iMarker_ActDiskOutlet = 0; iMarker_ActDiskOutlet < nMarker_ActDiskOutlet; iMarker_ActDiskOutlet++)
    if (Marker_ActDiskOutlet[iMarker_ActDiskOutlet] == val_marker) break;
  return ActDiskOutlet_Power[iMarker_ActDiskOutlet];
}

su2double CConfig::GetActDiskInlet_Temperature(string val_marker) {
  unsigned short iMarker_ActDiskInlet;
  for (iMarker_ActDiskInlet = 0; iMarker_ActDiskInlet < nMarker_ActDiskInlet; iMarker_ActDiskInlet++)
    if (Marker_ActDiskInlet[iMarker_ActDiskInlet] == val_marker) break;
  return ActDiskInlet_Temperature[iMarker_ActDiskInlet];
}

su2double CConfig::GetActDiskInlet_TotalTemperature(string val_marker) {
  unsigned short iMarker_ActDiskInlet;
  for (iMarker_ActDiskInlet = 0; iMarker_ActDiskInlet < nMarker_ActDiskInlet; iMarker_ActDiskInlet++)
    if (Marker_ActDiskInlet[iMarker_ActDiskInlet] == val_marker) break;
  return ActDiskInlet_TotalTemperature[iMarker_ActDiskInlet];
}

su2double CConfig::GetActDiskOutlet_Temperature(string val_marker) {
  unsigned short iMarker_ActDiskOutlet;
  for (iMarker_ActDiskOutlet = 0; iMarker_ActDiskOutlet < nMarker_ActDiskOutlet; iMarker_ActDiskOutlet++)
    if (Marker_ActDiskOutlet[iMarker_ActDiskOutlet] == val_marker) break;
  return ActDiskOutlet_Temperature[iMarker_ActDiskOutlet];
}

su2double CConfig::GetActDiskOutlet_TotalTemperature(string val_marker) {
  unsigned short iMarker_ActDiskOutlet;
  for (iMarker_ActDiskOutlet = 0; iMarker_ActDiskOutlet < nMarker_ActDiskOutlet; iMarker_ActDiskOutlet++)
    if (Marker_ActDiskOutlet[iMarker_ActDiskOutlet] == val_marker) break;
  return ActDiskOutlet_TotalTemperature[iMarker_ActDiskOutlet];
}

su2double CConfig::GetActDiskInlet_MassFlow(string val_marker) {
  unsigned short iMarker_ActDiskInlet;
  for (iMarker_ActDiskInlet = 0; iMarker_ActDiskInlet < nMarker_ActDiskInlet; iMarker_ActDiskInlet++)
    if (Marker_ActDiskInlet[iMarker_ActDiskInlet] == val_marker) break;
  return ActDiskInlet_MassFlow[iMarker_ActDiskInlet];
}

su2double CConfig::GetActDiskOutlet_MassFlow(string val_marker) {
  unsigned short iMarker_ActDiskOutlet;
  for (iMarker_ActDiskOutlet = 0; iMarker_ActDiskOutlet < nMarker_ActDiskOutlet; iMarker_ActDiskOutlet++)
    if (Marker_ActDiskOutlet[iMarker_ActDiskOutlet] == val_marker) break;
  return ActDiskOutlet_MassFlow[iMarker_ActDiskOutlet];
}

su2double CConfig::GetDispl_Value(string val_marker) {
  unsigned short iMarker_Displacement;
  for (iMarker_Displacement = 0; iMarker_Displacement < nMarker_Displacement; iMarker_Displacement++)
    if (Marker_Displacement[iMarker_Displacement] == val_marker) break;
  return Displ_Value[iMarker_Displacement];
}

su2double CConfig::GetLoad_Value(string val_marker) {
  unsigned short iMarker_Load;
  for (iMarker_Load = 0; iMarker_Load < nMarker_Load; iMarker_Load++)
    if (Marker_Load[iMarker_Load] == val_marker) break;
  return Load_Value[iMarker_Load];
}

su2double CConfig::GetLoad_Dir_Value(string val_marker) {
  unsigned short iMarker_Load_Dir;
  for (iMarker_Load_Dir = 0; iMarker_Load_Dir < nMarker_Load_Dir; iMarker_Load_Dir++)
    if (Marker_Load_Dir[iMarker_Load_Dir] == val_marker) break;
  return Load_Dir_Value[iMarker_Load_Dir];
}

su2double CConfig::GetLoad_Dir_Multiplier(string val_marker) {
  unsigned short iMarker_Load_Dir;
  for (iMarker_Load_Dir = 0; iMarker_Load_Dir < nMarker_Load_Dir; iMarker_Load_Dir++)
    if (Marker_Load_Dir[iMarker_Load_Dir] == val_marker) break;
  return Load_Dir_Multiplier[iMarker_Load_Dir];
}

su2double* CConfig::GetLoad_Dir(string val_marker) {
  unsigned short iMarker_Load_Dir;
  for (iMarker_Load_Dir = 0; iMarker_Load_Dir < nMarker_Load_Dir; iMarker_Load_Dir++)
    if (Marker_Load_Dir[iMarker_Load_Dir] == val_marker) break;
  return Load_Dir[iMarker_Load_Dir];
}


su2double CConfig::GetLoad_Sine_Amplitude(string val_marker) {
  unsigned short iMarker_Load_Sine;
  for (iMarker_Load_Sine = 0; iMarker_Load_Sine < nMarker_Load_Sine; iMarker_Load_Sine++)
    if (Marker_Load_Sine[iMarker_Load_Sine] == val_marker) break;
  return Load_Sine_Amplitude[iMarker_Load_Sine];
}

su2double CConfig::GetLoad_Sine_Frequency(string val_marker) {
  unsigned short iMarker_Load_Sine;
  for (iMarker_Load_Sine = 0; iMarker_Load_Sine < nMarker_Load_Sine; iMarker_Load_Sine++)
    if (Marker_Load_Sine[iMarker_Load_Sine] == val_marker) break;
  return Load_Sine_Frequency[iMarker_Load_Sine];
}

su2double* CConfig::GetLoad_Sine_Dir(string val_marker) {
  unsigned short iMarker_Load_Sine;
  for (iMarker_Load_Sine = 0; iMarker_Load_Sine < nMarker_Load_Sine; iMarker_Load_Sine++)
    if (Marker_Load_Sine[iMarker_Load_Sine] == val_marker) break;
  return Load_Sine_Dir[iMarker_Load_Sine];
}

su2double CConfig::GetFlowLoad_Value(string val_marker) {
  unsigned short iMarker_FlowLoad;
  for (iMarker_FlowLoad = 0; iMarker_FlowLoad < nMarker_FlowLoad; iMarker_FlowLoad++)
    if (Marker_FlowLoad[iMarker_FlowLoad] == val_marker) break;
  return FlowLoad_Value[iMarker_FlowLoad];
}

void CConfig::SetSpline(vector<su2double> &x, vector<su2double> &y, unsigned long n, su2double yp1, su2double ypn, vector<su2double> &y2) {
  unsigned long i, k;
  su2double p, qn, sig, un, *u;

  u = new su2double [n];

  if (yp1 > 0.99e30)			// The lower boundary condition is set either to be "nat
    y2[0]=u[0]=0.0;			  // -ural"
  else {									// or else to have a specified first derivative.
    y2[0] = -0.5;
    u[0]=(3.0/(x[1]-x[0]))*((y[1]-y[0])/(x[1]-x[0])-yp1);
  }

  for (i=2; i<=n-1; i++) {									//  This is the decomposition loop of the tridiagonal al-
    sig=(x[i-1]-x[i-2])/(x[i]-x[i-2]);		//	gorithm. y2 and u are used for tem-
    p=sig*y2[i-2]+2.0;										//	porary storage of the decomposed
    y2[i-1]=(sig-1.0)/p;										//	factors.
    u[i-1]=(y[i]-y[i-1])/(x[i]-x[i-1]) - (y[i-1]-y[i-2])/(x[i-1]-x[i-2]);
    u[i-1]=(6.0*u[i-1]/(x[i]-x[i-2])-sig*u[i-2])/p;
  }

  if (ypn > 0.99e30)						// The upper boundary condition is set either to be
    qn=un=0.0;									// "natural"
  else {												// or else to have a specified first derivative.
    qn=0.5;
    un=(3.0/(x[n-1]-x[n-2]))*(ypn-(y[n-1]-y[n-2])/(x[n-1]-x[n-2]));
  }
  y2[n-1]=(un-qn*u[n-2])/(qn*y2[n-2]+1.0);
  for (k=n-1; k>=1; k--)					// This is the backsubstitution loop of the tridiagonal
    y2[k-1]=y2[k-1]*y2[k]+u[k-1];	  // algorithm.

  delete[] u;

}

su2double CConfig::GetSpline(vector<su2double>&xa, vector<su2double>&ya, vector<su2double>&y2a, unsigned long n, su2double x) {
  unsigned long klo, khi, k;
  su2double h, b, a, y;

  klo=1;										// We will find the right place in the table by means of
  khi=n;										// bisection. This is optimal if sequential calls to this
  while (khi-klo > 1) {			// routine are at random values of x. If sequential calls
    k=(khi+klo) >> 1;				// are in order, and closely spaced, one would do better
    if (xa[k-1] > x) khi=k;		// to store previous values of klo and khi and test if
    else klo=k;							// they remain appropriate on the next call.
  }								// klo and khi now bracket the input value of x
  h=xa[khi-1]-xa[klo-1];
  if (h == 0.0) cout << "Bad xa input to routine splint" << endl;	// The xa’s must be dis-
  a=(xa[khi-1]-x)/h;																					      // tinct.
  b=(x-xa[klo-1])/h;				// Cubic spline polynomial is now evaluated.
  y=a*ya[klo-1]+b*ya[khi-1]+((a*a*a-a)*y2a[klo-1]+(b*b*b-b)*y2a[khi-1])*(h*h)/6.0;

  return y;
}

void CConfig::Tick(double *val_start_time) {

#ifdef PROFILE
#ifndef HAVE_MPI
  *val_start_time = double(clock())/double(CLOCKS_PER_SEC);
#else
  *val_start_time = MPI_Wtime();
#endif

#endif

}

void CConfig::Tock(double val_start_time, string val_function_name, int val_group_id) {

#ifdef PROFILE

  double val_stop_time = 0.0, val_elapsed_time = 0.0;

#ifndef HAVE_MPI
  val_stop_time = double(clock())/double(CLOCKS_PER_SEC);
#else
  val_stop_time = MPI_Wtime();
#endif

  /*--- Compute the elapsed time for this subroutine ---*/
  val_elapsed_time = val_stop_time - val_start_time;

  /*--- Store the subroutine name and the elapsed time ---*/
  Profile_Function_tp.push_back(val_function_name);
  Profile_Time_tp.push_back(val_elapsed_time);
  Profile_ID_tp.push_back(val_group_id);

#endif

}

void CConfig::SetProfilingCSV(void) {

#ifdef PROFILE

  int rank = MASTER_NODE;
  int size = SINGLE_NODE;
#ifdef HAVE_MPI
  MPI_Comm_rank(MPI_COMM_WORLD, &rank);
  MPI_Comm_size(MPI_COMM_WORLD, &size);
#endif

  /*--- Each rank has the same stack trace, so the they have the same
   function calls and ordering in the vectors. We're going to reduce
   the timings from each rank and extract the avg, min, and max timings. ---*/

  /*--- First, create a local mapping, so that we can extract the
   min and max values for each function. ---*/

  for (unsigned int i = 0; i < Profile_Function_tp.size(); i++) {

    /*--- Add the function and initialize if not already stored (the ID
     only needs to be stored the first time).---*/
    if (Profile_Map_tp.find(Profile_Function_tp[i]) == Profile_Map_tp.end()) {

      vector<int> profile; profile.push_back(i);
      Profile_Map_tp.insert(pair<string,vector<int> >(Profile_Function_tp[i],profile));

    } else {

      /*--- This function has already been added, so simply increment the
       number of calls and total time for this function. ---*/

      Profile_Map_tp[Profile_Function_tp[i]].push_back(i);

    }
  }

  /*--- We now have everything gathered by function name, so we can loop over
   each function and store the min/max times. ---*/

  int map_size = 0;
  for (map<string,vector<int> >::iterator it=Profile_Map_tp.begin(); it!=Profile_Map_tp.end(); ++it) {
    map_size++;
  }

  /*--- Allocate and initialize memory ---*/

  double *l_min_red, *l_max_red, *l_tot_red, *l_avg_red;
  int *n_calls_red;
  double* l_min = new double[map_size];
  double* l_max = new double[map_size];
  double* l_tot = new double[map_size];
  double* l_avg = new double[map_size];
  int* n_calls  = new int[map_size];
  for (int i = 0; i < map_size; i++)
  {
    l_min[i]   = 1e10;
    l_max[i]   = 0.0;
    l_tot[i]   = 0.0;
    l_avg[i]   = 0.0;
    n_calls[i] = 0;
  }

  /*--- Collect the info for each function from the current rank ---*/

  int func_counter = 0;
  for (map<string,vector<int> >::iterator it=Profile_Map_tp.begin(); it!=Profile_Map_tp.end(); ++it) {

    for (unsigned int i = 0; i < (it->second).size(); i++) {
      n_calls[func_counter]++;
      l_tot[func_counter] += Profile_Time_tp[(it->second)[i]];
      if (Profile_Time_tp[(it->second)[i]] < l_min[func_counter])
        l_min[func_counter] = Profile_Time_tp[(it->second)[i]];
      if (Profile_Time_tp[(it->second)[i]] > l_max[func_counter])
        l_max[func_counter] = Profile_Time_tp[(it->second)[i]];

    }
    l_avg[func_counter] = l_tot[func_counter]/((double)n_calls[func_counter]);
    func_counter++;
  }

  /*--- Now reduce the data ---*/

  if (rank == MASTER_NODE) {
    l_min_red = new double[map_size];
    l_max_red = new double[map_size];
    l_tot_red = new double[map_size];
    l_avg_red = new double[map_size];
    n_calls_red  = new int[map_size];
  }
  MPI_Reduce(n_calls, n_calls_red, map_size, MPI_INT, MPI_SUM, MASTER_NODE, MPI_COMM_WORLD);
  MPI_Reduce(l_tot, l_tot_red, map_size, MPI_DOUBLE, MPI_SUM, MASTER_NODE, MPI_COMM_WORLD);
  MPI_Reduce(l_avg, l_avg_red, map_size, MPI_DOUBLE, MPI_SUM, MASTER_NODE, MPI_COMM_WORLD);
  MPI_Reduce(l_min, l_min_red, map_size, MPI_DOUBLE, MPI_MIN, MASTER_NODE, MPI_COMM_WORLD);
  MPI_Reduce(l_max, l_max_red, map_size, MPI_DOUBLE, MPI_MAX, MASTER_NODE, MPI_COMM_WORLD);

  /*--- The master rank will write the file ---*/

  if (rank == MASTER_NODE) {

    /*--- Take averages over all ranks on the master ---*/

    for (int i = 0; i < map_size; i++) {
      l_tot_red[i]   = l_tot_red[i]/(double)size;
      l_avg_red[i]   = l_avg_red[i]/(double)size;
      n_calls_red[i] = n_calls_red[i]/size;
    }

    /*--- Now write a CSV file with the processed results ---*/

    char cstr[200];
    ofstream Profile_File;
    strcpy (cstr, "profiling.csv");

    /*--- Prepare and open the file ---*/

    Profile_File.precision(15);
    Profile_File.open(cstr, ios::out);

    /*--- Create the CSV header ---*/

    Profile_File << "\"Function_Name\", \"N_Calls\", \"Avg_Total_Time\", \"Avg_Time\", \"Min_Time\", \"Max_Time\", \"Function_ID\"" << endl;

    /*--- Loop through the map and write the results to the file ---*/

    func_counter = 0;
    for (map<string,vector<int> >::iterator it=Profile_Map_tp.begin(); it!=Profile_Map_tp.end(); ++it) {

      Profile_File << scientific << it->first << ", " << n_calls_red[func_counter] << ", " << l_tot_red[func_counter] << ", " << l_avg_red[func_counter] << ", " << l_min_red[func_counter] << ", " << l_max_red[func_counter] << ", " << (int)Profile_ID_tp[(it->second)[0]] << endl;
      func_counter++;
    }

    Profile_File.close();

  }

  delete [] l_min;
  delete [] l_max;
  delete [] l_avg;
  delete [] l_tot;
  delete [] n_calls;
  if (rank == MASTER_NODE) {
    delete [] l_min_red;
    delete [] l_max_red;
    delete [] l_avg_red;
    delete [] l_tot_red;
    delete [] n_calls_red;
  }

#endif

}

void CConfig::GEMM_Tick(double *val_start_time) {

#ifdef PROFILE
#ifndef HAVE_MPI
  *val_start_time = double(clock())/double(CLOCKS_PER_SEC);
#else
  *val_start_time = MPI_Wtime();
#endif

#endif

}

void CConfig::GEMM_Tock(double val_start_time, string val_function_name, int M, int N, int K) {

#ifdef PROFILE

  double val_stop_time = 0.0, val_elapsed_time = 0.0;

#ifndef HAVE_MPI
  val_stop_time = double(clock())/double(CLOCKS_PER_SEC);
#else
  val_stop_time = MPI_Wtime();
#endif

  string desc = val_function_name + "_" + to_string(M)+"_"+ to_string(N)+"_"+ to_string(K);

  /*--- Compute the elapsed time for this subroutine ---*/
  val_elapsed_time = val_stop_time - val_start_time;

  /*--- Store the subroutine name and the elapsed time ---*/
  GEMM_Profile_Function.push_back(desc);
  GEMM_Profile_Time.push_back(val_elapsed_time);
  GEMM_Profile_M.push_back(M);
  GEMM_Profile_N.push_back(N);
  GEMM_Profile_K.push_back(K);

#endif

}

void CConfig::GEMMProfilingCSV(void) {

#ifdef PROFILE

  int rank = MASTER_NODE;
  int size = SINGLE_NODE;
#ifdef HAVE_MPI
  MPI_Comm_rank(MPI_COMM_WORLD, &rank);
  MPI_Comm_size(MPI_COMM_WORLD, &size);
#endif

  /*--- Each rank has the same stack trace, so the they have the same
   function calls and ordering in the vectors. We're going to reduce
   the timings from each rank and extract the avg, min, and max timings. ---*/

  /*--- First, create a local mapping, so that we can extract the
   min and max values for each function. ---*/

  for (unsigned int i = 0; i < GEMM_Profile_Function.size(); i++) {

    /*--- Add the function and initialize if not already stored (the ID
     only needs to be stored the first time).---*/

    if (GEMM_Profile_Map.find(GEMM_Profile_Function[i]) == GEMM_Profile_Map.end()) {

      vector<int> profile; profile.push_back(i);
      GEMM_Profile_Map.insert(pair<string,vector<int> >(GEMM_Profile_Function[i],profile));

    } else {

      /*--- This function has already been added, so simply increment the
       number of calls and total time for this function. ---*/

      GEMM_Profile_Map[GEMM_Profile_Function[i]].push_back(i);

    }
  }

  /*--- We now have everything gathered by function name, so we can loop over
   each function and store the min/max times. ---*/

  int map_size = 0;
  for (map<string,vector<int> >::iterator it=GEMM_Profile_Map.begin(); it!=GEMM_Profile_Map.end(); ++it) {
    map_size++;
  }

  /*--- Allocate and initialize memory ---*/

  double *l_min_red, *l_max_red, *l_tot_red, *l_avg_red;
  int *n_calls_red;
  double* l_min = new double[map_size];
  double* l_max = new double[map_size];
  double* l_tot = new double[map_size];
  double* l_avg = new double[map_size];
  int* n_calls  = new int[map_size];
  for (int i = 0; i < map_size; i++)
  {
    l_min[i]   = 1e10;
    l_max[i]   = 0.0;
    l_tot[i]   = 0.0;
    l_avg[i]   = 0.0;
    n_calls[i] = 0;
  }

  /*--- Collect the info for each function from the current rank ---*/

  int func_counter = 0;
  for (map<string,vector<int> >::iterator it=GEMM_Profile_Map.begin(); it!=GEMM_Profile_Map.end(); ++it) {

    for (unsigned int i = 0; i < (it->second).size(); i++) {
      n_calls[func_counter]++;
      l_tot[func_counter] += GEMM_Profile_Time[(it->second)[i]];
      if (Profile_Time_tp[(it->second)[i]] < l_min[func_counter])
        l_min[func_counter] = GEMM_Profile_Time[(it->second)[i]];
      if (Profile_Time_tp[(it->second)[i]] > l_max[func_counter])
        l_max[func_counter] = GEMM_Profile_Time[(it->second)[i]];

    }
    l_avg[func_counter] = l_tot[func_counter]/((double)n_calls[func_counter]);
    func_counter++;
  }

  /*--- Now reduce the data ---*/

  if (rank == MASTER_NODE) {
    l_min_red = new double[map_size];
    l_max_red = new double[map_size];
    l_tot_red = new double[map_size];
    l_avg_red = new double[map_size];
    n_calls_red  = new int[map_size];
  }
  MPI_Reduce(n_calls, n_calls_red, map_size, MPI_INT, MPI_SUM, MASTER_NODE, MPI_COMM_WORLD);
  MPI_Reduce(l_tot, l_tot_red, map_size, MPI_DOUBLE, MPI_SUM, MASTER_NODE, MPI_COMM_WORLD);
  MPI_Reduce(l_avg, l_avg_red, map_size, MPI_DOUBLE, MPI_SUM, MASTER_NODE, MPI_COMM_WORLD);
  MPI_Reduce(l_min, l_min_red, map_size, MPI_DOUBLE, MPI_MIN, MASTER_NODE, MPI_COMM_WORLD);
  MPI_Reduce(l_max, l_max_red, map_size, MPI_DOUBLE, MPI_MAX, MASTER_NODE, MPI_COMM_WORLD);

  /*--- The master rank will write the file ---*/

  if (rank == MASTER_NODE) {

    /*--- Take averages over all ranks on the master ---*/

    for (int i = 0; i < map_size; i++) {
      l_tot_red[i]   = l_tot_red[i]/(double)size;
      l_avg_red[i]   = l_avg_red[i]/(double)size;
      n_calls_red[i] = n_calls_red[i]/size;
    }

    /*--- Now write a CSV file with the processed results ---*/

    char cstr[200];
    ofstream Profile_File;
    strcpy (cstr, "gemm_profiling.csv");

    /*--- Prepare and open the file ---*/

    Profile_File.precision(15);
    Profile_File.open(cstr, ios::out);

    /*--- Create the CSV header ---*/

    Profile_File << "\"Function_Name\", \"N_Calls\", \"Avg_Total_Time\", \"Avg_Time\", \"Min_Time\", \"Max_Time\", \"M\", \"N\", \"K\"" << endl;

    /*--- Loop through the map and write the results to the file ---*/

    func_counter = 0;
    for (map<string,vector<int> >::iterator it=GEMM_Profile_Map.begin(); it!=GEMM_Profile_Map.end(); ++it) {

      Profile_File << scientific << it->first << ", " << n_calls_red[func_counter] << ", " << l_tot_red[func_counter] << ", " << l_avg_red[func_counter] << ", " << l_min_red[func_counter] << ", " << l_max_red[func_counter] << ", " << (int)GEMM_Profile_M[(it->second)[0]] << ", " << (int)GEMM_Profile_N[(it->second)[0]] << ", " << (int)GEMM_Profile_K[(it->second)[0]] << endl;
      func_counter++;
    }

    Profile_File.close();

  }

  delete [] l_min;
  delete [] l_max;
  delete [] l_avg;
  delete [] l_tot;
  delete [] n_calls;
  if (rank == MASTER_NODE) {
    delete [] l_min_red;
    delete [] l_max_red;
    delete [] l_avg_red;
    delete [] l_tot_red;
    delete [] n_calls_red;
  }

#endif

}

void CConfig::SetFreeStreamTurboNormal(su2double* turboNormal){

  FreeStreamTurboNormal[0] = turboNormal[0];
  FreeStreamTurboNormal[1] = turboNormal[1];
  FreeStreamTurboNormal[2] = 0.0;

}<|MERGE_RESOLUTION|>--- conflicted
+++ resolved
@@ -4336,13 +4336,8 @@
     else if (Ref_NonDim == FREESTREAM_PRESS_EQ_ONE) { cout << "Non-Dimensional simulation (P=1.0, Rho=1.0, T=1.0 at the farfield)." << endl; }
     else if (Ref_NonDim == FREESTREAM_VEL_EQ_MACH) { cout << "Non-Dimensional simulation (V=Mach, Rho=1.0, T=1.0 at the farfield)." << endl; }
     else if (Ref_NonDim == FREESTREAM_VEL_EQ_ONE) { cout << "Non-Dimensional simulation (V=1.0, Rho=1.0, T=1.0 at the farfield)." << endl; }
-<<<<<<< HEAD
-
-    if (RefArea == 0) cout << "The reference area will be computed using y(2D) or z(3D) projection." << endl;
-=======
     
     if (RefArea == 0.0) cout << "The reference area will be computed using y(2D) or z(3D) projection." << endl;
->>>>>>> d658a90a
     else { cout << "The reference area is " << RefArea;
       if (SystemMeasurements == US) cout << " in^2." << endl; else cout << " m^2." << endl;
     }
