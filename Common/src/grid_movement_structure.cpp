/*!
 * \file grid_movement_structure.cpp
 * \brief Subroutines for doing the grid movement using different strategies
 * \author F. Palacios, T. Economon, S. Padron
 * \version 7.0.4 "Blackbird"
 *
 * SU2 Project Website: https://su2code.github.io
 *
 * The SU2 Project is maintained by the SU2 Foundation
 * (http://su2foundation.org)
 *
 * Copyright 2012-2020, SU2 Contributors (cf. AUTHORS.md)
 *
 * SU2 is free software; you can redistribute it and/or
 * modify it under the terms of the GNU Lesser General Public
 * License as published by the Free Software Foundation; either
 * version 2.1 of the License, or (at your option) any later version.
 *
 * SU2 is distributed in the hope that it will be useful,
 * but WITHOUT ANY WARRANTY; without even the implied warranty of
 * MERCHANTABILITY or FITNESS FOR A PARTICULAR PURPOSE. See the GNU
 * Lesser General Public License for more details.
 *
 * You should have received a copy of the GNU Lesser General Public
 * License along with SU2. If not, see <http://www.gnu.org/licenses/>.
 */

#include "../include/grid_movement_structure.hpp"
#include "../include/adt_structure.hpp"
#include <list>

#include "../include/linear_algebra/CMatrixVectorProduct.hpp"
#include "../include/linear_algebra/CPreconditioner.hpp"

using namespace std;

CGridMovement::CGridMovement(void) { }

CGridMovement::~CGridMovement(void) { }

CVolumetricMovement::CVolumetricMovement(void) : CGridMovement() {



}

CVolumetricMovement::CVolumetricMovement(CGeometry *geometry, CConfig *config) : CGridMovement() {

  size = SU2_MPI::GetSize();
  rank = SU2_MPI::GetRank();

    /*--- Initialize the number of spatial dimensions, length of the state
     vector (same as spatial dimensions for grid deformation), and grid nodes. ---*/

    nDim   = geometry->GetnDim();
    nVar   = geometry->GetnDim();
    nPoint = geometry->GetnPoint();
    nPointDomain = geometry->GetnPointDomain();

    nIterMesh = 0;

    /*--- Initialize matrix, solution, and r.h.s. structures for the linear solver. ---*/
    if (config->GetVolumetric_Movement()){
      LinSysSol.Initialize(nPoint, nPointDomain, nVar, 0.0);
      LinSysRes.Initialize(nPoint, nPointDomain, nVar, 0.0);
      StiffMatrix.Initialize(nPoint, nPointDomain, nVar, nVar, false, geometry, config);
    }
}

CVolumetricMovement::~CVolumetricMovement(void) { }

void CVolumetricMovement::UpdateGridCoord(CGeometry *geometry, CConfig *config) {

  unsigned short iDim;
  unsigned long iPoint, total_index;
  su2double new_coord;

  /*--- Update the grid coordinates using the solution of the linear system
   after grid deformation (LinSysSol contains the x, y, z displacements). ---*/

  for (iPoint = 0; iPoint < nPoint; iPoint++)
    for (iDim = 0; iDim < nDim; iDim++) {
      total_index = iPoint*nDim + iDim;
      new_coord = geometry->nodes->GetCoord(iPoint, iDim)+LinSysSol[total_index];
      if (fabs(new_coord) < EPS*EPS) new_coord = 0.0;
      geometry->nodes->SetCoord(iPoint, iDim, new_coord);
    }

  /*--- LinSysSol contains the non-transformed displacements in the periodic halo cells.
   * Hence we still need a communication of the transformed coordinates, otherwise periodicity
   * is not maintained. ---*/

  geometry->InitiateComms(geometry, config, COORDINATES);
  geometry->CompleteComms(geometry, config, COORDINATES);

}

void CVolumetricMovement::UpdateDualGrid(CGeometry *geometry, CConfig *config) {

  /*--- After moving all nodes, update the dual mesh. Recompute the edges and
   dual mesh control volumes in the domain and on the boundaries. ---*/

  geometry->SetCoord_CG();
  geometry->SetControlVolume(config, UPDATE);
  geometry->SetBoundControlVolume(config, UPDATE);
  geometry->SetMaxLength(config);

}

void CVolumetricMovement::UpdateMultiGrid(CGeometry **geometry, CConfig *config) {

  unsigned short iMGfine, iMGlevel, nMGlevel = config->GetnMGLevels();

  /*--- Update the multigrid structure after moving the finest grid,
   including computing the grid velocities on the coarser levels. ---*/

  for (iMGlevel = 1; iMGlevel <= nMGlevel; iMGlevel++) {
    iMGfine = iMGlevel-1;
    geometry[iMGlevel]->SetControlVolume(config, geometry[iMGfine], UPDATE);
    geometry[iMGlevel]->SetBoundControlVolume(config, geometry[iMGfine],UPDATE);
    geometry[iMGlevel]->SetCoord(geometry[iMGfine]);
    if (config->GetGrid_Movement())
      geometry[iMGlevel]->SetRestricted_GridVelocity(geometry[iMGfine], config);
  }

}

void CVolumetricMovement::SetVolume_Deformation(CGeometry *geometry, CConfig *config, bool UpdateGeo, bool Derivative) {

  unsigned long IterLinSol = 0, Smoothing_Iter, iNonlinear_Iter, MaxIter = 0, RestartIter = 50, Tot_Iter = 0, Nonlinear_Iter = 0;
  su2double MinVolume, MaxVolume, NumError, Residual = 0.0, Residual_Init = 0.0;
  bool Screen_Output;

  /*--- Retrieve number or iterations, tol, output, etc. from config ---*/

  Smoothing_Iter = config->GetDeform_Linear_Solver_Iter();
  Screen_Output  = config->GetDeform_Output();
  NumError       = config->GetDeform_Linear_Solver_Error();
  Nonlinear_Iter = config->GetGridDef_Nonlinear_Iter();

  /*--- Disable the screen output if we're running SU2_CFD ---*/

  if (config->GetKind_SU2() == SU2_CFD && !Derivative) Screen_Output = false;

  /*--- Set the number of nonlinear iterations to 1 if Derivative computation is enabled ---*/

  if (Derivative) Nonlinear_Iter = 1;

  /*--- Loop over the total number of grid deformation iterations. The surface
   deformation can be divided into increments to help with stability. In
   particular, the linear elasticity equations hold only for small deformations. ---*/

  for (iNonlinear_Iter = 0; iNonlinear_Iter < Nonlinear_Iter; iNonlinear_Iter++) {

    /*--- Initialize vector and sparse matrix ---*/

    LinSysSol.SetValZero();
    LinSysRes.SetValZero();
    StiffMatrix.SetValZero();

    /*--- Compute the stiffness matrix entries for all nodes/elements in the
     mesh. FEA uses a finite element method discretization of the linear
     elasticity equations (transfers element stiffnesses to point-to-point). ---*/

    MinVolume = SetFEAMethodContributions_Elem(geometry, config);

    /*--- Set the boundary and volume displacements (as prescribed by the
     design variable perturbations controlling the surface shape)
     as a Dirichlet BC. ---*/

    SetBoundaryDisplacements(geometry, config);

    /*--- Fix the location of any points in the domain, if requested. ---*/

    SetDomainDisplacements(geometry, config);

    /*--- Set the boundary derivatives (overrides the actual displacements) ---*/

    if (Derivative) { SetBoundaryDerivatives(geometry, config); }

    CMatrixVectorProduct<su2double>* mat_vec = nullptr;
    CPreconditioner<su2double>* precond = nullptr;

    /*--- Communicate any prescribed boundary displacements via MPI,
     so that all nodes have the same solution and r.h.s. entries
     across all partitions. ---*/

    StiffMatrix.InitiateComms(LinSysSol, geometry, config, SOLUTION_MATRIX);
    StiffMatrix.CompleteComms(LinSysSol, geometry, config, SOLUTION_MATRIX);

    StiffMatrix.InitiateComms(LinSysRes, geometry, config, SOLUTION_MATRIX);
    StiffMatrix.CompleteComms(LinSysRes, geometry, config, SOLUTION_MATRIX);

    /*--- Definition of the preconditioner matrix vector multiplication, and linear solver ---*/

    /*--- If we want no derivatives or the direct derivatives,
     * we solve the system using the normal matrix vector product and preconditioner.
     * For the mesh sensitivities using the discrete adjoint method we solve the system using the transposed matrix,
     * hence we need the corresponding matrix vector product and the preconditioner.  ---*/
    if (!Derivative || ((config->GetKind_SU2() == SU2_CFD) && Derivative)) {

      if (config->GetKind_Deform_Linear_Solver_Prec() == LU_SGS) {
        if ((rank == MASTER_NODE) && Screen_Output) cout << "\n# LU_SGS preconditioner." << endl;
    		mat_vec = new CSysMatrixVectorProduct<su2double>(StiffMatrix, geometry, config);
    		precond = new CLU_SGSPreconditioner<su2double>(StiffMatrix, geometry, config);
    	}
    	if (config->GetKind_Deform_Linear_Solver_Prec() == ILU) {
        if ((rank == MASTER_NODE) && Screen_Output) cout << "\n# ILU preconditioner." << endl;
    		StiffMatrix.BuildILUPreconditioner();
    		mat_vec = new CSysMatrixVectorProduct<su2double>(StiffMatrix, geometry, config);
    		precond = new CILUPreconditioner<su2double>(StiffMatrix, geometry, config, false);
    	}
    	if (config->GetKind_Deform_Linear_Solver_Prec() == JACOBI) {
        if ((rank == MASTER_NODE) && Screen_Output) cout << "\n# Jacobi preconditioner." << endl;
    		StiffMatrix.BuildJacobiPreconditioner();
    		mat_vec = new CSysMatrixVectorProduct<su2double>(StiffMatrix, geometry, config);
    		precond = new CJacobiPreconditioner<su2double>(StiffMatrix, geometry, config, false);
    	}

    } else if (Derivative && (config->GetKind_SU2() == SU2_DOT)) {

      /*--- Build the ILU or Jacobi preconditioner for the transposed system ---*/

      if ((config->GetKind_Deform_Linear_Solver_Prec() == ILU) ||
          (config->GetKind_Deform_Linear_Solver_Prec() == LU_SGS)) {
        if ((rank == MASTER_NODE) && Screen_Output) cout << "\n# ILU preconditioner." << endl;
    		StiffMatrix.BuildILUPreconditioner(true);
    		mat_vec = new CSysMatrixVectorProductTransposed<su2double>(StiffMatrix, geometry, config);
    		precond = new CILUPreconditioner<su2double>(StiffMatrix, geometry, config, true);
    	}
    	if (config->GetKind_Deform_Linear_Solver_Prec() == JACOBI) {
        if ((rank == MASTER_NODE) && Screen_Output) cout << "\n# Jacobi preconditioner." << endl;
    		StiffMatrix.BuildJacobiPreconditioner(true);
    		mat_vec = new CSysMatrixVectorProductTransposed<su2double>(StiffMatrix, geometry, config);
    		precond = new CJacobiPreconditioner<su2double>(StiffMatrix, geometry, config, true);
    	}

    }

    if (LinSysRes.norm() != 0.0){
      switch (config->GetKind_Deform_Linear_Solver()) {

        /*--- Solve the linear system (GMRES with restart) ---*/

        case RESTARTED_FGMRES:

          Tot_Iter = 0; MaxIter = RestartIter;

          System.FGMRES_LinSolver(LinSysRes, LinSysSol, *mat_vec, *precond, NumError, 1, Residual_Init, false, config);

          if ((rank == MASTER_NODE) && Screen_Output) {
            cout << "\n# FGMRES (with restart) residual history" << endl;
            cout << "# Residual tolerance target = " << NumError << endl;
            cout << "# Initial residual norm     = " << Residual_Init << endl;
          }

          if (rank == MASTER_NODE) { cout << "     " << Tot_Iter << "     " << Residual_Init/Residual_Init << endl; }

          while (Tot_Iter < Smoothing_Iter) {

            if (IterLinSol + RestartIter > Smoothing_Iter)
              MaxIter = Smoothing_Iter - IterLinSol;

            IterLinSol = System.FGMRES_LinSolver(LinSysRes, LinSysSol, *mat_vec, *precond, NumError, MaxIter, Residual, false, config);
            Tot_Iter += IterLinSol;

            if ((rank == MASTER_NODE) && Screen_Output) { cout << "     " << Tot_Iter << "     " << Residual/Residual_Init << endl; }

            if (Residual < Residual_Init*NumError) { break; }

          }

          if ((rank == MASTER_NODE) && Screen_Output) {
            cout << "# FGMRES (with restart) final (true) residual:" << endl;
            cout << "# Iteration = " << Tot_Iter << ": |res|/|res0| = " << Residual/Residual_Init << ".\n" << endl;
          }

          break;

          /*--- Solve the linear system (GMRES) ---*/

        case FGMRES:

          Tot_Iter = System.FGMRES_LinSolver(LinSysRes, LinSysSol, *mat_vec, *precond, NumError, Smoothing_Iter, Residual, Screen_Output, config);

          break;

          /*--- Solve the linear system (BCGSTAB) ---*/

        case BCGSTAB:

          Tot_Iter = System.BCGSTAB_LinSolver(LinSysRes, LinSysSol, *mat_vec, *precond, NumError, Smoothing_Iter, Residual, Screen_Output, config);

          break;


        case CONJUGATE_GRADIENT:

          Tot_Iter = System.CG_LinSolver(LinSysRes, LinSysSol, *mat_vec, *precond, NumError, Smoothing_Iter, Residual, Screen_Output, config);

          break;

      }
    }

    /*--- Deallocate memory needed by the Krylov linear solver ---*/

    delete mat_vec;
    delete precond;

    /*--- Update the grid coordinates and cell volumes using the solution
     of the linear system (usol contains the x, y, z displacements). ---*/

    if (!Derivative) { UpdateGridCoord(geometry, config); }
    else { UpdateGridCoord_Derivatives(geometry, config); }
    if (UpdateGeo) { UpdateDualGrid(geometry, config); }

    /*--- Check for failed deformation (negative volumes). ---*/

    ComputeDeforming_Element_Volume(geometry, MinVolume, MaxVolume, Screen_Output);

    /*--- Set number of iterations in the mesh update. ---*/

    Set_nIterMesh(Tot_Iter);

    if (rank == MASTER_NODE && Screen_Output) {
      cout << "Non-linear iter.: " << iNonlinear_Iter+1 << "/" << Nonlinear_Iter  << ". Linear iter.: " << Tot_Iter << ". ";
      if (nDim == 2) cout << "Min. area: " << MinVolume << ". Error: " << Residual << "." << endl;
      else cout << "Min. volume: " << MinVolume << ". Error: " << Residual << "." << endl;
    }

  }


}

void CVolumetricMovement::ComputeDeforming_Element_Volume(CGeometry *geometry, su2double &MinVolume, su2double &MaxVolume, bool Screen_Output) {

  unsigned long iElem, ElemCounter = 0, PointCorners[8];
  su2double Volume = 0.0, CoordCorners[8][3];
  unsigned short nNodes = 0, iNodes, iDim;
  bool RightVol = true;

  if (rank == MASTER_NODE && Screen_Output)
    cout << "Computing volumes of the grid elements." << endl;

  MaxVolume = -1E22; MinVolume = 1E22;

  /*--- Load up each triangle and tetrahedron to check for negative volumes. ---*/

  for (iElem = 0; iElem < geometry->GetnElem(); iElem++) {

    if (geometry->elem[iElem]->GetVTK_Type() == TRIANGLE)     nNodes = 3;
    if (geometry->elem[iElem]->GetVTK_Type() == QUADRILATERAL)    nNodes = 4;
    if (geometry->elem[iElem]->GetVTK_Type() == TETRAHEDRON)  nNodes = 4;
    if (geometry->elem[iElem]->GetVTK_Type() == PYRAMID)      nNodes = 5;
    if (geometry->elem[iElem]->GetVTK_Type() == PRISM)        nNodes = 6;
    if (geometry->elem[iElem]->GetVTK_Type() == HEXAHEDRON)   nNodes = 8;

    for (iNodes = 0; iNodes < nNodes; iNodes++) {
      PointCorners[iNodes] = geometry->elem[iElem]->GetNode(iNodes);
      for (iDim = 0; iDim < nDim; iDim++) {
        CoordCorners[iNodes][iDim] = geometry->nodes->GetCoord(PointCorners[iNodes], iDim);
      }
    }

    /*--- 2D elements ---*/

    if (nDim == 2) {
      if (nNodes == 3) Volume = GetTriangle_Area(CoordCorners);
      if (nNodes == 4) Volume = GetQuadrilateral_Area(CoordCorners);
    }

    /*--- 3D Elementes ---*/

    if (nDim == 3) {
      if (nNodes == 4) Volume = GetTetra_Volume(CoordCorners);
      if (nNodes == 5) Volume = GetPyram_Volume(CoordCorners);
      if (nNodes == 6) Volume = GetPrism_Volume(CoordCorners);
      if (nNodes == 8) Volume = GetHexa_Volume(CoordCorners);
    }

    RightVol = true;
    if (Volume < 0.0) RightVol = false;

    MaxVolume = max(MaxVolume, Volume);
    MinVolume = min(MinVolume, Volume);
    geometry->elem[iElem]->SetVolume(Volume);

    if (!RightVol) ElemCounter++;

  }

#ifdef HAVE_MPI
  unsigned long ElemCounter_Local = ElemCounter; ElemCounter = 0;
  su2double MaxVolume_Local = MaxVolume; MaxVolume = 0.0;
  su2double MinVolume_Local = MinVolume; MinVolume = 0.0;
  SU2_MPI::Allreduce(&ElemCounter_Local, &ElemCounter, 1, MPI_UNSIGNED_LONG, MPI_SUM, MPI_COMM_WORLD);
  SU2_MPI::Allreduce(&MaxVolume_Local, &MaxVolume, 1, MPI_DOUBLE, MPI_MAX, MPI_COMM_WORLD);
  SU2_MPI::Allreduce(&MinVolume_Local, &MinVolume, 1, MPI_DOUBLE, MPI_MIN, MPI_COMM_WORLD);
#endif

  /*--- Volume from  0 to 1 ---*/

  for (iElem = 0; iElem < geometry->GetnElem(); iElem++) {
    Volume = geometry->elem[iElem]->GetVolume()/MaxVolume;
    geometry->elem[iElem]->SetVolume(Volume);
  }

  if ((ElemCounter != 0) && (rank == MASTER_NODE) && (Screen_Output))
    cout <<"There are " << ElemCounter << " elements with negative volume.\n" << endl;

}



void CVolumetricMovement::ComputeSolid_Wall_Distance(CGeometry *geometry, CConfig *config, su2double &MinDistance, su2double &MaxDistance) {

  unsigned long nVertex_SolidWall, ii, jj, iVertex, iPoint, pointID;
  unsigned short iMarker, iDim;
  su2double dist, MaxDistance_Local, MinDistance_Local;
  int rankID;

  /*--- Initialize min and max distance ---*/

  MaxDistance = -1E22; MinDistance = 1E22;

  /*--- Compute the total number of nodes on no-slip boundaries ---*/

  nVertex_SolidWall = 0;
  for(iMarker=0; iMarker<config->GetnMarker_All(); ++iMarker) {
    if( (config->GetMarker_All_KindBC(iMarker) == EULER_WALL ||
         config->GetMarker_All_KindBC(iMarker) == HEAT_FLUX)  ||
       (config->GetMarker_All_KindBC(iMarker) == ISOTHERMAL) ||
        (config->GetMarker_All_KindBC(iMarker) == CHT_WALL_INTERFACE)) {
      nVertex_SolidWall += geometry->GetnVertex(iMarker);
    }
  }

  /*--- Allocate the vectors to hold boundary node coordinates
   and its local ID. ---*/

  vector<su2double>     Coord_bound(nDim*nVertex_SolidWall);
  vector<unsigned long> PointIDs(nVertex_SolidWall);

  /*--- Retrieve and store the coordinates of the no-slip boundary nodes
   and their local point IDs. ---*/

  ii = 0; jj = 0;
  for (iMarker=0; iMarker<config->GetnMarker_All(); ++iMarker) {
    if ( (config->GetMarker_All_KindBC(iMarker) == EULER_WALL ||
         config->GetMarker_All_KindBC(iMarker) == HEAT_FLUX)  ||
       (config->GetMarker_All_KindBC(iMarker) == ISOTHERMAL)  ||
         (config->GetMarker_All_KindBC(iMarker) == CHT_WALL_INTERFACE)) {
      for (iVertex=0; iVertex<geometry->GetnVertex(iMarker); ++iVertex) {
        iPoint = geometry->vertex[iMarker][iVertex]->GetNode();
        PointIDs[jj++] = iPoint;
        for (iDim=0; iDim<nDim; ++iDim)
          Coord_bound[ii++] = geometry->nodes->GetCoord(iPoint, iDim);
      }
    }
  }

  /*--- Build the ADT of the boundary nodes. ---*/

  CADTPointsOnlyClass WallADT(nDim, nVertex_SolidWall, Coord_bound.data(),
                              PointIDs.data(), true);

  /*--- Loop over all interior mesh nodes and compute the distances to each
   of the no-slip boundary nodes. Store the minimum distance to the wall
   for each interior mesh node. ---*/

  if( WallADT.IsEmpty() ) {

    /*--- No solid wall boundary nodes in the entire mesh.
     Set the wall distance to zero for all nodes. ---*/

    for (iPoint=0; iPoint<geometry->GetnPoint(); ++iPoint)
      geometry->nodes->SetWall_Distance(iPoint, 0.0);
  }
  else {

    /*--- Solid wall boundary nodes are present. Compute the wall
     distance for all nodes. ---*/

    for(iPoint=0; iPoint<geometry->GetnPoint(); ++iPoint) {

      WallADT.DetermineNearestNode(geometry->nodes->GetCoord(iPoint), dist,
                                   pointID, rankID);
      geometry->nodes->SetWall_Distance(iPoint, dist);

      MaxDistance = max(MaxDistance, dist);

      /*--- To discard points on the surface we use > EPS ---*/

      if (sqrt(dist) > EPS)  MinDistance = min(MinDistance, dist);

    }

    MaxDistance_Local = MaxDistance; MaxDistance = 0.0;
    MinDistance_Local = MinDistance; MinDistance = 0.0;

#ifdef HAVE_MPI
    SU2_MPI::Allreduce(&MaxDistance_Local, &MaxDistance, 1, MPI_DOUBLE, MPI_MAX, MPI_COMM_WORLD);
    SU2_MPI::Allreduce(&MinDistance_Local, &MinDistance, 1, MPI_DOUBLE, MPI_MIN, MPI_COMM_WORLD);
#else
    MaxDistance = MaxDistance_Local;
    MinDistance = MinDistance_Local;
#endif

  }

}

su2double CVolumetricMovement::SetFEAMethodContributions_Elem(CGeometry *geometry, CConfig *config) {

  unsigned short iVar, iDim, nNodes = 0, iNodes, StiffMatrix_nElem = 0;
  unsigned long iElem, PointCorners[8];
  su2double **StiffMatrix_Elem = nullptr, CoordCorners[8][3];
  su2double MinVolume = 0.0, MaxVolume = 0.0, MinDistance = 0.0, MaxDistance = 0.0, ElemVolume = 0.0, ElemDistance = 0.0;

  bool Screen_Output  = config->GetDeform_Output();

  /*--- Allocate maximum size (quadrilateral and hexahedron) ---*/

  if (nDim == 2) StiffMatrix_nElem = 8;
  else StiffMatrix_nElem = 24;

  StiffMatrix_Elem = new su2double* [StiffMatrix_nElem];
  for (iVar = 0; iVar < StiffMatrix_nElem; iVar++)
    StiffMatrix_Elem[iVar] = new su2double [StiffMatrix_nElem];

  /*--- Compute min volume in the entire mesh. ---*/

  ComputeDeforming_Element_Volume(geometry, MinVolume, MaxVolume, Screen_Output);
  if (rank == MASTER_NODE && Screen_Output) cout <<"Min. volume: "<< MinVolume <<", max. volume: "<< MaxVolume <<"." << endl;

  /*--- Compute the distance to the nearest surface if needed
   as part of the stiffness calculation.. ---*/

  if ((config->GetDeform_Stiffness_Type() == SOLID_WALL_DISTANCE) ||
      (config->GetDeform_Limit() < 1E6)) {
    ComputeSolid_Wall_Distance(geometry, config, MinDistance, MaxDistance);
    if (rank == MASTER_NODE && Screen_Output) cout <<"Min. distance: "<< MinDistance <<", max. distance: "<< MaxDistance <<"." << endl;
  }

  /*--- Compute contributions from each element by forming the stiffness matrix (FEA) ---*/

  for (iElem = 0; iElem < geometry->GetnElem(); iElem++) {

    if (geometry->elem[iElem]->GetVTK_Type() == TRIANGLE)      nNodes = 3;
    if (geometry->elem[iElem]->GetVTK_Type() == QUADRILATERAL) nNodes = 4;
    if (geometry->elem[iElem]->GetVTK_Type() == TETRAHEDRON)   nNodes = 4;
    if (geometry->elem[iElem]->GetVTK_Type() == PYRAMID)       nNodes = 5;
    if (geometry->elem[iElem]->GetVTK_Type() == PRISM)         nNodes = 6;
    if (geometry->elem[iElem]->GetVTK_Type() == HEXAHEDRON)    nNodes = 8;

    for (iNodes = 0; iNodes < nNodes; iNodes++) {
      PointCorners[iNodes] = geometry->elem[iElem]->GetNode(iNodes);
      for (iDim = 0; iDim < nDim; iDim++) {
        CoordCorners[iNodes][iDim] = geometry->nodes->GetCoord(PointCorners[iNodes], iDim);
      }
    }

    /*--- Extract Element volume and distance to compute the stiffness ---*/

    ElemVolume = geometry->elem[iElem]->GetVolume();

    if ((config->GetDeform_Stiffness_Type() == SOLID_WALL_DISTANCE)) {
      ElemDistance = 0.0;
      for (iNodes = 0; iNodes < nNodes; iNodes++)
        ElemDistance += geometry->nodes->GetWall_Distance(PointCorners[iNodes]);
      ElemDistance = ElemDistance/(su2double)nNodes;
    }

    if (nDim == 2) SetFEA_StiffMatrix2D(geometry, config, StiffMatrix_Elem, PointCorners, CoordCorners, nNodes, ElemVolume, ElemDistance);
    if (nDim == 3) SetFEA_StiffMatrix3D(geometry, config, StiffMatrix_Elem, PointCorners, CoordCorners, nNodes, ElemVolume, ElemDistance);

    AddFEA_StiffMatrix(geometry, StiffMatrix_Elem, PointCorners, nNodes);

  }

  /*--- Deallocate memory and exit ---*/

  for (iVar = 0; iVar < StiffMatrix_nElem; iVar++)
    delete [] StiffMatrix_Elem[iVar];
  delete [] StiffMatrix_Elem;

  return MinVolume;

}

su2double CVolumetricMovement::ShapeFunc_Triangle(su2double Xi, su2double Eta, su2double CoordCorners[8][3], su2double DShapeFunction[8][4]) {

  int i, j, k;
  su2double c0, c1, xsj;
  su2double xs[3][3], ad[3][3];

  /*--- Shape functions ---*/

  DShapeFunction[0][3] = Xi;
  DShapeFunction[1][3] = Eta;
  DShapeFunction[2][3] = 1-Xi-Eta;

  /*--- dN/d xi, dN/d eta ---*/

  DShapeFunction[0][0] = 1.0;  DShapeFunction[0][1] = 0.0;
  DShapeFunction[1][0] = 0.0;  DShapeFunction[1][1] = 1.0;
  DShapeFunction[2][0] = -1.0; DShapeFunction[2][1] = -1.0;

  /*--- Jacobian transformation ---*/

  for (i = 0; i < 2; i++) {
    for (j = 0; j < 2; j++) {
      xs[i][j] = 0.0;
      for (k = 0; k < 3; k++) {
        xs[i][j] = xs[i][j]+CoordCorners[k][j]*DShapeFunction[k][i];
      }
    }
  }

  /*--- Adjoint to Jacobian ---*/

  ad[0][0] = xs[1][1];
  ad[0][1] = -xs[0][1];
  ad[1][0] = -xs[1][0];
  ad[1][1] = xs[0][0];

  /*--- Determinant of Jacobian ---*/

  xsj = ad[0][0]*ad[1][1]-ad[0][1]*ad[1][0];

  /*--- Jacobian inverse ---*/

  for (i = 0; i < 2; i++) {
    for (j = 0; j < 2; j++) {
      xs[i][j] = ad[i][j]/xsj;
    }
  }

  /*--- Derivatives with repect to global coordinates ---*/

  for (k = 0; k < 3; k++) {
    c0 = xs[0][0]*DShapeFunction[k][0]+xs[0][1]*DShapeFunction[k][1]; // dN/dx
    c1 = xs[1][0]*DShapeFunction[k][0]+xs[1][1]*DShapeFunction[k][1]; // dN/dy
    DShapeFunction[k][0] = c0; // store dN/dx instead of dN/d xi
    DShapeFunction[k][1] = c1; // store dN/dy instead of dN/d eta
  }

  return xsj;

}

su2double CVolumetricMovement::ShapeFunc_Quadrilateral(su2double Xi, su2double Eta, su2double CoordCorners[8][3], su2double DShapeFunction[8][4]) {

  int i, j, k;
  su2double c0, c1, xsj;
  su2double xs[3][3], ad[3][3];

  /*--- Shape functions ---*/

  DShapeFunction[0][3] = 0.25*(1.0-Xi)*(1.0-Eta);
  DShapeFunction[1][3] = 0.25*(1.0+Xi)*(1.0-Eta);
  DShapeFunction[2][3] = 0.25*(1.0+Xi)*(1.0+Eta);
  DShapeFunction[3][3] = 0.25*(1.0-Xi)*(1.0+Eta);

  /*--- dN/d xi, dN/d eta ---*/

  DShapeFunction[0][0] = -0.25*(1.0-Eta); DShapeFunction[0][1] = -0.25*(1.0-Xi);
  DShapeFunction[1][0] =  0.25*(1.0-Eta); DShapeFunction[1][1] = -0.25*(1.0+Xi);
  DShapeFunction[2][0] =  0.25*(1.0+Eta); DShapeFunction[2][1] =  0.25*(1.0+Xi);
  DShapeFunction[3][0] = -0.25*(1.0+Eta); DShapeFunction[3][1] =  0.25*(1.0-Xi);

  /*--- Jacobian transformation ---*/

  for (i = 0; i < 2; i++) {
    for (j = 0; j < 2; j++) {
      xs[i][j] = 0.0;
      for (k = 0; k < 4; k++) {
        xs[i][j] = xs[i][j]+CoordCorners[k][j]*DShapeFunction[k][i];
      }
    }
  }

  /*--- Adjoint to Jacobian ---*/

  ad[0][0] = xs[1][1];
  ad[0][1] = -xs[0][1];
  ad[1][0] = -xs[1][0];
  ad[1][1] = xs[0][0];

  /*--- Determinant of Jacobian ---*/

  xsj = ad[0][0]*ad[1][1]-ad[0][1]*ad[1][0];

  /*--- Jacobian inverse ---*/

  for (i = 0; i < 2; i++) {
    for (j = 0; j < 2; j++) {
      xs[i][j] = ad[i][j]/xsj;
    }
  }

  /*--- Derivatives with repect to global coordinates ---*/

  for (k = 0; k < 4; k++) {
    c0 = xs[0][0]*DShapeFunction[k][0]+xs[0][1]*DShapeFunction[k][1]; // dN/dx
    c1 = xs[1][0]*DShapeFunction[k][0]+xs[1][1]*DShapeFunction[k][1]; // dN/dy
    DShapeFunction[k][0] = c0; // store dN/dx instead of dN/d xi
    DShapeFunction[k][1] = c1; // store dN/dy instead of dN/d eta
  }

  return xsj;

}

su2double CVolumetricMovement::ShapeFunc_Tetra(su2double Xi, su2double Eta, su2double Zeta, su2double CoordCorners[8][3], su2double DShapeFunction[8][4]) {

  int i, j, k;
  su2double c0, c1, c2, xsj;
  su2double xs[3][3], ad[3][3];

  /*--- Shape functions ---*/

  DShapeFunction[0][3] = Xi;
  DShapeFunction[1][3] = Zeta;
  DShapeFunction[2][3] = 1.0 - Xi - Eta - Zeta;
  DShapeFunction[3][3] = Eta;

  /*--- dN/d xi, dN/d eta, dN/d zeta ---*/

  DShapeFunction[0][0] = 1.0;  DShapeFunction[0][1] = 0.0;  DShapeFunction[0][2] = 0.0;
  DShapeFunction[1][0] = 0.0;  DShapeFunction[1][1] = 0.0;  DShapeFunction[1][2] = 1.0;
  DShapeFunction[2][0] = -1.0; DShapeFunction[2][1] = -1.0; DShapeFunction[2][2] = -1.0;
  DShapeFunction[3][0] = 0.0;  DShapeFunction[3][1] = 1.0;  DShapeFunction[3][2] = 0.0;

  /*--- Jacobian transformation ---*/

  for (i = 0; i < 3; i++) {
    for (j = 0; j < 3; j++) {
      xs[i][j] = 0.0;
      for (k = 0; k < 4; k++) {
        xs[i][j] = xs[i][j]+CoordCorners[k][j]*DShapeFunction[k][i];
      }
    }
  }

  /*--- Adjoint to Jacobian ---*/

  ad[0][0] = xs[1][1]*xs[2][2]-xs[1][2]*xs[2][1];
  ad[0][1] = xs[0][2]*xs[2][1]-xs[0][1]*xs[2][2];
  ad[0][2] = xs[0][1]*xs[1][2]-xs[0][2]*xs[1][1];
  ad[1][0] = xs[1][2]*xs[2][0]-xs[1][0]*xs[2][2];
  ad[1][1] = xs[0][0]*xs[2][2]-xs[0][2]*xs[2][0];
  ad[1][2] = xs[0][2]*xs[1][0]-xs[0][0]*xs[1][2];
  ad[2][0] = xs[1][0]*xs[2][1]-xs[1][1]*xs[2][0];
  ad[2][1] = xs[0][1]*xs[2][0]-xs[0][0]*xs[2][1];
  ad[2][2] = xs[0][0]*xs[1][1]-xs[0][1]*xs[1][0];

  /*--- Determinant of Jacobian ---*/

  xsj = xs[0][0]*ad[0][0]+xs[0][1]*ad[1][0]+xs[0][2]*ad[2][0];

  /*--- Jacobian inverse ---*/

  for (i = 0; i < 3; i++) {
    for (j = 0; j < 3; j++) {
      xs[i][j] = ad[i][j]/xsj;
    }
  }

  /*--- Derivatives with repect to global coordinates ---*/

  for (k = 0; k < 4; k++) {
    c0 = xs[0][0]*DShapeFunction[k][0]+xs[0][1]*DShapeFunction[k][1]+xs[0][2]*DShapeFunction[k][2]; // dN/dx
    c1 = xs[1][0]*DShapeFunction[k][0]+xs[1][1]*DShapeFunction[k][1]+xs[1][2]*DShapeFunction[k][2]; // dN/dy
    c2 = xs[2][0]*DShapeFunction[k][0]+xs[2][1]*DShapeFunction[k][1]+xs[2][2]*DShapeFunction[k][2]; // dN/dz
    DShapeFunction[k][0] = c0; // store dN/dx instead of dN/d xi
    DShapeFunction[k][1] = c1; // store dN/dy instead of dN/d eta
    DShapeFunction[k][2] = c2; // store dN/dz instead of dN/d zeta
  }

  return xsj;

}

su2double CVolumetricMovement::ShapeFunc_Pyram(su2double Xi, su2double Eta, su2double Zeta, su2double CoordCorners[8][3], su2double DShapeFunction[8][4]) {

  int i, j, k;
  su2double c0, c1, c2, xsj;
  su2double xs[3][3], ad[3][3];

  /*--- Shape functions ---*/

  DShapeFunction[0][3] = 0.25*(-Xi+Eta+Zeta-1.0)*(-Xi-Eta+Zeta-1.0)/(1.0-Zeta);
  DShapeFunction[1][3] = 0.25*(-Xi-Eta+Zeta-1.0)*( Xi-Eta+Zeta-1.0)/(1.0-Zeta);
  DShapeFunction[2][3] = 0.25*( Xi+Eta+Zeta-1.0)*( Xi-Eta+Zeta-1.0)/(1.0-Zeta);
  DShapeFunction[3][3] = 0.25*( Xi+Eta+Zeta-1.0)*(-Xi+Eta+Zeta-1.0)/(1.0-Zeta);
  DShapeFunction[4][3] = Zeta;

  /*--- dN/d xi ---*/

  DShapeFunction[0][0] = 0.5*(Zeta-Xi-1.0)/(Zeta-1.0);
  DShapeFunction[1][0] = 0.5*Xi/(Zeta-1.0);
  DShapeFunction[2][0] = 0.5*(1.0-Zeta-Xi)/(Zeta-1.0);
  DShapeFunction[3][0] = DShapeFunction[1][0];
  DShapeFunction[4][0] = 0.0;

  /*--- dN/d eta ---*/

  DShapeFunction[0][1] = 0.5*Eta/(Zeta-1.0);
  DShapeFunction[1][1] = 0.5*(Zeta-Eta-1.0)/(Zeta-1.0);
  DShapeFunction[2][1] = DShapeFunction[0][1];
  DShapeFunction[3][1] = 0.5*(1.0-Zeta-Eta)/(Zeta-1.0);
  DShapeFunction[4][1] = 0.0;

  /*--- dN/d zeta ---*/

  DShapeFunction[0][2] = 0.25*(-1.0 + 2.0*Zeta - Zeta*Zeta - Eta*Eta + Xi*Xi)/((1.0-Zeta)*(1.0-Zeta));
  DShapeFunction[1][2] = 0.25*(-1.0 + 2.0*Zeta - Zeta*Zeta + Eta*Eta - Xi*Xi)/((1.0-Zeta)*(1.0-Zeta));
  DShapeFunction[2][2] = DShapeFunction[0][2];
  DShapeFunction[3][2] = DShapeFunction[1][2];
  DShapeFunction[4][2] = 1.0;

  /*--- Jacobian transformation ---*/

  for (i = 0; i < 3; i++) {
    for (j = 0; j < 3; j++) {
      xs[i][j] = 0.0;
      for (k = 0; k < 5; k++) {
        xs[i][j] = xs[i][j]+CoordCorners[k][j]*DShapeFunction[k][i];
      }
    }
  }

  /*--- Adjoint to Jacobian ---*/

  ad[0][0] = xs[1][1]*xs[2][2]-xs[1][2]*xs[2][1];
  ad[0][1] = xs[0][2]*xs[2][1]-xs[0][1]*xs[2][2];
  ad[0][2] = xs[0][1]*xs[1][2]-xs[0][2]*xs[1][1];
  ad[1][0] = xs[1][2]*xs[2][0]-xs[1][0]*xs[2][2];
  ad[1][1] = xs[0][0]*xs[2][2]-xs[0][2]*xs[2][0];
  ad[1][2] = xs[0][2]*xs[1][0]-xs[0][0]*xs[1][2];
  ad[2][0] = xs[1][0]*xs[2][1]-xs[1][1]*xs[2][0];
  ad[2][1] = xs[0][1]*xs[2][0]-xs[0][0]*xs[2][1];
  ad[2][2] = xs[0][0]*xs[1][1]-xs[0][1]*xs[1][0];

  /*--- Determinant of Jacobian ---*/

  xsj = xs[0][0]*ad[0][0]+xs[0][1]*ad[1][0]+xs[0][2]*ad[2][0];

  /*--- Jacobian inverse ---*/

  for (i = 0; i < 3; i++) {
    for (j = 0; j < 3; j++) {
      xs[i][j] = ad[i][j]/xsj;
    }
  }

  /*--- Derivatives with repect to global coordinates ---*/

  for (k = 0; k < 5; k++) {
    c0 = xs[0][0]*DShapeFunction[k][0]+xs[0][1]*DShapeFunction[k][1]+xs[0][2]*DShapeFunction[k][2]; // dN/dx
    c1 = xs[1][0]*DShapeFunction[k][0]+xs[1][1]*DShapeFunction[k][1]+xs[1][2]*DShapeFunction[k][2]; // dN/dy
    c2 = xs[2][0]*DShapeFunction[k][0]+xs[2][1]*DShapeFunction[k][1]+xs[2][2]*DShapeFunction[k][2]; // dN/dz
    DShapeFunction[k][0] = c0; // store dN/dx instead of dN/d xi
    DShapeFunction[k][1] = c1; // store dN/dy instead of dN/d eta
    DShapeFunction[k][2] = c2; // store dN/dz instead of dN/d zeta
  }

  return xsj;

}

su2double CVolumetricMovement::ShapeFunc_Prism(su2double Xi, su2double Eta, su2double Zeta, su2double CoordCorners[8][3], su2double DShapeFunction[8][4]) {

  int i, j, k;
  su2double c0, c1, c2, xsj;
  su2double xs[3][3], ad[3][3];

  /*--- Shape functions ---*/

  DShapeFunction[0][3] = 0.5*Eta*(1.0-Xi);
  DShapeFunction[1][3] = 0.5*Zeta*(1.0-Xi);
  DShapeFunction[2][3] = 0.5*(1.0-Eta-Zeta)*(1.0-Xi);
  DShapeFunction[3][3] = 0.5*Eta*(Xi+1.0);
  DShapeFunction[4][3] = 0.5*Zeta*(Xi+1.0);
  DShapeFunction[5][3] = 0.5*(1.0-Eta-Zeta)*(Xi+1.0);

  /*--- dN/d Xi, dN/d Eta, dN/d Zeta ---*/

  DShapeFunction[0][0] = -0.5*Eta;            DShapeFunction[0][1] = 0.5*(1.0-Xi);      DShapeFunction[0][2] = 0.0;
  DShapeFunction[1][0] = -0.5*Zeta;           DShapeFunction[1][1] = 0.0;               DShapeFunction[1][2] = 0.5*(1.0-Xi);
  DShapeFunction[2][0] = -0.5*(1.0-Eta-Zeta); DShapeFunction[2][1] = -0.5*(1.0-Xi);     DShapeFunction[2][2] = -0.5*(1.0-Xi);
  DShapeFunction[3][0] = 0.5*Eta;             DShapeFunction[3][1] = 0.5*(Xi+1.0);      DShapeFunction[3][2] = 0.0;
  DShapeFunction[4][0] = 0.5*Zeta;            DShapeFunction[4][1] = 0.0;               DShapeFunction[4][2] = 0.5*(Xi+1.0);
  DShapeFunction[5][0] = 0.5*(1.0-Eta-Zeta);  DShapeFunction[5][1] = -0.5*(Xi+1.0);     DShapeFunction[5][2] = -0.5*(Xi+1.0);

  /*--- Jacobian transformation ---*/

  for (i = 0; i < 3; i++) {
    for (j = 0; j < 3; j++) {
      xs[i][j] = 0.0;
      for (k = 0; k < 6; k++) {
        xs[i][j] = xs[i][j]+CoordCorners[k][j]*DShapeFunction[k][i];
      }
    }
  }

  /*--- Adjoint to Jacobian ---*/

  ad[0][0] = xs[1][1]*xs[2][2]-xs[1][2]*xs[2][1];
  ad[0][1] = xs[0][2]*xs[2][1]-xs[0][1]*xs[2][2];
  ad[0][2] = xs[0][1]*xs[1][2]-xs[0][2]*xs[1][1];
  ad[1][0] = xs[1][2]*xs[2][0]-xs[1][0]*xs[2][2];
  ad[1][1] = xs[0][0]*xs[2][2]-xs[0][2]*xs[2][0];
  ad[1][2] = xs[0][2]*xs[1][0]-xs[0][0]*xs[1][2];
  ad[2][0] = xs[1][0]*xs[2][1]-xs[1][1]*xs[2][0];
  ad[2][1] = xs[0][1]*xs[2][0]-xs[0][0]*xs[2][1];
  ad[2][2] = xs[0][0]*xs[1][1]-xs[0][1]*xs[1][0];

  /*--- Determinant of Jacobian ---*/

  xsj = xs[0][0]*ad[0][0]+xs[0][1]*ad[1][0]+xs[0][2]*ad[2][0];

  /*--- Jacobian inverse ---*/

  for (i = 0; i < 3; i++) {
    for (j = 0; j < 3; j++) {
      xs[i][j] = ad[i][j]/xsj;
    }
  }

  /*--- Derivatives with repect to global coordinates ---*/

  for (k = 0; k < 6; k++) {
    c0 = xs[0][0]*DShapeFunction[k][0]+xs[0][1]*DShapeFunction[k][1]+xs[0][2]*DShapeFunction[k][2]; // dN/dx
    c1 = xs[1][0]*DShapeFunction[k][0]+xs[1][1]*DShapeFunction[k][1]+xs[1][2]*DShapeFunction[k][2]; // dN/dy
    c2 = xs[2][0]*DShapeFunction[k][0]+xs[2][1]*DShapeFunction[k][1]+xs[2][2]*DShapeFunction[k][2]; // dN/dz
    DShapeFunction[k][0] = c0; // store dN/dx instead of dN/d xi
    DShapeFunction[k][1] = c1; // store dN/dy instead of dN/d eta
    DShapeFunction[k][2] = c2; // store dN/dz instead of dN/d zeta
  }

  return xsj;

}

su2double CVolumetricMovement::ShapeFunc_Hexa(su2double Xi, su2double Eta, su2double Zeta, su2double CoordCorners[8][3], su2double DShapeFunction[8][4]) {

  int i, j, k;
  su2double c0, c1, c2, xsj;
  su2double xs[3][3], ad[3][3];


  /*--- Shape functions ---*/

  DShapeFunction[0][3] = 0.125*(1.0-Xi)*(1.0-Eta)*(1.0-Zeta);
  DShapeFunction[1][3] = 0.125*(1.0+Xi)*(1.0-Eta)*(1.0-Zeta);
  DShapeFunction[2][3] = 0.125*(1.0+Xi)*(1.0+Eta)*(1.0-Zeta);
  DShapeFunction[3][3] = 0.125*(1.0-Xi)*(1.0+Eta)*(1.0-Zeta);
  DShapeFunction[4][3] = 0.125*(1.0-Xi)*(1.0-Eta)*(1.0+Zeta);
  DShapeFunction[5][3] = 0.125*(1.0+Xi)*(1.0-Eta)*(1.0+Zeta);
  DShapeFunction[6][3] = 0.125*(1.0+Xi)*(1.0+Eta)*(1.0+Zeta);
  DShapeFunction[7][3] = 0.125*(1.0-Xi)*(1.0+Eta)*(1.0+Zeta);

  /*--- dN/d xi ---*/

  DShapeFunction[0][0] = -0.125*(1.0-Eta)*(1.0-Zeta);
  DShapeFunction[1][0] = 0.125*(1.0-Eta)*(1.0-Zeta);
  DShapeFunction[2][0] = 0.125*(1.0+Eta)*(1.0-Zeta);
  DShapeFunction[3][0] = -0.125*(1.0+Eta)*(1.0-Zeta);
  DShapeFunction[4][0] = -0.125*(1.0-Eta)*(1.0+Zeta);
  DShapeFunction[5][0] = 0.125*(1.0-Eta)*(1.0+Zeta);
  DShapeFunction[6][0] = 0.125*(1.0+Eta)*(1.0+Zeta);
  DShapeFunction[7][0] = -0.125*(1.0+Eta)*(1.0+Zeta);

  /*--- dN/d eta ---*/

  DShapeFunction[0][1] = -0.125*(1.0-Xi)*(1.0-Zeta);
  DShapeFunction[1][1] = -0.125*(1.0+Xi)*(1.0-Zeta);
  DShapeFunction[2][1] = 0.125*(1.0+Xi)*(1.0-Zeta);
  DShapeFunction[3][1] = 0.125*(1.0-Xi)*(1.0-Zeta);
  DShapeFunction[4][1] = -0.125*(1.0-Xi)*(1.0+Zeta);
  DShapeFunction[5][1] = -0.125*(1.0+Xi)*(1.0+Zeta);
  DShapeFunction[6][1] = 0.125*(1.0+Xi)*(1.0+Zeta);
  DShapeFunction[7][1] = 0.125*(1.0-Xi)*(1.0+Zeta);

  /*--- dN/d zeta ---*/

  DShapeFunction[0][2] = -0.125*(1.0-Xi)*(1.0-Eta);
  DShapeFunction[1][2] = -0.125*(1.0+Xi)*(1.0-Eta);
  DShapeFunction[2][2] = -0.125*(1.0+Xi)*(1.0+Eta);
  DShapeFunction[3][2] = -0.125*(1.0-Xi)*(1.0+Eta);
  DShapeFunction[4][2] = 0.125*(1.0-Xi)*(1.0-Eta);
  DShapeFunction[5][2] = 0.125*(1.0+Xi)*(1.0-Eta);
  DShapeFunction[6][2] = 0.125*(1.0+Xi)*(1.0+Eta);
  DShapeFunction[7][2] = 0.125*(1.0-Xi)*(1.0+Eta);

  /*--- Jacobian transformation ---*/

  for (i = 0; i < 3; i++) {
    for (j = 0; j < 3; j++) {
      xs[i][j] = 0.0;
      for (k = 0; k < 8; k++) {
        xs[i][j] = xs[i][j]+CoordCorners[k][j]*DShapeFunction[k][i];
      }
    }
  }

  /*--- Adjoint to Jacobian ---*/

  ad[0][0] = xs[1][1]*xs[2][2]-xs[1][2]*xs[2][1];
  ad[0][1] = xs[0][2]*xs[2][1]-xs[0][1]*xs[2][2];
  ad[0][2] = xs[0][1]*xs[1][2]-xs[0][2]*xs[1][1];
  ad[1][0] = xs[1][2]*xs[2][0]-xs[1][0]*xs[2][2];
  ad[1][1] = xs[0][0]*xs[2][2]-xs[0][2]*xs[2][0];
  ad[1][2] = xs[0][2]*xs[1][0]-xs[0][0]*xs[1][2];
  ad[2][0] = xs[1][0]*xs[2][1]-xs[1][1]*xs[2][0];
  ad[2][1] = xs[0][1]*xs[2][0]-xs[0][0]*xs[2][1];
  ad[2][2] = xs[0][0]*xs[1][1]-xs[0][1]*xs[1][0];

  /*--- Determinant of Jacobian ---*/

  xsj = xs[0][0]*ad[0][0]+xs[0][1]*ad[1][0]+xs[0][2]*ad[2][0];

  /*--- Jacobian inverse ---*/
  for (i = 0; i < 3; i++) {
    for (j = 0; j < 3; j++) {
      xs[i][j] = ad[i][j]/xsj;
    }
  }

  /*--- Derivatives with repect to global coordinates ---*/

  for (k = 0; k < 8; k++) {
    c0 = xs[0][0]*DShapeFunction[k][0]+xs[0][1]*DShapeFunction[k][1]+xs[0][2]*DShapeFunction[k][2]; // dN/dx
    c1 = xs[1][0]*DShapeFunction[k][0]+xs[1][1]*DShapeFunction[k][1]+xs[1][2]*DShapeFunction[k][2]; // dN/dy
    c2 = xs[2][0]*DShapeFunction[k][0]+xs[2][1]*DShapeFunction[k][1]+xs[2][2]*DShapeFunction[k][2]; // dN/dz
    DShapeFunction[k][0] = c0; // store dN/dx instead of dN/d xi
    DShapeFunction[k][1] = c1; // store dN/dy instead of dN/d eta
    DShapeFunction[k][2] = c2; // store dN/dz instead of dN/d zeta
  }

  return xsj;

}

su2double CVolumetricMovement::GetTriangle_Area(su2double CoordCorners[8][3]) {

  unsigned short iDim;
  su2double a[3] = {0.0,0.0,0.0}, b[3] = {0.0,0.0,0.0};
  su2double *Coord_0, *Coord_1, *Coord_2, Area;

  Coord_0 = CoordCorners[0];
  Coord_1 = CoordCorners[1];
  Coord_2 = CoordCorners[2];

  for (iDim = 0; iDim < nDim; iDim++) {
    a[iDim] = Coord_0[iDim]-Coord_2[iDim];
    b[iDim] = Coord_1[iDim]-Coord_2[iDim];
  }

  Area = 0.5*fabs(a[0]*b[1]-a[1]*b[0]);

  return Area;

}

su2double CVolumetricMovement::GetQuadrilateral_Area(su2double CoordCorners[8][3]) {

  unsigned short iDim;
  su2double a[3] = {0.0,0.0,0.0}, b[3] = {0.0,0.0,0.0};
  su2double *Coord_0, *Coord_1, *Coord_2, Area;

  Coord_0 = CoordCorners[0];
  Coord_1 = CoordCorners[1];
  Coord_2 = CoordCorners[2];

  for (iDim = 0; iDim < nDim; iDim++) {
    a[iDim] = Coord_0[iDim]-Coord_2[iDim];
    b[iDim] = Coord_1[iDim]-Coord_2[iDim];
  }

  Area = 0.5*fabs(a[0]*b[1]-a[1]*b[0]);

  Coord_0 = CoordCorners[0];
  Coord_1 = CoordCorners[2];
  Coord_2 = CoordCorners[3];

  for (iDim = 0; iDim < nDim; iDim++) {
    a[iDim] = Coord_0[iDim]-Coord_2[iDim];
    b[iDim] = Coord_1[iDim]-Coord_2[iDim];
  }

  Area += 0.5*fabs(a[0]*b[1]-a[1]*b[0]);

  return Area;

}

su2double CVolumetricMovement::GetTetra_Volume(su2double CoordCorners[8][3]) {

  unsigned short iDim;
  su2double *Coord_0, *Coord_1, *Coord_2, *Coord_3;
  su2double r1[3] = {0.0,0.0,0.0}, r2[3] = {0.0,0.0,0.0}, r3[3] = {0.0,0.0,0.0}, CrossProduct[3] = {0.0,0.0,0.0}, Volume;

  Coord_0 = CoordCorners[0];
  Coord_1 = CoordCorners[1];
  Coord_2 = CoordCorners[2];
  Coord_3 = CoordCorners[3];

  for (iDim = 0; iDim < nDim; iDim++) {
    r1[iDim] = Coord_1[iDim] - Coord_0[iDim];
    r2[iDim] = Coord_2[iDim] - Coord_0[iDim];
    r3[iDim] = Coord_3[iDim] - Coord_0[iDim];
  }

  CrossProduct[0] = (r1[1]*r2[2] - r1[2]*r2[1])*r3[0];
  CrossProduct[1] = (r1[2]*r2[0] - r1[0]*r2[2])*r3[1];
  CrossProduct[2] = (r1[0]*r2[1] - r1[1]*r2[0])*r3[2];

  Volume = fabs(CrossProduct[0] + CrossProduct[1] + CrossProduct[2])/6.0;

  return Volume;

}

su2double CVolumetricMovement::GetPyram_Volume(su2double CoordCorners[8][3]) {

  unsigned short iDim;
  su2double *Coord_0, *Coord_1, *Coord_2, *Coord_3;
  su2double r1[3] = {0.0,0.0,0.0}, r2[3] = {0.0,0.0,0.0}, r3[3] = {0.0,0.0,0.0}, CrossProduct[3] = {0.0,0.0,0.0}, Volume;

  Coord_0 = CoordCorners[0];
  Coord_1 = CoordCorners[1];
  Coord_2 = CoordCorners[2];
  Coord_3 = CoordCorners[4];

  for (iDim = 0; iDim < nDim; iDim++) {
    r1[iDim] = Coord_1[iDim] - Coord_0[iDim];
    r2[iDim] = Coord_2[iDim] - Coord_0[iDim];
    r3[iDim] = Coord_3[iDim] - Coord_0[iDim];
  }

  CrossProduct[0] = (r1[1]*r2[2] - r1[2]*r2[1])*r3[0];
  CrossProduct[1] = (r1[2]*r2[0] - r1[0]*r2[2])*r3[1];
  CrossProduct[2] = (r1[0]*r2[1] - r1[1]*r2[0])*r3[2];

  Volume = fabs(CrossProduct[0] + CrossProduct[1] + CrossProduct[2])/6.0;

  Coord_0 = CoordCorners[0];
  Coord_1 = CoordCorners[2];
  Coord_2 = CoordCorners[3];
  Coord_3 = CoordCorners[4];

  for (iDim = 0; iDim < nDim; iDim++) {
    r1[iDim] = Coord_1[iDim] - Coord_0[iDim];
    r2[iDim] = Coord_2[iDim] - Coord_0[iDim];
    r3[iDim] = Coord_3[iDim] - Coord_0[iDim];
  }

  CrossProduct[0] = (r1[1]*r2[2] - r1[2]*r2[1])*r3[0];
  CrossProduct[1] = (r1[2]*r2[0] - r1[0]*r2[2])*r3[1];
  CrossProduct[2] = (r1[0]*r2[1] - r1[1]*r2[0])*r3[2];

  Volume += fabs(CrossProduct[0] + CrossProduct[1] + CrossProduct[2])/6.0;

  return Volume;

}

su2double CVolumetricMovement::GetPrism_Volume(su2double CoordCorners[8][3]) {

  unsigned short iDim;
  su2double *Coord_0, *Coord_1, *Coord_2, *Coord_3;
  su2double r1[3] = {0.0,0.0,0.0}, r2[3] = {0.0,0.0,0.0}, r3[3] = {0.0,0.0,0.0}, CrossProduct[3] = {0.0,0.0,0.0}, Volume;

  Coord_0 = CoordCorners[0];
  Coord_1 = CoordCorners[2];
  Coord_2 = CoordCorners[1];
  Coord_3 = CoordCorners[5];

  for (iDim = 0; iDim < nDim; iDim++) {
    r1[iDim] = Coord_1[iDim] - Coord_0[iDim];
    r2[iDim] = Coord_2[iDim] - Coord_0[iDim];
    r3[iDim] = Coord_3[iDim] - Coord_0[iDim];
  }

  CrossProduct[0] = (r1[1]*r2[2] - r1[2]*r2[1])*r3[0];
  CrossProduct[1] = (r1[2]*r2[0] - r1[0]*r2[2])*r3[1];
  CrossProduct[2] = (r1[0]*r2[1] - r1[1]*r2[0])*r3[2];

  Volume = fabs(CrossProduct[0] + CrossProduct[1] + CrossProduct[2])/6.0;

  Coord_0 = CoordCorners[0];
  Coord_1 = CoordCorners[5];
  Coord_2 = CoordCorners[1];
  Coord_3 = CoordCorners[4];

  for (iDim = 0; iDim < nDim; iDim++) {
    r1[iDim] = Coord_1[iDim] - Coord_0[iDim];
    r2[iDim] = Coord_2[iDim] - Coord_0[iDim];
    r3[iDim] = Coord_3[iDim] - Coord_0[iDim];
  }

  CrossProduct[0] = (r1[1]*r2[2] - r1[2]*r2[1])*r3[0];
  CrossProduct[1] = (r1[2]*r2[0] - r1[0]*r2[2])*r3[1];
  CrossProduct[2] = (r1[0]*r2[1] - r1[1]*r2[0])*r3[2];

  Volume += fabs(CrossProduct[0] + CrossProduct[1] + CrossProduct[2])/6.0;

  Coord_0 = CoordCorners[0];
  Coord_1 = CoordCorners[5];
  Coord_2 = CoordCorners[4];
  Coord_3 = CoordCorners[3];

  for (iDim = 0; iDim < nDim; iDim++) {
    r1[iDim] = Coord_1[iDim] - Coord_0[iDim];
    r2[iDim] = Coord_2[iDim] - Coord_0[iDim];
    r3[iDim] = Coord_3[iDim] - Coord_0[iDim];
  }

  CrossProduct[0] = (r1[1]*r2[2] - r1[2]*r2[1])*r3[0];
  CrossProduct[1] = (r1[2]*r2[0] - r1[0]*r2[2])*r3[1];
  CrossProduct[2] = (r1[0]*r2[1] - r1[1]*r2[0])*r3[2];

  Volume += fabs(CrossProduct[0] + CrossProduct[1] + CrossProduct[2])/6.0;

  return Volume;

}

su2double CVolumetricMovement::GetHexa_Volume(su2double CoordCorners[8][3]) {

  unsigned short iDim;
  su2double *Coord_0, *Coord_1, *Coord_2, *Coord_3;
  su2double r1[3] = {0.0,0.0,0.0}, r2[3] = {0.0,0.0,0.0}, r3[3] = {0.0,0.0,0.0}, CrossProduct[3] = {0.0,0.0,0.0}, Volume;

  Coord_0 = CoordCorners[0];
  Coord_1 = CoordCorners[1];
  Coord_2 = CoordCorners[2];
  Coord_3 = CoordCorners[5];

  for (iDim = 0; iDim < nDim; iDim++) {
    r1[iDim] = Coord_1[iDim] - Coord_0[iDim];
    r2[iDim] = Coord_2[iDim] - Coord_0[iDim];
    r3[iDim] = Coord_3[iDim] - Coord_0[iDim];
  }

  CrossProduct[0] = (r1[1]*r2[2] - r1[2]*r2[1])*r3[0];
  CrossProduct[1] = (r1[2]*r2[0] - r1[0]*r2[2])*r3[1];
  CrossProduct[2] = (r1[0]*r2[1] - r1[1]*r2[0])*r3[2];

  Volume = fabs(CrossProduct[0] + CrossProduct[1] + CrossProduct[2])/6.0;

  Coord_0 = CoordCorners[0];
  Coord_1 = CoordCorners[2];
  Coord_2 = CoordCorners[7];
  Coord_3 = CoordCorners[5];

  for (iDim = 0; iDim < nDim; iDim++) {
    r1[iDim] = Coord_1[iDim] - Coord_0[iDim];
    r2[iDim] = Coord_2[iDim] - Coord_0[iDim];
    r3[iDim] = Coord_3[iDim] - Coord_0[iDim];
  }

  CrossProduct[0] = (r1[1]*r2[2] - r1[2]*r2[1])*r3[0];
  CrossProduct[1] = (r1[2]*r2[0] - r1[0]*r2[2])*r3[1];
  CrossProduct[2] = (r1[0]*r2[1] - r1[1]*r2[0])*r3[2];

  Volume += fabs(CrossProduct[0] + CrossProduct[1] + CrossProduct[2])/6.0;

  Coord_0 = CoordCorners[0];
  Coord_1 = CoordCorners[2];
  Coord_2 = CoordCorners[3];
  Coord_3 = CoordCorners[7];

  for (iDim = 0; iDim < nDim; iDim++) {
    r1[iDim] = Coord_1[iDim] - Coord_0[iDim];
    r2[iDim] = Coord_2[iDim] - Coord_0[iDim];
    r3[iDim] = Coord_3[iDim] - Coord_0[iDim];
  }

  CrossProduct[0] = (r1[1]*r2[2] - r1[2]*r2[1])*r3[0];
  CrossProduct[1] = (r1[2]*r2[0] - r1[0]*r2[2])*r3[1];
  CrossProduct[2] = (r1[0]*r2[1] - r1[1]*r2[0])*r3[2];

  Volume += fabs(CrossProduct[0] + CrossProduct[1] + CrossProduct[2])/6.0;

  Coord_0 = CoordCorners[0];
  Coord_1 = CoordCorners[5];
  Coord_2 = CoordCorners[7];
  Coord_3 = CoordCorners[4];

  for (iDim = 0; iDim < nDim; iDim++) {
    r1[iDim] = Coord_1[iDim] - Coord_0[iDim];
    r2[iDim] = Coord_2[iDim] - Coord_0[iDim];
    r3[iDim] = Coord_3[iDim] - Coord_0[iDim];
  }

  CrossProduct[0] = (r1[1]*r2[2] - r1[2]*r2[1])*r3[0];
  CrossProduct[1] = (r1[2]*r2[0] - r1[0]*r2[2])*r3[1];
  CrossProduct[2] = (r1[0]*r2[1] - r1[1]*r2[0])*r3[2];

  Volume += fabs(CrossProduct[0] + CrossProduct[1] + CrossProduct[2])/6.0;

  Coord_0 = CoordCorners[2];
  Coord_1 = CoordCorners[7];
  Coord_2 = CoordCorners[5];
  Coord_3 = CoordCorners[6];

  for (iDim = 0; iDim < nDim; iDim++) {
    r1[iDim] = Coord_1[iDim] - Coord_0[iDim];
    r2[iDim] = Coord_2[iDim] - Coord_0[iDim];
    r3[iDim] = Coord_3[iDim] - Coord_0[iDim];
  }

  CrossProduct[0] = (r1[1]*r2[2] - r1[2]*r2[1])*r3[0];
  CrossProduct[1] = (r1[2]*r2[0] - r1[0]*r2[2])*r3[1];
  CrossProduct[2] = (r1[0]*r2[1] - r1[1]*r2[0])*r3[2];

  Volume += fabs(CrossProduct[0] + CrossProduct[1] + CrossProduct[2])/6.0;

  return Volume;

}

void CVolumetricMovement::SetFEA_StiffMatrix2D(CGeometry *geometry, CConfig *config, su2double **StiffMatrix_Elem, unsigned long PointCorners[8], su2double CoordCorners[8][3],
                                               unsigned short nNodes, su2double ElemVolume, su2double ElemDistance) {

  su2double B_Matrix[3][8], D_Matrix[3][3], Aux_Matrix[8][3];
  su2double Xi = 0.0, Eta = 0.0, Det = 0.0, E = 1/EPS, Lambda = 0.0, Mu = 0.0, Nu = 0.0;
  unsigned short iNode, iVar, jVar, kVar, iGauss, nGauss = 0;
  su2double DShapeFunction[8][4] = {{0.0, 0.0, 0.0, 0.0}, {0.0, 0.0, 0.0, 0.0}, {0.0, 0.0, 0.0, 0.0}, {0.0, 0.0, 0.0, 0.0},
    {0.0, 0.0, 0.0, 0.0}, {0.0, 0.0, 0.0, 0.0}, {0.0, 0.0, 0.0, 0.0}, {0.0, 0.0, 0.0, 0.0}};
  su2double Location[4][3], Weight[4];
  unsigned short nVar = geometry->GetnDim();

  for (iVar = 0; iVar < nNodes*nVar; iVar++) {
    for (jVar = 0; jVar < nNodes*nVar; jVar++) {
      StiffMatrix_Elem[iVar][jVar] = 0.0;
    }
  }

  /*--- Integration formulae from "Shape functions and points of
   integration of the Résumé" by Josselin DELMAS (2013) ---*/

  /*--- Triangle. Nodes of numerical integration at 1 point (order 1). ---*/

  if (nNodes == 3) {
    nGauss = 1;
    Location[0][0] = 0.333333333333333;  Location[0][1] = 0.333333333333333;  Weight[0] = 0.5;
  }

  /*--- Quadrilateral. Nodes of numerical integration at 4 points (order 2). ---*/

  if (nNodes == 4) {
    nGauss = 4;
    Location[0][0] = -0.577350269189626;  Location[0][1] = -0.577350269189626;  Weight[0] = 1.0;
    Location[1][0] = 0.577350269189626;   Location[1][1] = -0.577350269189626;  Weight[1] = 1.0;
    Location[2][0] = 0.577350269189626;   Location[2][1] = 0.577350269189626;   Weight[2] = 1.0;
    Location[3][0] = -0.577350269189626;  Location[3][1] = 0.577350269189626;   Weight[3] = 1.0;
  }

  for (iGauss = 0; iGauss < nGauss; iGauss++) {

    Xi = Location[iGauss][0]; Eta = Location[iGauss][1];

    if (nNodes == 3) Det = ShapeFunc_Triangle(Xi, Eta, CoordCorners, DShapeFunction);
    if (nNodes == 4) Det = ShapeFunc_Quadrilateral(Xi, Eta, CoordCorners, DShapeFunction);

    /*--- Compute the B Matrix ---*/

    for (iVar = 0; iVar < 3; iVar++)
      for (jVar = 0; jVar < nNodes*nVar; jVar++)
        B_Matrix[iVar][jVar] = 0.0;

    for (iNode = 0; iNode < nNodes; iNode++) {
      B_Matrix[0][0+iNode*nVar] = DShapeFunction[iNode][0];
      B_Matrix[1][1+iNode*nVar] = DShapeFunction[iNode][1];

      B_Matrix[2][0+iNode*nVar] = DShapeFunction[iNode][1];
      B_Matrix[2][1+iNode*nVar] = DShapeFunction[iNode][0];
    }

    /*--- Impose a type of stiffness for each element ---*/

    switch (config->GetDeform_Stiffness_Type()) {
      case INVERSE_VOLUME: E = 1.0 / ElemVolume; break;
      case SOLID_WALL_DISTANCE: E = 1.0 / ElemDistance; break;
      case CONSTANT_STIFFNESS: E = 1.0 / EPS; break;
    }

    Nu = config->GetDeform_Coeff();
    Mu = E / (2.0*(1.0 + Nu));
    Lambda = Nu*E/((1.0+Nu)*(1.0-2.0*Nu));

    /*--- Compute the D Matrix (for plane strain and 3-D)---*/

    D_Matrix[0][0] = Lambda + 2.0*Mu;    D_Matrix[0][1] = Lambda;            D_Matrix[0][2] = 0.0;
    D_Matrix[1][0] = Lambda;            D_Matrix[1][1] = Lambda + 2.0*Mu;   D_Matrix[1][2] = 0.0;
    D_Matrix[2][0] = 0.0;               D_Matrix[2][1] = 0.0;               D_Matrix[2][2] = Mu;


    /*--- Compute the BT.D Matrix ---*/

    for (iVar = 0; iVar < nNodes*nVar; iVar++) {
      for (jVar = 0; jVar < 3; jVar++) {
        Aux_Matrix[iVar][jVar] = 0.0;
        for (kVar = 0; kVar < 3; kVar++)
          Aux_Matrix[iVar][jVar] += B_Matrix[kVar][iVar]*D_Matrix[kVar][jVar];
      }
    }

    /*--- Compute the BT.D.B Matrix (stiffness matrix), and add to the original
     matrix using Gauss integration ---*/

    for (iVar = 0; iVar < nNodes*nVar; iVar++) {
      for (jVar = 0; jVar < nNodes*nVar; jVar++) {
        for (kVar = 0; kVar < 3; kVar++) {
          StiffMatrix_Elem[iVar][jVar] += Weight[iGauss] * Aux_Matrix[iVar][kVar]*B_Matrix[kVar][jVar] * fabs(Det);
        }
      }
    }

  }

}

void CVolumetricMovement::SetFEA_StiffMatrix3D(CGeometry *geometry, CConfig *config, su2double **StiffMatrix_Elem, unsigned long PointCorners[8], su2double CoordCorners[8][3],
                                               unsigned short nNodes, su2double ElemVolume, su2double ElemDistance) {

  su2double B_Matrix[6][24], D_Matrix[6][6] = {{0.0, 0.0, 0.0, 0.0, 0.0, 0.0}, {0.0, 0.0, 0.0, 0.0, 0.0, 0.0}, {0.0, 0.0, 0.0, 0.0, 0.0, 0.0}, {0.0, 0.0, 0.0, 0.0, 0.0, 0.0},
    {0.0, 0.0, 0.0, 0.0, 0.0, 0.0}, {0.0, 0.0, 0.0, 0.0, 0.0, 0.0}}, Aux_Matrix[24][6];
  su2double Xi = 0.0, Eta = 0.0, Zeta = 0.0, Det = 0.0, Mu = 0.0, E = 0.0, Lambda = 0.0, Nu = 0.0;
  unsigned short iNode, iVar, jVar, kVar, iGauss, nGauss = 0;
  su2double DShapeFunction[8][4] = {{0.0, 0.0, 0.0, 0.0}, {0.0, 0.0, 0.0, 0.0}, {0.0, 0.0, 0.0, 0.0}, {0.0, 0.0, 0.0, 0.0},
    {0.0, 0.0, 0.0, 0.0}, {0.0, 0.0, 0.0, 0.0}, {0.0, 0.0, 0.0, 0.0}, {0.0, 0.0, 0.0, 0.0}};
  su2double Location[8][3], Weight[8];
  unsigned short nVar = geometry->GetnDim();

  for (iVar = 0; iVar < nNodes*nVar; iVar++) {
    for (jVar = 0; jVar < nNodes*nVar; jVar++) {
      StiffMatrix_Elem[iVar][jVar] = 0.0;
    }
  }

  /*--- Integration formulae from "Shape functions and points of
   integration of the Résumé" by Josselin Delmas (2013) ---*/

  /*--- Tetrahedrons. Nodes of numerical integration at 1 point (order 1). ---*/

  if (nNodes == 4) {
    nGauss = 1;
    Location[0][0] = 0.25;  Location[0][1] = 0.25;  Location[0][2] = 0.25;  Weight[0] = 0.166666666666666;
  }

  /*--- Pyramids. Nodes numerical integration at 5 points. ---*/

  if (nNodes == 5) {
    nGauss = 5;
    Location[0][0] = 0.5;   Location[0][1] = 0.0;   Location[0][2] = 0.1531754163448146;  Weight[0] = 0.133333333333333;
    Location[1][0] = 0.0;   Location[1][1] = 0.5;   Location[1][2] = 0.1531754163448146;  Weight[1] = 0.133333333333333;
    Location[2][0] = -0.5;  Location[2][1] = 0.0;   Location[2][2] = 0.1531754163448146;  Weight[2] = 0.133333333333333;
    Location[3][0] = 0.0;   Location[3][1] = -0.5;  Location[3][2] = 0.1531754163448146;  Weight[3] = 0.133333333333333;
    Location[4][0] = 0.0;   Location[4][1] = 0.0;   Location[4][2] = 0.6372983346207416;  Weight[4] = 0.133333333333333;
  }

  /*--- Prism. Nodes of numerical integration at 6 points (order 3 in Xi, order 2 in Eta and Mu ). ---*/

  if (nNodes == 6) {
    nGauss = 6;
    Location[0][0] = -0.577350269189626;  Location[0][1] = 0.166666666666667;  Location[0][2] = 0.166666666666667;  Weight[0] = 0.166666666666667;
    Location[1][0] = -0.577350269189626;  Location[1][1] = 0.666666666666667;  Location[1][2] = 0.166666666666667;  Weight[1] = 0.166666666666667;
    Location[2][0] = -0.577350269189626;  Location[2][1] = 0.166666666666667;  Location[2][2] = 0.666666666666667;  Weight[2] = 0.166666666666667;
    Location[3][0] =  0.577350269189626;  Location[3][1] = 0.166666666666667;  Location[3][2] = 0.166666666666667;  Weight[3] = 0.166666666666667;
    Location[4][0] =  0.577350269189626;  Location[4][1] = 0.666666666666667;  Location[4][2] = 0.166666666666667;  Weight[4] = 0.166666666666667;
    Location[5][0] =  0.577350269189626;  Location[5][1] = 0.166666666666667;  Location[5][2] = 0.666666666666667;  Weight[5] = 0.166666666666667;
  }

  /*--- Hexahedrons. Nodes of numerical integration at 6 points (order 3). ---*/

  if (nNodes == 8) {
    nGauss = 8;
    Location[0][0] = -0.577350269189626;  Location[0][1] = -0.577350269189626;  Location[0][2] = -0.577350269189626;  Weight[0] = 1.0;
    Location[1][0] = -0.577350269189626;  Location[1][1] = -0.577350269189626;  Location[1][2] = 0.577350269189626;   Weight[1] = 1.0;
    Location[2][0] = -0.577350269189626;  Location[2][1] = 0.577350269189626;   Location[2][2] = -0.577350269189626;  Weight[2] = 1.0;
    Location[3][0] = -0.577350269189626;  Location[3][1] = 0.577350269189626;   Location[3][2] = 0.577350269189626;   Weight[3] = 1.0;
    Location[4][0] = 0.577350269189626;   Location[4][1] = -0.577350269189626;  Location[4][2] = -0.577350269189626;  Weight[4] = 1.0;
    Location[5][0] = 0.577350269189626;   Location[5][1] = -0.577350269189626;  Location[5][2] = 0.577350269189626;   Weight[5] = 1.0;
    Location[6][0] = 0.577350269189626;   Location[6][1] = 0.577350269189626;   Location[6][2] = -0.577350269189626;  Weight[6] = 1.0;
    Location[7][0] = 0.577350269189626;   Location[7][1] = 0.577350269189626;   Location[7][2] = 0.577350269189626;   Weight[7] = 1.0;
  }

  for (iGauss = 0; iGauss < nGauss; iGauss++) {

    Xi = Location[iGauss][0]; Eta = Location[iGauss][1];  Zeta = Location[iGauss][2];

    if (nNodes == 4) Det = ShapeFunc_Tetra(Xi, Eta, Zeta, CoordCorners, DShapeFunction);
    if (nNodes == 5) Det = ShapeFunc_Pyram(Xi, Eta, Zeta, CoordCorners, DShapeFunction);
    if (nNodes == 6) Det = ShapeFunc_Prism(Xi, Eta, Zeta, CoordCorners, DShapeFunction);
    if (nNodes == 8) Det = ShapeFunc_Hexa(Xi, Eta, Zeta, CoordCorners, DShapeFunction);

    /*--- Compute the B Matrix ---*/

    for (iVar = 0; iVar < 6; iVar++)
      for (jVar = 0; jVar < nNodes*nVar; jVar++)
        B_Matrix[iVar][jVar] = 0.0;

    for (iNode = 0; iNode < nNodes; iNode++) {
      B_Matrix[0][0+iNode*nVar] = DShapeFunction[iNode][0];
      B_Matrix[1][1+iNode*nVar] = DShapeFunction[iNode][1];
      B_Matrix[2][2+iNode*nVar] = DShapeFunction[iNode][2];

      B_Matrix[3][0+iNode*nVar] = DShapeFunction[iNode][1];
      B_Matrix[3][1+iNode*nVar] = DShapeFunction[iNode][0];

      B_Matrix[4][1+iNode*nVar] = DShapeFunction[iNode][2];
      B_Matrix[4][2+iNode*nVar] = DShapeFunction[iNode][1];

      B_Matrix[5][0+iNode*nVar] = DShapeFunction[iNode][2];
      B_Matrix[5][2+iNode*nVar] = DShapeFunction[iNode][0];
    }

    /*--- Impose a type of stiffness for each element ---*/

    switch (config->GetDeform_Stiffness_Type()) {
      case INVERSE_VOLUME: E = 1.0 / ElemVolume; break;
      case SOLID_WALL_DISTANCE: E = 1.0 / ElemDistance; break;
      case CONSTANT_STIFFNESS: E = 1.0 / EPS; break;
    }

    Nu = config->GetDeform_Coeff();
    Mu = E / (2.0*(1.0 + Nu));
    Lambda = Nu*E/((1.0+Nu)*(1.0-2.0*Nu));

    /*--- Compute the D Matrix (for plane strain and 3-D)---*/

    D_Matrix[0][0] = Lambda + 2.0*Mu;  D_Matrix[0][1] = Lambda;          D_Matrix[0][2] = Lambda;
    D_Matrix[1][0] = Lambda;          D_Matrix[1][1] = Lambda + 2.0*Mu;  D_Matrix[1][2] = Lambda;
    D_Matrix[2][0] = Lambda;          D_Matrix[2][1] = Lambda;          D_Matrix[2][2] = Lambda + 2.0*Mu;
    D_Matrix[3][3] = Mu;
    D_Matrix[4][4] = Mu;
    D_Matrix[5][5] = Mu;


    /*--- Compute the BT.D Matrix ---*/

    for (iVar = 0; iVar < nNodes*nVar; iVar++) {
      for (jVar = 0; jVar < 6; jVar++) {
        Aux_Matrix[iVar][jVar] = 0.0;
        for (kVar = 0; kVar < 6; kVar++)
          Aux_Matrix[iVar][jVar] += B_Matrix[kVar][iVar]*D_Matrix[kVar][jVar];
      }
    }

    /*--- Compute the BT.D.B Matrix (stiffness matrix), and add to the original
     matrix using Gauss integration ---*/

    for (iVar = 0; iVar < nNodes*nVar; iVar++) {
      for (jVar = 0; jVar < nNodes*nVar; jVar++) {
        for (kVar = 0; kVar < 6; kVar++) {
          StiffMatrix_Elem[iVar][jVar] += Weight[iGauss] * Aux_Matrix[iVar][kVar]*B_Matrix[kVar][jVar] * fabs(Det);
        }
      }
    }

  }

}

void CVolumetricMovement::AddFEA_StiffMatrix(CGeometry *geometry, su2double **StiffMatrix_Elem, unsigned long PointCorners[8], unsigned short nNodes) {

  unsigned short iVar, jVar, iDim, jDim;

  unsigned short nVar = geometry->GetnDim();

  su2double **StiffMatrix_Node;
  StiffMatrix_Node = new su2double* [nVar];
  for (iVar = 0; iVar < nVar; iVar++)
    StiffMatrix_Node[iVar] = new su2double [nVar];

  for (iVar = 0; iVar < nVar; iVar++)
    for (jVar = 0; jVar < nVar; jVar++)
      StiffMatrix_Node[iVar][jVar] = 0.0;

  /*--- Transform the stiffness matrix for the hexahedral element into the
   contributions for the individual nodes relative to each other. ---*/

  for (iVar = 0; iVar < nNodes; iVar++) {
    for (jVar = 0; jVar < nNodes; jVar++) {

      for (iDim = 0; iDim < nVar; iDim++) {
        for (jDim = 0; jDim < nVar; jDim++) {
          StiffMatrix_Node[iDim][jDim] = StiffMatrix_Elem[(iVar*nVar)+iDim][(jVar*nVar)+jDim];
        }
      }

      StiffMatrix.AddBlock(PointCorners[iVar], PointCorners[jVar], StiffMatrix_Node);

    }
  }

  /*--- Deallocate memory and exit ---*/

  for (iVar = 0; iVar < nVar; iVar++)
    delete [] StiffMatrix_Node[iVar];
  delete [] StiffMatrix_Node;

}

void CVolumetricMovement::SetBoundaryDisplacements(CGeometry *geometry, CConfig *config) {

  unsigned short iDim, nDim = geometry->GetnDim(), iMarker, axis = 0;
  unsigned long iPoint, total_index, iVertex;
  su2double *VarCoord, MeanCoord[3] = {0.0,0.0,0.0}, VarIncrement = 1.0;

  /*--- Get the SU2 module. SU2_CFD will use this routine for dynamically
   deforming meshes (MARKER_MOVING), while SU2_DEF will use it for deforming
   meshes after imposing design variable surface deformations (DV_MARKER). ---*/

  unsigned short Kind_SU2 = config->GetKind_SU2();

  /*--- If requested (no by default) impose the surface deflections in
   increments and solve the grid deformation equations iteratively with
   successive small deformations. ---*/

  VarIncrement = 1.0/((su2double)config->GetGridDef_Nonlinear_Iter());

  /*--- As initialization, set to zero displacements of all the surfaces except the symmetry
   plane, internal and periodic bc the receive boundaries and periodic boundaries. ---*/

  for (iMarker = 0; iMarker < config->GetnMarker_All(); iMarker++) {
    if ((//(config->GetMarker_All_KindBC(iMarker) != SYMMETRY_PLANE) &&
         (config->GetMarker_All_KindBC(iMarker) != SEND_RECEIVE) &&
         (config->GetMarker_All_KindBC(iMarker) != INTERNAL_BOUNDARY) //&&
         //(config->GetMarker_All_KindBC(iMarker) != PERIODIC_BOUNDARY)
         )) {
      for (iVertex = 0; iVertex < geometry->nVertex[iMarker]; iVertex++) {
        iPoint = geometry->vertex[iMarker][iVertex]->GetNode();
        for (iDim = 0; iDim < nDim; iDim++) {
          total_index = iPoint*nDim + iDim;
          LinSysRes[total_index] = 0.0;
          LinSysSol[total_index] = 0.0;
          StiffMatrix.DeleteValsRowi(total_index);
        }
      }
    }
  }

  /*--- Set the known displacements, note that some points of the moving surfaces
   could be on on the symmetry plane, we should specify DeleteValsRowi again (just in case) ---*/

  for (iMarker = 0; iMarker < config->GetnMarker_All(); iMarker++) {
    if (((config->GetMarker_All_Moving(iMarker) == YES) && (Kind_SU2 == SU2_CFD)) ||
        ((config->GetMarker_All_DV(iMarker) == YES) && (Kind_SU2 == SU2_DEF)) ||
        ((config->GetDirectDiff() == D_DESIGN) && (Kind_SU2 == SU2_CFD) && (config->GetMarker_All_DV(iMarker) == YES)) ||
        ((config->GetMarker_All_DV(iMarker) == YES) && (Kind_SU2 == SU2_DOT))) {
      for (iVertex = 0; iVertex < geometry->nVertex[iMarker]; iVertex++) {
        iPoint = geometry->vertex[iMarker][iVertex]->GetNode();
        VarCoord = geometry->vertex[iMarker][iVertex]->GetVarCoord();
        for (iDim = 0; iDim < nDim; iDim++) {
          total_index = iPoint*nDim + iDim;
          LinSysRes[total_index] = SU2_TYPE::GetValue(VarCoord[iDim] * VarIncrement);
          LinSysSol[total_index] = SU2_TYPE::GetValue(VarCoord[iDim] * VarIncrement);
          StiffMatrix.DeleteValsRowi(total_index);
        }
      }
    }
  }

  /*--- Set to zero displacements of the normal component for the symmetry plane condition ---*/

  for (iMarker = 0; iMarker < config->GetnMarker_All(); iMarker++) {
<<<<<<< HEAD
    if ((config->GetMarker_All_KindBC(iMarker) == SYMMETRY_PLANE) && false ) {
      
      su2double *Coord_0 = NULL;
=======
    if ((config->GetMarker_All_KindBC(iMarker) == SYMMETRY_PLANE) ) {

      su2double *Coord_0 = nullptr;

>>>>>>> dde99f61
      for (iDim = 0; iDim < nDim; iDim++) MeanCoord[iDim] = 0.0;

      /*--- Store the coord of the first point to help identify the axis. ---*/

      iPoint  = geometry->vertex[iMarker][0]->GetNode();
      Coord_0 = geometry->nodes->GetCoord(iPoint);

      for (iVertex = 0; iVertex < geometry->nVertex[iMarker]; iVertex++) {
        iPoint = geometry->vertex[iMarker][iVertex]->GetNode();
        VarCoord = geometry->nodes->GetCoord(iPoint);
        for (iDim = 0; iDim < nDim; iDim++)
          MeanCoord[iDim] += (VarCoord[iDim]-Coord_0[iDim])*(VarCoord[iDim]-Coord_0[iDim]);
      }
      for (iDim = 0; iDim < nDim; iDim++) MeanCoord[iDim] = sqrt(MeanCoord[iDim]);
      if (nDim==3) {
        if ((MeanCoord[0] <= MeanCoord[1]) && (MeanCoord[0] <= MeanCoord[2])) axis = 0;
        if ((MeanCoord[1] <= MeanCoord[0]) && (MeanCoord[1] <= MeanCoord[2])) axis = 1;
        if ((MeanCoord[2] <= MeanCoord[0]) && (MeanCoord[2] <= MeanCoord[1])) axis = 2;
      }
      else {
        if ((MeanCoord[0] <= MeanCoord[1]) ) axis = 0;
        if ((MeanCoord[1] <= MeanCoord[0]) ) axis = 1;
      }

      for (iVertex = 0; iVertex < geometry->nVertex[iMarker]; iVertex++) {
        iPoint = geometry->vertex[iMarker][iVertex]->GetNode();
        total_index = iPoint*nDim + axis;
        LinSysRes[total_index] = 0.0;
        LinSysSol[total_index] = 0.0;
        StiffMatrix.DeleteValsRowi(total_index);
      }
    }
  }

  /*--- Don't move the nearfield plane ---*/

  for (iMarker = 0; iMarker < config->GetnMarker_All(); iMarker++) {
    if (config->GetMarker_All_KindBC(iMarker) == NEARFIELD_BOUNDARY) {
      for (iVertex = 0; iVertex < geometry->nVertex[iMarker]; iVertex++) {
        iPoint = geometry->vertex[iMarker][iVertex]->GetNode();
        for (iDim = 0; iDim < nDim; iDim++) {
          total_index = iPoint*nDim + iDim;
          LinSysRes[total_index] = 0.0;
          LinSysSol[total_index] = 0.0;
          StiffMatrix.DeleteValsRowi(total_index);
        }
      }
    }
  }

  /*--- Move the FSI interfaces ---*/

  for (iMarker = 0; iMarker < config->GetnMarker_All(); iMarker++) {
    if ((config->GetMarker_All_ZoneInterface(iMarker) == YES) && (Kind_SU2 == SU2_CFD)) {
      for (iVertex = 0; iVertex < geometry->nVertex[iMarker]; iVertex++) {
        iPoint = geometry->vertex[iMarker][iVertex]->GetNode();
        VarCoord = geometry->vertex[iMarker][iVertex]->GetVarCoord();
        for (iDim = 0; iDim < nDim; iDim++) {
          total_index = iPoint*nDim + iDim;
          LinSysRes[total_index] = SU2_TYPE::GetValue(VarCoord[iDim] * VarIncrement);
          LinSysSol[total_index] = SU2_TYPE::GetValue(VarCoord[iDim] * VarIncrement);
          StiffMatrix.DeleteValsRowi(total_index);
        }
      }
    }
  }

}

void CVolumetricMovement::SetBoundaryDerivatives(CGeometry *geometry, CConfig *config) {
  unsigned short iDim, iMarker;
  unsigned long iPoint, total_index, iVertex;

  su2double * VarCoord;
  unsigned short Kind_SU2 = config->GetKind_SU2();
  if ((config->GetDirectDiff() == D_DESIGN) && (Kind_SU2 == SU2_CFD)) {
    for (iMarker = 0; iMarker < config->GetnMarker_All(); iMarker++) {
      if ((config->GetMarker_All_DV(iMarker) == YES)) {
        for (iVertex = 0; iVertex < geometry->nVertex[iMarker]; iVertex++) {
          iPoint = geometry->vertex[iMarker][iVertex]->GetNode();
          VarCoord = geometry->vertex[iMarker][iVertex]->GetVarCoord();
          for (iDim = 0; iDim < nDim; iDim++) {
            total_index = iPoint*nDim + iDim;
            LinSysRes[total_index] = SU2_TYPE::GetDerivative(VarCoord[iDim]);
            LinSysSol[total_index] = SU2_TYPE::GetDerivative(VarCoord[iDim]);
          }
        }
      }
    }
    if (LinSysRes.norm() == 0.0) cout << "Warning: Derivatives are zero!" << endl;
  } else if (Kind_SU2 == SU2_DOT) {

    for (iPoint = 0; iPoint < nPoint; iPoint++) {
      for (iDim = 0; iDim < nDim; iDim++) {
        total_index = iPoint*nDim + iDim;
        LinSysRes[total_index] = SU2_TYPE::GetValue(geometry->GetSensitivity(iPoint, iDim));
        LinSysSol[total_index] = SU2_TYPE::GetValue(geometry->GetSensitivity(iPoint, iDim));
      }
    }
  }
}

void CVolumetricMovement::UpdateGridCoord_Derivatives(CGeometry *geometry, CConfig *config) {
  unsigned short iDim, iMarker;
  unsigned long iPoint, total_index, iVertex;
  su2double *new_coord = new su2double[3];

  unsigned short Kind_SU2 = config->GetKind_SU2();

  /*--- Update derivatives of the grid coordinates using the solution of the linear system
     after grid deformation (LinSysSol contains the derivatives of the x, y, z displacements). ---*/
  if ((config->GetDirectDiff() == D_DESIGN) && (Kind_SU2 == SU2_CFD)) {
    for (iPoint = 0; iPoint < geometry->GetnPoint(); iPoint++) {
      new_coord[0] = 0.0; new_coord[1] = 0.0; new_coord[2] = 0.0;
      for (iDim = 0; iDim < nDim; iDim++) {
        total_index = iPoint*nDim + iDim;
        new_coord[iDim] = geometry->nodes->GetCoord(iPoint, iDim);
        SU2_TYPE::SetDerivative(new_coord[iDim], SU2_TYPE::GetValue(LinSysSol[total_index]));
      }
      geometry->nodes->SetCoord(iPoint, new_coord);
    }
  } else if (Kind_SU2 == SU2_DOT) {
    for (iMarker = 0; iMarker < config->GetnMarker_All(); iMarker++) {
      if((config->GetMarker_All_KindBC(iMarker) == HEAT_FLUX ) ||
         (config->GetMarker_All_KindBC(iMarker) == EULER_WALL ) ||
         (config->GetMarker_All_KindBC(iMarker) == ISOTHERMAL ) ||
         (config->GetMarker_All_KindBC(iMarker) == CHT_WALL_INTERFACE) ||
         (config->GetMarker_All_DV(iMarker) == YES)) {
        for (iVertex = 0; iVertex < geometry->nVertex[iMarker]; iVertex++) {
          iPoint = geometry->vertex[iMarker][iVertex]->GetNode();
          if (geometry->nodes->GetDomain(iPoint)) {
            for (iDim = 0; iDim < nDim; iDim++) {
              total_index = iPoint*nDim + iDim;
              geometry->SetSensitivity(iPoint,iDim, LinSysSol[total_index]);
            }
          }
        }
      }
    }
  }

  delete [] new_coord;
}

void CVolumetricMovement::SetDomainDisplacements(CGeometry *geometry, CConfig *config) {

  unsigned short iDim, nDim = geometry->GetnDim();
  unsigned long iPoint, total_index;
  su2double *Coord, *MinCoordValues, *MaxCoordValues, *Hold_GridFixed_Coord;

  if (config->GetHold_GridFixed()) {

    MinCoordValues = new su2double [nDim];
    MaxCoordValues = new su2double [nDim];

    for (iDim = 0; iDim < nDim; iDim++) {
      MinCoordValues[iDim] = 0.0;
      MaxCoordValues[iDim] = 0.0;
    }

    Hold_GridFixed_Coord = config->GetHold_GridFixed_Coord();

    MinCoordValues[0] = Hold_GridFixed_Coord[0];
    MinCoordValues[1] = Hold_GridFixed_Coord[1];
    MinCoordValues[2] = Hold_GridFixed_Coord[2];
    MaxCoordValues[0] = Hold_GridFixed_Coord[3];
    MaxCoordValues[1] = Hold_GridFixed_Coord[4];
    MaxCoordValues[2] = Hold_GridFixed_Coord[5];

    /*--- Set to zero displacements of all the points that are not going to be moved
     except the surfaces ---*/

    for (iPoint = 0; iPoint < geometry->GetnPoint(); iPoint++) {
      Coord = geometry->nodes->GetCoord(iPoint);
      for (iDim = 0; iDim < nDim; iDim++) {
        if ((Coord[iDim] < MinCoordValues[iDim]) || (Coord[iDim] > MaxCoordValues[iDim])) {
          total_index = iPoint*nDim + iDim;
          LinSysRes[total_index] = 0.0;
          LinSysSol[total_index] = 0.0;
          StiffMatrix.DeleteValsRowi(total_index);
        }
      }
    }

    delete [] MinCoordValues;
    delete [] MaxCoordValues;

  }

  /*--- Don't move the volume grid outside the limits based
   on the distance to the solid surface ---*/

  if (config->GetDeform_Limit() < 1E6) {
    for (iPoint = 0; iPoint < nPoint; iPoint++) {
      if (geometry->nodes->GetWall_Distance(iPoint) >= config->GetDeform_Limit()) {
        for (iDim = 0; iDim < nDim; iDim++) {
          total_index = iPoint*nDim + iDim;
          LinSysRes[total_index] = 0.0;
          LinSysSol[total_index] = 0.0;
          StiffMatrix.DeleteValsRowi(total_index);
        }
      }
    }
  }

}

void CVolumetricMovement::Rigid_Rotation(CGeometry *geometry, CConfig *config,
                                         unsigned short iZone, unsigned long iter) {

  /*--- Local variables ---*/
  unsigned short iDim, nDim;
  unsigned long iPoint;
  su2double r[3] = {0.0,0.0,0.0}, rotCoord[3] = {0.0,0.0,0.0}, *Coord;
  su2double Center[3] = {0.0,0.0,0.0}, Omega[3] = {0.0,0.0,0.0}, Lref;
  su2double dt, Center_Moment[3] = {0.0,0.0,0.0};
  su2double *GridVel, newGridVel[3] = {0.0,0.0,0.0};
  su2double rotMatrix[3][3] = {{0.0,0.0,0.0}, {0.0,0.0,0.0}, {0.0,0.0,0.0}};
  su2double dtheta, dphi, dpsi, cosTheta, sinTheta;
  su2double cosPhi, sinPhi, cosPsi, sinPsi;
  bool harmonic_balance = (config->GetTime_Marching() == HARMONIC_BALANCE);
  bool adjoint = (config->GetContinuous_Adjoint() || config->GetDiscrete_Adjoint());

  /*--- Problem dimension and physical time step ---*/
  nDim = geometry->GetnDim();
  dt   = config->GetDelta_UnstTimeND();
  Lref = config->GetLength_Ref();

  /*--- For the unsteady adjoint, use reverse time ---*/
  if (adjoint) {
    /*--- Set the first adjoint mesh position to the final direct one ---*/
    if (iter == 0) dt = ((su2double)config->GetnTime_Iter()-1)*dt;
    /*--- Reverse the rotation direction for the adjoint ---*/
    else dt = -1.0*dt;
  } else {
    /*--- No rotation at all for the first direct solution ---*/
    if (iter == 0) dt = 0;
  }

  /*--- Center of rotation & angular velocity vector from config ---*/

  for (iDim = 0; iDim < 3; iDim++){
    Center[iDim] = config->GetMotion_Origin(iDim);
    Omega[iDim]  = config->GetRotation_Rate(iDim)/config->GetOmega_Ref();
  }

  /*-- Set dt for harmonic balance cases ---*/
  if (harmonic_balance) {
    /*--- period of oscillation & compute time interval using nTimeInstances ---*/
    su2double period = config->GetHarmonicBalance_Period();
    period /= config->GetTime_Ref();
    dt = period * (su2double)iter/(su2double)(config->GetnTimeInstances());
  }

  /*--- Compute delta change in the angle about the x, y, & z axes. ---*/

  dtheta = Omega[0]*dt;
  dphi   = Omega[1]*dt;
  dpsi   = Omega[2]*dt;

  if (rank == MASTER_NODE && iter == 0) {
    cout << " Angular velocity: (" << Omega[0] << ", " << Omega[1];
    cout << ", " << Omega[2] << ") rad/s." << endl;
  }

  /*--- Store angles separately for clarity. Compute sines/cosines. ---*/

  cosTheta = cos(dtheta);  cosPhi = cos(dphi);  cosPsi = cos(dpsi);
  sinTheta = sin(dtheta);  sinPhi = sin(dphi);  sinPsi = sin(dpsi);

  /*--- Compute the rotation matrix. Note that the implicit
   ordering is rotation about the x-axis, y-axis, then z-axis. ---*/

  rotMatrix[0][0] = cosPhi*cosPsi;
  rotMatrix[1][0] = cosPhi*sinPsi;
  rotMatrix[2][0] = -sinPhi;

  rotMatrix[0][1] = sinTheta*sinPhi*cosPsi - cosTheta*sinPsi;
  rotMatrix[1][1] = sinTheta*sinPhi*sinPsi + cosTheta*cosPsi;
  rotMatrix[2][1] = sinTheta*cosPhi;

  rotMatrix[0][2] = cosTheta*sinPhi*cosPsi + sinTheta*sinPsi;
  rotMatrix[1][2] = cosTheta*sinPhi*sinPsi - sinTheta*cosPsi;
  rotMatrix[2][2] = cosTheta*cosPhi;

  /*--- Loop over and rotate each node in the volume mesh ---*/
  for (iPoint = 0; iPoint < geometry->GetnPoint(); iPoint++) {

    /*--- Coordinates of the current point ---*/
    Coord   = geometry->nodes->GetCoord(iPoint);
    GridVel = geometry->nodes->GetGridVel(iPoint);

    /*--- Calculate non-dim. position from rotation center ---*/
    r[0] = (Coord[0]-Center[0])/Lref;
    r[1] = (Coord[1]-Center[1])/Lref;
    if (nDim == 3) r[2] = (Coord[2]-Center[2])/Lref;

    /*--- Compute transformed point coordinates ---*/
    rotCoord[0] = rotMatrix[0][0]*r[0]
                + rotMatrix[0][1]*r[1]
                + rotMatrix[0][2]*r[2];

    rotCoord[1] = rotMatrix[1][0]*r[0]
                + rotMatrix[1][1]*r[1]
                + rotMatrix[1][2]*r[2];

    rotCoord[2] = rotMatrix[2][0]*r[0]
                + rotMatrix[2][1]*r[1]
                + rotMatrix[2][2]*r[2];

    /*--- Cross Product of angular velocity and distance from center.
     Note that we have assumed the grid velocities have been set to
     an initial value in the plunging routine. ---*/

    newGridVel[0] = GridVel[0] + Omega[1]*rotCoord[2] - Omega[2]*rotCoord[1];
    newGridVel[1] = GridVel[1] + Omega[2]*rotCoord[0] - Omega[0]*rotCoord[2];
    if (nDim == 3) newGridVel[2] = GridVel[2] + Omega[0]*rotCoord[1] - Omega[1]*rotCoord[0];

    /*--- Store new node location & grid velocity. Add center.
     Do not store the grid velocity if this is an adjoint calculation.---*/

    for (iDim = 0; iDim < nDim; iDim++) {
      geometry->nodes->SetCoord(iPoint, iDim, rotCoord[iDim] + Center[iDim]);
      if (!adjoint) geometry->nodes->SetGridVel(iPoint, iDim, newGridVel[iDim]);

    }
  }

  /*--- Set the moment computation center to the new location after
   incrementing the position with the rotation. ---*/

  for (unsigned short jMarker=0; jMarker<config->GetnMarker_Monitoring(); jMarker++) {

    Center_Moment[0] = config->GetRefOriginMoment_X(jMarker);
    Center_Moment[1] = config->GetRefOriginMoment_Y(jMarker);
    Center_Moment[2] = config->GetRefOriginMoment_Z(jMarker);

    /*--- Calculate non-dim. position from rotation center ---*/

    for (iDim = 0; iDim < nDim; iDim++)
      r[iDim] = (Center_Moment[iDim]-Center[iDim])/Lref;
    if (nDim == 2) r[nDim] = 0.0;

    /*--- Compute transformed point coordinates ---*/

    rotCoord[0] = rotMatrix[0][0]*r[0]
    + rotMatrix[0][1]*r[1]
    + rotMatrix[0][2]*r[2];

    rotCoord[1] = rotMatrix[1][0]*r[0]
    + rotMatrix[1][1]*r[1]
    + rotMatrix[1][2]*r[2];

    rotCoord[2] = rotMatrix[2][0]*r[0]
    + rotMatrix[2][1]*r[1]
    + rotMatrix[2][2]*r[2];

    config->SetRefOriginMoment_X(jMarker, Center[0]+rotCoord[0]);
    config->SetRefOriginMoment_Y(jMarker, Center[1]+rotCoord[1]);
    config->SetRefOriginMoment_Z(jMarker, Center[2]+rotCoord[2]);
  }

  /*--- After moving all nodes, update geometry class ---*/

  UpdateDualGrid(geometry, config);

}

void CVolumetricMovement::Rigid_Pitching(CGeometry *geometry, CConfig *config, unsigned short iZone, unsigned long iter) {

  /*--- Local variables ---*/
  su2double r[3] = {0.0,0.0,0.0}, rotCoord[3] = {0.0,0.0,0.0}, *Coord, Center[3] = {0.0,0.0,0.0},
  Omega[3] = {0.0,0.0,0.0}, Ampl[3] = {0.0,0.0,0.0}, Phase[3] = {0.0,0.0,0.0};
  su2double Lref, deltaT, alphaDot[3], *GridVel, newGridVel[3] = {0.0,0.0,0.0};
  su2double rotMatrix[3][3] = {{0.0,0.0,0.0}, {0.0,0.0,0.0}, {0.0,0.0,0.0}};
  su2double dtheta, dphi, dpsi, cosTheta, sinTheta;
  su2double cosPhi, sinPhi, cosPsi, sinPsi;
  su2double time_new, time_old;
  su2double DEG2RAD = PI_NUMBER/180.0;
  unsigned short iDim;
  unsigned short nDim = geometry->GetnDim();
  unsigned long iPoint;
  bool harmonic_balance = (config->GetTime_Marching() == HARMONIC_BALANCE);
  bool adjoint = (config->GetContinuous_Adjoint() || config->GetDiscrete_Adjoint());

  /*--- Retrieve values from the config file ---*/
  deltaT = config->GetDelta_UnstTimeND();
  Lref   = config->GetLength_Ref();

  /*--- Pitching origin, frequency, and amplitude from config. ---*/

  for (iDim = 0; iDim < 3; iDim++){
    Center[iDim] = config->GetMotion_Origin(iDim);
    Omega[iDim]  = config->GetPitching_Omega(iDim)/config->GetOmega_Ref();
    Ampl[iDim]   = config->GetPitching_Ampl(iDim)*DEG2RAD;
    Phase[iDim]  = config->GetPitching_Phase(iDim)*DEG2RAD;
  }


  if (harmonic_balance) {
    /*--- period of oscillation & compute time interval using nTimeInstances ---*/
    su2double period = config->GetHarmonicBalance_Period();
    period /= config->GetTime_Ref();
    deltaT = period/(su2double)(config->GetnTimeInstances());
  }

  /*--- Compute delta time based on physical time step ---*/
  if (adjoint) {
    /*--- For the unsteady adjoint, we integrate backwards through
     physical time, so perform mesh motion in reverse. ---*/
    unsigned long nFlowIter  = config->GetnTime_Iter();
    unsigned long directIter = nFlowIter - iter - 1;
    time_new = static_cast<su2double>(directIter)*deltaT;
    time_old = time_new;
    if (iter != 0) time_old = (static_cast<su2double>(directIter)+1.0)*deltaT;
  } else {
    /*--- Forward time for the direct problem ---*/
    time_new = static_cast<su2double>(iter)*deltaT;
    if (harmonic_balance) {
      /*--- For harmonic balance, begin movement from the zero position ---*/
      time_old = 0.0;
    } else {
      time_old = time_new;
      if (iter != 0) time_old = (static_cast<su2double>(iter)-1.0)*deltaT;
    }
  }

  /*--- Compute delta change in the angle about the x, y, & z axes. ---*/

  dtheta = -Ampl[0]*(sin(Omega[0]*time_new + Phase[0]) - sin(Omega[0]*time_old + Phase[0]));
  dphi   = -Ampl[1]*(sin(Omega[1]*time_new + Phase[1]) - sin(Omega[1]*time_old + Phase[1]));
  dpsi   = -Ampl[2]*(sin(Omega[2]*time_new + Phase[2]) - sin(Omega[2]*time_old + Phase[2]));

  /*--- Angular velocity at the new time ---*/

  alphaDot[0] = -Omega[0]*Ampl[0]*cos(Omega[0]*time_new);
  alphaDot[1] = -Omega[1]*Ampl[1]*cos(Omega[1]*time_new);
  alphaDot[2] = -Omega[2]*Ampl[2]*cos(Omega[2]*time_new);

  if (rank == MASTER_NODE && iter == 0) {
      cout << " Pitching frequency: (" << Omega[0] << ", " << Omega[1];
      cout << ", " << Omega[2] << ") rad/s." << endl;
      cout << " Pitching amplitude: (" << Ampl[0]/DEG2RAD << ", ";
      cout << Ampl[1]/DEG2RAD << ", " << Ampl[2]/DEG2RAD;
      cout << ") degrees."<< endl;
      cout << " Pitching phase lag: (" << Phase[0]/DEG2RAD << ", ";
      cout << Phase[1]/DEG2RAD <<", "<< Phase[2]/DEG2RAD;
      cout << ") degrees."<< endl;
  }

  /*--- Store angles separately for clarity. Compute sines/cosines. ---*/

  cosTheta = cos(dtheta);  cosPhi = cos(dphi);  cosPsi = cos(dpsi);
  sinTheta = sin(dtheta);  sinPhi = sin(dphi);  sinPsi = sin(dpsi);

  /*--- Compute the rotation matrix. Note that the implicit
   ordering is rotation about the x-axis, y-axis, then z-axis. ---*/

  rotMatrix[0][0] = cosPhi*cosPsi;
  rotMatrix[1][0] = cosPhi*sinPsi;
  rotMatrix[2][0] = -sinPhi;

  rotMatrix[0][1] = sinTheta*sinPhi*cosPsi - cosTheta*sinPsi;
  rotMatrix[1][1] = sinTheta*sinPhi*sinPsi + cosTheta*cosPsi;
  rotMatrix[2][1] = sinTheta*cosPhi;

  rotMatrix[0][2] = cosTheta*sinPhi*cosPsi + sinTheta*sinPsi;
  rotMatrix[1][2] = cosTheta*sinPhi*sinPsi - sinTheta*cosPsi;
  rotMatrix[2][2] = cosTheta*cosPhi;

  /*--- Loop over and rotate each node in the volume mesh ---*/
  for (iPoint = 0; iPoint < geometry->GetnPoint(); iPoint++) {

    /*--- Coordinates of the current point ---*/
    Coord   = geometry->nodes->GetCoord(iPoint);
    GridVel = geometry->nodes->GetGridVel(iPoint);

    /*--- Calculate non-dim. position from rotation center ---*/
    for (iDim = 0; iDim < nDim; iDim++)
      r[iDim] = (Coord[iDim]-Center[iDim])/Lref;
    if (nDim == 2) r[nDim] = 0.0;

    /*--- Compute transformed point coordinates ---*/
    rotCoord[0] = rotMatrix[0][0]*r[0]
                + rotMatrix[0][1]*r[1]
                + rotMatrix[0][2]*r[2];

    rotCoord[1] = rotMatrix[1][0]*r[0]
                + rotMatrix[1][1]*r[1]
                + rotMatrix[1][2]*r[2];

    rotCoord[2] = rotMatrix[2][0]*r[0]
                + rotMatrix[2][1]*r[1]
                + rotMatrix[2][2]*r[2];

    /*--- Cross Product of angular velocity and distance from center.
     Note that we have assumed the grid velocities have been set to
     an initial value in the plunging routine. ---*/

    newGridVel[0] = GridVel[0] + alphaDot[1]*rotCoord[2] - alphaDot[2]*rotCoord[1];
    newGridVel[1] = GridVel[1] + alphaDot[2]*rotCoord[0] - alphaDot[0]*rotCoord[2];
    if (nDim == 3) newGridVel[2] = GridVel[2] + alphaDot[0]*rotCoord[1] - alphaDot[1]*rotCoord[0];

    /*--- Store new node location & grid velocity. Add center location.
     Do not store the grid velocity if this is an adjoint calculation.---*/

    for (iDim = 0; iDim < nDim; iDim++) {
      geometry->nodes->SetCoord(iPoint, iDim, rotCoord[iDim]+Center[iDim]);
      if (!adjoint) geometry->nodes->SetGridVel(iPoint, iDim, newGridVel[iDim]);
    }
  }

  /*--- For pitching we don't update the motion origin and moment reference origin. ---*/

  /*--- After moving all nodes, update geometry class ---*/

  UpdateDualGrid(geometry, config);

}

void CVolumetricMovement::Rigid_Plunging(CGeometry *geometry, CConfig *config, unsigned short iZone, unsigned long iter) {

  /*--- Local variables ---*/
  su2double deltaX[3], newCoord[3] = {0.0, 0.0, 0.0}, Center[3], *Coord, Omega[3], Ampl[3], Lref;
  su2double *GridVel, newGridVel[3] = {0.0, 0.0, 0.0}, xDot[3];
  su2double deltaT, time_new, time_old;
  unsigned short iDim, nDim = geometry->GetnDim();
  unsigned long iPoint;
  bool harmonic_balance = (config->GetTime_Marching() == HARMONIC_BALANCE);
  bool adjoint = (config->GetContinuous_Adjoint() || config->GetDiscrete_Adjoint());

  /*--- Retrieve values from the config file ---*/
  deltaT = config->GetDelta_UnstTimeND();
  Lref   = config->GetLength_Ref();

  for (iDim = 0; iDim < 3; iDim++){
    Center[iDim] = config->GetMotion_Origin(iDim);
    Omega[iDim]  = config->GetPlunging_Omega(iDim)/config->GetOmega_Ref();
    Ampl[iDim]   = config->GetPlunging_Ampl(iDim)/Lref;
  }

  /*--- Plunging frequency and amplitude from config. ---*/

  if (harmonic_balance) {
    /*--- period of oscillation & time interval using nTimeInstances ---*/
    su2double period = config->GetHarmonicBalance_Period();
    period /= config->GetTime_Ref();
    deltaT = period/(su2double)(config->GetnTimeInstances());
  }

  /*--- Compute delta time based on physical time step ---*/
  if (adjoint) {
    /*--- For the unsteady adjoint, we integrate backwards through
     physical time, so perform mesh motion in reverse. ---*/
    unsigned long nFlowIter  = config->GetnTime_Iter();
    unsigned long directIter = nFlowIter - iter - 1;
    time_new = static_cast<su2double>(directIter)*deltaT;
    time_old = time_new;
    if (iter != 0) time_old = (static_cast<su2double>(directIter)+1.0)*deltaT;
  } else {
    /*--- Forward time for the direct problem ---*/
    time_new = static_cast<su2double>(iter)*deltaT;
    if (harmonic_balance) {
      /*--- For harmonic balance, begin movement from the zero position ---*/
      time_old = 0.0;
    } else {
      time_old = time_new;
      if (iter != 0) time_old = (static_cast<su2double>(iter)-1.0)*deltaT;
    }
  }

  /*--- Compute delta change in the position in the x, y, & z directions. ---*/
  deltaX[0] = -Ampl[0]*(sin(Omega[0]*time_new) - sin(Omega[0]*time_old));
  deltaX[1] = -Ampl[1]*(sin(Omega[1]*time_new) - sin(Omega[1]*time_old));
  deltaX[2] = -Ampl[2]*(sin(Omega[2]*time_new) - sin(Omega[2]*time_old));

  /*--- Compute grid velocity due to plunge in the x, y, & z directions. ---*/
  xDot[0] = -Ampl[0]*Omega[0]*(cos(Omega[0]*time_new));
  xDot[1] = -Ampl[1]*Omega[1]*(cos(Omega[1]*time_new));
  xDot[2] = -Ampl[2]*Omega[2]*(cos(Omega[2]*time_new));

  if (rank == MASTER_NODE && iter == 0) {
    cout << " Plunging frequency: (" << Omega[0] << ", " << Omega[1];
    cout << ", " << Omega[2] << ") rad/s." << endl;
    cout << " Plunging amplitude: (" << Ampl[0] << ", ";
    cout << Ampl[1] << ", " << Ampl[2] <<  ") m."<< endl;
  }

  /*--- Loop over and move each node in the volume mesh ---*/
  for (iPoint = 0; iPoint < geometry->GetnPoint(); iPoint++) {

    /*--- Coordinates of the current point ---*/
    Coord   = geometry->nodes->GetCoord(iPoint);
    GridVel = geometry->nodes->GetGridVel(iPoint);

    /*--- Increment the node position using the delta values. ---*/
    for (iDim = 0; iDim < nDim; iDim++)
      newCoord[iDim] = Coord[iDim] + deltaX[iDim];

    /*--- Cross Product of angular velocity and distance from center.
     Note that we have assumed the grid velocities have been set to
     an initial value in the plunging routine. ---*/

    newGridVel[0] = GridVel[0] + xDot[0];
    newGridVel[1] = GridVel[1] + xDot[1];
   if (nDim == 3) newGridVel[2] = GridVel[2] + xDot[2];

    /*--- Store new node location & grid velocity. Do not store the grid
     velocity if this is an adjoint calculation. ---*/

    for (iDim = 0; iDim < nDim; iDim++) {
      geometry->nodes->SetCoord(iPoint, iDim, newCoord[iDim]);
      if (!adjoint) geometry->nodes->SetGridVel(iPoint, iDim, newGridVel[iDim]);
    }
  }

  /*--- Set the mesh motion center to the new location after
   incrementing the position with the rigid translation. This
   new location will be used for subsequent pitching/rotation.---*/

  for (iDim = 0; iDim < 3; iDim++){
    Center[iDim] = config->GetMotion_Origin(iDim) + deltaX[iDim];
  }
  config->SetMotion_Origin(Center);

  /*--- As the body origin may have moved, print it to the console ---*/

//  if (rank == MASTER_NODE) {
//    cout << " Body origin: (" << Center[0]+deltaX[0];
//    cout << ", " << Center[1]+deltaX[1] << ", " << Center[2]+deltaX[2];
//    cout << ")." << endl;
//  }

  /*--- Set the moment computation center to the new location after
   incrementing the position with the plunging. ---*/

  for (unsigned short jMarker=0; jMarker<config->GetnMarker_Monitoring(); jMarker++) {
    Center[0] = config->GetRefOriginMoment_X(jMarker) + deltaX[0];
    Center[1] = config->GetRefOriginMoment_Y(jMarker) + deltaX[1];
    Center[2] = config->GetRefOriginMoment_Z(jMarker) + deltaX[2];
    config->SetRefOriginMoment_X(jMarker, Center[0]);
    config->SetRefOriginMoment_Y(jMarker, Center[1]);
    config->SetRefOriginMoment_Z(jMarker, Center[2]);
  }

  /*--- After moving all nodes, update geometry class ---*/

  UpdateDualGrid(geometry, config);

}

void CVolumetricMovement::Rigid_Translation(CGeometry *geometry, CConfig *config, unsigned short iZone, unsigned long iter) {

  /*--- Local variables ---*/
  su2double deltaX[3], newCoord[3], Center[3], *Coord;
  su2double xDot[3];
  su2double deltaT, time_new, time_old;
  unsigned short iDim, nDim = geometry->GetnDim();
  unsigned long iPoint;
  bool harmonic_balance = (config->GetTime_Marching() == HARMONIC_BALANCE);
  bool adjoint = (config->GetContinuous_Adjoint() || config->GetDiscrete_Adjoint());

  /*--- Retrieve values from the config file ---*/
  deltaT = config->GetDelta_UnstTimeND();

  /*--- Get motion center and translation rates from config ---*/

  for (iDim = 0; iDim < 3; iDim++){
    Center[iDim] = config->GetMotion_Origin(iDim);
    xDot[iDim]   = config->GetTranslation_Rate(iDim);
  }

  if (harmonic_balance) {
    /*--- period of oscillation & time interval using nTimeInstances ---*/
    su2double period = config->GetHarmonicBalance_Period();
    period /= config->GetTime_Ref();
    deltaT = period/(su2double)(config->GetnTimeInstances());
  }

  /*--- Compute delta time based on physical time step ---*/
  if (adjoint) {
    /*--- For the unsteady adjoint, we integrate backwards through
     physical time, so perform mesh motion in reverse. ---*/
    unsigned long nFlowIter  = config->GetnTime_Iter();
    unsigned long directIter = nFlowIter - iter - 1;
    time_new = static_cast<su2double>(directIter)*deltaT;
    time_old = time_new;
    if (iter != 0) time_old = (static_cast<su2double>(directIter)+1.0)*deltaT;
  } else {
    /*--- Forward time for the direct problem ---*/
    time_new = static_cast<su2double>(iter)*deltaT;
    if (harmonic_balance) {
      /*--- For harmonic balance, begin movement from the zero position ---*/
      time_old = 0.0;
    } else {
      time_old = time_new;
      if (iter != 0) time_old = (static_cast<su2double>(iter)-1.0)*deltaT;
    }
  }

  /*--- Compute delta change in the position in the x, y, & z directions. ---*/
  deltaX[0] = xDot[0]*(time_new-time_old);
  deltaX[1] = xDot[1]*(time_new-time_old);
  deltaX[2] = xDot[2]*(time_new-time_old);

  if (rank == MASTER_NODE) {
    cout << " New physical time: " << time_new << " seconds." << endl;
    if (iter == 0) {
    cout << " Translational velocity: (" << xDot[0]*config->GetVelocity_Ref() << ", " << xDot[1]*config->GetVelocity_Ref();
      cout << ", " << xDot[2]*config->GetVelocity_Ref();
      if (config->GetSystemMeasurements() == SI) cout << ") m/s." << endl;
      else cout << ") ft/s." << endl;
    }
  }

  /*--- Loop over and move each node in the volume mesh ---*/
  for (iPoint = 0; iPoint < geometry->GetnPoint(); iPoint++) {

    /*--- Coordinates of the current point ---*/
    Coord = geometry->nodes->GetCoord(iPoint);

    /*--- Increment the node position using the delta values. ---*/
    for (iDim = 0; iDim < nDim; iDim++)
      newCoord[iDim] = Coord[iDim] + deltaX[iDim];

    /*--- Store new node location & grid velocity. Do not store the grid
     velocity if this is an adjoint calculation. ---*/

    for (iDim = 0; iDim < nDim; iDim++) {
      geometry->nodes->SetCoord(iPoint, iDim, newCoord[iDim]);
      if (!adjoint) geometry->nodes->SetGridVel(iPoint, iDim,xDot[iDim]);
    }
  }

  /*--- Set the mesh motion center to the new location after
   incrementing the position with the rigid translation. This
   new location will be used for subsequent pitching/rotation.---*/

  for (iDim = 0; iDim < 3; iDim++){
    Center[iDim] = config->GetMotion_Origin(iDim) + deltaX[iDim];
  }
  config->SetMotion_Origin(Center);


  /*--- Set the moment computation center to the new location after
   incrementing the position with the translation. ---*/

  for (unsigned short jMarker=0; jMarker<config->GetnMarker_Monitoring(); jMarker++) {
    Center[0] = config->GetRefOriginMoment_X(jMarker) + deltaX[0];
    Center[1] = config->GetRefOriginMoment_Y(jMarker) + deltaX[1];
    Center[2] = config->GetRefOriginMoment_Z(jMarker) + deltaX[2];
    config->SetRefOriginMoment_X(jMarker, Center[0]);
    config->SetRefOriginMoment_Y(jMarker, Center[1]);
    config->SetRefOriginMoment_Z(jMarker, Center[2]);
  }

  /*--- After moving all nodes, update geometry class ---*/

  UpdateDualGrid(geometry, config);

}

void CVolumetricMovement::SetVolume_Scaling(CGeometry *geometry, CConfig *config, bool UpdateGeo) {

  unsigned short iDim;
  unsigned long iPoint;
  su2double newCoord[3] = {0.0,0.0,0.0}, *Coord;

  /*--- The scaling factor is the only input to this option. Currently,
   the mesh must be scaled the same amount in all three directions. ---*/

  su2double Scale = config->GetDV_Value(0)*config->GetOpt_RelaxFactor();

  if (rank == MASTER_NODE) {
    cout << "Scaling the mesh by a constant factor of " << Scale << "." << endl;
  }

  /*--- Loop over and move each node in the volume mesh ---*/
  for (iPoint = 0; iPoint < geometry->GetnPoint(); iPoint++) {

    /*--- Coordinates of the current point ---*/
    Coord = geometry->nodes->GetCoord(iPoint);

    /*--- Scale the node position by the specified factor. ---*/
    for (iDim = 0; iDim < nDim; iDim++)
      newCoord[iDim] = Scale*Coord[iDim];

    /*--- Store the new node location. ---*/
    for (iDim = 0; iDim < nDim; iDim++) {
      geometry->nodes->SetCoord(iPoint, iDim, newCoord[iDim]);
    }
  }

  /*--- After moving all nodes, update geometry class ---*/
  if (UpdateGeo) UpdateDualGrid(geometry, config);

}

void CVolumetricMovement::SetVolume_Translation(CGeometry *geometry, CConfig *config, bool UpdateGeo)  {

  unsigned short iDim;
  unsigned long iPoint;
  su2double *Coord, deltaX[3] = {0.0,0.0,0.0}, newCoord[3] = {0.0,0.0,0.0};
  su2double Scale = config->GetOpt_RelaxFactor();

  /*--- Get the unit vector and magnitude of displacement. Note that we
   assume this is the first DV entry since it is for mesh translation.
   Create the displacement vector from the magnitude and direction. ---*/

  su2double Ampl = config->GetDV_Value(0)*Scale;
  su2double length = 0.0;
  for (iDim = 0; iDim < nDim; iDim++) {
    deltaX[iDim] = config->GetParamDV(0, iDim);
    length += deltaX[iDim]*deltaX[iDim];
  }
  length = sqrt(length);
  for (iDim = 0; iDim < nDim; iDim++)
    deltaX[iDim] = Ampl*deltaX[iDim]/length;
  if (rank == MASTER_NODE) {
    cout << "Translational displacement: (" << deltaX[0] << ", ";
    cout  << deltaX[1] << ", " << deltaX[2] << ")." << endl;
  }

  /*--- Loop over and move each node in the volume mesh ---*/
  for (iPoint = 0; iPoint < geometry->GetnPoint(); iPoint++) {

    /*--- Coordinates of the current point ---*/
    Coord = geometry->nodes->GetCoord(iPoint);

    /*--- Increment the node position using the delta values. ---*/
    for (iDim = 0; iDim < nDim; iDim++)
      newCoord[iDim] = Coord[iDim] + deltaX[iDim];

    /*--- Store new node location. ---*/
    for (iDim = 0; iDim < nDim; iDim++) {
      geometry->nodes->SetCoord(iPoint, iDim, newCoord[iDim]);
    }
  }

  /*--- After moving all nodes, update geometry class ---*/
  if (UpdateGeo) UpdateDualGrid(geometry, config);

}

void CVolumetricMovement::SetVolume_Rotation(CGeometry *geometry, CConfig *config, bool UpdateGeo) {

  unsigned short iDim;
  unsigned long iPoint;
  su2double x, y, z;
  su2double *Coord, deltaX[3] = {0.0,0.0,0.0}, newCoord[3] = {0.0,0.0,0.0};
  su2double Scale = config->GetOpt_RelaxFactor();

  /*--- xyz-coordinates of a point on the line of rotation. */
  su2double a = config->GetParamDV(0, 0);
  su2double b = config->GetParamDV(0, 1);
  su2double c = 0.0;
  if (geometry->GetnDim() == 3) c = config->GetParamDV(0,2);

  /*--- xyz-coordinate of the line's direction vector. ---*/
  su2double u = config->GetParamDV(0, 3)-config->GetParamDV(0, 0);
  su2double v = config->GetParamDV(0, 4)-config->GetParamDV(0, 1);
  su2double w = 1.0;
  if (geometry->GetnDim() == 3)
    w = config->GetParamDV(0, 5)-config->GetParamDV(0, 2);

  /*--- The angle of rotation. ---*/
  su2double theta = config->GetDV_Value(0)*Scale*PI_NUMBER/180.0;

  /*--- Print to the console. ---*/
  if (rank == MASTER_NODE) {
    cout << "Rotation axis vector: (" << u << ", ";
    cout << v << ", " << w << ")." << endl;
    cout << "Angle of rotation: " << config->GetDV_Value(0)*Scale;
    cout << " degrees." << endl;
  }

  /*--- Intermediate values used in computations. ---*/
  su2double u2=u*u; su2double v2=v*v; su2double w2=w*w;
  su2double cosT = cos(theta); su2double sinT = sin(theta);
  su2double l2 = u2 + v2 + w2; su2double l = sqrt(l2);

  /*--- Loop over and move each node in the volume mesh ---*/
  for (iPoint = 0; iPoint < geometry->GetnPoint(); iPoint++) {

    /*--- Coordinates of the current point ---*/
    Coord = geometry->nodes->GetCoord(iPoint);

    /*--- Displacement for this point due to the rotation. ---*/
    x = Coord[0]; y = Coord[1]; z = 0.0;
    if (geometry->GetnDim() == 3) z = Coord[2];

    deltaX[0] = a*(v2 + w2) + u*(-b*v - c*w + u*x + v*y + w*z)
    + (-a*(v2 + w2) + u*(b*v + c*w - v*y - w*z) + (v2 + w2)*x)*cosT
    + l*(-c*v + b*w - w*y + v*z)*sinT;
    deltaX[0] = deltaX[0]/l2 - x;

    deltaX[1] = b*(u2 + w2) + v*(-a*u - c*w + u*x + v*y + w*z)
    + (-b*(u2 + w2) + v*(a*u + c*w - u*x - w*z) + (u2 + w2)*y)*cosT
    + l*(c*u - a*w + w*x - u*z)*sinT;
    deltaX[1] = deltaX[1]/l2 - y;

    deltaX[2] = c*(u2 + v2) + w*(-a*u - b*v + u*x + v*y + w*z)
    + (-c*(u2 + v2) + w*(a*u + b*v - u*x - v*y) + (u2 + v2)*z)*cosT
    + l*(-b*u + a*v - v*x + u*y)*sinT;
    if (geometry->GetnDim() == 3) deltaX[2] = deltaX[2]/l2 - z;
    else deltaX[2] = 0.0;

    /*--- Increment the node position using the delta values. ---*/
    for (iDim = 0; iDim < nDim; iDim++)
      newCoord[iDim] = Coord[iDim] + deltaX[iDim];

    /*--- Store new node location. ---*/
    for (iDim = 0; iDim < nDim; iDim++) {
      geometry->nodes->SetCoord(iPoint, iDim, newCoord[iDim]);
    }
  }

  /*--- After moving all nodes, update geometry class ---*/
  if (UpdateGeo) UpdateDualGrid(geometry, config);

}

CSurfaceMovement::CSurfaceMovement(void) : CGridMovement() {

  size = SU2_MPI::GetSize();
  rank = SU2_MPI::GetRank();

  nFFDBox = 0;
  nLevel = 0;
  FFDBoxDefinition = false;
}

CSurfaceMovement::~CSurfaceMovement(void) {}

void CSurfaceMovement::SetSurface_Deformation(CGeometry *geometry, CConfig *config) {

  unsigned short iFFDBox, iDV, iLevel, iChild, iParent, jFFDBox, iMarker;
  unsigned short Degree_Unitary [] = {1,1,1}, BSpline_Unitary [] = {2,2,2};
  su2double MaxDiff, Current_Scale, Ratio, New_Scale;
  string FFDBoxTag;
   bool allmoving;

  bool cylindrical = (config->GetFFD_CoordSystem() == CYLINDRICAL);
  bool spherical   = (config->GetFFD_CoordSystem() == SPHERICAL);
  bool polar       = (config->GetFFD_CoordSystem() == POLAR);
  bool cartesian   = (config->GetFFD_CoordSystem() == CARTESIAN);
  su2double BoundLimit = config->GetOpt_LineSearch_Bound();

  /*--- Setting the Free Form Deformation ---*/

  if (config->GetDesign_Variable(0) == FFD_SETTING) {

    /*--- Definition of the FFD deformation class ---*/

    FFDBox = new CFreeFormDefBox*[MAX_NUMBER_FFD];

    /*--- Read the FFD information from the config file ---*/

    ReadFFDInfo(geometry, config, FFDBox);

    /*--- If there is a FFDBox in the input file ---*/

    if (nFFDBox != 0) {

      /*--- if polar coordinates, trnasform the corner to polar ---*/

      if (cylindrical) {
        for (iFFDBox = 0; iFFDBox < GetnFFDBox(); iFFDBox++) {
          FFDBox[iFFDBox]->SetCart2Cyl_CornerPoints(config);
        }
      }
      else if (spherical || polar) {
        for (iFFDBox = 0; iFFDBox < GetnFFDBox(); iFFDBox++) {
          FFDBox[iFFDBox]->SetCart2Sphe_CornerPoints(config);
        }
      }

      /*--- If the FFDBox was not defined in the input file ---*/

      if ((rank == MASTER_NODE) && (GetnFFDBox() != 0)) {
        if (cartesian) cout << endl <<"----------------- FFD technique (cartesian -> parametric) ---------------" << endl;
        else if (cylindrical) cout << endl <<"----------------- FFD technique (cylinder -> parametric) ---------------" << endl;
        else if (spherical) cout << endl <<"----------------- FFD technique (spherical -> parametric) ---------------" << endl;
        else if (polar) cout << endl <<"----------------- FFD technique (polar -> parametric) ---------------" << endl;
      }

      /*--- Create a unitary FFDBox as baseline for other FFDBoxes shapes ---*/

      CFreeFormDefBox FFDBox_unitary(Degree_Unitary, BSpline_Unitary, BEZIER);
      FFDBox_unitary.SetUnitCornerPoints();

      /*--- Compute the control points of the unitary box, in this case the degree is 1 and the order is 2 ---*/

      FFDBox_unitary.SetControlPoints_Parallelepiped();

      for (iFFDBox = 0; iFFDBox < GetnFFDBox(); iFFDBox++) {

        /*--- Compute the support control points for the final FFD using the unitary box ---*/

        FFDBox_unitary.SetSupportCP(FFDBox[iFFDBox]);

        /*--- Compute control points in the support box ---*/

        FFDBox_unitary.SetSupportCPChange(FFDBox[iFFDBox]);

        /*--- Compute the parametric coordinates, it also find the points in
         the FFDBox using the parametrics coordinates ---*/

        SetParametricCoord(geometry, config, FFDBox[iFFDBox], iFFDBox);


        /*--- If polar coordinates, transform the corners and control points to cartesians ---*/

        if (cylindrical) {
          FFDBox[iFFDBox]->SetCyl2Cart_CornerPoints(config);
          FFDBox[iFFDBox]->SetCyl2Cart_ControlPoints(config);
        }
        else if (spherical || polar) {
          FFDBox[iFFDBox]->SetSphe2Cart_CornerPoints(config);
          FFDBox[iFFDBox]->SetSphe2Cart_ControlPoints(config);
        }
      }
      /*--- Output original FFD FFDBox ---*/

      if (rank == MASTER_NODE) {
        for (unsigned short iFile = 0; iFile < config->GetnVolumeOutputFiles(); iFile++){
          unsigned short *FileFormat = config->GetVolumeOutputFiles();
          if (FileFormat[iFile] == PARAVIEW || FileFormat[iFile] == PARAVIEW_BINARY) {
            cout << "Writing a Paraview file of the FFD boxes." << endl;
            for (iFFDBox = 0; iFFDBox < GetnFFDBox(); iFFDBox++) {
              FFDBox[iFFDBox]->SetParaview(geometry, iFFDBox, true);
            }
          } else if (FileFormat[iFile] == TECPLOT || FileFormat[iFile] == TECPLOT_BINARY) {
            cout << "Writing a Tecplot file of the FFD boxes." << endl;
            for (iFFDBox = 0; iFFDBox < GetnFFDBox(); iFFDBox++) {
              FFDBox[iFFDBox]->SetTecplot(geometry, iFFDBox, true);
            }
          }
          else if (FileFormat[iFile] == CGNS)  {
            cout << "Writing a CGNS file of the FFD boxes." << endl;
            for (iFFDBox = 0; iFFDBox < GetnFFDBox(); iFFDBox++) {
              FFDBox[iFFDBox]->SetCGNS(geometry, iFFDBox, true);
            }
          }
        }
      }
    }

    else {
      SU2_MPI::Error("There are not FFD boxes in the mesh file!!", CURRENT_FUNCTION);
    }

  }

  /*--- Free Form deformation based ---*/

  if ((config->GetDesign_Variable(0) == FFD_CONTROL_POINT_2D) ||
      (config->GetDesign_Variable(0) == FFD_CAMBER_2D) ||
      (config->GetDesign_Variable(0) == FFD_THICKNESS_2D) ||
      (config->GetDesign_Variable(0) == FFD_TWIST_2D) ||
      (config->GetDesign_Variable(0) == FFD_CONTROL_POINT) ||
      (config->GetDesign_Variable(0) == FFD_NACELLE) ||
      (config->GetDesign_Variable(0) == FFD_GULL) ||
      (config->GetDesign_Variable(0) == FFD_TWIST) ||
      (config->GetDesign_Variable(0) == FFD_ROTATION) ||
      (config->GetDesign_Variable(0) == FFD_CONTROL_SURFACE) ||
      (config->GetDesign_Variable(0) == FFD_CAMBER) ||
      (config->GetDesign_Variable(0) == FFD_THICKNESS) ||
      (config->GetDesign_Variable(0) == FFD_ANGLE_OF_ATTACK)) {

    /*--- Definition of the FFD deformation class ---*/

    FFDBox = new CFreeFormDefBox*[MAX_NUMBER_FFD];

    /*--- Read the FFD information from the grid file ---*/

    ReadFFDInfo(geometry, config, FFDBox, config->GetMesh_FileName());

    /*--- If there is a FFDBox in the input file ---*/

    if (nFFDBox != 0) {

      /*--- If the FFDBox was not defined in the input file ---*/

      if (!GetFFDBoxDefinition()) {
        SU2_MPI::Error(string("There is not FFD box definition in the mesh file,\n") +
                       string("run DV_KIND=FFD_SETTING first !!"), CURRENT_FUNCTION);
      }

      /* --- Check if the FFD boxes referenced in the design variable definition can be found --- */

      for (iDV = 0; iDV < config->GetnDV(); iDV++) {
        if (!CheckFFDBoxDefinition(config, iDV)) {
          SU2_MPI::Error(string("There is no FFD box with tag \"") + config->GetFFDTag(iDV) + string("\" defined in the mesh file.\n") +
                         string("Check the definition of the design variables and/or the FFD settings !!"), CURRENT_FUNCTION);
        }
      }

      /*--- Check that the user has specified a non-zero number of surfaces to move with DV_MARKER. ---*/

      if (config->GetnMarker_DV() == 0) {
        SU2_MPI::Error(string("No markers are specified in DV_MARKER, so no deformation will occur.\n") +
                       string("List markers to be deformed in DV_MARKER."), CURRENT_FUNCTION);
      }

      /*--- Output original FFD FFDBox ---*/

      if ((rank == MASTER_NODE) && (config->GetKind_SU2() != SU2_DOT)) {

        for (unsigned short iFile = 0; iFile < config->GetnVolumeOutputFiles(); iFile++){
          unsigned short *FileFormat = config->GetVolumeOutputFiles();

          if (FileFormat[iFile] == PARAVIEW || FileFormat[iFile] == PARAVIEW_BINARY) {
            cout << "Writing a Paraview file of the FFD boxes." << endl;
            for (iFFDBox = 0; iFFDBox < GetnFFDBox(); iFFDBox++) {
              FFDBox[iFFDBox]->SetParaview(geometry, iFFDBox, true);
            }
          } else if (FileFormat[iFile] == TECPLOT || FileFormat[iFile] == TECPLOT_BINARY) {
            cout << "Writing a Tecplot file of the FFD boxes." << endl;
            for (iFFDBox = 0; iFFDBox < GetnFFDBox(); iFFDBox++) {
              FFDBox[iFFDBox]->SetTecplot(geometry, iFFDBox, true);
            }
          }
          else if (FileFormat[iFile] == CGNS)  {
            cout << "Writing a CGNS file of the FFD boxes." << endl;
            for (iFFDBox = 0; iFFDBox < GetnFFDBox(); iFFDBox++) {
              FFDBox[iFFDBox]->SetCGNS(geometry, iFFDBox, true);
            }
          }
        }
      }

      /*--- If polar FFD, change the coordinates system ---*/

      if (cylindrical) {
        for (iFFDBox = 0; iFFDBox < GetnFFDBox(); iFFDBox++) {
          FFDBox[iFFDBox]->SetCart2Cyl_CornerPoints(config);
          FFDBox[iFFDBox]->SetCart2Cyl_ControlPoints(config);
        }
      }
      else if (spherical || polar) {
        for (iFFDBox = 0; iFFDBox < GetnFFDBox(); iFFDBox++) {
          FFDBox[iFFDBox]->SetCart2Sphe_CornerPoints(config);
          FFDBox[iFFDBox]->SetCart2Sphe_ControlPoints(config);
        }
      }

      /*--- Apply the deformation to the orifinal FFD box ---*/

      if ((rank == MASTER_NODE) && (GetnFFDBox() != 0))
        cout << endl <<"----------------- FFD technique (parametric -> cartesian) ---------------" << endl;

      /*--- Loop over all the FFD boxes levels ---*/

      for (iLevel = 0; iLevel < GetnLevel(); iLevel++) {

        /*--- Loop over all FFD FFDBoxes ---*/

        for (iFFDBox = 0; iFFDBox < GetnFFDBox(); iFFDBox++) {

          /*--- Check the level of the FFD box ---*/

          if (FFDBox[iFFDBox]->GetLevel() == iLevel) {

            /*--- Check the dimension of the FFD compared with the design variables ---*/

            if (rank == MASTER_NODE) cout << "Checking FFD box dimension." << endl;
            CheckFFDDimension(geometry, config, FFDBox[iFFDBox], iFFDBox);

            /*--- Compute intersections of the FFD box with the surface to eliminate design
             variables and satisfy surface continuity ---*/

            if (rank == MASTER_NODE) cout << "Checking FFD box intersections with the solid surfaces." << endl;
            CheckFFDIntersections(geometry, config, FFDBox[iFFDBox], iFFDBox);

            /*--- Compute the parametric coordinates of the child box
             control points (using the parent FFDBox)  ---*/

            for (iChild = 0; iChild < FFDBox[iFFDBox]->GetnChildFFDBox(); iChild++) {
              FFDBoxTag = FFDBox[iFFDBox]->GetChildFFDBoxTag(iChild);
              for (jFFDBox = 0; jFFDBox < GetnFFDBox(); jFFDBox++)
                if (FFDBoxTag == FFDBox[jFFDBox]->GetTag()) break;
              SetParametricCoordCP(geometry, config, FFDBox[iFFDBox], FFDBox[jFFDBox]);
            }

            /*--- Update the parametric coordinates if it is a child FFDBox ---*/

            if (iLevel > 0) UpdateParametricCoord(geometry, config, FFDBox[iFFDBox], iFFDBox);

            /*--- Apply the design variables to the control point position ---*/

            for (iDV = 0; iDV < config->GetnDV(); iDV++) {
              switch ( config->GetDesign_Variable(iDV) ) {
                case FFD_CONTROL_POINT_2D : SetFFDCPChange_2D(geometry, config, FFDBox[iFFDBox], FFDBox, iDV, false); break;
                case FFD_CAMBER_2D :        SetFFDCamber_2D(geometry, config, FFDBox[iFFDBox], FFDBox, iDV, false); break;
                case FFD_THICKNESS_2D :     SetFFDThickness_2D(geometry, config, FFDBox[iFFDBox], FFDBox, iDV, false); break;
                case FFD_TWIST_2D :         SetFFDTwist_2D(geometry, config, FFDBox[iFFDBox], FFDBox, iDV, false); break;
                case FFD_CONTROL_POINT :    SetFFDCPChange(geometry, config, FFDBox[iFFDBox], FFDBox, iDV, false); break;
                case FFD_NACELLE :          SetFFDNacelle(geometry, config, FFDBox[iFFDBox], FFDBox, iDV, false); break;
                case FFD_GULL :             SetFFDGull(geometry, config, FFDBox[iFFDBox], FFDBox, iDV, false); break;
                case FFD_TWIST :            SetFFDTwist(geometry, config, FFDBox[iFFDBox], FFDBox, iDV, false); break;
                case FFD_ROTATION :         SetFFDRotation(geometry, config, FFDBox[iFFDBox], FFDBox, iDV, false); break;
                case FFD_CONTROL_SURFACE :  SetFFDControl_Surface(geometry, config, FFDBox[iFFDBox], FFDBox, iDV, false); break;
                case FFD_CAMBER :           SetFFDCamber(geometry, config, FFDBox[iFFDBox], FFDBox, iDV, false); break;
                case FFD_THICKNESS :        SetFFDThickness(geometry, config, FFDBox[iFFDBox], FFDBox, iDV, false); break;
                case FFD_ANGLE_OF_ATTACK :  SetFFDAngleOfAttack(geometry, config, FFDBox[iFFDBox], FFDBox, iDV, false); break;
              }
            }

            /*--- Recompute cartesian coordinates using the new control point location ---*/

            MaxDiff = SetCartesianCoord(geometry, config, FFDBox[iFFDBox], iFFDBox, false);

            if ((MaxDiff > BoundLimit) && (config->GetKind_SU2() == SU2_DEF)) {

              if (rank == MASTER_NODE) cout << "Out-of-bounds, re-adjusting scale factor to safisfy line search limit." << endl;

              Current_Scale = config->GetOpt_RelaxFactor();
              Ratio = (BoundLimit/MaxDiff);
              New_Scale = Current_Scale *(Ratio-1.0);
              config->SetOpt_RelaxFactor(New_Scale);

              /*--- Apply the design variables to the control point position ---*/

              for (iDV = 0; iDV < config->GetnDV(); iDV++) {
                switch ( config->GetDesign_Variable(iDV) ) {
                  case FFD_CONTROL_POINT_2D : SetFFDCPChange_2D(geometry, config, FFDBox[iFFDBox], FFDBox, iDV, false); break;
                  case FFD_CAMBER_2D :        SetFFDCamber_2D(geometry, config, FFDBox[iFFDBox], FFDBox, iDV, false); break;
                  case FFD_THICKNESS_2D :     SetFFDThickness_2D(geometry, config, FFDBox[iFFDBox], FFDBox, iDV, false); break;
                  case FFD_TWIST_2D :         SetFFDTwist_2D(geometry, config, FFDBox[iFFDBox], FFDBox, iDV, false); break;
                  case FFD_CONTROL_POINT :    SetFFDCPChange(geometry, config, FFDBox[iFFDBox], FFDBox, iDV, false); break;
                  case FFD_NACELLE :          SetFFDNacelle(geometry, config, FFDBox[iFFDBox], FFDBox, iDV, false); break;
                  case FFD_GULL :             SetFFDGull(geometry, config, FFDBox[iFFDBox], FFDBox, iDV, false); break;
                  case FFD_TWIST :            SetFFDTwist(geometry, config, FFDBox[iFFDBox], FFDBox, iDV, false); break;
                  case FFD_ROTATION :         SetFFDRotation(geometry, config, FFDBox[iFFDBox], FFDBox, iDV, false); break;
                  case FFD_CONTROL_SURFACE :  SetFFDControl_Surface(geometry, config, FFDBox[iFFDBox], FFDBox, iDV, false); break;
                  case FFD_CAMBER :           SetFFDCamber(geometry, config, FFDBox[iFFDBox], FFDBox, iDV, false); break;
                  case FFD_THICKNESS :        SetFFDThickness(geometry, config, FFDBox[iFFDBox], FFDBox, iDV, false); break;
                  case FFD_ANGLE_OF_ATTACK :  SetFFDAngleOfAttack(geometry, config, FFDBox[iFFDBox], FFDBox, iDV, false); break;
                }
              }

              /*--- Recompute cartesian coordinates using the new control point location ---*/

              MaxDiff = SetCartesianCoord(geometry, config, FFDBox[iFFDBox], iFFDBox, false);

            }

            /*--- Reparametrization of the parent FFD box ---*/

            for (iParent = 0; iParent < FFDBox[iFFDBox]->GetnParentFFDBox(); iParent++) {
              FFDBoxTag = FFDBox[iFFDBox]->GetParentFFDBoxTag(iParent);
              for (jFFDBox = 0; jFFDBox < GetnFFDBox(); jFFDBox++)
                if (FFDBoxTag == FFDBox[jFFDBox]->GetTag()) break;
              UpdateParametricCoord(geometry, config, FFDBox[jFFDBox], jFFDBox);
            }

            /*--- Compute the new location of the control points of the child boxes
             (using the parent FFDBox) ---*/

            for (iChild = 0; iChild < FFDBox[iFFDBox]->GetnChildFFDBox(); iChild++) {
              FFDBoxTag = FFDBox[iFFDBox]->GetChildFFDBoxTag(iChild);
              for (jFFDBox = 0; jFFDBox < GetnFFDBox(); jFFDBox++)
                if (FFDBoxTag == FFDBox[jFFDBox]->GetTag()) break;
              GetCartesianCoordCP(geometry, config, FFDBox[iFFDBox], FFDBox[jFFDBox]);
            }
          }
        }

        /*--- If polar, compute the cartesians coordinates ---*/

        if (cylindrical) {
          for (iFFDBox = 0; iFFDBox < GetnFFDBox(); iFFDBox++) {
            FFDBox[iFFDBox]->SetCyl2Cart_CornerPoints(config);
            FFDBox[iFFDBox]->SetCyl2Cart_ControlPoints(config);
          }
        }
        else if (spherical || polar) {
          for (iFFDBox = 0; iFFDBox < GetnFFDBox(); iFFDBox++) {
            FFDBox[iFFDBox]->SetSphe2Cart_CornerPoints(config);
            FFDBox[iFFDBox]->SetSphe2Cart_ControlPoints(config);
          }
        }

        /*--- Output the deformed FFD Boxes ---*/

        if ((rank == MASTER_NODE) && (config->GetKind_SU2() != SU2_DOT)) {

          for (unsigned short iFile = 0; iFile < config->GetnVolumeOutputFiles(); iFile++){
            unsigned short *FileFormat = config->GetVolumeOutputFiles();

            if (FileFormat[iFile] == PARAVIEW || FileFormat[iFile] == PARAVIEW_BINARY) {
              cout << "Writing a Paraview file of the FFD boxes." << endl;
              for (iFFDBox = 0; iFFDBox < GetnFFDBox(); iFFDBox++) {
                FFDBox[iFFDBox]->SetParaview(geometry, iFFDBox, false);
              }
            } else if (FileFormat[iFile] == TECPLOT || FileFormat[iFile] == TECPLOT_BINARY) {
              cout << "Writing a Tecplot file of the FFD boxes." << endl;
              for (iFFDBox = 0; iFFDBox < GetnFFDBox(); iFFDBox++) {
                FFDBox[iFFDBox]->SetTecplot(geometry, iFFDBox, false);
              }
            }
            else if (FileFormat[iFile] == CGNS)  {
              cout << "Writing a CGNS file of the FFD boxes." << endl;
              for (iFFDBox = 0; iFFDBox < GetnFFDBox(); iFFDBox++) {
                FFDBox[iFFDBox]->SetCGNS(geometry, iFFDBox, false);
              }
            }
          }
        }
      }
    }

    else {
      SU2_MPI::Error("There are no FFD Boxes in the mesh file!!", CURRENT_FUNCTION);
    }

  }

  /*--- External surface file based ---*/

  else if (config->GetDesign_Variable(0) == SURFACE_FILE) {

    /*--- Check whether a surface file exists for input ---*/
    ofstream Surface_File;
    string filename = config->GetDV_Filename();
    Surface_File.open(filename.c_str(), ios::in);

    /*--- A surface file does not exist, so write a new one for the
     markers that are specified as part of the motion. ---*/
    if (Surface_File.fail()) {

      if (rank == MASTER_NODE && size == SINGLE_NODE) {
        cout << "No surface positions file found. Writing a template file: " << filename << "." << endl;

        Surface_File.open(filename.c_str(), ios::out);
        Surface_File.precision(15);
        unsigned long iMarker, jPoint, GlobalIndex, iVertex; su2double *Coords;
        for (iMarker = 0; iMarker < config->GetnMarker_All(); iMarker++) {
          if (config->GetMarker_All_DV(iMarker) == YES) {
            for (iVertex = 0; iVertex < geometry->nVertex[iMarker]; iVertex++) {
              jPoint = geometry->vertex[iMarker][iVertex]->GetNode();
              GlobalIndex = geometry->nodes->GetGlobalIndex(jPoint);
              Coords = geometry->nodes->GetCoord(jPoint);
              Surface_File << GlobalIndex << "\t" << Coords[0] << "\t" << Coords[1];
              if (geometry->GetnDim() == 2) Surface_File << endl;
              else Surface_File << "\t" << Coords[2] << endl;
            }
          }
        }
        Surface_File.close();

      } else {
        SU2_MPI::Error("No surface positions file found and template writing not yet supported in parallel.\n To generate a template surface positions file, run SU2_DEF again in serial.", CURRENT_FUNCTION);
      }
    }

    else {
      /*--- A surface file exists, so read in the coordinates ---*/
      Surface_File.close();
      if (rank == MASTER_NODE) cout << "Updating the surface coordinates from the input file." << endl;
      SetExternal_Deformation(geometry, config, ZONE_0, 0);
    }

  }

  else if ((config->GetDesign_Variable(0) == ROTATION) ||
           (config->GetDesign_Variable(0) == TRANSLATION) ||
           (config->GetDesign_Variable(0) == SCALE) ||
           (config->GetDesign_Variable(0) == HICKS_HENNE) ||
           (config->GetDesign_Variable(0) == SURFACE_BUMP) ||
           (config->GetDesign_Variable(0) == ANGLE_OF_ATTACK)) {

    /*--- Apply rotation, displacement and stretching design variables (this
     should be done before the bump function design variables) ---*/

    for (iDV = 0; iDV < config->GetnDV(); iDV++) {
      switch ( config->GetDesign_Variable(iDV) ) {
        case SCALE :  SetScale(geometry, config, iDV, false); break;
        case TRANSLATION :  SetTranslation(geometry, config, iDV, false); break;
        case ROTATION :     SetRotation(geometry, config, iDV, false); break;
      }
    }

    /*--- Apply the design variables to the control point position ---*/

    for (iDV = 0; iDV < config->GetnDV(); iDV++) {
      switch ( config->GetDesign_Variable(iDV) ) {
        case HICKS_HENNE :  SetHicksHenne(geometry, config, iDV, false); break;
      }
    }

    /*--- Apply the design variables to the control point position ---*/

    for (iDV = 0; iDV < config->GetnDV(); iDV++) {
      switch ( config->GetDesign_Variable(iDV) ) {
        case SURFACE_BUMP :  SetSurface_Bump(geometry, config, iDV, false); break;
      }
    }

    /*--- Apply the angle of attack design variable ---*/

    for (iDV = 0; iDV < config->GetnDV(); iDV++) {
      switch ( config->GetDesign_Variable(iDV) ) {
        case ANGLE_OF_ATTACK :  SetAngleOfAttack(geometry, config, iDV, false); break;
      }
    }

  }

  /*--- NACA_4Digits design variable ---*/

  else if (config->GetDesign_Variable(0) == NACA_4DIGITS) { SetNACA_4Digits(geometry, config); }

  /*--- Parabolic airfoil design variable ---*/

  else if (config->GetDesign_Variable(0) == PARABOLIC) { SetParabolic(geometry, config); }

  /*--- Airfoil from file design variable ---*/

  else if (config->GetDesign_Variable(0) == AIRFOIL) { SetAirfoil(geometry, config); }

  /*--- FFD setting ---*/

  else if (config->GetDesign_Variable(0) == FFD_SETTING) {
    if (rank == MASTER_NODE)
      cout << "No surface deformation (setting FFD)." << endl;
  }

  /*--- Scale, Translate, and Rotate will be done with rigid mesh transforms. ---*/

  else if ((config->GetDesign_Variable(0) == ROTATION) ||
           (config->GetDesign_Variable(0) == TRANSLATION) ||
           (config->GetDesign_Variable(0) == SCALE)) {

    /*--- If all markers are deforming, use volume method.
     If only some are deforming, use surface method ---*/

    /*--- iDV was uninitialized, so hard-coding to one. Check intended
     behavior (might want to loop over all iDV in case we have trans & rotate. ---*/
    iDV = 0;
    allmoving = true;

    /*--- Loop over markers ---*/
    for (iMarker = 0; iMarker < config->GetnMarker_All(); iMarker++) {
      if (config->GetMarker_All_DV(iMarker) == NO)
        allmoving = false;
    }

    if (!allmoving) {
      /*---Only some markers are moving, use the surface method ---*/
      if (config->GetDesign_Variable(0) == ROTATION)
        SetRotation(geometry, config, iDV, false);
      if (config->GetDesign_Variable(0) == SCALE)
        SetScale(geometry, config, iDV, false);
      if (config->GetDesign_Variable(0) == TRANSLATION)
        SetTranslation(geometry, config, iDV, false);
    }
    else {
      if (rank == MASTER_NODE)
        cout << "No surface deformation (scaling, rotation, or translation)." << endl;
    }
  }

  /*--- Design variable not implement ---*/

  else {
    if (rank == MASTER_NODE)
      cout << "Design Variable not implemented yet" << endl;
  }

}


void CSurfaceMovement::SetSurface_Derivative(CGeometry *geometry, CConfig *config) {

  su2double DV_Value = 0.0;

  unsigned short iDV = 0, iDV_Value = 0;

  for (iDV = 0; iDV < config->GetnDV(); iDV++) {
    for (iDV_Value = 0; iDV_Value < config->GetnDV_Value(iDV); iDV_Value++) {

      DV_Value = config->GetDV_Value(iDV, iDV_Value);

      /*--- If value of the design variable is not 0.0 we apply the differentation.
     *     Note if multiple variables are non-zero, we end up with the sum of all the derivatives. ---*/

      if (DV_Value != 0.0) {

        DV_Value = 0.0;

        SU2_TYPE::SetDerivative(DV_Value, 1.0);

        config->SetDV_Value(iDV, iDV_Value, DV_Value);
      }
    }
  }

  /*--- Run the surface deformation with DV_Value = 0.0 (no deformation at all) ---*/

  SetSurface_Deformation(geometry, config);
}

void CSurfaceMovement::CopyBoundary(CGeometry *geometry, CConfig *config) {

  unsigned short iMarker;
  unsigned long iVertex, iPoint;
  su2double *Coord;

  for (iMarker = 0; iMarker < config->GetnMarker_All(); iMarker++) {
    for (iVertex = 0; iVertex < geometry->nVertex[iMarker]; iVertex++) {
      iPoint = geometry->vertex[iMarker][iVertex]->GetNode();
      Coord = geometry->nodes->GetCoord(iPoint);
      geometry->vertex[iMarker][iVertex]->SetCoord(Coord);
    }
  }

}

void CSurfaceMovement::SetParametricCoord(CGeometry *geometry, CConfig *config, CFreeFormDefBox *FFDBox, unsigned short iFFDBox) {

  unsigned short iMarker, iDim, iOrder, jOrder, kOrder, lOrder, mOrder, nOrder;
  unsigned long iVertex, iPoint, TotalVertex = 0;
  su2double *CartCoordNew, *ParamCoord, CartCoord[3], ParamCoordGuess[3], MaxDiff, my_MaxDiff = 0.0, Diff, *Coord;
  unsigned short nDim = geometry->GetnDim();
  su2double X_0, Y_0, Z_0, Xbar, Ybar, Zbar;

  unsigned short BoxFFD = true;
  bool cylindrical = (config->GetFFD_CoordSystem() == CYLINDRICAL);
  bool spherical = (config->GetFFD_CoordSystem() == SPHERICAL);
  bool polar = (config->GetFFD_CoordSystem() == POLAR);

  /*--- Change order and control points reduce the
   complexity of the point inversion (this only works with boxes,
 in case of Bezier curves, and we maintain an internal copy)---*/

  if (BoxFFD && (config->GetFFD_Blending() == BEZIER)) {

    for (iOrder = 0; iOrder < 2; iOrder++) {
      for (jOrder = 0; jOrder < 2; jOrder++) {
        for (kOrder = 0; kOrder < 2; kOrder++) {

          lOrder = 0; mOrder = 0; nOrder = 0;
          if (iOrder == 1) {lOrder = FFDBox->GetlOrder()-1;}
          if (jOrder == 1) {mOrder = FFDBox->GetmOrder()-1;}
          if (kOrder == 1) {nOrder = FFDBox->GetnOrder()-1;}

          Coord = FFDBox->GetCoordControlPoints(lOrder, mOrder, nOrder);

          FFDBox->SetCoordControlPoints(Coord, iOrder, jOrder, kOrder);

        }
      }
    }

    FFDBox->SetlOrder(2); FFDBox->SetmOrder(2); FFDBox->SetnOrder(2);
    FFDBox->SetnControlPoints();
    FFDBox->BlendingFunction[0]->SetOrder(2, 2);
    FFDBox->BlendingFunction[1]->SetOrder(2, 2);
    FFDBox->BlendingFunction[2]->SetOrder(2, 2);
  }
  /*--- Point inversion algorithm with a basic box ---*/

  ParamCoordGuess[0]  = 0.5; ParamCoordGuess[1] = 0.5; ParamCoordGuess[2] = 0.5;
  CartCoord[0]        = 0.0; CartCoord[1]       = 0.0; CartCoord[2]       = 0.0;

  /*--- Count the number of vertices ---*/

  for (iMarker = 0; iMarker < config->GetnMarker_All(); iMarker++)
    if (config->GetMarker_All_DV(iMarker) == YES)
      for (iVertex = 0; iVertex < geometry->nVertex[iMarker]; iVertex++)
        TotalVertex++;

  for (iMarker = 0; iMarker < config->GetnMarker_All(); iMarker++) {

    if (config->GetMarker_All_DV(iMarker) == YES) {

      for (iVertex = 0; iVertex < geometry->nVertex[iMarker]; iVertex++) {

        /*--- Get the cartesian coordinates ---*/

        for (iDim = 0; iDim < nDim; iDim++)
          CartCoord[iDim] = geometry->vertex[iMarker][iVertex]->GetCoord(iDim);

        /*--- Transform the cartesian into polar ---*/

        if (cylindrical) {
          X_0 = config->GetFFD_Axis(0); Y_0 = config->GetFFD_Axis(1);  Z_0 = config->GetFFD_Axis(2);

          Xbar =  CartCoord[0] - X_0; Ybar =  CartCoord[1] - Y_0; Zbar =  CartCoord[2] - Z_0;

          CartCoord[0] = sqrt(Ybar*Ybar + Zbar*Zbar);
          CartCoord[1] = atan2(Zbar, Ybar); if (CartCoord[1] > PI_NUMBER/2.0) CartCoord[1] -= 2.0*PI_NUMBER;
          CartCoord[2] = Xbar;
        }
        else if (spherical || polar) {
          X_0 = config->GetFFD_Axis(0); Y_0 = config->GetFFD_Axis(1);  Z_0 = config->GetFFD_Axis(2);

          Xbar =  CartCoord[0] - X_0; Ybar =  CartCoord[1] - Y_0; Zbar =  CartCoord[2] - Z_0;

          CartCoord[0] = sqrt(Xbar*Xbar + Ybar*Ybar + Zbar*Zbar);
          CartCoord[1] = atan2(Zbar, Ybar);  if (CartCoord[1] > PI_NUMBER/2.0) CartCoord[1] -= 2.0*PI_NUMBER;
          CartCoord[2] = acos(Xbar/CartCoord[0]);
        }

        iPoint = geometry->vertex[iMarker][iVertex]->GetNode();

        /*--- If the point is inside the FFD, compute the value of the parametric coordinate ---*/

        if (FFDBox->GetPointFFD(geometry, config, iPoint)) {

          /*--- Find the parametric coordinate ---*/

          ParamCoord = FFDBox->GetParametricCoord_Iterative(iPoint, CartCoord, ParamCoordGuess, config);

          /*--- Compute the cartesian coordinates using the parametric coordinates
           to check that everything is correct ---*/

          CartCoordNew = FFDBox->EvalCartesianCoord(ParamCoord);

          /*--- Compute max difference between original value and the recomputed value ---*/

          Diff = 0.0;
          for (iDim = 0; iDim < nDim; iDim++)
            Diff += (CartCoordNew[iDim]-CartCoord[iDim])*(CartCoordNew[iDim]-CartCoord[iDim]);
          Diff = sqrt(Diff);
          my_MaxDiff = max(my_MaxDiff, Diff);

          /*--- If the parametric coordinates are in (0,1) the point belongs to the FFDBox, using the input tolerance  ---*/

          if (((ParamCoord[0] >= - config->GetFFD_Tol()) && (ParamCoord[0] <= 1.0 + config->GetFFD_Tol())) &&
              ((ParamCoord[1] >= - config->GetFFD_Tol()) && (ParamCoord[1] <= 1.0 + config->GetFFD_Tol())) &&
              ((ParamCoord[2] >= - config->GetFFD_Tol()) && (ParamCoord[2] <= 1.0 + config->GetFFD_Tol()))) {


            /*--- Rectification of the initial tolerance (we have detected situations
             where 0.0 and 1.0 doesn't work properly ---*/

            su2double lower_limit = config->GetFFD_Tol();
            su2double upper_limit = 1.0-config->GetFFD_Tol();

            if (ParamCoord[0] < lower_limit) ParamCoord[0] = lower_limit;
            if (ParamCoord[1] < lower_limit) ParamCoord[1] = lower_limit;
            if (ParamCoord[2] < lower_limit) ParamCoord[2] = lower_limit;
            if (ParamCoord[0] > upper_limit) ParamCoord[0] = upper_limit;
            if (ParamCoord[1] > upper_limit) ParamCoord[1] = upper_limit;
            if (ParamCoord[2] > upper_limit) ParamCoord[2] = upper_limit;

            /*--- Set the value of the parametric coordinate ---*/

            FFDBox->Set_MarkerIndex(iMarker);
            FFDBox->Set_VertexIndex(iVertex);
            FFDBox->Set_PointIndex(iPoint);
            FFDBox->Set_ParametricCoord(ParamCoord);
            FFDBox->Set_CartesianCoord(CartCoord);

            ParamCoordGuess[0] = ParamCoord[0]; ParamCoordGuess[1] = ParamCoord[1]; ParamCoordGuess[2] = ParamCoord[2];

            if (Diff >= config->GetFFD_Tol()) {
              cout << "Please check this point: Local (" << ParamCoord[0] <<" "<< ParamCoord[1] <<" "<< ParamCoord[2] <<") <-> Global ("
              << CartCoord[0] <<" "<< CartCoord[1] <<" "<< CartCoord[2] <<") <-> Error "<< Diff <<" vs "<< config->GetFFD_Tol() <<"." << endl;
            }

          }
          else {

            if (Diff >= config->GetFFD_Tol()) {
              cout << "Please check this point: Local (" << ParamCoord[0] <<" "<< ParamCoord[1] <<" "<< ParamCoord[2] <<") <-> Global ("
              << CartCoord[0] <<" "<< CartCoord[1] <<" "<< CartCoord[2] <<") <-> Error "<< Diff <<" vs "<< config->GetFFD_Tol() <<"." << endl;
            }

          }

        }
      }
    }
  }

#ifdef HAVE_MPI
  SU2_MPI::Allreduce(&my_MaxDiff, &MaxDiff, 1, MPI_DOUBLE, MPI_MAX, MPI_COMM_WORLD);
#else
  MaxDiff = my_MaxDiff;
#endif

  if (rank == MASTER_NODE)
    cout << "Compute parametric coord      | FFD box: " << FFDBox->GetTag() << ". Max Diff: " << MaxDiff <<"."<< endl;


  /*--- After the point inversion, copy the original
   information back (this only works with boxes,
   and we maintain an internal copy) ---*/

  if (BoxFFD) {
    FFDBox->SetOriginalControlPoints();
    if (config->GetFFD_Blending() == BEZIER){
      FFDBox->BlendingFunction[0]->SetOrder(FFDBox->GetlOrder(), FFDBox->GetlOrder());
      FFDBox->BlendingFunction[1]->SetOrder(FFDBox->GetmOrder(), FFDBox->GetmOrder());
      FFDBox->BlendingFunction[2]->SetOrder(FFDBox->GetnOrder(), FFDBox->GetnOrder());
    }
  }
}

void CSurfaceMovement::SetParametricCoordCP(CGeometry *geometry, CConfig *config, CFreeFormDefBox *FFDBoxParent, CFreeFormDefBox *FFDBoxChild) {
  unsigned short iOrder, jOrder, kOrder;
  su2double *CartCoord, *ParamCoord, ParamCoordGuess[3];

  for (iOrder = 0; iOrder < FFDBoxChild->GetlOrder(); iOrder++)
    for (jOrder = 0; jOrder < FFDBoxChild->GetmOrder(); jOrder++)
      for (kOrder = 0; kOrder < FFDBoxChild->GetnOrder(); kOrder++) {
        CartCoord = FFDBoxChild->GetCoordControlPoints(iOrder, jOrder, kOrder);
        ParamCoord = FFDBoxParent->GetParametricCoord_Iterative(0, CartCoord, ParamCoordGuess, config);
        FFDBoxChild->SetParCoordControlPoints(ParamCoord, iOrder, jOrder, kOrder);
      }

  if (rank == MASTER_NODE)
    cout << "Compute parametric coord (CP) | FFD parent box: " << FFDBoxParent->GetTag() << ". FFD child box: " << FFDBoxChild->GetTag() <<"."<< endl;


}

void CSurfaceMovement::GetCartesianCoordCP(CGeometry *geometry, CConfig *config, CFreeFormDefBox *FFDBoxParent, CFreeFormDefBox *FFDBoxChild) {
  unsigned short iOrder, jOrder, kOrder, iDim;
  su2double *CartCoord, *ParamCoord;

  for (iOrder = 0; iOrder < FFDBoxChild->GetlOrder(); iOrder++)
    for (jOrder = 0; jOrder < FFDBoxChild->GetmOrder(); jOrder++)
      for (kOrder = 0; kOrder < FFDBoxChild->GetnOrder(); kOrder++) {
        ParamCoord = FFDBoxChild->GetParCoordControlPoints(iOrder, jOrder, kOrder);

        /*--- Clip the value of the parametric coordinates (just in case)  ---*/
        for (iDim = 0; iDim < 3; iDim++) {
          if (ParamCoord[iDim] >= 1.0) ParamCoord[iDim] = 1.0;
          if (ParamCoord[iDim] <= 0.0) ParamCoord[iDim] = 0.0;
        }

        CartCoord = FFDBoxParent->EvalCartesianCoord(ParamCoord);
        FFDBoxChild->SetCoordControlPoints(CartCoord, iOrder, jOrder, kOrder);
        FFDBoxChild->SetCoordControlPoints_Copy(CartCoord, iOrder, jOrder, kOrder);

      }

  if (rank == MASTER_NODE)
    cout << "Update cartesian coord (CP)   | FFD parent box: " << FFDBoxParent->GetTag() << ". FFD child box: " << FFDBoxChild->GetTag() <<"."<< endl;

}

void CSurfaceMovement::CheckFFDDimension(CGeometry *geometry, CConfig *config, CFreeFormDefBox *FFDBox, unsigned short iFFDBox) {

  unsigned short iIndex, jIndex, kIndex, lDegree, mDegree, nDegree, iDV;
  bool OutOffLimits;
  bool polar = (config->GetFFD_CoordSystem() == POLAR);

  lDegree = FFDBox->GetlOrder()-1;
  mDegree = FFDBox->GetmOrder()-1;
  nDegree = FFDBox->GetnOrder()-1;

  OutOffLimits = false;
  for (iDV = 0; iDV < config->GetnDV(); iDV++) {
    if (config->GetFFDTag(iDV)== FFDBox->GetTag()){
      switch ( config->GetDesign_Variable(iDV) ) {
        case FFD_CONTROL_POINT_2D :
          if (polar) {
            iIndex = SU2_TYPE::Int(fabs(config->GetParamDV(iDV, 1)));
            kIndex = SU2_TYPE::Int(fabs(config->GetParamDV(iDV, 2)));
            if ((iIndex > lDegree) || (kIndex > nDegree)) OutOffLimits = true;
          }
          else {
            iIndex = SU2_TYPE::Int(fabs(config->GetParamDV(iDV, 1)));
            jIndex = SU2_TYPE::Int(fabs(config->GetParamDV(iDV, 2)));
            if ((iIndex > lDegree) || (jIndex > mDegree)) OutOffLimits = true;
          }
          break;
        case FFD_CAMBER :  case FFD_THICKNESS :
            iIndex = SU2_TYPE::Int(fabs(config->GetParamDV(iDV, 1)));
            jIndex = SU2_TYPE::Int(fabs(config->GetParamDV(iDV, 2)));
            if ((iIndex > lDegree) || (jIndex > mDegree)) OutOffLimits = true;
          break;
        case FFD_CAMBER_2D :  case FFD_THICKNESS_2D :
          iIndex = SU2_TYPE::Int(fabs(config->GetParamDV(iDV, 1)));
          if (iIndex > lDegree) OutOffLimits = true;
          break;
        case FFD_CONTROL_POINT :  case FFD_NACELLE :
          iIndex = SU2_TYPE::Int(fabs(config->GetParamDV(iDV, 1)));
          jIndex= SU2_TYPE::Int(fabs(config->GetParamDV(iDV, 2)));
          kIndex = SU2_TYPE::Int(fabs(config->GetParamDV(iDV, 3)));
          if ((iIndex > lDegree) || (jIndex > mDegree) || (kIndex > nDegree)) OutOffLimits = true;
          break;
        case FFD_GULL :  case FFD_TWIST :
          jIndex= SU2_TYPE::Int(fabs(config->GetParamDV(iDV, 1)));
          if (jIndex > mDegree) OutOffLimits = true;
          break;
      }
    }
  }

  if (rank == MASTER_NODE) {
    if (OutOffLimits) {
      char buf1[100], buf2[100];
      SPRINTF(buf1, "Design variables out off FFD limits (%u, %u, %u).\n", lDegree, mDegree, nDegree);
      SPRINTF(buf2, "Please check the ijk indices of the design variables.");
      SU2_MPI::Error(string(buf1) + string(buf2), CURRENT_FUNCTION);
    }
  }

  /*--- This barrier is important to guaranty that we will stop the software in a clean way ---*/

#ifdef HAVE_MPI
  SU2_MPI::Barrier(MPI_COMM_WORLD);
#endif

}

void CSurfaceMovement::CheckFFDIntersections(CGeometry *geometry, CConfig *config, CFreeFormDefBox *FFDBox, unsigned short iFFDBox) {

  su2double Coord_0[] = {0,0,0}, Coord_1[] = {0,0,0};
  unsigned short index, iMarker, iNode, jNode, lDegree, mDegree, nDegree, iDim;
  unsigned long iElem, iPoint, jPoint;
  bool IPlane_Intersect_A = false, IPlane_Intersect_B = false;
  bool JPlane_Intersect_A = false, JPlane_Intersect_B = false;
  bool KPlane_Intersect_A = false, KPlane_Intersect_B = false;
  su2double X_0, Y_0, Z_0, Xbar, Ybar, Zbar;

  unsigned short Kind_SU2 = config->GetKind_SU2();
  bool FFD_Symmetry_Plane = config->GetFFD_Symmetry_Plane();
  bool cylindrical = (config->GetFFD_CoordSystem() == CYLINDRICAL);
  bool spherical = (config->GetFFD_CoordSystem() == SPHERICAL);
  bool polar = (config->GetFFD_CoordSystem() == POLAR);
  bool cartesian = (config->GetFFD_CoordSystem() == CARTESIAN);

  lDegree = FFDBox->GetlOrder()-1;
  mDegree = FFDBox->GetmOrder()-1;
  nDegree = FFDBox->GetnOrder()-1;

  if (config->GetFFD_Continuity() != USER_INPUT) {

    /*--- Check intersection with plane i=0 ---*/

    su2double *IPlane_Coord_0_A = FFDBox->GetCoordControlPoints(0, 0, 0);
    su2double *IPlane_Coord_1_A = FFDBox->GetCoordControlPoints(0, 0, nDegree);
    su2double *IPlane_Coord_2_A = FFDBox->GetCoordControlPoints(0, mDegree, 0);

    su2double *IPlane_Coord_0_A_ = FFDBox->GetCoordControlPoints(0, mDegree, nDegree);
    su2double *IPlane_Coord_1_A_ = FFDBox->GetCoordControlPoints(0, mDegree, 0);
    su2double *IPlane_Coord_2_A_ = FFDBox->GetCoordControlPoints(0, 0, nDegree);

    /*--- Check intersection with plane i=lDegree ---*/

    su2double *IPlane_Coord_0_B = FFDBox->GetCoordControlPoints(lDegree, 0, 0);
    su2double *IPlane_Coord_1_B = FFDBox->GetCoordControlPoints(lDegree, 0, nDegree);
    su2double *IPlane_Coord_2_B = FFDBox->GetCoordControlPoints(lDegree, mDegree, 0);

    su2double *IPlane_Coord_0_B_ = FFDBox->GetCoordControlPoints(lDegree, mDegree, nDegree);
    su2double *IPlane_Coord_1_B_ = FFDBox->GetCoordControlPoints(lDegree, mDegree, 0);
    su2double *IPlane_Coord_2_B_ = FFDBox->GetCoordControlPoints(lDegree, 0, nDegree);

    /*--- Check intersection with plane j=0 ---*/

    su2double *JPlane_Coord_0_A = FFDBox->GetCoordControlPoints(0,      0, 0);
    su2double *JPlane_Coord_1_A = FFDBox->GetCoordControlPoints(0,      0, nDegree);
    su2double *JPlane_Coord_2_A = FFDBox->GetCoordControlPoints(lDegree, 0, 0);

    su2double *JPlane_Coord_0_A_ = FFDBox->GetCoordControlPoints(lDegree, 0, nDegree);
    su2double *JPlane_Coord_1_A_ = FFDBox->GetCoordControlPoints(lDegree, 0, 0);
    su2double *JPlane_Coord_2_A_ = FFDBox->GetCoordControlPoints(0,      0, nDegree);

    /*--- Check intersection with plane j=mDegree ---*/

    su2double *JPlane_Coord_0_B = FFDBox->GetCoordControlPoints(0,      mDegree, 0);
    su2double *JPlane_Coord_1_B = FFDBox->GetCoordControlPoints(0,      mDegree, nDegree);
    su2double *JPlane_Coord_2_B = FFDBox->GetCoordControlPoints(lDegree, mDegree, 0);

    su2double *JPlane_Coord_0_B_ = FFDBox->GetCoordControlPoints(lDegree, mDegree, nDegree);
    su2double *JPlane_Coord_1_B_ = FFDBox->GetCoordControlPoints(lDegree, mDegree, 0);
    su2double *JPlane_Coord_2_B_ = FFDBox->GetCoordControlPoints(0,      mDegree, nDegree);

    /*--- Check intersection with plane k=0 ---*/

    su2double *KPlane_Coord_0_A = FFDBox->GetCoordControlPoints(0,      0,      0);
    su2double *KPlane_Coord_1_A = FFDBox->GetCoordControlPoints(0,      mDegree, 0);
    su2double *KPlane_Coord_2_A = FFDBox->GetCoordControlPoints(lDegree, 0,      0);

    su2double *KPlane_Coord_0_A_ = FFDBox->GetCoordControlPoints(lDegree, mDegree, 0);
    su2double *KPlane_Coord_1_A_ = FFDBox->GetCoordControlPoints(lDegree, 0,      0);
    su2double *KPlane_Coord_2_A_ = FFDBox->GetCoordControlPoints(0,      mDegree, 0);

    /*--- Check intersection with plane k=nDegree ---*/

    su2double *KPlane_Coord_0_B = FFDBox->GetCoordControlPoints(0,      0,      nDegree);
    su2double *KPlane_Coord_1_B = FFDBox->GetCoordControlPoints(0,      mDegree, nDegree);
    su2double *KPlane_Coord_2_B = FFDBox->GetCoordControlPoints(lDegree, 0,      nDegree);

    su2double *KPlane_Coord_0_B_ = FFDBox->GetCoordControlPoints(lDegree, mDegree, nDegree);
    su2double *KPlane_Coord_1_B_ = FFDBox->GetCoordControlPoints(lDegree, 0,      nDegree);
    su2double *KPlane_Coord_2_B_ = FFDBox->GetCoordControlPoints(0,      mDegree, nDegree);

    /*--- Loop over all the grid triangles ---*/

    IPlane_Intersect_A = false; IPlane_Intersect_B = false;
    JPlane_Intersect_A = false; JPlane_Intersect_B = false;
    KPlane_Intersect_A = false; KPlane_Intersect_B = false;

    /*--- Only the markers in the moving list ---*/

    for (iMarker = 0; iMarker < geometry->GetnMarker(); iMarker++) {

      if (((config->GetMarker_All_Moving(iMarker) == YES) && (Kind_SU2 == SU2_CFD)) ||
          ((config->GetMarker_All_DV(iMarker) == YES) && (Kind_SU2 == SU2_DEF)) ||
          ((config->GetMarker_All_DV(iMarker) == YES) && (Kind_SU2 == SU2_GEO)) ||
          ((config->GetMarker_All_DV(iMarker) == YES) && (Kind_SU2 == SU2_DOT)) ||
          ((config->GetMarker_All_DV(iMarker) == YES) && (config->GetDirectDiff() == D_DESIGN))) {

        for (iElem = 0; iElem < geometry->GetnElem_Bound(iMarker); iElem++) {

          for (iNode = 0; iNode < geometry->bound[iMarker][iElem]->GetnNodes(); iNode++) {
            iPoint = geometry->bound[iMarker][iElem]->GetNode(iNode);

            for (jNode = 0; jNode < geometry->bound[iMarker][iElem]->GetnNodes(); jNode++) {
              jPoint = geometry->bound[iMarker][iElem]->GetNode(jNode);

              if (jPoint > iPoint) {

                for (iDim = 0; iDim < geometry->GetnDim(); iDim++) {
                  Coord_0[iDim] = geometry->nodes->GetCoord(iPoint,iDim);
                  Coord_1[iDim] = geometry->nodes->GetCoord(jPoint,iDim);
                }

                /*--- Write the coordinates in the right parametric system ---*/

                if (cylindrical) {

                  X_0 = config->GetFFD_Axis(0); Y_0 = config->GetFFD_Axis(1);  Z_0 = config->GetFFD_Axis(2);

                  Xbar =  Coord_0[0] - X_0; Ybar =  Coord_0[1] - Y_0; Zbar =  Coord_0[2] - Z_0;

                  Coord_0[0] = sqrt(Ybar*Ybar + Zbar*Zbar);
                  Coord_0[1] = atan2(Zbar, Ybar); if (Coord_0[1] > PI_NUMBER/2.0) Coord_0[1] -= 2.0*PI_NUMBER;
                  Coord_0[2] = Xbar;

                  Xbar =  Coord_1[0] - X_0; Ybar =  Coord_1[1] - Y_0; Zbar =  Coord_1[2] - Z_0;

                  Coord_1[0] = sqrt(Ybar*Ybar + Zbar*Zbar);
                  Coord_1[1] = atan2(Zbar, Ybar); if (Coord_1[1] > PI_NUMBER/2.0) Coord_1[1] -= 2.0*PI_NUMBER;
                  Coord_1[2] = Xbar;

                }

                else if (spherical || polar) {

                  X_0 = config->GetFFD_Axis(0); Y_0 = config->GetFFD_Axis(1);  Z_0 = config->GetFFD_Axis(2);

                  Xbar =  Coord_0[0] - X_0; Ybar =  Coord_0[1] - Y_0; Zbar =  Coord_0[2] - Z_0;

                  Coord_0[0] = sqrt(Xbar*Xbar + Ybar*Ybar + Zbar*Zbar);
                  Coord_0[1] = atan2(Zbar, Ybar);  if (Coord_0[1] > PI_NUMBER/2.0) Coord_0[1] -= 2.0*PI_NUMBER;
                  Coord_0[2] = acos (Xbar/Coord_0[0]);

                  Xbar =  Coord_1[0] - X_0; Ybar =  Coord_1[1] - Y_0; Zbar =  Coord_1[2] - Z_0;

                  Coord_1[0] = sqrt(Xbar*Xbar + Ybar*Ybar + Zbar*Zbar);
                  Coord_1[1] = atan2(Zbar, Ybar);  if (Coord_1[1] > PI_NUMBER/2.0) Coord_1[1] -= 2.0*PI_NUMBER;
                  Coord_1[2] = acos(Xbar/Coord_1[0]);

                }

                if (geometry->GetnDim() == 3) {

                  if (!IPlane_Intersect_A) {
                    if (geometry->SegmentIntersectsTriangle(Coord_0, Coord_1, IPlane_Coord_0_A, IPlane_Coord_1_A, IPlane_Coord_2_A)) { IPlane_Intersect_A = true; }
                    if (geometry->SegmentIntersectsTriangle(Coord_0, Coord_1, IPlane_Coord_0_A_, IPlane_Coord_1_A_, IPlane_Coord_2_A_)) { IPlane_Intersect_A = true; }
                  }

                  if (!IPlane_Intersect_B) {
                    if (geometry->SegmentIntersectsTriangle(Coord_0, Coord_1, IPlane_Coord_0_B, IPlane_Coord_1_B, IPlane_Coord_2_B)) { IPlane_Intersect_B = true; }
                    if (geometry->SegmentIntersectsTriangle(Coord_0, Coord_1, IPlane_Coord_0_B_, IPlane_Coord_1_B_, IPlane_Coord_2_B_)) { IPlane_Intersect_B = true; }
                  }

                  if ((!JPlane_Intersect_A) && (!FFD_Symmetry_Plane)) {
                    if (geometry->SegmentIntersectsTriangle(Coord_0, Coord_1, JPlane_Coord_0_A, JPlane_Coord_1_A, JPlane_Coord_2_A)) { JPlane_Intersect_A = true; }
                    if (geometry->SegmentIntersectsTriangle(Coord_0, Coord_1, JPlane_Coord_0_A_, JPlane_Coord_1_A_, JPlane_Coord_2_A_)) { JPlane_Intersect_A = true; }
                  }

                  if (cartesian) {
                    if ((!JPlane_Intersect_B) && (!FFD_Symmetry_Plane)) {
                      if (geometry->SegmentIntersectsTriangle(Coord_0, Coord_1, JPlane_Coord_0_B, JPlane_Coord_1_B, JPlane_Coord_2_B)) { JPlane_Intersect_B = true; }
                      if (geometry->SegmentIntersectsTriangle(Coord_0, Coord_1, JPlane_Coord_0_B_, JPlane_Coord_1_B_, JPlane_Coord_2_B_)) { JPlane_Intersect_B = true; }
                    }
                  }
                  else {
                    if (!JPlane_Intersect_B) {
                      if (geometry->SegmentIntersectsTriangle(Coord_0, Coord_1, JPlane_Coord_0_B, JPlane_Coord_1_B, JPlane_Coord_2_B)) { JPlane_Intersect_B = true; }
                      if (geometry->SegmentIntersectsTriangle(Coord_0, Coord_1, JPlane_Coord_0_B_, JPlane_Coord_1_B_, JPlane_Coord_2_B_)) { JPlane_Intersect_B = true; }
                    }
                  }

                  if (!KPlane_Intersect_A) {
                    if (geometry->SegmentIntersectsTriangle(Coord_0, Coord_1, KPlane_Coord_0_A, KPlane_Coord_1_A, KPlane_Coord_2_A)) { KPlane_Intersect_A = true; }
                    if (geometry->SegmentIntersectsTriangle(Coord_0, Coord_1, KPlane_Coord_0_A_, KPlane_Coord_1_A_, KPlane_Coord_2_A_)) { KPlane_Intersect_A = true; }
                  }

                  if (!KPlane_Intersect_B) {
                    if (geometry->SegmentIntersectsTriangle(Coord_0, Coord_1, KPlane_Coord_0_B, KPlane_Coord_1_B, KPlane_Coord_2_B)) { KPlane_Intersect_B = true; }
                    if (geometry->SegmentIntersectsTriangle(Coord_0, Coord_1, KPlane_Coord_0_B_, KPlane_Coord_1_B_, KPlane_Coord_2_B_)) { KPlane_Intersect_B = true; }
                  }

                } else {

                  if (!IPlane_Intersect_A) {
                    if (geometry->SegmentIntersectsLine(Coord_0, Coord_1, IPlane_Coord_0_A, IPlane_Coord_2_A)) { IPlane_Intersect_A = true;}
                  }
                  if (!IPlane_Intersect_B) {
                    if (geometry->SegmentIntersectsLine(Coord_0, Coord_1, IPlane_Coord_0_B, IPlane_Coord_2_B)) { IPlane_Intersect_B = true;}
                  }
                  if (!JPlane_Intersect_A) {
                    if (geometry->SegmentIntersectsLine(Coord_0, Coord_1, JPlane_Coord_0_A, JPlane_Coord_2_A)) { JPlane_Intersect_A = true;}
                  }
                  if (!JPlane_Intersect_B) {
                    if (geometry->SegmentIntersectsLine(Coord_0, Coord_1, JPlane_Coord_0_B, JPlane_Coord_2_B)) { JPlane_Intersect_B = true;}
                  }
                }
              }
            }
          }
        }
      }
    }

    /*--- Comunicate the planes that interesect the surface ---*/

    unsigned short MyCode[6] = {0,0,0,0,0,0}, Code[6] = {0,0,0,0,0,0};

    if (IPlane_Intersect_A) MyCode[0] = 1;
    if (IPlane_Intersect_B) MyCode[1] = 1;
    if (JPlane_Intersect_A) MyCode[2] = 1;
    if (JPlane_Intersect_B) MyCode[3] = 1;
    if (KPlane_Intersect_A) MyCode[4] = 1;
    if (KPlane_Intersect_B) MyCode[5] = 1;

#ifdef HAVE_MPI

    /*--- Add SU2_MPI::Allreduce information using all the nodes ---*/

    SU2_MPI::Allreduce(&MyCode, &Code, 6, MPI_UNSIGNED_SHORT, MPI_SUM, MPI_COMM_WORLD);

#else

    Code[0] = MyCode[0]; Code[1] = MyCode[1]; Code[2] = MyCode[2];
    Code[3] = MyCode[3]; Code[4] = MyCode[4]; Code[5] = MyCode[5];

#endif

    if (Code[0] != 0) IPlane_Intersect_A = true; else IPlane_Intersect_A = false;
    if (Code[1] != 0) IPlane_Intersect_B = true; else IPlane_Intersect_B = false;
    if (Code[2] != 0) JPlane_Intersect_A = true; else JPlane_Intersect_A = false;
    if (Code[3] != 0) JPlane_Intersect_B = true; else JPlane_Intersect_B = false;
    if (Code[4] != 0) KPlane_Intersect_A = true; else KPlane_Intersect_A = false;
    if (Code[5] != 0) KPlane_Intersect_B = true; else KPlane_Intersect_B = false;

    /*--- Screen output ---*/

    if (rank == MASTER_NODE) {

      if (IPlane_Intersect_A || IPlane_Intersect_B ||
          JPlane_Intersect_A || JPlane_Intersect_B ||
          KPlane_Intersect_A || KPlane_Intersect_B ) {

        cout << "The FFD planes ";

        if (cartesian) {
          if (IPlane_Intersect_A) cout << "i=0, ";
          if (IPlane_Intersect_B) cout << "i="<< lDegree << ", ";
          if (JPlane_Intersect_A) cout << "j=0, ";
          if (JPlane_Intersect_B) cout << "j="<< mDegree << ", ";
          if (KPlane_Intersect_A) cout << "k=0, ";
          if (KPlane_Intersect_B) cout << "k="<< nDegree << ", ";
        }
        else if (cylindrical) {
          if (IPlane_Intersect_A) cout << "r=0, ";
          if (IPlane_Intersect_B) cout << "r="<< lDegree << ", ";
          if (JPlane_Intersect_A) cout << "theta=0, ";
          if (JPlane_Intersect_B) cout << "theta="<< mDegree << ", ";
          if (KPlane_Intersect_A) cout << "z=0, ";
          if (KPlane_Intersect_B) cout << "z="<< nDegree << ", ";
        }
        else if (spherical) {
          if (IPlane_Intersect_A) cout << "r=0, ";
          if (IPlane_Intersect_B) cout << "r="<< lDegree << ", ";
          if (JPlane_Intersect_A) cout << "theta=0, ";
          if (JPlane_Intersect_B) cout << "theta="<< mDegree << ", ";
          if (KPlane_Intersect_A) cout << "phi=0, ";
          if (KPlane_Intersect_B) cout << "phi="<< nDegree << ", ";
        }
        else if (polar) {
          if (IPlane_Intersect_A) cout << "r=0, ";
          if (IPlane_Intersect_B) cout << "r="<< lDegree << ", ";
          if (KPlane_Intersect_A) cout << "theta=0, ";
          if (KPlane_Intersect_B) cout << "theta="<< nDegree << ", ";
        }

        cout << "intersect solid surfaces." << endl;
      }

    }

  }

  /*--- Fix the FFD planes based on the intersections with solid surfaces,
   and the continuity level, check that we have enough degree for the continuity
   that we are looking for ---*/

  if (config->GetFFD_Continuity() == USER_INPUT) {
    if (rank == MASTER_NODE)
      cout << "SU2 is fixing user's input planes." << endl;

    for (index = 0; index < config->GetnFFD_Fix_IDir(); index++)
      if ((config->GetFFD_Fix_IDir(index) <= lDegree) && (config->GetFFD_Fix_IDir(index) >= 0))
        FFDBox->Set_Fix_IPlane(config->GetFFD_Fix_IDir(index));
    for (index = 0; index < config->GetnFFD_Fix_JDir(); index++)
      if ((config->GetFFD_Fix_JDir(index) <= mDegree) && (config->GetFFD_Fix_JDir(index) >= 0))
        FFDBox->Set_Fix_JPlane(config->GetFFD_Fix_JDir(index));
    for (index = 0; index < config->GetnFFD_Fix_KDir(); index++)
      if ((config->GetFFD_Fix_KDir(index) <= nDegree) && (config->GetFFD_Fix_KDir(index) >= 0))
        FFDBox->Set_Fix_KPlane(config->GetFFD_Fix_KDir(index));

  }

  if (config->GetFFD_Continuity() == DERIVATIVE_NONE) {
    if (rank == MASTER_NODE)
      cout << "SU2 is fixing the planes to maintain a continuous surface." << endl;

    if (IPlane_Intersect_A) { FFDBox->Set_Fix_IPlane(0); }
    if (IPlane_Intersect_B) { FFDBox->Set_Fix_IPlane(lDegree); }
    if (JPlane_Intersect_A) { FFDBox->Set_Fix_JPlane(0); }
    if (JPlane_Intersect_B) { FFDBox->Set_Fix_JPlane(mDegree); }
    if (KPlane_Intersect_A) { FFDBox->Set_Fix_KPlane(0); }
    if (KPlane_Intersect_B) { FFDBox->Set_Fix_KPlane(nDegree); }

  }

  if (config->GetFFD_Continuity() == DERIVATIVE_1ST) {
    if (rank == MASTER_NODE)
      cout << "SU2 is fixing the planes to maintain a continuous 1st order derivative." << endl;

    if (IPlane_Intersect_A) { FFDBox->Set_Fix_IPlane(0); FFDBox->Set_Fix_IPlane(1); }
    if (IPlane_Intersect_B) { FFDBox->Set_Fix_IPlane(lDegree); FFDBox->Set_Fix_IPlane(lDegree-1); }
    if (JPlane_Intersect_A) { FFDBox->Set_Fix_JPlane(0); FFDBox->Set_Fix_JPlane(1); }
    if (JPlane_Intersect_B) { FFDBox->Set_Fix_JPlane(mDegree); FFDBox->Set_Fix_JPlane(mDegree-1); }
    if (KPlane_Intersect_A) { FFDBox->Set_Fix_KPlane(0); FFDBox->Set_Fix_KPlane(1); }
    if (KPlane_Intersect_B) { FFDBox->Set_Fix_KPlane(nDegree); FFDBox->Set_Fix_KPlane(nDegree-1); }

  }

  if (config->GetFFD_Continuity() == DERIVATIVE_2ND) {
    if (rank == MASTER_NODE)
      cout << "SU2 is fixing the planes to maintain a continuous 2nd order derivative." << endl;

    if ((IPlane_Intersect_A) && (lDegree > 1)) { FFDBox->Set_Fix_IPlane(0); FFDBox->Set_Fix_IPlane(1); FFDBox->Set_Fix_IPlane(2); }
    if ((IPlane_Intersect_B) && (lDegree > 1)) { FFDBox->Set_Fix_IPlane(lDegree); FFDBox->Set_Fix_IPlane(lDegree-1); FFDBox->Set_Fix_IPlane(lDegree-2); }
    if ((JPlane_Intersect_A) && (mDegree > 1)) { FFDBox->Set_Fix_JPlane(0); FFDBox->Set_Fix_JPlane(1); FFDBox->Set_Fix_JPlane(2); }
    if ((JPlane_Intersect_B) && (mDegree > 1)) { FFDBox->Set_Fix_JPlane(mDegree); FFDBox->Set_Fix_JPlane(mDegree-1); FFDBox->Set_Fix_JPlane(mDegree-2); }
    if ((KPlane_Intersect_A) && (nDegree > 1)) { FFDBox->Set_Fix_KPlane(0); FFDBox->Set_Fix_KPlane(1);FFDBox->Set_Fix_KPlane(2); }
    if ((KPlane_Intersect_B) && (nDegree > 1)) { FFDBox->Set_Fix_KPlane(nDegree); FFDBox->Set_Fix_KPlane(nDegree-1); FFDBox->Set_Fix_KPlane(nDegree-2); }

  }

}

void CSurfaceMovement::UpdateParametricCoord(CGeometry *geometry, CConfig *config, CFreeFormDefBox *FFDBox, unsigned short iFFDBox) {
  unsigned short iMarker, iDim;
  unsigned long iVertex, iPoint, iSurfacePoints;
  su2double CartCoord[3] = {0.0,0.0,0.0}, *CartCoordNew, *CartCoordOld;
  su2double *ParamCoord, *var_coord, ParamCoordGuess[3] = {0.0,0.0,0.0};
  su2double MaxDiff, my_MaxDiff = 0.0, Diff;

  /*--- Recompute the parametric coordinates ---*/

  for (iSurfacePoints = 0; iSurfacePoints < FFDBox->GetnSurfacePoint(); iSurfacePoints++) {

    /*--- Get the marker of the surface point ---*/

    iMarker = FFDBox->Get_MarkerIndex(iSurfacePoints);

    if (config->GetMarker_All_DV(iMarker) == YES) {

      /*--- Get the vertex of the surface point ---*/

      iVertex = FFDBox->Get_VertexIndex(iSurfacePoints);
      iPoint = FFDBox->Get_PointIndex(iSurfacePoints);

      /*--- Get the parametric and cartesians coordinates of the
       surface point (they don't mach) ---*/

      ParamCoord = FFDBox->Get_ParametricCoord(iSurfacePoints);

      /*--- Compute and set the cartesian coord using the variation computed
       with the previous deformation ---*/

      var_coord = geometry->vertex[iMarker][iVertex]->GetVarCoord();
      CartCoordOld = geometry->nodes->GetCoord(iPoint);
      for (iDim = 0; iDim < 3; iDim++)
        CartCoord[iDim] = CartCoordOld[iDim] + var_coord[iDim];
      FFDBox->Set_CartesianCoord(CartCoord, iSurfacePoints);

      /*--- Find the parametric coordinate using as ParamCoordGuess the previous value ---*/

      ParamCoordGuess[0] = ParamCoord[0]; ParamCoordGuess[1] = ParamCoord[1]; ParamCoordGuess[2] = ParamCoord[2];
      ParamCoord = FFDBox->GetParametricCoord_Iterative(iPoint, CartCoord, ParamCoordGuess, config);

      /*--- Set the new value of the parametric coordinates ---*/

      FFDBox->Set_ParametricCoord(ParamCoord, iSurfacePoints);

      /*--- Compute the cartesian coordinates using the parametric coordinates
       to check that everything is correct ---*/

      CartCoordNew = FFDBox->EvalCartesianCoord(ParamCoord);

      /*--- Compute max difference between original value and the recomputed value ---*/

      Diff = 0.0;
      for (iDim = 0; iDim < geometry->GetnDim(); iDim++)
        Diff += (CartCoordNew[iDim]-CartCoord[iDim])*(CartCoordNew[iDim]-CartCoord[iDim]);
      Diff = sqrt(Diff);
      my_MaxDiff = max(my_MaxDiff, Diff);

    }
  }

#ifdef HAVE_MPI
  SU2_MPI::Allreduce(&my_MaxDiff, &MaxDiff, 1, MPI_DOUBLE, MPI_MAX, MPI_COMM_WORLD);
#else
  MaxDiff = my_MaxDiff;
#endif

  if (rank == MASTER_NODE)
    cout << "Update parametric coord       | FFD box: " << FFDBox->GetTag() << ". Max Diff: " << MaxDiff <<"."<< endl;

}

su2double CSurfaceMovement::SetCartesianCoord(CGeometry *geometry, CConfig *config, CFreeFormDefBox *FFDBox, unsigned short iFFDBox, bool ResetDef) {

  su2double *CartCoordNew, Diff, my_MaxDiff = 0.0, MaxDiff,
  *ParamCoord, VarCoord[3] = {0.0, 0.0, 0.0}, CartCoordOld[3] = {0.0, 0.0, 0.0};
  unsigned short iMarker, iDim;
  unsigned long iVertex, iPoint, iSurfacePoints;

  bool cylindrical = (config->GetFFD_CoordSystem() == CYLINDRICAL);
  bool spherical = (config->GetFFD_CoordSystem() == SPHERICAL);
  bool polar = (config->GetFFD_CoordSystem() == POLAR);
  unsigned short nDim = geometry->GetnDim();

  /*--- Set to zero all the porints in VarCoord, this is important when we are dealing with different boxes
    because a loop over GetnSurfacePoint is no sufficient ---*/

  if (ResetDef) {
    for (iMarker = 0; iMarker < config->GetnMarker_All(); iMarker++) {
      for (iVertex = 0; iVertex < geometry->nVertex[iMarker]; iVertex++) {
        geometry->vertex[iMarker][iVertex]->SetVarCoord(VarCoord);
      }
    }
  }

  /*--- Recompute the cartesians coordinates ---*/

  for (iSurfacePoints = 0; iSurfacePoints < FFDBox->GetnSurfacePoint(); iSurfacePoints++) {

    /*--- Get the marker of the surface point ---*/

    iMarker = FFDBox->Get_MarkerIndex(iSurfacePoints);

    if (config->GetMarker_All_DV(iMarker) == YES) {

      /*--- Get the vertex of the surface point ---*/

      iVertex = FFDBox->Get_VertexIndex(iSurfacePoints);
      iPoint = FFDBox->Get_PointIndex(iSurfacePoints);

      /*--- Set to zero the variation of the coordinates ---*/

      geometry->vertex[iMarker][iVertex]->SetVarCoord(VarCoord);

      /*--- Get the parametric coordinate of the surface point ---*/

      ParamCoord = FFDBox->Get_ParametricCoord(iSurfacePoints);

      /*--- Compute the new cartesian coordinate, and set the value in
       the FFDBox structure ---*/

      CartCoordNew = FFDBox->EvalCartesianCoord(ParamCoord);

      /*--- If polar coordinates, compute the cartesians from the polar value ---*/

      if (cylindrical) {

        su2double X_0, Y_0, Z_0, Xbar, Ybar, Zbar;
        X_0 = config->GetFFD_Axis(0); Y_0 = config->GetFFD_Axis(1);  Z_0 = config->GetFFD_Axis(2);

        Xbar = CartCoordNew[2];
        Ybar = CartCoordNew[0] * cos(CartCoordNew[1]);
        Zbar = CartCoordNew[0] * sin(CartCoordNew[1]);

        CartCoordNew[0] =  Xbar + X_0;  CartCoordNew[1] = Ybar + Y_0; CartCoordNew[2] = Zbar + Z_0;

      }
      else if (spherical || polar) {

        su2double X_0, Y_0, Z_0, Xbar, Ybar, Zbar;
        X_0 = config->GetFFD_Axis(0); Y_0 = config->GetFFD_Axis(1);  Z_0 = config->GetFFD_Axis(2);

        Xbar = CartCoordNew[0] * cos(CartCoordNew[2]);
        Ybar = CartCoordNew[0] * cos(CartCoordNew[1]) * sin(CartCoordNew[2]);
        Zbar = CartCoordNew[0] * sin(CartCoordNew[1]) * sin(CartCoordNew[2]);

        CartCoordNew[0] =  Xbar + X_0;  CartCoordNew[1] = Ybar + Y_0; CartCoordNew[2] = Zbar + Z_0;

      }

      FFDBox->Set_CartesianCoord(CartCoordNew, iSurfacePoints);

      /*--- Get the original cartesian coordinates of the surface point ---*/

      for (iDim = 0; iDim < nDim; iDim++) {
        CartCoordOld[iDim] = geometry->nodes->GetCoord(iPoint, iDim);
      }

      /*--- Set the value of the variation of the coordinates ---*/

      Diff = 0.0;
      for (iDim = 0; iDim < nDim; iDim++) {
        VarCoord[iDim] = CartCoordNew[iDim] - CartCoordOld[iDim];
        if ((fabs(VarCoord[iDim]) <= EPS) && (config->GetDirectDiff() != D_DESIGN) && (!config->GetAD_Mode()))
          VarCoord[iDim] = 0.0;
        Diff += (VarCoord[iDim]*VarCoord[iDim]);
      }
      Diff = sqrt(Diff);

      my_MaxDiff = max(my_MaxDiff, Diff);

      /*--- Set the variation of the coordinates ---*/

      geometry->vertex[iMarker][iVertex]->SetVarCoord(VarCoord);

    }
  }

#ifdef HAVE_MPI
  SU2_MPI::Allreduce(&my_MaxDiff, &MaxDiff, 1, MPI_DOUBLE, MPI_MAX, MPI_COMM_WORLD);
#else
  MaxDiff = my_MaxDiff;
#endif

  if (rank == MASTER_NODE)
    cout << "Update cartesian coord        | FFD box: " << FFDBox->GetTag() << ". Max Diff: " << MaxDiff <<"."<< endl;

  return MaxDiff;

}


bool CSurfaceMovement::SetFFDCPChange_2D(CGeometry *geometry, CConfig *config, CFreeFormDefBox *FFDBox, CFreeFormDefBox **ResetFFDBox,
    unsigned short iDV, bool ResetDef) {

  su2double movement[3] = {0.0,0.0,0.0}, Ampl;
  unsigned short index[3], i, j, iFFDBox, iPlane;
  string design_FFDBox;
  su2double Scale = config->GetOpt_RelaxFactor();
  bool polar = (config->GetFFD_CoordSystem() == POLAR);

  /*--- Set control points to its original value (even if the
   design variable is not in this box) ---*/

  if (ResetDef == true) {
    for (iFFDBox = 0; iFFDBox < nFFDBox; iFFDBox++)
      ResetFFDBox[iFFDBox]->SetOriginalControlPoints();
  }

  design_FFDBox = config->GetFFDTag(iDV);

  if (design_FFDBox.compare(FFDBox->GetTag()) == 0) {

    /*--- Compute deformation ---*/

    /*--- If we have only design value, than this value is the amplitude,
     * otherwise we have a general movement. ---*/

    if (config->GetnDV_Value(iDV) == 1) {

      Ampl = config->GetDV_Value(iDV)*Scale;

      if (polar){
        movement[0] = config->GetParamDV(iDV, 3)*Ampl;
        movement[1] = 0.0;
        movement[2] = config->GetParamDV(iDV, 4)*Ampl;
      }
      else {
        movement[0] = config->GetParamDV(iDV, 3)*Ampl;
        movement[1] = config->GetParamDV(iDV, 4)*Ampl;
        movement[2] = 0.0;
      }

    } else {
      if (polar){
        movement[0] = config->GetDV_Value(iDV, 0);
        movement[1] = 0.0;
        movement[2] = config->GetDV_Value(iDV, 1);
      }
      else {
      movement[0] = config->GetDV_Value(iDV, 0);
      movement[1] = config->GetDV_Value(iDV, 1);
      movement[2] = 0.0;
      }

    }

    if (polar){
       index[0] = SU2_TYPE::Int(config->GetParamDV(iDV, 1));
       index[1] = 0;
      index[2] = SU2_TYPE::Int(config->GetParamDV(iDV, 2));
    }
    else {
       index[0] = SU2_TYPE::Int(config->GetParamDV(iDV, 1));
       index[1] = SU2_TYPE::Int(config->GetParamDV(iDV, 2));
      index[2] = 0;
    }

    /*--- Check that it is possible to move the control point ---*/

    for (iPlane = 0 ; iPlane < FFDBox->Get_nFix_IPlane(); iPlane++) {
      if (index[0] == FFDBox->Get_Fix_IPlane(iPlane)) return false;
    }

    for (iPlane = 0 ; iPlane < FFDBox->Get_nFix_JPlane(); iPlane++) {
      if (index[1] == FFDBox->Get_Fix_JPlane(iPlane)) return false;
    }

    for (iPlane = 0 ; iPlane < FFDBox->Get_nFix_KPlane(); iPlane++) {
      if (index[2] == FFDBox->Get_Fix_KPlane(iPlane)) return false;
    }

    if ((SU2_TYPE::Int(config->GetParamDV(iDV, 1)) == -1) &&
        (SU2_TYPE::Int(config->GetParamDV(iDV, 2)) != -1)) {
      for (i = 0; i < FFDBox->GetlOrder(); i++) {
        index[0] = i;
        FFDBox->SetControlPoints(index, movement);
      }
    }

    if ((SU2_TYPE::Int(config->GetParamDV(iDV, 1)) != -1) &&
        (SU2_TYPE::Int(config->GetParamDV(iDV, 2)) == -1)) {
      for (j = 0; j < FFDBox->GetmOrder(); j++) {
        index[1] = j;
        FFDBox->SetControlPoints(index, movement);
      }
    }

    if ((SU2_TYPE::Int(config->GetParamDV(iDV, 1)) == -1) &&
        (SU2_TYPE::Int(config->GetParamDV(iDV, 2)) == -1)) {
      for (i = 0; i < FFDBox->GetlOrder(); i++) {
        index[0] = i;
        for (j = 0; j < FFDBox->GetmOrder(); j++) {
          index[1] = j;
          FFDBox->SetControlPoints(index, movement);
        }
      }
    }
    if ((SU2_TYPE::Int(config->GetParamDV(iDV, 1)) != -1) &&
        (SU2_TYPE::Int(config->GetParamDV(iDV, 2)) != -1)) {

      FFDBox->SetControlPoints(index, movement);
    }

    /*--- Upper surface ---*/

    if (polar) index[1] = 1;
    else index[2] = 1;

    if ((SU2_TYPE::Int(config->GetParamDV(iDV, 1)) == -1) &&
        (SU2_TYPE::Int(config->GetParamDV(iDV, 2)) != -1)) {
      for (i = 0; i < FFDBox->GetlOrder(); i++) {
        index[0] = i;
        FFDBox->SetControlPoints(index, movement);
      }
    }

    if ((SU2_TYPE::Int(config->GetParamDV(iDV, 1)) != -1) &&
        (SU2_TYPE::Int(config->GetParamDV(iDV, 2)) == -1)) {
      for (j = 0; j < FFDBox->GetmOrder(); j++) {
        index[1] = j;
        FFDBox->SetControlPoints(index, movement);
      }
    }

    if ((SU2_TYPE::Int(config->GetParamDV(iDV, 1)) == -1) &&
        (SU2_TYPE::Int(config->GetParamDV(iDV, 2)) == -1)) {
      for (i = 0; i < FFDBox->GetlOrder(); i++) {
        index[0] = i;
        for (j = 0; j < FFDBox->GetmOrder(); j++) {
          index[1] = j;
          FFDBox->SetControlPoints(index, movement);
        }
      }
    }
    if ((SU2_TYPE::Int(config->GetParamDV(iDV, 1)) != -1) &&
        (SU2_TYPE::Int(config->GetParamDV(iDV, 2)) != -1)) {

      FFDBox->SetControlPoints(index, movement);
    }
  }
  else {
    return false;
  }

  return true;

}

bool CSurfaceMovement::SetFFDCPChange(CGeometry *geometry, CConfig *config, CFreeFormDefBox *FFDBox, CFreeFormDefBox **ResetFFDBox,
                                      unsigned short iDV, bool ResetDef) {

  su2double movement[3] = {0.0,0.0,0.0}, Ampl;
  unsigned short index[3], i, j, k, iPlane, iFFDBox;
  bool CheckIndex;
  string design_FFDBox;
  su2double Scale = config->GetOpt_RelaxFactor();

  /*--- Set control points to its original value (even if the
   design variable is not in this box) ---*/

  if (ResetDef == true) {
    FFDBox->SetOriginalControlPoints();
    for (iFFDBox = 0; iFFDBox < nFFDBox; iFFDBox++)
      ResetFFDBox[iFFDBox]->SetOriginalControlPoints();
  }

  design_FFDBox = config->GetFFDTag(iDV);

  if (design_FFDBox.compare(FFDBox->GetTag()) == 0) {

    /*--- Compute deformation ---*/

    /*--- If we have only design value, than this value is the amplitude,
     * otherwise we have a general movement. ---*/

    if (config->GetnDV_Value(iDV) == 1) {

      Ampl = config->GetDV_Value(iDV)*Scale;

      movement[0] = config->GetParamDV(iDV, 4)*Ampl;
      movement[1] = config->GetParamDV(iDV, 5)*Ampl;
      movement[2] = config->GetParamDV(iDV, 6)*Ampl;

    } else {

      movement[0] = config->GetDV_Value(iDV, 0);
      movement[1] = config->GetDV_Value(iDV, 1);
      movement[2] = config->GetDV_Value(iDV, 2);

    }

    index[0] = SU2_TYPE::Int(config->GetParamDV(iDV, 1));
    index[1] = SU2_TYPE::Int(config->GetParamDV(iDV, 2));
    index[2] = SU2_TYPE::Int(config->GetParamDV(iDV, 3));

    /*--- Check that it is possible to move the control point ---*/

    for (iPlane = 0 ; iPlane < FFDBox->Get_nFix_IPlane(); iPlane++) {
      if (index[0] == FFDBox->Get_Fix_IPlane(iPlane)) return false;
    }

    for (iPlane = 0 ; iPlane < FFDBox->Get_nFix_JPlane(); iPlane++) {
      if (index[1] == FFDBox->Get_Fix_JPlane(iPlane)) return false;
    }

    for (iPlane = 0 ; iPlane < FFDBox->Get_nFix_KPlane(); iPlane++) {
      if (index[2] == FFDBox->Get_Fix_KPlane(iPlane)) return false;
    }

    if ((SU2_TYPE::Int(config->GetParamDV(iDV, 1)) == -1) &&
        (SU2_TYPE::Int(config->GetParamDV(iDV, 2)) != -1) &&
        (SU2_TYPE::Int(config->GetParamDV(iDV, 3)) != -1)) {
      for (i = 0; i < FFDBox->GetlOrder(); i++) {
        index[0] = i;

        CheckIndex = true;
        for (iPlane = 0 ; iPlane < FFDBox->Get_nFix_IPlane(); iPlane++) {
          if (index[0] == FFDBox->Get_Fix_IPlane(iPlane)) CheckIndex = false;
        }

        if (CheckIndex) FFDBox->SetControlPoints(index, movement);

      }
    }

    if ((SU2_TYPE::Int(config->GetParamDV(iDV, 1)) != -1) &&
        (SU2_TYPE::Int(config->GetParamDV(iDV, 2)) == -1) &&
        (SU2_TYPE::Int(config->GetParamDV(iDV, 3)) != -1)) {
      for (j = 0; j < FFDBox->GetmOrder(); j++) {
        index[1] = j;

        CheckIndex = true;
        for (iPlane = 0 ; iPlane < FFDBox->Get_nFix_JPlane(); iPlane++) {
          if (index[1] == FFDBox->Get_Fix_JPlane(iPlane)) CheckIndex = false;
        }

        if (CheckIndex) FFDBox->SetControlPoints(index, movement);

      }
    }

    if ((SU2_TYPE::Int(config->GetParamDV(iDV, 1)) != -1) &&
        (SU2_TYPE::Int(config->GetParamDV(iDV, 2)) != -1) &&
        (SU2_TYPE::Int(config->GetParamDV(iDV, 3)) == -1)) {
      for (k = 0; k < FFDBox->GetnOrder(); k++) {
        index[2] = k;

        CheckIndex = true;
        for (iPlane = 0 ; iPlane < FFDBox->Get_nFix_KPlane(); iPlane++) {
          if (index[2] == FFDBox->Get_Fix_KPlane(iPlane)) CheckIndex = false;
        }

        if (CheckIndex) FFDBox->SetControlPoints(index, movement);

      }
    }

    if ((SU2_TYPE::Int(config->GetParamDV(iDV, 1)) == -1) &&
        (SU2_TYPE::Int(config->GetParamDV(iDV, 2)) == -1) &&
        (SU2_TYPE::Int(config->GetParamDV(iDV, 3)) != -1)) {
      for (i = 0; i < FFDBox->GetlOrder(); i++) {
        index[0] = i;
        for (j = 0; j < FFDBox->GetmOrder(); j++) {
          index[1] = j;
          FFDBox->SetControlPoints(index, movement);
        }
      }
    }

    if ((SU2_TYPE::Int(config->GetParamDV(iDV, 1)) != -1) &&
        (SU2_TYPE::Int(config->GetParamDV(iDV, 2)) == -1) &&
        (SU2_TYPE::Int(config->GetParamDV(iDV, 3)) == -1)) {
      for (j = 0; j < FFDBox->GetmOrder(); j++) {
        index[1] = j;
        for (k = 0; k < FFDBox->GetnOrder(); k++) {
          index[2] = k;
          FFDBox->SetControlPoints(index, movement);
        }
      }
    }

    if ((SU2_TYPE::Int(config->GetParamDV(iDV, 1)) == -1) &&
        (SU2_TYPE::Int(config->GetParamDV(iDV, 2)) != -1) &&
        (SU2_TYPE::Int(config->GetParamDV(iDV, 3)) == -1)) {
      for (i = 0; i < FFDBox->GetlOrder(); i++) {
        index[0] = i;
        for (k = 0; k < FFDBox->GetnOrder(); k++) {
          index[2] = k;
          FFDBox->SetControlPoints(index, movement);
        }
      }
    }

    if ((SU2_TYPE::Int(config->GetParamDV(iDV, 1)) != -1) &&
        (SU2_TYPE::Int(config->GetParamDV(iDV, 2)) != -1) &&
        (SU2_TYPE::Int(config->GetParamDV(iDV, 3)) != -1)) {
      FFDBox->SetControlPoints(index, movement);
    }

  }
  else {
    return false;
  }

  return true;

}

bool CSurfaceMovement::SetFFDGull(CGeometry *geometry, CConfig *config, CFreeFormDefBox *FFDBox, CFreeFormDefBox **ResetFFDBox,
                                  unsigned short iDV, bool ResetDef) {

  su2double movement[3] = {0.0,0.0,0.0}, Ampl;
  unsigned short index[3], i, k, iPlane, iFFDBox;
  string design_FFDBox;
  su2double Scale = config->GetOpt_RelaxFactor();

  /*--- Set control points to its original value (even if the
   design variable is not in this box) ---*/

  if (ResetDef == true) {
    FFDBox->SetOriginalControlPoints();
    for (iFFDBox = 0; iFFDBox < nFFDBox; iFFDBox++)
      ResetFFDBox[iFFDBox]->SetOriginalControlPoints();
  }

  design_FFDBox = config->GetFFDTag(iDV);

  if (design_FFDBox.compare(FFDBox->GetTag()) == 0) {

    /*--- Compute deformation ---*/

    Ampl = config->GetDV_Value(iDV)*Scale;

    movement[0] = 0.0;
    movement[1] = 0.0;
    movement[2] = Ampl;

    /*--- Change the control points ---*/

    index[1] = SU2_TYPE::Int(config->GetParamDV(iDV, 1));

    /*--- Check that it is possible to move the control point ---*/

    for (iPlane = 0 ; iPlane < FFDBox->Get_nFix_JPlane(); iPlane++) {
      if (index[1] == FFDBox->Get_Fix_JPlane(iPlane)) return false;
    }

    for (i = 0; i < FFDBox->GetlOrder(); i++) {
      index[0] = i;
      for (k = 0; k < FFDBox->GetnOrder(); k++) {
        index[2] = k;
        FFDBox->SetControlPoints(index, movement);
      }
    }

  }
  else {
    return false;
  }

  return true;

}

bool CSurfaceMovement::SetFFDNacelle(CGeometry *geometry, CConfig *config, CFreeFormDefBox *FFDBox, CFreeFormDefBox **ResetFFDBox,
                                     unsigned short iDV, bool ResetDef) {

  su2double movement[3] = {0.0,0.0,0.0}, Ampl;
  unsigned short index[3], i, j, k, iPlane, iFFDBox, Theta, ThetaMax;
  string design_FFDBox;
  bool SameCP = false;
  su2double Scale = config->GetOpt_RelaxFactor();

  /*--- Set control points to its original value (even if the
   design variable is not in this box) ---*/

  if (ResetDef == true) {
    FFDBox->SetOriginalControlPoints();
    for (iFFDBox = 0; iFFDBox < nFFDBox; iFFDBox++)
      ResetFFDBox[iFFDBox]->SetOriginalControlPoints();
  }

  design_FFDBox = config->GetFFDTag(iDV);

  if (design_FFDBox.compare(FFDBox->GetTag()) == 0) {

    /*--- Compute deformation ---*/

    Ampl = config->GetDV_Value(iDV)*Scale;

    movement[0] = config->GetParamDV(iDV, 4)*Ampl;
    movement[1] = 0.0;
    movement[2] = config->GetParamDV(iDV, 5)*Ampl;

    index[0] = SU2_TYPE::Int(config->GetParamDV(iDV, 1));
    index[1] = SU2_TYPE::Int(config->GetParamDV(iDV, 2));
    index[2] = SU2_TYPE::Int(config->GetParamDV(iDV, 3));
    if (index[1] == SU2_TYPE::Int(FFDBox->GetmOrder()) - index[1] -1) SameCP = true;

    ThetaMax = 2;
    if (SameCP) ThetaMax = 1;

    for (Theta = 0; Theta < ThetaMax; Theta++) {

      if (Theta == 1) index[1] = SU2_TYPE::Int(FFDBox->GetmOrder()) - index[1] -1;

      /*--- Check that it is possible to move the control point ---*/

      for (iPlane = 0 ; iPlane < FFDBox->Get_nFix_IPlane(); iPlane++) {
        if (index[0] == FFDBox->Get_Fix_IPlane(iPlane)) return false;
      }

      for (iPlane = 0 ; iPlane < FFDBox->Get_nFix_JPlane(); iPlane++) {
        if (index[1] == FFDBox->Get_Fix_JPlane(iPlane)) return false;
      }

      for (iPlane = 0 ; iPlane < FFDBox->Get_nFix_KPlane(); iPlane++) {
        if (index[2] == FFDBox->Get_Fix_KPlane(iPlane)) return false;
      }

      if ((SU2_TYPE::Int(config->GetParamDV(iDV, 1)) == -1) &&
          (SU2_TYPE::Int(config->GetParamDV(iDV, 2)) != -1) &&
          (SU2_TYPE::Int(config->GetParamDV(iDV, 3)) != -1)) {
        for (i = 0; i < FFDBox->GetlOrder(); i++) {
          index[0] = i;
          FFDBox->SetControlPoints(index, movement);
        }
      }

      if ((SU2_TYPE::Int(config->GetParamDV(iDV, 1)) != -1) &&
          (SU2_TYPE::Int(config->GetParamDV(iDV, 2)) == -1) &&
          (SU2_TYPE::Int(config->GetParamDV(iDV, 3)) != -1)) {
        for (j = 0; j < FFDBox->GetmOrder(); j++) {
          index[1] = j;
          FFDBox->SetControlPoints(index, movement);
        }
      }

      if ((SU2_TYPE::Int(config->GetParamDV(iDV, 1)) != -1) &&
          (SU2_TYPE::Int(config->GetParamDV(iDV, 2)) != -1) &&
          (SU2_TYPE::Int(config->GetParamDV(iDV, 3)) == -1)) {
        for (k = 0; k < FFDBox->GetnOrder(); k++) {
          index[2] = k;
          FFDBox->SetControlPoints(index, movement);
        }
      }

      if ((SU2_TYPE::Int(config->GetParamDV(iDV, 1)) == -1) &&
          (SU2_TYPE::Int(config->GetParamDV(iDV, 2)) == -1) &&
          (SU2_TYPE::Int(config->GetParamDV(iDV, 3)) != -1)) {
        for (i = 0; i < FFDBox->GetlOrder(); i++) {
          index[0] = i;
          for (j = 0; j < FFDBox->GetmOrder(); j++) {
            index[1] = j;
            FFDBox->SetControlPoints(index, movement);
          }
        }
      }

      if ((SU2_TYPE::Int(config->GetParamDV(iDV, 1)) != -1) &&
          (SU2_TYPE::Int(config->GetParamDV(iDV, 2)) == -1) &&
          (SU2_TYPE::Int(config->GetParamDV(iDV, 3)) == -1)) {
        for (j = 0; j < FFDBox->GetmOrder(); j++) {
          index[1] = j;
          for (k = 0; k < FFDBox->GetnOrder(); k++) {
            index[2] = k;
            FFDBox->SetControlPoints(index, movement);
          }
        }
      }

      if ((SU2_TYPE::Int(config->GetParamDV(iDV, 1)) == -1) &&
          (SU2_TYPE::Int(config->GetParamDV(iDV, 2)) != -1) &&
          (SU2_TYPE::Int(config->GetParamDV(iDV, 3)) == -1)) {
        for (i = 0; i < FFDBox->GetlOrder(); i++) {
          index[0] = i;
          for (k = 0; k < FFDBox->GetnOrder(); k++) {
            index[2] = k;
            FFDBox->SetControlPoints(index, movement);
          }
        }
      }

      if ((SU2_TYPE::Int(config->GetParamDV(iDV, 1)) != -1) &&
          (SU2_TYPE::Int(config->GetParamDV(iDV, 2)) != -1) &&
          (SU2_TYPE::Int(config->GetParamDV(iDV, 3)) != -1)) {
        FFDBox->SetControlPoints(index, movement);
      }
    }

  }
  else {
    return false;
  }

  return true;

}

bool CSurfaceMovement::SetFFDCamber_2D(CGeometry *geometry, CConfig *config, CFreeFormDefBox *FFDBox, CFreeFormDefBox **ResetFFDBox,
                                       unsigned short iDV, bool ResetDef) {

  su2double Ampl, movement[3] = {0.0,0.0,0.0};
  unsigned short index[3], kIndex, iFFDBox;
  string design_FFDBox;
  su2double Scale = config->GetOpt_RelaxFactor();

  /*--- Set control points to its original value (even if the
   design variable is not in this box) ---*/

  if (ResetDef == true) {
    for (iFFDBox = 0; iFFDBox < nFFDBox; iFFDBox++)
      ResetFFDBox[iFFDBox]->SetOriginalControlPoints();
  }

  design_FFDBox = config->GetFFDTag(iDV);

  if (design_FFDBox.compare(FFDBox->GetTag()) == 0) {

    for (kIndex = 0; kIndex < 2; kIndex++) {

      Ampl = config->GetDV_Value(iDV)*Scale;

      movement[0] = 0.0;
      if (kIndex == 0) movement[1] = Ampl;
      else movement[1] = Ampl;
      movement[2] = 0.0;

      index[0] = SU2_TYPE::Int(config->GetParamDV(iDV, 1)); index[1] = kIndex; index[2] = 0;
      FFDBox->SetControlPoints(index, movement);

      index[2] = 1;
      FFDBox->SetControlPoints(index, movement);

    }

  }
  else {
    return false;
  }

  return true;

}

bool CSurfaceMovement::SetFFDThickness_2D(CGeometry *geometry, CConfig *config, CFreeFormDefBox *FFDBox, CFreeFormDefBox **ResetFFDBox,
                                          unsigned short iDV, bool ResetDef) {

  su2double Ampl, movement[3]= {0.0,0.0,0.0};
  unsigned short index[3], kIndex, iFFDBox;
  string design_FFDBox;
  su2double Scale = config->GetOpt_RelaxFactor();

  /*--- Set control points to its original value (even if the
   design variable is not in this box) ---*/

  if (ResetDef == true) {
    for (iFFDBox = 0; iFFDBox < nFFDBox; iFFDBox++)
      ResetFFDBox[iFFDBox]->SetOriginalControlPoints();
  }

  design_FFDBox = config->GetFFDTag(iDV);

  if (design_FFDBox.compare(FFDBox->GetTag()) == 0) {

    for (kIndex = 0; kIndex < 2; kIndex++) {

      Ampl = config->GetDV_Value(iDV)*Scale;

      movement[0] = 0.0;
      if (kIndex == 0) movement[1] = -Ampl;
      else movement[1] = Ampl;
      movement[2] = 0.0;

      index[0] = SU2_TYPE::Int(config->GetParamDV(iDV, 1)); index[1] = kIndex; index[2] = 0;
      FFDBox->SetControlPoints(index, movement);

      index[2] = 1;
      FFDBox->SetControlPoints(index, movement);

    }

  }
  else {
    return false;
  }

  return true;

}

bool CSurfaceMovement::SetFFDTwist_2D(CGeometry *geometry, CConfig *config, CFreeFormDefBox *FFDBox, CFreeFormDefBox **ResetFFDBox,
                                      unsigned short iDV, bool ResetDef) {

  return true;

}

bool CSurfaceMovement::SetFFDCamber(CGeometry *geometry, CConfig *config, CFreeFormDefBox *FFDBox, CFreeFormDefBox **ResetFFDBox,
                                    unsigned short iDV, bool ResetDef) {

  su2double Ampl, movement[3] = {0.0,0.0,0.0};
  unsigned short index[3], kIndex, iPlane, iFFDBox;
  string design_FFDBox;
  su2double Scale = config->GetOpt_RelaxFactor();

  /*--- Set control points to its original value (even if the
   design variable is not in this box) ---*/

  if (ResetDef == true) {
    for (iFFDBox = 0; iFFDBox < nFFDBox; iFFDBox++)
      ResetFFDBox[iFFDBox]->SetOriginalControlPoints();
  }

  design_FFDBox = config->GetFFDTag(iDV);

  if (design_FFDBox.compare(FFDBox->GetTag()) == 0) {

    /*--- Check that it is possible to move the control point ---*/

    for (kIndex = 0; kIndex < 2; kIndex++) {

      index[0] = SU2_TYPE::Int(config->GetParamDV(iDV, 1));
      index[1] = SU2_TYPE::Int(config->GetParamDV(iDV, 2));
      index[2] = kIndex;

      for (iPlane = 0 ; iPlane < FFDBox->Get_nFix_IPlane(); iPlane++) {
        if (index[0] == FFDBox->Get_Fix_IPlane(iPlane)) return false;
      }

      for (iPlane = 0 ; iPlane < FFDBox->Get_nFix_JPlane(); iPlane++) {
        if (index[1] == FFDBox->Get_Fix_JPlane(iPlane)) return false;
      }

      for (iPlane = 0 ; iPlane < FFDBox->Get_nFix_KPlane(); iPlane++) {
        if (index[2] == FFDBox->Get_Fix_KPlane(iPlane)) return false;
      }

    }

    for (kIndex = 0; kIndex < 2; kIndex++) {

      Ampl = config->GetDV_Value(iDV)*Scale;

      index[0] = SU2_TYPE::Int(config->GetParamDV(iDV, 1));
      index[1] = SU2_TYPE::Int(config->GetParamDV(iDV, 2));
      index[2] = kIndex;

      movement[0] = 0.0; movement[1] = 0.0;
      if (kIndex == 0) movement[2] = Ampl;
      else movement[2] = Ampl;

      FFDBox->SetControlPoints(index, movement);

    }

  }
  else {
    return false;
  }

  return true;

}

void CSurfaceMovement::SetFFDAngleOfAttack(CGeometry *geometry, CConfig *config, CFreeFormDefBox *FFDBox, CFreeFormDefBox **ResetFFDBox,
                                           unsigned short iDV, bool ResetDef) {

  su2double Scale = config->GetOpt_RelaxFactor();

  su2double Ampl = config->GetDV_Value(iDV)*Scale;

  config->SetAoA_Offset(Ampl);

}

bool CSurfaceMovement::SetFFDThickness(CGeometry *geometry, CConfig *config, CFreeFormDefBox *FFDBox, CFreeFormDefBox **ResetFFDBox,
                                       unsigned short iDV, bool ResetDef) {

  su2double Ampl, movement[3] = {0.0,0.0,0.0};
  unsigned short index[3], kIndex, iPlane, iFFDBox;
  string design_FFDBox;
  su2double Scale = config->GetOpt_RelaxFactor();

  /*--- Set control points to its original value (even if the
   design variable is not in this box) ---*/

  if (ResetDef == true) {
    for (iFFDBox = 0; iFFDBox < nFFDBox; iFFDBox++)
      ResetFFDBox[iFFDBox]->SetOriginalControlPoints();
  }

  design_FFDBox = config->GetFFDTag(iDV);

  if (design_FFDBox.compare(FFDBox->GetTag()) == 0) {

    /*--- Check that it is possible to move the control point ---*/

    for (kIndex = 0; kIndex < 2; kIndex++) {

      index[0] = SU2_TYPE::Int(config->GetParamDV(iDV, 1));
      index[1] = SU2_TYPE::Int(config->GetParamDV(iDV, 2));
      index[2] = kIndex;

      for (iPlane = 0 ; iPlane < FFDBox->Get_nFix_IPlane(); iPlane++) {
        if (index[0] == FFDBox->Get_Fix_IPlane(iPlane)) return false;
      }

      for (iPlane = 0 ; iPlane < FFDBox->Get_nFix_JPlane(); iPlane++) {
        if (index[1] == FFDBox->Get_Fix_JPlane(iPlane)) return false;
      }

      for (iPlane = 0 ; iPlane < FFDBox->Get_nFix_KPlane(); iPlane++) {
        if (index[2] == FFDBox->Get_Fix_KPlane(iPlane)) return false;
      }

    }


    for (kIndex = 0; kIndex < 2; kIndex++) {

      Ampl = config->GetDV_Value(iDV)*Scale;

      index[0] = SU2_TYPE::Int(config->GetParamDV(iDV, 1));
      index[1] = SU2_TYPE::Int(config->GetParamDV(iDV, 2));
      index[2] = kIndex;

      movement[0] = 0.0; movement[1] = 0.0;
      if (kIndex == 0) movement[2] = -Ampl;
      else movement[2] = Ampl;

      FFDBox->SetControlPoints(index, movement);

    }

  }
  else {
    return false;
  }

  return true;

}

bool CSurfaceMovement::SetFFDTwist(CGeometry *geometry, CConfig *config, CFreeFormDefBox *FFDBox, CFreeFormDefBox **ResetFFDBox,
                                   unsigned short iDV, bool ResetDef) {

  unsigned short iOrder, jOrder, kOrder;
  su2double  x, y, z, movement[3], Segment_P0[3], Segment_P1[3], Plane_P0[3], Plane_Normal[3],
  Variable_P0, Variable_P1, Intersection[3], Variable_Interp;
  unsigned short index[3], iPlane, iFFDBox;
  string design_FFDBox;
  su2double Scale = config->GetOpt_RelaxFactor();

  /*--- Set control points to its original value (even if the
   design variable is not in this box) ---*/

  if (ResetDef == true) {
    for (iFFDBox = 0; iFFDBox < nFFDBox; iFFDBox++)
      ResetFFDBox[iFFDBox]->SetOriginalControlPoints();
  }

  design_FFDBox = config->GetFFDTag(iDV);

  if (design_FFDBox.compare(FFDBox->GetTag()) == 0) {

    /*--- Check that it is possible to move the control point ---*/

    jOrder = SU2_TYPE::Int(config->GetParamDV(iDV, 1));
    for (iPlane = 0 ; iPlane < FFDBox->Get_nFix_JPlane(); iPlane++) {
      if (jOrder == FFDBox->Get_Fix_JPlane(iPlane)) return false;
    }

    /*--- Line plane intersection to find the origin of rotation ---*/

    Segment_P0[0] = config->GetParamDV(iDV, 2);
    Segment_P0[1] = config->GetParamDV(iDV, 3);
    Segment_P0[2] = config->GetParamDV(iDV, 4);

    Segment_P1[0] = config->GetParamDV(iDV, 5);
    Segment_P1[1] = config->GetParamDV(iDV, 6);
    Segment_P1[2] = config->GetParamDV(iDV, 7);

    iOrder = 0;
    jOrder = SU2_TYPE::Int(config->GetParamDV(iDV, 1));
    kOrder = 0;
    su2double *coord = FFDBox->GetCoordControlPoints(iOrder, jOrder, kOrder);
    Plane_P0[0] = coord[0]; Plane_P0[1] = coord[1]; Plane_P0[2] = coord[2];
    Plane_Normal[0] = 0.0; Plane_Normal[1] = 1.0; Plane_Normal[2] = 0.0;

    Variable_P0 = 0.0; Variable_P1 = 0.0;

    Intersection[0] = 0.0; Intersection[1] = 0.0;  Intersection[2] = 0.0;

    bool result = geometry->SegmentIntersectsPlane(Segment_P0, Segment_P1, Variable_P0, Variable_P1,
                                                   Plane_P0, Plane_Normal, Intersection, Variable_Interp);

    if (result) {

      /*--- xyz-coordinates of a point on the line of rotation. ---*/

      su2double a = Intersection[0];
      su2double b = Intersection[1];
      su2double c = Intersection[2];

      /*--- xyz-coordinate of the line's direction vector. ---*/

      su2double u = Plane_Normal[0];
      su2double v = Plane_Normal[1];
      su2double w = Plane_Normal[2];

      /*--- The angle of rotation is computed based on a characteristic length of the wing,
       otherwise it is difficult to compare with other length based design variables. ---*/

      su2double RefLength = config->GetRefLength();
      su2double theta = atan(config->GetDV_Value(iDV)*Scale/RefLength);

      /*--- An intermediate value used in computations. ---*/

      su2double u2=u*u; su2double v2=v*v; su2double w2=w*w;
      su2double l2 = u2 + v2 + w2; su2double l = sqrt(l2);
      su2double cosT; su2double sinT;

      /*--- Change the value of the control point if move is true ---*/

      jOrder = SU2_TYPE::Int(config->GetParamDV(iDV, 1));
      for (iOrder = 0; iOrder < FFDBox->GetlOrder(); iOrder++)
        for (kOrder = 0; kOrder < FFDBox->GetnOrder(); kOrder++) {
          index[0] = iOrder; index[1] = jOrder; index[2] = kOrder;
          su2double *coord = FFDBox->GetCoordControlPoints(iOrder, jOrder, kOrder);
          x = coord[0]; y = coord[1]; z = coord[2];

          cosT = cos(theta);
          sinT = sin(theta);

          movement[0] = a*(v2 + w2) + u*(-b*v - c*w + u*x + v*y + w*z)
          + (-a*(v2 + w2) + u*(b*v + c*w - v*y - w*z) + (v2 + w2)*x)*cosT
          + l*(-c*v + b*w - w*y + v*z)*sinT;
          movement[0] = movement[0]/l2 - x;

          movement[1] = b*(u2 + w2) + v*(-a*u - c*w + u*x + v*y + w*z)
          + (-b*(u2 + w2) + v*(a*u + c*w - u*x - w*z) + (u2 + w2)*y)*cosT
          + l*(c*u - a*w + w*x - u*z)*sinT;
          movement[1] = movement[1]/l2 - y;

          movement[2] = c*(u2 + v2) + w*(-a*u - b*v + u*x + v*y + w*z)
          + (-c*(u2 + v2) + w*(a*u + b*v - u*x - v*y) + (u2 + v2)*z)*cosT
          + l*(-b*u + a*v - v*x + u*y)*sinT;
          movement[2] = movement[2]/l2 - z;

          /*--- Check that it is possible to move the control point ---*/

          for (iPlane = 0 ; iPlane < FFDBox->Get_nFix_IPlane(); iPlane++) {
            if (iOrder == FFDBox->Get_Fix_IPlane(iPlane)) {
              movement[0] = 0.0; movement[1] = 0.0; movement[2] = 0.0;
            }
          }

          for (iPlane = 0 ; iPlane < FFDBox->Get_nFix_KPlane(); iPlane++) {
            if (kOrder == FFDBox->Get_Fix_KPlane(iPlane)) {
              movement[0] = 0.0; movement[1] = 0.0; movement[2] = 0.0;
            }
          }

          FFDBox->SetControlPoints(index, movement);

        }

    }

  }
  else {
    return false;
  }

  return true;

}

bool CSurfaceMovement::SetFFDRotation(CGeometry *geometry, CConfig *config, CFreeFormDefBox *FFDBox, CFreeFormDefBox **ResetFFDBox,
                                      unsigned short iDV, bool ResetDef) {

  unsigned short iOrder, jOrder, kOrder;
  su2double movement[3] = {0.0,0.0,0.0}, x, y, z;
  unsigned short index[3], iFFDBox;
  string design_FFDBox;
  su2double Scale = config->GetOpt_RelaxFactor();

  /*--- Set control points to its original value (even if the
   design variable is not in this box) ---*/

  if (ResetDef == true) {
    for (iFFDBox = 0; iFFDBox < nFFDBox; iFFDBox++)
      ResetFFDBox[iFFDBox]->SetOriginalControlPoints();
  }

  design_FFDBox = config->GetFFDTag(iDV);

  if (design_FFDBox.compare(FFDBox->GetTag()) == 0) {

    /*--- xyz-coordinates of a point on the line of rotation. ---*/

    su2double a = config->GetParamDV(iDV, 1);
    su2double b = config->GetParamDV(iDV, 2);
    su2double c = config->GetParamDV(iDV, 3);

    /*--- xyz-coordinate of the line's direction vector. ---*/

    su2double u = config->GetParamDV(iDV, 4)-config->GetParamDV(iDV, 1);
    su2double v = config->GetParamDV(iDV, 5)-config->GetParamDV(iDV, 2);
    su2double w = config->GetParamDV(iDV, 6)-config->GetParamDV(iDV, 3);

    /*--- The angle of rotation. ---*/

    su2double theta = config->GetDV_Value(iDV)*Scale*PI_NUMBER/180.0;

    /*--- An intermediate value used in computations. ---*/

    su2double u2=u*u; su2double v2=v*v; su2double w2=w*w;
    su2double cosT = cos(theta); su2double sinT = sin(theta);
    su2double l2 = u2 + v2 + w2; su2double l = sqrt(l2);

    /*--- Change the value of the control point if move is true ---*/

    for (iOrder = 0; iOrder < FFDBox->GetlOrder(); iOrder++)
      for (jOrder = 0; jOrder < FFDBox->GetmOrder(); jOrder++)
        for (kOrder = 0; kOrder < FFDBox->GetnOrder(); kOrder++) {
          index[0] = iOrder; index[1] = jOrder; index[2] = kOrder;
          su2double *coord = FFDBox->GetCoordControlPoints(iOrder, jOrder, kOrder);
          x = coord[0]; y = coord[1]; z = coord[2];
          movement[0] = a*(v2 + w2) + u*(-b*v - c*w + u*x + v*y + w*z)
          + (-a*(v2 + w2) + u*(b*v + c*w - v*y - w*z) + (v2 + w2)*x)*cosT
          + l*(-c*v + b*w - w*y + v*z)*sinT;
          movement[0] = movement[0]/l2 - x;

          movement[1] = b*(u2 + w2) + v*(-a*u - c*w + u*x + v*y + w*z)
          + (-b*(u2 + w2) + v*(a*u + c*w - u*x - w*z) + (u2 + w2)*y)*cosT
          + l*(c*u - a*w + w*x - u*z)*sinT;
          movement[1] = movement[1]/l2 - y;

          movement[2] = c*(u2 + v2) + w*(-a*u - b*v + u*x + v*y + w*z)
          + (-c*(u2 + v2) + w*(a*u + b*v - u*x - v*y) + (u2 + v2)*z)*cosT
          + l*(-b*u + a*v - v*x + u*y)*sinT;
          movement[2] = movement[2]/l2 - z;

          FFDBox->SetControlPoints(index, movement);

        }
  }
  else {
    return false;
  }

  return true;

}

bool CSurfaceMovement::SetFFDControl_Surface(CGeometry *geometry, CConfig *config, CFreeFormDefBox *FFDBox, CFreeFormDefBox **ResetFFDBox,
                                             unsigned short iDV, bool ResetDef) {

  unsigned short iOrder, jOrder, kOrder;
  su2double movement[3] = {0.0,0.0,0.0}, x, y, z;
  unsigned short index[3], iFFDBox;
  string design_FFDBox;
  su2double Scale = config->GetOpt_RelaxFactor();

  /*--- Set control points to its original value (even if the
   design variable is not in this box) ---*/

  if (ResetDef == true) {
    for (iFFDBox = 0; iFFDBox < nFFDBox; iFFDBox++)
      ResetFFDBox[iFFDBox]->SetOriginalControlPoints();
  }

  design_FFDBox = config->GetFFDTag(iDV);

  if (design_FFDBox.compare(FFDBox->GetTag()) == 0) {

    /*--- xyz-coordinates of a point on the line of rotation. ---*/

    su2double a = config->GetParamDV(iDV, 1);
    su2double b = config->GetParamDV(iDV, 2);
    su2double c = config->GetParamDV(iDV, 3);

    /*--- xyz-coordinate of the line's direction vector. ---*/

    su2double u = config->GetParamDV(iDV, 4)-config->GetParamDV(iDV, 1);
    su2double v = config->GetParamDV(iDV, 5)-config->GetParamDV(iDV, 2);
    su2double w = config->GetParamDV(iDV, 6)-config->GetParamDV(iDV, 3);

    /*--- The angle of rotation. ---*/

    su2double theta = -config->GetDV_Value(iDV)*Scale*PI_NUMBER/180.0;

    /*--- An intermediate value used in computations. ---*/

    su2double u2=u*u; su2double v2=v*v; su2double w2=w*w;
    su2double cosT = cos(theta); su2double sinT = sin(theta);
    su2double l2 = u2 + v2 + w2; su2double l = sqrt(l2);

    /*--- Change the value of the control point if move is true ---*/

    for (iOrder = 0; iOrder < FFDBox->GetlOrder()-2; iOrder++)
      for (jOrder = 2; jOrder < FFDBox->GetmOrder()-2; jOrder++)
        for (kOrder = 0; kOrder < FFDBox->GetnOrder(); kOrder++) {
          index[0] = iOrder; index[1] = jOrder; index[2] = kOrder;
          su2double *coord = FFDBox->GetCoordControlPoints(iOrder, jOrder, kOrder);
          x = coord[0]; y = coord[1]; z = coord[2];
          movement[0] = a*(v2 + w2) + u*(-b*v - c*w + u*x + v*y + w*z)
          + (-a*(v2 + w2) + u*(b*v + c*w - v*y - w*z) + (v2 + w2)*x)*cosT
          + l*(-c*v + b*w - w*y + v*z)*sinT;
          movement[0] = movement[0]/l2 - x;

          movement[1] = b*(u2 + w2) + v*(-a*u - c*w + u*x + v*y + w*z)
          + (-b*(u2 + w2) + v*(a*u + c*w - u*x - w*z) + (u2 + w2)*y)*cosT
          + l*(c*u - a*w + w*x - u*z)*sinT;
          movement[1] = movement[1]/l2 - y;

          movement[2] = c*(u2 + v2) + w*(-a*u - b*v + u*x + v*y + w*z)
          + (-c*(u2 + v2) + w*(a*u + b*v - u*x - v*y) + (u2 + v2)*z)*cosT
          + l*(-b*u + a*v - v*x + u*y)*sinT;
          movement[2] = movement[2]/l2 - z;

          FFDBox->SetControlPoints(index, movement);

        }
  }
  else {
    return false;
  }

  return true;

}

void CSurfaceMovement::SetAngleOfAttack(CGeometry *boundary, CConfig *config, unsigned short iDV, bool ResetDef) {

  su2double Scale = config->GetOpt_RelaxFactor();
  su2double Ampl = config->GetDV_Value(iDV)*Scale;
  config->SetAoA_Offset(Ampl);

}

void CSurfaceMovement::SetHicksHenne(CGeometry *boundary, CConfig *config, unsigned short iDV, bool ResetDef) {
  unsigned long iVertex;
  unsigned short iMarker;
  su2double VarCoord[3] = {0.0,0.0,0.0}, VarCoord_[3] = {0.0,0.0,0.0}, *Coord_, *Normal_, ek, fk,
      Coord[3] = {0.0,0.0,0.0}, Normal[3] = {0.0,0.0,0.0},
  TPCoord[2] = {0.0, 0.0}, LPCoord[2] = {0.0, 0.0}, Distance, Chord, AoA, ValCos, ValSin;

  bool upper = true;
  su2double Scale = config->GetOpt_RelaxFactor();

  /*--- Reset airfoil deformation if first deformation or if it required by the solver ---*/

  if ((iDV == 0) || (ResetDef == true)) {
    for (iMarker = 0; iMarker < config->GetnMarker_All(); iMarker++)
      for (iVertex = 0; iVertex < boundary->nVertex[iMarker]; iVertex++) {
        VarCoord[0] = 0.0; VarCoord[1] = 0.0; VarCoord[2] = 0.0;
        boundary->vertex[iMarker][iVertex]->SetVarCoord(VarCoord);
      }
  }

  /*--- Compute the angle of attack to apply the deformation ---*/

  for (iMarker = 0; iMarker < config->GetnMarker_All(); iMarker++) {
    if (config->GetMarker_All_DV(iMarker) == YES) {
      Coord_ = boundary->vertex[iMarker][0]->GetCoord();
      TPCoord[0] = Coord_[0]; TPCoord[1] = Coord_[1];
      for (iVertex = 1; iVertex < boundary->nVertex[iMarker]; iVertex++) {
        Coord_ = boundary->vertex[iMarker][iVertex]->GetCoord();
        if (Coord_[0] > TPCoord[0]) { TPCoord[0] = Coord_[0]; TPCoord[1] = Coord_[1]; }
      }
    }
  }

#ifdef HAVE_MPI

  int iProcessor, nProcessor = size;
  su2double *Buffer_Send_Coord, *Buffer_Receive_Coord;

  Buffer_Receive_Coord = new su2double [nProcessor*2];
  Buffer_Send_Coord = new su2double [2];

  Buffer_Send_Coord[0] = TPCoord[0]; Buffer_Send_Coord[1] = TPCoord[1];

  SU2_MPI::Allgather(Buffer_Send_Coord, 2, MPI_DOUBLE, Buffer_Receive_Coord, 2, MPI_DOUBLE, MPI_COMM_WORLD);

  TPCoord[0] = Buffer_Receive_Coord[0]; TPCoord[1] = Buffer_Receive_Coord[1];
  for (iProcessor = 1; iProcessor < nProcessor; iProcessor++) {
    Coord[0] = Buffer_Receive_Coord[iProcessor*2 + 0];
    Coord[1] = Buffer_Receive_Coord[iProcessor*2 + 1];
    if (Coord[0] > TPCoord[0]) { TPCoord[0] = Coord[0]; TPCoord[1] = Coord[1]; }
  }

  delete[] Buffer_Send_Coord;   delete[] Buffer_Receive_Coord;

#endif


  Chord = 0.0;
  for (iMarker = 0; iMarker < config->GetnMarker_All(); iMarker++) {
    if (config->GetMarker_All_DV(iMarker) == YES) {
      for (iVertex = 0; iVertex < boundary->nVertex[iMarker]; iVertex++) {
        Coord_ = boundary->vertex[iMarker][iVertex]->GetCoord();
        Distance = sqrt(pow(Coord_[0] - TPCoord[0], 2.0) + pow(Coord_[1] - TPCoord[1], 2.0));
        if (Chord < Distance) { Chord = Distance; LPCoord[0] = Coord_[0]; LPCoord[1] = Coord_[1]; }
      }
    }
  }

#ifdef HAVE_MPI

  Buffer_Receive_Coord = new su2double [nProcessor*2];
  Buffer_Send_Coord = new su2double [2];

  Buffer_Send_Coord[0] = LPCoord[0]; Buffer_Send_Coord[1] = LPCoord[1];

  SU2_MPI::Allgather(Buffer_Send_Coord, 2, MPI_DOUBLE, Buffer_Receive_Coord, 2, MPI_DOUBLE, MPI_COMM_WORLD);

  Chord = 0.0;
  for (iProcessor = 0; iProcessor < nProcessor; iProcessor++) {
    Coord[0] = Buffer_Receive_Coord[iProcessor*2 + 0];
    Coord[1] = Buffer_Receive_Coord[iProcessor*2 + 1];
    Distance = sqrt(pow(Coord[0] - TPCoord[0], 2.0) + pow(Coord[1] - TPCoord[1], 2.0));
    if (Chord < Distance) { Chord = Distance; LPCoord[0] = Coord[0]; LPCoord[1] = Coord[1]; }
  }

  delete[] Buffer_Send_Coord;   delete[] Buffer_Receive_Coord;

#endif

  AoA = atan((LPCoord[1] - TPCoord[1]) / (TPCoord[0] - LPCoord[0]))*180/PI_NUMBER;

  /*--- WARNING: AoA currently overwritten to zero. ---*/
  AoA = 0.0;

  /*--- Perform multiple airfoil deformation ---*/

  su2double Ampl = config->GetDV_Value(iDV)*Scale;
  su2double xk = config->GetParamDV(iDV, 1);
  const su2double t2 = 3.0;

  if (config->GetParamDV(iDV, 0) == NO) { upper = false; }
  if (config->GetParamDV(iDV, 0) == YES) { upper = true; }

  for (iMarker = 0; iMarker < config->GetnMarker_All(); iMarker++) {

    for (iVertex = 0; iVertex < boundary->nVertex[iMarker]; iVertex++) {
      VarCoord[0] = 0.0; VarCoord[1] = 0.0; VarCoord[2] = 0.0;

      if (config->GetMarker_All_DV(iMarker) == YES) {

        Coord_ = boundary->vertex[iMarker][iVertex]->GetCoord();
        Normal_ = boundary->vertex[iMarker][iVertex]->GetNormal();

        /*--- The Hicks Henne bump functions should be applied to a basic airfoil without AoA,
         and unitary chord, a tranformation is required ---*/

        ValCos = cos(AoA*PI_NUMBER/180.0);
        ValSin = sin(AoA*PI_NUMBER/180.0);

        Coord[0] = Coord_[0]*ValCos - Coord_[1]*ValSin;
        Coord[0] = max(0.0, Coord[0]); // Coord x should be always positive
        Coord[1] = Coord_[1]*ValCos + Coord_[0]*ValSin;

        Normal[0] = Normal_[0]*ValCos - Normal_[1]*ValSin;
        Normal[1] = Normal_[1]*ValCos + Normal_[0]*ValSin;

        /*--- Bump computation ---*/

        ek = log10(0.5)/log10(xk);
        if (Coord[0] > 10*EPS) fk = pow( sin( PI_NUMBER * pow(Coord[0], ek) ), t2);
        else fk = 0.0;

        /*--- Upper and lower surface ---*/

        if (( upper) && (Normal[1] > 0)) { VarCoord[1] =  Ampl*fk; }
        if ((!upper) && (Normal[1] < 0)) { VarCoord[1] = -Ampl*fk; }

      }

      /*--- Apply the transformation to the coordinate variation ---*/

      ValCos = cos(-AoA*PI_NUMBER/180.0);
      ValSin = sin(-AoA*PI_NUMBER/180.0);

      VarCoord_[0] = VarCoord[0]*ValCos - VarCoord[1]*ValSin;
      VarCoord_[1] = VarCoord[1]*ValCos + VarCoord[0]*ValSin;

      boundary->vertex[iMarker][iVertex]->AddVarCoord(VarCoord_);

    }
  }

}

void CSurfaceMovement::SetSurface_Bump(CGeometry *boundary, CConfig *config, unsigned short iDV, bool ResetDef) {
  unsigned long iVertex;
  unsigned short iMarker;
  su2double VarCoord[3] = {0.0,0.0,0.0}, ek, fk, *Coord, xCoord;
  su2double Scale = config->GetOpt_RelaxFactor();

  /*--- Reset airfoil deformation if first deformation or if it required by the solver ---*/

  if ((iDV == 0) || (ResetDef == true)) {
    for (iMarker = 0; iMarker < config->GetnMarker_All(); iMarker++)
      for (iVertex = 0; iVertex < boundary->nVertex[iMarker]; iVertex++) {
        VarCoord[0] = 0.0; VarCoord[1] = 0.0; VarCoord[2] = 0.0;
        boundary->vertex[iMarker][iVertex]->SetVarCoord(VarCoord);
      }
  }

  /*--- Perform multiple airfoil deformation ---*/

  su2double Ampl = config->GetDV_Value(iDV)*Scale;
  su2double x_start = config->GetParamDV(iDV, 0);
  su2double x_end = config->GetParamDV(iDV, 1);
  su2double BumpSize = x_end - x_start;
  su2double BumpLoc = x_start;
  su2double xk = config->GetParamDV(iDV, 2);
  const su2double t2 = 3.0;

  for (iMarker = 0; iMarker < config->GetnMarker_All(); iMarker++) {

    for (iVertex = 0; iVertex < boundary->nVertex[iMarker]; iVertex++) {
      VarCoord[0] = 0.0; VarCoord[1] = 0.0; VarCoord[2] = 0.0;

      if (config->GetMarker_All_DV(iMarker) == YES) {

        Coord = boundary->vertex[iMarker][iVertex]->GetCoord();

        xCoord = (Coord[0] - BumpLoc);
        ek = log10(0.5)/log10((xk-BumpLoc+EPS)/BumpSize);
        if (xCoord > 0.0) fk = pow( sin( PI_NUMBER * pow((xCoord+EPS)/BumpSize, ek)), t2);
        else fk = 0.0;

        if ((xCoord <= 0.0) || (xCoord >= BumpSize)) VarCoord[1] =  0.0;
        else { VarCoord[1] =  Ampl*fk; }

      }

      boundary->vertex[iMarker][iVertex]->AddVarCoord(VarCoord);

    }
  }

}

void CSurfaceMovement::SetCST(CGeometry *boundary, CConfig *config, unsigned short iDV, bool ResetDef) {
  unsigned long iVertex;
  unsigned short iMarker;
  su2double VarCoord[3] = {0.0,0.0,0.0}, VarCoord_[3] = {0.0,0.0,0.0}, *Coord_, *Normal_, fk,
    Coord[3] = {0.0,0.0,0.0}, Normal[3] = {0.0,0.0,0.0},
    TPCoord[2] = {0.0, 0.0}, LPCoord[2] = {0.0, 0.0}, Distance, Chord, AoA, ValCos, ValSin;

  bool upper = true;
  su2double Scale = config->GetOpt_RelaxFactor();

  /*--- Reset airfoil deformation if first deformation or if it required by the solver ---*/

  if ((iDV == 0) || (ResetDef == true)) {
    for (iMarker = 0; iMarker < config->GetnMarker_All(); iMarker++)
      for (iVertex = 0; iVertex < boundary->nVertex[iMarker]; iVertex++) {
        VarCoord[0] = 0.0; VarCoord[1] = 0.0; VarCoord[2] = 0.0;
        boundary->vertex[iMarker][iVertex]->SetVarCoord(VarCoord);
      }
  }

    /*--- Compute the angle of attack to apply the deformation ---*/

  for (iMarker = 0; iMarker < config->GetnMarker_All(); iMarker++) {
    if (config->GetMarker_All_DV(iMarker) == YES) {
      Coord_ = boundary->vertex[iMarker][0]->GetCoord();
      TPCoord[0] = Coord_[0]; TPCoord[1] = Coord_[1];
      for (iVertex = 1; iVertex < boundary->nVertex[iMarker]; iVertex++) {
        Coord_ = boundary->vertex[iMarker][iVertex]->GetCoord();
        if (Coord_[0] > TPCoord[0]) { TPCoord[0] = Coord_[0]; TPCoord[1] = Coord_[1]; }
      }
    }
  }

#ifdef HAVE_MPI

  int iProcessor, nProcessor = size;
  su2double *Buffer_Send_Coord, *Buffer_Receive_Coord;

  Buffer_Receive_Coord = new su2double [nProcessor*2];
  Buffer_Send_Coord = new su2double [2];

  Buffer_Send_Coord[0] = TPCoord[0]; Buffer_Send_Coord[1] = TPCoord[1];

  SU2_MPI::Allgather(Buffer_Send_Coord, 2, MPI_DOUBLE, Buffer_Receive_Coord, 2, MPI_DOUBLE, MPI_COMM_WORLD);

  TPCoord[0] = Buffer_Receive_Coord[0]; TPCoord[1] = Buffer_Receive_Coord[1];
  for (iProcessor = 1; iProcessor < nProcessor; iProcessor++) {
    Coord[0] = Buffer_Receive_Coord[iProcessor*2 + 0];
    Coord[1] = Buffer_Receive_Coord[iProcessor*2 + 1];
    if (Coord[0] > TPCoord[0]) { TPCoord[0] = Coord[0]; TPCoord[1] = Coord[1]; }
  }

  delete[] Buffer_Send_Coord;   delete[] Buffer_Receive_Coord;

#endif


  Chord = 0.0;
  for (iMarker = 0; iMarker < config->GetnMarker_All(); iMarker++) {
    if (config->GetMarker_All_DV(iMarker) == YES) {
      for (iVertex = 0; iVertex < boundary->nVertex[iMarker]; iVertex++) {
        Coord_ = boundary->vertex[iMarker][iVertex]->GetCoord();
        Distance = sqrt(pow(Coord_[0] - TPCoord[0], 2.0) + pow(Coord_[1] - TPCoord[1], 2.0));
        if (Chord < Distance) { Chord = Distance; LPCoord[0] = Coord_[0]; LPCoord[1] = Coord_[1]; }
      }
    }
  }

#ifdef HAVE_MPI

  Buffer_Receive_Coord = new su2double [nProcessor*2];
  Buffer_Send_Coord = new su2double [2];

  Buffer_Send_Coord[0] = LPCoord[0]; Buffer_Send_Coord[1] = LPCoord[1];

  SU2_MPI::Allgather(Buffer_Send_Coord, 2, MPI_DOUBLE, Buffer_Receive_Coord, 2, MPI_DOUBLE, MPI_COMM_WORLD);

  Chord = 0.0;
  for (iProcessor = 0; iProcessor < nProcessor; iProcessor++) {
    Coord[0] = Buffer_Receive_Coord[iProcessor*2 + 0];
    Coord[1] = Buffer_Receive_Coord[iProcessor*2 + 1];
    Distance = sqrt(pow(Coord[0] - TPCoord[0], 2.0) + pow(Coord[1] - TPCoord[1], 2.0));
    if (Chord < Distance) { Chord = Distance; LPCoord[0] = Coord[0]; LPCoord[1] = Coord[1]; }
  }

  delete[] Buffer_Send_Coord;   delete[] Buffer_Receive_Coord;

#endif

  AoA = atan((LPCoord[1] - TPCoord[1]) / (TPCoord[0] - LPCoord[0]))*180/PI_NUMBER;

  /*--- WARNING: AoA currently overwritten to zero. ---*/
  AoA = 0.0;

  /*--- Perform multiple airfoil deformation ---*/

  su2double Ampl = config->GetDV_Value(iDV)*Scale;
  su2double KulfanNum = config->GetParamDV(iDV, 1) - 1.0;
  su2double maxKulfanNum = config->GetParamDV(iDV, 2) - 1.0;
  if (KulfanNum < 0) {
    std::cout << "Warning: Kulfan number should be greater than 1." << std::endl;
  }
  if (KulfanNum > maxKulfanNum) {
    std::cout << "Warning: Kulfan number should be less than provided maximum." << std::endl;
  }

  if (config->GetParamDV(iDV, 0) == NO) { upper = false;}
  if (config->GetParamDV(iDV, 0) == YES) { upper = true;}

  for (iMarker = 0; iMarker < config->GetnMarker_All(); iMarker++) {

    for (iVertex = 0; iVertex < boundary->nVertex[iMarker]; iVertex++) {
      VarCoord[0] = 0.0; VarCoord[1] = 0.0; VarCoord[2] = 0.0;

      if (config->GetMarker_All_DV(iMarker) == YES) {

        Coord_ = boundary->vertex[iMarker][iVertex]->GetCoord();
        Normal_ = boundary->vertex[iMarker][iVertex]->GetNormal();

        /*--- The CST functions should be applied to a basic airfoil without AoA,
         and unitary chord, a tranformation is required ---*/

        ValCos = cos(AoA*PI_NUMBER/180.0);
        ValSin = sin(AoA*PI_NUMBER/180.0);

        Coord[0] = Coord_[0]*ValCos - Coord_[1]*ValSin;
        Coord[0] = max(0.0, Coord[0]); // Coord x should be always positive
        Coord[1] = Coord_[1]*ValCos + Coord_[0]*ValSin;

        Normal[0] = Normal_[0]*ValCos - Normal_[1]*ValSin;
        Normal[1] = Normal_[1]*ValCos + Normal_[0]*ValSin;

        /*--- CST computation ---*/
        su2double fact_n = 1;
  su2double fact_cst = 1;
        su2double fact_cst_n = 1;

  for (int i = 1; i <= maxKulfanNum; i++) {
    fact_n = fact_n * i;
  }
  for (int i = 1; i <= KulfanNum; i++) {
    fact_cst = fact_cst * i;
  }
  for (int i = 1; i <= maxKulfanNum - KulfanNum; i++) {
    fact_cst_n = fact_cst_n * i;
  }

  // CST method only for 2D NACA type airfoils
  su2double N1, N2;
  N1 = 0.5;
  N2 = 1.0;

  /*--- Upper and lower surface change in coordinates based on CST equations by Kulfan et. al (www.brendakulfan.com/docs/CST3.pdf)  ---*/
        fk = pow(Coord[0],N1)*pow((1-Coord[0]), N2) * fact_n/(fact_cst*(fact_cst_n)) * pow(Coord[0], KulfanNum) * pow((1-Coord[0]), (maxKulfanNum-(KulfanNum)));

  if (( upper) && (Normal[1] > 0)) { VarCoord[1] =  Ampl*fk; }

        if ((!upper) && (Normal[1] < 0)) { VarCoord[1] =  Ampl*fk; }


  }

      /*--- Apply the transformation to the coordinate variation ---*/

      ValCos = cos(-AoA*PI_NUMBER/180.0);
      ValSin = sin(-AoA*PI_NUMBER/180.0);

      VarCoord_[0] = VarCoord[0]*ValCos - VarCoord[1]*ValSin;
      VarCoord_[1] = VarCoord[1]*ValCos + VarCoord[0]*ValSin;

            boundary->vertex[iMarker][iVertex]->AddVarCoord(VarCoord_);
    }
  }
}

void CSurfaceMovement::SetRotation(CGeometry *boundary, CConfig *config, unsigned short iDV, bool ResetDef) {
  unsigned long iVertex;
  unsigned short iMarker;
  su2double VarCoord[3] = {0.0,0.0,0.0}, *Coord;
  su2double movement[3] = {0.0,0.0,0.0}, x, y, z;
  su2double Scale = config->GetOpt_RelaxFactor();

  /*--- Reset airfoil deformation if first deformation or if it required by the solver ---*/

  if ((iDV == 0) || (ResetDef == true)) {
    for (iMarker = 0; iMarker < config->GetnMarker_All(); iMarker++)
      for (iVertex = 0; iVertex < boundary->nVertex[iMarker]; iVertex++) {
        VarCoord[0] = 0.0; VarCoord[1] = 0.0; VarCoord[2] = 0.0;
        boundary->vertex[iMarker][iVertex]->SetVarCoord(VarCoord);
      }
  }

  /*--- xyz-coordinates of a point on the line of rotation. */

  su2double a = config->GetParamDV(iDV, 0);
  su2double b = config->GetParamDV(iDV, 1);
  su2double c = 0.0;
  if (boundary->GetnDim() == 3) c = config->GetParamDV(0,2);

  /*--- xyz-coordinate of the line's direction vector. ---*/

  su2double u = config->GetParamDV(iDV, 3)-config->GetParamDV(iDV, 0);
  su2double v = config->GetParamDV(iDV, 4)-config->GetParamDV(iDV, 1);
  su2double w = 1.0;
  if (boundary->GetnDim() == 3) w = config->GetParamDV(iDV, 5)-config->GetParamDV(iDV, 2);

  /*--- The angle of rotation. ---*/

  su2double theta = config->GetDV_Value(iDV)*Scale*PI_NUMBER/180.0;

  /*--- An intermediate value used in computations. ---*/

  su2double u2=u*u; su2double v2=v*v; su2double w2=w*w;
  su2double cosT = cos(theta); su2double sinT = sin(theta);
  su2double l2 = u2 + v2 + w2; su2double l = sqrt(l2);

  for (iMarker = 0; iMarker < config->GetnMarker_All(); iMarker++)
    for (iVertex = 0; iVertex < boundary->nVertex[iMarker]; iVertex++) {
      VarCoord[0] = 0.0; VarCoord[1] = 0.0; VarCoord[2] = 0.0;
      if (config->GetMarker_All_DV(iMarker) == YES) {
        Coord = boundary->vertex[iMarker][iVertex]->GetCoord();
        x = Coord[0]; y = Coord[1]; z = Coord[2];

        movement[0] = a*(v2 + w2) + u*(-b*v - c*w + u*x + v*y + w*z)
        + (-a*(v2 + w2) + u*(b*v + c*w - v*y - w*z) + (v2 + w2)*x)*cosT
        + l*(-c*v + b*w - w*y + v*z)*sinT;
        movement[0] = movement[0]/l2 - x;

        movement[1] = b*(u2 + w2) + v*(-a*u - c*w + u*x + v*y + w*z)
        + (-b*(u2 + w2) + v*(a*u + c*w - u*x - w*z) + (u2 + w2)*y)*cosT
        + l*(c*u - a*w + w*x - u*z)*sinT;
        movement[1] = movement[1]/l2 - y;

        movement[2] = c*(u2 + v2) + w*(-a*u - b*v + u*x + v*y + w*z)
        + (-c*(u2 + v2) + w*(a*u + b*v - u*x - v*y) + (u2 + v2)*z)*cosT
        + l*(-b*u + a*v - v*x + u*y)*sinT;
        if (boundary->GetnDim() == 3) movement[2] = movement[2]/l2 - z;
        else movement[2] = 0.0;

        VarCoord[0] = movement[0];
        VarCoord[1] = movement[1];
        if (boundary->GetnDim() == 3) VarCoord[2] = movement[2];

      }
      boundary->vertex[iMarker][iVertex]->AddVarCoord(VarCoord);
    }
}

void CSurfaceMovement::SetTranslation(CGeometry *boundary, CConfig *config, unsigned short iDV, bool ResetDef) {
  unsigned long iVertex;
  unsigned short iMarker;
  su2double VarCoord[3] = {0.0,0.0,0.0};
  su2double Scale = config->GetOpt_RelaxFactor();
  su2double Ampl = config->GetDV_Value(iDV)*Scale;

  /*--- Reset airfoil deformation if first deformation or if it required by the solver ---*/

  if ((iDV == 0) || (ResetDef == true)) {
    for (iMarker = 0; iMarker < config->GetnMarker_All(); iMarker++)
      for (iVertex = 0; iVertex < boundary->nVertex[iMarker]; iVertex++) {
        VarCoord[0] = 0.0; VarCoord[1] = 0.0; VarCoord[2] = 0.0;
        boundary->vertex[iMarker][iVertex]->SetVarCoord(VarCoord);
      }
  }

  su2double xDispl = config->GetParamDV(iDV, 0);
  su2double yDispl = config->GetParamDV(iDV, 1);
  su2double zDispl = 0;
  if (boundary->GetnDim() == 3) zDispl = config->GetParamDV(iDV, 2);

  for (iMarker = 0; iMarker < config->GetnMarker_All(); iMarker++)
    for (iVertex = 0; iVertex < boundary->nVertex[iMarker]; iVertex++) {
      VarCoord[0] = 0.0; VarCoord[1] = 0.0; VarCoord[2] = 0.0;
      if (config->GetMarker_All_DV(iMarker) == YES) {
        VarCoord[0] = Ampl*xDispl;
        VarCoord[1] = Ampl*yDispl;
        if (boundary->GetnDim() == 3) VarCoord[2] = Ampl*zDispl;
      }
      boundary->vertex[iMarker][iVertex]->AddVarCoord(VarCoord);
    }

}

void CSurfaceMovement::SetScale(CGeometry *boundary, CConfig *config, unsigned short iDV, bool ResetDef) {
  unsigned long iVertex;
  unsigned short iMarker;
  su2double VarCoord[3] = {0.0,0.0,0.0}, x, y, z, *Coord;
  su2double Scale = config->GetOpt_RelaxFactor();
  su2double Ampl = config->GetDV_Value(iDV)*Scale;

  /*--- Reset airfoil deformation if first deformation or if it required by the solver ---*/

  if ((iDV == 0) || (ResetDef == true)) {
    for (iMarker = 0; iMarker < config->GetnMarker_All(); iMarker++)
      for (iVertex = 0; iVertex < boundary->nVertex[iMarker]; iVertex++) {
        VarCoord[0] = 0.0; VarCoord[1] = 0.0; VarCoord[2] = 0.0;
        boundary->vertex[iMarker][iVertex]->SetVarCoord(VarCoord);
      }
  }

  for (iMarker = 0; iMarker < config->GetnMarker_All(); iMarker++)
    for (iVertex = 0; iVertex < boundary->nVertex[iMarker]; iVertex++) {
      VarCoord[0] = 0.0; VarCoord[1] = 0.0; VarCoord[2] = 0.0;
      if (config->GetMarker_All_DV(iMarker) == YES) {
        Coord = boundary->vertex[iMarker][iVertex]->GetCoord();
        x = Coord[0]; y = Coord[1]; z = Coord[2];
        VarCoord[0] = (Ampl-1.0)*x;
        VarCoord[1] = (Ampl-1.0)*y;
        if (boundary->GetnDim() == 3) VarCoord[2] = (Ampl-1.0)*z;
      }
      boundary->vertex[iMarker][iVertex]->AddVarCoord(VarCoord);
    }

}

void CSurfaceMovement::Moving_Walls(CGeometry *geometry, CConfig *config,
                                    unsigned short iZone, unsigned long iter) {

  /*--- Local variables ---*/
  unsigned short iMarker, jMarker, iDim, nDim = geometry->GetnDim();
  unsigned long iPoint, iVertex;
  su2double xDot[3] = {0.0,0.0,0.0}, *Coord, Center[3] = {0.0,0.0,0.0}, Omega[3] = {0.0,0.0,0.0}, r[3] = {0.0,0.0,0.0}, GridVel[3] = {0.0,0.0,0.0};
  su2double L_Ref     = config->GetLength_Ref();
  su2double Omega_Ref = config->GetOmega_Ref();
  su2double Vel_Ref   = config->GetVelocity_Ref();
  string Marker_Tag;

  /*--- Store grid velocity for each node on the moving surface(s).
   Sum and store the x, y, & z velocities due to translation and rotation. ---*/

  for (iMarker = 0; iMarker < config->GetnMarker_All(); iMarker++) {
    if (config->GetMarker_All_Moving(iMarker) == YES) {

      /*--- Identify iMarker from the list of those under MARKER_MOVING ---*/

      Marker_Tag = config->GetMarker_All_TagBound(iMarker);
      jMarker    = config->GetMarker_Moving(Marker_Tag);

      /*--- Get prescribed wall speed from config for this marker ---*/

      for (iDim = 0; iDim < 3; iDim++){
        Center[iDim] = config->GetMarkerMotion_Origin(jMarker, iDim);
        Omega[iDim]  = config->GetMarkerRotationRate(jMarker, iDim)/Omega_Ref;
        xDot[iDim]   = config->GetMarkerTranslationRate(jMarker, iDim)/Vel_Ref;
      }


      if (rank == MASTER_NODE && iter == 0) {
        cout << " Storing grid velocity for marker: ";
        cout << Marker_Tag << "." << endl;
        cout << " Translational velocity: (" << xDot[0]*config->GetVelocity_Ref() << ", " << xDot[1]*config->GetVelocity_Ref();
        cout << ", " << xDot[2]*config->GetVelocity_Ref();
        if (config->GetSystemMeasurements() == SI) cout << ") m/s." << endl;
        else cout << ") ft/s." << endl;
        cout << " Angular velocity: (" << Omega[0] << ", " << Omega[1];
        cout << ", " << Omega[2] << ") rad/s about origin: (" << Center[0];
        cout << ", " << Center[1] << ", " << Center[2] << ")." << endl;
      }

      for (iVertex = 0; iVertex < geometry->nVertex[iMarker]; iVertex++) {

        /*--- Get the index and coordinates of the current point ---*/

        iPoint = geometry->vertex[iMarker][iVertex]->GetNode();
        Coord  = geometry->nodes->GetCoord(iPoint);

        /*--- Calculate non-dim. position from rotation center ---*/
        for (iDim = 0; iDim < nDim; iDim++)
          r[iDim] = (Coord[iDim]-Center[iDim])/L_Ref;
        if (nDim == 2) r[nDim] = 0.0;

        /*--- Cross Product of angular velocity and distance from center to
         get the rotational velocity. Note that we are adding on the velocity
         due to pure translation as well. ---*/

        GridVel[0] = xDot[0] + Omega[1]*r[2] - Omega[2]*r[1];
        GridVel[1] = xDot[1] + Omega[2]*r[0] - Omega[0]*r[2];
        GridVel[2] = xDot[2] + Omega[0]*r[1] - Omega[1]*r[0];

        /*--- Store the moving wall velocity for this node ---*/

        for (iDim = 0; iDim < nDim; iDim++)
          geometry->nodes->SetGridVel(iPoint, iDim, GridVel[iDim]);

      }
    }
  }
}

void CSurfaceMovement::AeroelasticDeform(CGeometry *geometry, CConfig *config, unsigned long TimeIter, unsigned short iMarker, unsigned short iMarker_Monitoring, vector<su2double>& displacements) {

  /* The sign conventions of these are those of the Typical Section Wing Model, below the signs are corrected */
  su2double dh = -displacements[0];           // relative plunge
  su2double dalpha = -displacements[1];       // relative pitch
  su2double dh_x, dh_y;
  su2double Center[2];
  unsigned short iDim;
  su2double Lref = config->GetLength_Ref();
  su2double *Coord;
  unsigned long iPoint, iVertex;
  su2double x_new, y_new;
  su2double VarCoord[3];
  string Monitoring_Tag = config->GetMarker_Monitoring_TagBound(iMarker_Monitoring);

  /*--- Calculate the plunge displacement for the Typical Section Wing Model taking into account rotation ---*/
  if (config->GetKind_GridMovement() == AEROELASTIC_RIGID_MOTION) {
    su2double Omega, dt, psi;
    dt = config->GetDelta_UnstTimeND();
    Omega  = (config->GetRotation_Rate(3)/config->GetOmega_Ref());
    psi = Omega*(dt*TimeIter);

    /*--- Correct for the airfoil starting position (This is hardcoded in here) ---*/
    if (Monitoring_Tag == "Airfoil1") {
      psi = psi + 0.0;
    }
    else if (Monitoring_Tag == "Airfoil2") {
      psi = psi + 2.0/3.0*PI_NUMBER;
    }
    else if (Monitoring_Tag == "Airfoil3") {
      psi = psi + 4.0/3.0*PI_NUMBER;
    }
    else
      cout << "WARNING: There is a marker that we are monitoring that doesn't match the values hardcoded above!" << endl;

    dh_x = -dh*sin(psi);
    dh_y = dh*cos(psi);

  } else {
    dh_x = 0;
    dh_y = dh;
  }

  /*--- Pitching origin from config. ---*/

  Center[0] = config->GetRefOriginMoment_X(iMarker_Monitoring);
  Center[1] = config->GetRefOriginMoment_Y(iMarker_Monitoring);

  for (iVertex = 0; iVertex < geometry->nVertex[iMarker]; iVertex++) {
    iPoint = geometry->vertex[iMarker][iVertex]->GetNode();
    /*--- Coordinates of the current point ---*/
    Coord = geometry->nodes->GetCoord(iPoint);

    /*--- Calculate non-dim. position from rotation center ---*/
    su2double r[2] = {0,0};
    for (iDim = 0; iDim < geometry->GetnDim(); iDim++)
        r[iDim] = (Coord[iDim]-Center[iDim])/Lref;

    /*--- Compute delta of transformed point coordinates ---*/
    // The deltas are needed for the FEA grid deformation Method.
    // rotation contribution - previous position + plunging contribution
    x_new = cos(dalpha)*r[0] - sin(dalpha)*r[1] -r[0] + dh_x;
    y_new = sin(dalpha)*r[0] + cos(dalpha)*r[1] -r[1] + dh_y;

    VarCoord[0] = x_new;
    VarCoord[1] = y_new;
    VarCoord[2] = 0.0;

    /*--- Store new delta node locations for the surface ---*/
    geometry->vertex[iMarker][iVertex]->SetVarCoord(VarCoord);
  }
  /*--- Set the elastic axis to the new location after incrementing the position with the plunge ---*/
  config->SetRefOriginMoment_X(iMarker_Monitoring, Center[0]+dh_x);
  config->SetRefOriginMoment_Y(iMarker_Monitoring, Center[1]+dh_y);


}

void CSurfaceMovement::SetBoundary_Flutter3D(CGeometry *geometry, CConfig *config,
                                             CFreeFormDefBox **FFDBox, unsigned long iter, unsigned short iZone) {

  su2double omega, deltaT;
  su2double alpha, alpha_new, alpha_old;
  su2double time_new, time_old;
  su2double Omega[3], Ampl[3];
  su2double DEG2RAD = PI_NUMBER/180.0;
  bool adjoint = (config->GetContinuous_Adjoint() || config->GetDiscrete_Adjoint());
  unsigned short iDim = 0;

  /*--- Retrieve values from the config file ---*/

  deltaT = config->GetDelta_UnstTimeND();

  /*--- Pitching origin, frequency, and amplitude from config. ---*/

  for (iDim = 0; iDim < 3; iDim++){
    Omega[iDim] = config->GetPitching_Omega(iDim)/config->GetOmega_Ref();
    Ampl[iDim] = config->GetPitching_Ampl(iDim)*DEG2RAD;
  }

  /*--- Compute delta time based on physical time step ---*/

  if (adjoint) {

    /*--- For the unsteady adjoint, we integrate backwards through
     physical time, so perform mesh motion in reverse. ---*/

    unsigned long nFlowIter  = config->GetnTime_Iter();
    unsigned long directIter = nFlowIter - iter - 1;
    time_new = static_cast<su2double>(directIter)*deltaT;
    time_old = time_new;
    if (iter != 0) time_old = (static_cast<su2double>(directIter)+1.0)*deltaT;
  } else {

    /*--- Forward time for the direct problem ---*/

    time_new = static_cast<su2double>(iter)*deltaT;
    time_old = time_new;
    if (iter != 0) time_old = (static_cast<su2double>(iter)-1.0)*deltaT;
  }

  /*--- Update the pitching angle at this time step. Flip sign for
   nose-up positive convention. ---*/

  omega     = Omega[2];
  alpha_new = Ampl[2]*sin(omega*time_new);
  alpha_old = Ampl[2]*sin(omega*time_old);
  alpha     = (1E-10 + (alpha_new - alpha_old))*(-PI_NUMBER/180.0);

  if (rank == MASTER_NODE)
    cout << "New dihedral angle (alpha): " << alpha_new/DEG2RAD << " degrees." << endl;

  unsigned short iOrder, jOrder, kOrder;
  short iFFDBox;
  su2double movement[3] = {0.0,0.0,0.0};
  bool *move = new bool [nFFDBox];
  unsigned short *index = new unsigned short[3];

  move[0] = true; move[1] = true; move[2] = true;

  /*--- Change the value of the control point if move is true ---*/

  for (iFFDBox = 0; iFFDBox < nFFDBox; iFFDBox++)
    if (move[iFFDBox])
      for (iOrder = 0; iOrder < FFDBox[iFFDBox]->GetlOrder(); iOrder++)
        for (jOrder = 0; jOrder < FFDBox[iFFDBox]->GetmOrder(); jOrder++)
          for (kOrder = 0; kOrder < FFDBox[iFFDBox]->GetnOrder(); kOrder++) {
            index[0] = iOrder; index[1] = jOrder; index[2] = kOrder;
            su2double *coord = FFDBox[iFFDBox]->GetCoordControlPoints(iOrder, jOrder, kOrder);
            movement[0] = 0.0; movement[1] = 0.0; movement[2] = coord[1]*tan(alpha);
            FFDBox[iFFDBox]->SetControlPoints(index, movement);
          }

  /*--- Recompute cartesian coordinates using the new control points position ---*/

  for (iFFDBox = 0; iFFDBox < nFFDBox; iFFDBox++)
    SetCartesianCoord(geometry, config, FFDBox[iFFDBox], iFFDBox, false);

  delete [] index;
  delete [] move;

}

void CSurfaceMovement::SetExternal_Deformation(CGeometry *geometry, CConfig *config, unsigned short iZone, unsigned long iter) {

  /*--- Local variables ---*/

  unsigned short iDim, nDim;
  unsigned long iPoint = 0, flowIter = 0;
  unsigned long jPoint, GlobalIndex;
  su2double VarCoord[3], *Coord_Old = nullptr, *Coord_New = nullptr, Center[3] = {0.0,0.0,0.0};
  su2double Lref   = config->GetLength_Ref();
  su2double NewCoord[3] = {0.0,0.0,0.0}, rotMatrix[3][3] = {{0.0,0.0,0.0}, {0.0,0.0,0.0}, {0.0,0.0,0.0}};
  su2double r[3] = {0.0,0.0,0.0}, rotCoord[3] = {0.0,0.0,0.0};
  unsigned long iVertex;
  unsigned short iMarker;
  char buffer[50];
  string DV_Filename, UnstExt, text_line;
  ifstream surface_positions;
  bool unsteady = config->GetTime_Marching();
  bool adjoint = (config->GetContinuous_Adjoint() || config->GetDiscrete_Adjoint());

  /*--- Load stuff from config ---*/

  nDim = geometry->GetnDim();
  DV_Filename = config->GetDV_Filename();

  /*--- Set the extension for the correct unsteady mesh motion file ---*/

  if (unsteady) {
    if (adjoint) {
      /*--- For the unsteady adjoint, we integrate backwards through
       physical time, so perform mesh motion in reverse. ---*/
      unsigned long nFlowIter = config->GetnTime_Iter() - 1;
      flowIter  = nFlowIter - iter;
      unsigned short lastindex = DV_Filename.find_last_of(".");
      DV_Filename = DV_Filename.substr(0, lastindex);
      if ((SU2_TYPE::Int(flowIter) >= 0) && (SU2_TYPE::Int(flowIter) < 10)) SPRINTF (buffer, "_0000%d.dat", SU2_TYPE::Int(flowIter));
      if ((SU2_TYPE::Int(flowIter) >= 10) && (SU2_TYPE::Int(flowIter) < 100)) SPRINTF (buffer, "_000%d.dat", SU2_TYPE::Int(flowIter));
      if ((SU2_TYPE::Int(flowIter) >= 100) && (SU2_TYPE::Int(flowIter) < 1000)) SPRINTF (buffer, "_00%d.dat", SU2_TYPE::Int(flowIter));
      if ((SU2_TYPE::Int(flowIter) >= 1000) && (SU2_TYPE::Int(flowIter) < 10000)) SPRINTF (buffer, "_0%d.dat", SU2_TYPE::Int(flowIter));
      if (SU2_TYPE::Int(flowIter) >= 10000) SPRINTF (buffer, "_%d.dat", SU2_TYPE::Int(flowIter));
      UnstExt = string(buffer);
      DV_Filename.append(UnstExt);
    } else {
      /*--- Forward time for the direct problem ---*/
      flowIter = iter;
      unsigned short lastindex = DV_Filename.find_last_of(".");
      DV_Filename = DV_Filename.substr(0, lastindex);
      if ((SU2_TYPE::Int(flowIter) >= 0) && (SU2_TYPE::Int(flowIter) < 10)) SPRINTF (buffer, "_0000%d.dat", SU2_TYPE::Int(flowIter));
      if ((SU2_TYPE::Int(flowIter) >= 10) && (SU2_TYPE::Int(flowIter) < 100)) SPRINTF (buffer, "_000%d.dat", SU2_TYPE::Int(flowIter));
      if ((SU2_TYPE::Int(flowIter) >= 100) && (SU2_TYPE::Int(flowIter) < 1000)) SPRINTF (buffer, "_00%d.dat", SU2_TYPE::Int(flowIter));
      if ((SU2_TYPE::Int(flowIter) >= 1000) && (SU2_TYPE::Int(flowIter) < 10000)) SPRINTF (buffer, "_0%d.dat", SU2_TYPE::Int(flowIter));
      if (SU2_TYPE::Int(flowIter) >= 10000) SPRINTF (buffer, "_%d.dat", SU2_TYPE::Int(flowIter));
      UnstExt = string(buffer);
      DV_Filename.append(UnstExt);
    }

    if (rank == MASTER_NODE)
      cout << "Reading in the arbitrary mesh motion from direct iteration " << flowIter << "." << endl;
  }

  /*--- Open the motion file ---*/

  surface_positions.open(DV_Filename.data(), ios::in);

  /*--- Throw error if there is no file ---*/

  if (surface_positions.fail()) {
    SU2_MPI::Error(string("There is no surface positions file ") + DV_Filename, CURRENT_FUNCTION);
  }

  /*--- Read in and store the new mesh node locations ---*/

  while (getline(surface_positions, text_line)) {
    istringstream point_line(text_line);
    if (nDim == 2) point_line >> iPoint >> NewCoord[0] >> NewCoord[1];
    if (nDim == 3) point_line >> iPoint >> NewCoord[0] >> NewCoord[1] >> NewCoord[2];
    for (iMarker = 0; iMarker < config->GetnMarker_All(); iMarker++) {
      if ((config->GetMarker_All_DV(iMarker) == YES && config->GetKind_SU2() == SU2_DEF) ||
          (config->GetMarker_All_Moving(iMarker) == YES && config->GetKind_SU2() == SU2_CFD)) {
        for (iVertex = 0; iVertex < geometry->nVertex[iMarker]; iVertex++) {
          jPoint = geometry->vertex[iMarker][iVertex]->GetNode();
          GlobalIndex = geometry->nodes->GetGlobalIndex(jPoint);
          if (GlobalIndex == iPoint) {
            geometry->vertex[iMarker][iVertex]->SetVarCoord(NewCoord);
            break;
          }
        }
      }
    }
  }

  /*--- Close the surface positions file ---*/

  surface_positions.close();

  /*--- If rotating as well, prepare the rotation matrix ---*/

  if (config->GetKind_GridMovement() == EXTERNAL_ROTATION) {

    /*--- Variables needed only for rotation ---*/

    su2double Omega[3], dt;
    su2double dtheta, dphi, dpsi, cosTheta, sinTheta;
    su2double cosPhi, sinPhi, cosPsi, sinPsi;

    /*--- Center of rotation & angular velocity vector from config ---*/
    Center[0] = config->GetMotion_Origin(0);
    Center[1] = config->GetMotion_Origin(1);
    Center[2] = config->GetMotion_Origin(2);

    /*--- Angular velocity vector from config ---*/

    dt = static_cast<su2double>(iter)*config->GetDelta_UnstTimeND();
    Omega[0]  = config->GetRotation_Rate(0);
    Omega[1]  = config->GetRotation_Rate(1);
    Omega[2]  = config->GetRotation_Rate(2);

    /*--- For the unsteady adjoint, use reverse time ---*/
    if (adjoint) {
      /*--- Set the first adjoint mesh position to the final direct one ---*/
      if (iter == 0) dt = ((su2double)config->GetnTime_Iter()-1) * dt;
      /*--- Reverse the rotation direction for the adjoint ---*/
      else dt = -1.0*dt;
    } else {
      /*--- No rotation at all for the first direct solution ---*/
      if (iter == 0) dt = 0;
    }

    /*--- Compute delta change in the angle about the x, y, & z axes. ---*/

    dtheta = Omega[0]*dt;
    dphi   = Omega[1]*dt;
    dpsi   = Omega[2]*dt;

    /*--- Store angles separately for clarity. Compute sines/cosines. ---*/

    cosTheta = cos(dtheta);  cosPhi = cos(dphi);  cosPsi = cos(dpsi);
    sinTheta = sin(dtheta);  sinPhi = sin(dphi);  sinPsi = sin(dpsi);

    /*--- Compute the rotation matrix. Note that the implicit
     ordering is rotation about the x-axis, y-axis, then z-axis. ---*/

    rotMatrix[0][0] = cosPhi*cosPsi;
    rotMatrix[1][0] = cosPhi*sinPsi;
    rotMatrix[2][0] = -sinPhi;

    rotMatrix[0][1] = sinTheta*sinPhi*cosPsi - cosTheta*sinPsi;
    rotMatrix[1][1] = sinTheta*sinPhi*sinPsi + cosTheta*cosPsi;
    rotMatrix[2][1] = sinTheta*cosPhi;

    rotMatrix[0][2] = cosTheta*sinPhi*cosPsi + sinTheta*sinPsi;
    rotMatrix[1][2] = cosTheta*sinPhi*sinPsi - sinTheta*cosPsi;
    rotMatrix[2][2] = cosTheta*cosPhi;

  }

  /*--- Loop through to find only moving surface markers ---*/

  for (iMarker = 0; iMarker < config->GetnMarker_All(); iMarker++) {
    if ((config->GetMarker_All_DV(iMarker) == YES && config->GetKind_SU2() == SU2_DEF) ||
        (config->GetMarker_All_Moving(iMarker) == YES && config->GetKind_SU2() == SU2_CFD)) {

      /*--- Loop over all surface points for this marker ---*/

      for (iVertex = 0; iVertex < geometry->nVertex[iMarker]; iVertex++) {
        iPoint = geometry->vertex[iMarker][iVertex]->GetNode();

        /*--- Get current and new coordinates from file ---*/

        Coord_Old = geometry->nodes->GetCoord(iPoint);
        Coord_New = geometry->vertex[iMarker][iVertex]->GetVarCoord();

        /*--- If we're also rotating, multiply each point by the
         rotation matrix. It is assumed that the coordinates in
         Coord_Old have already been rotated using SetRigid_Rotation(). ---*/

        if (config->GetKind_GridMovement() == EXTERNAL_ROTATION) {

          /*--- Calculate non-dim. position from rotation center ---*/

          for (iDim = 0; iDim < nDim; iDim++)
            r[iDim] = (Coord_New[iDim]-Center[iDim])/Lref;
          if (nDim == 2) r[nDim] = 0.0;

          /*--- Compute transformed point coordinates ---*/

          rotCoord[0] = rotMatrix[0][0]*r[0]
                      + rotMatrix[0][1]*r[1]
                      + rotMatrix[0][2]*r[2] + Center[0];

          rotCoord[1] = rotMatrix[1][0]*r[0]
                      + rotMatrix[1][1]*r[1]
                      + rotMatrix[1][2]*r[2] + Center[1];

          rotCoord[2] = rotMatrix[2][0]*r[0]
                      + rotMatrix[2][1]*r[1]
                      + rotMatrix[2][2]*r[2] + Center[2];

          /*--- Copy rotated coords back to original array for consistency ---*/
          for (iDim = 0; iDim < nDim; iDim++)
            Coord_New[iDim] = rotCoord[iDim];
        }

        /*--- Calculate delta change in the x, y, & z directions ---*/
        for (iDim = 0; iDim < nDim; iDim++)
          VarCoord[iDim] = (Coord_New[iDim]-Coord_Old[iDim])/Lref;
        if (nDim == 2) VarCoord[nDim] = 0.0;

        /*--- Set position changes to be applied by the spring analogy ---*/
        geometry->vertex[iMarker][iVertex]->SetVarCoord(VarCoord);

      }
    }
  }
}

void CSurfaceMovement::SetNACA_4Digits(CGeometry *boundary, CConfig *config) {
  unsigned long iVertex;
  unsigned short iMarker;
  su2double VarCoord[3], *Coord, *Normal, Ycurv, Yesp;

  if (config->GetnDV() != 1) { cout << "This kind of design variable is not prepared for multiple deformations."; cin.get();  }

  su2double Ya = config->GetParamDV(0,0) / 100.0; /*--- Maximum camber as a fraction of the chord
          (100 m is the first of the four digits) ---*/
  su2double Xa = config->GetParamDV(0,1) / 10.0; /*--- Location of maximum camber as a fraction of
          the chord (10 p is the second digit in the NACA xxxx description) ---*/
  su2double t = config->GetParamDV(0,2) / 100.0; /*--- Maximum thickness as a fraction of the
            chord (so 100 t gives the last two digits in
            the NACA 4-digit denomination) ---*/

  for (iMarker = 0; iMarker < config->GetnMarker_All(); iMarker++)
    for (iVertex = 0; iVertex < boundary->nVertex[iMarker]; iVertex++) {
      VarCoord[0] = 0.0; VarCoord[1] = 0.0; VarCoord[2] = 0.0;
      if (config->GetMarker_All_DV(iMarker) == YES) {
        Coord = boundary->vertex[iMarker][iVertex]->GetCoord();
        Normal = boundary->vertex[iMarker][iVertex]->GetNormal();

        if (Coord[0] < Xa) Ycurv = (2.0*Xa*Coord[0]-pow(Coord[0],2.0))*(Ya/pow(Xa,2.0));
        else Ycurv = ((1.0-2.0*Xa)+2.0*Xa*Coord[0]-pow(Coord[0],2.0))*(Ya/pow((1.0-Xa), 2.0));

        Yesp = t*(1.4845*sqrt(Coord[0])-0.6300*Coord[0]-1.7580*pow(Coord[0],2.0)+
              1.4215*pow(Coord[0],3.0)-0.518*pow(Coord[0],4.0));

        if (Normal[1] > 0) VarCoord[1] =  (Ycurv + Yesp) - Coord[1];
        if (Normal[1] < 0) VarCoord[1] =  (Ycurv - Yesp) - Coord[1];

      }
      boundary->vertex[iMarker][iVertex]->SetVarCoord(VarCoord);
    }
}

void CSurfaceMovement::SetParabolic(CGeometry *boundary, CConfig *config) {
  unsigned long iVertex;
  unsigned short iMarker;
  su2double VarCoord[3], *Coord, *Normal;

  if (config->GetnDV() != 1) { cout << "This kind of design variable is not prepared for multiple deformations."; cin.get();  }

  su2double c = config->GetParamDV(0,0); /*--- Center of the parabola ---*/
  su2double t = config->GetParamDV(0,1) / 100.0; /*--- Thickness of the parabola ---*/

  for (iMarker = 0; iMarker < config->GetnMarker_All(); iMarker++)
    for (iVertex = 0; iVertex < boundary->nVertex[iMarker]; iVertex++) {
      VarCoord[0] = 0.0; VarCoord[1] = 0.0; VarCoord[2] = 0.0;
      if (config->GetMarker_All_DV(iMarker) == YES) {
        Coord = boundary->vertex[iMarker][iVertex]->GetCoord();
        Normal = boundary->vertex[iMarker][iVertex]->GetNormal();

        if (Normal[1] > 0) {
          VarCoord[1] =  t*(Coord[0]*Coord[0]-Coord[0])/(2.0*(c*c-c)) - Coord[1];
        }
        if (Normal[1] < 0) {
          VarCoord[1] =  t*(Coord[0]-Coord[0]*Coord[0])/(2.0*(c*c-c)) - Coord[1];
        }
      }
      boundary->vertex[iMarker][iVertex]->SetVarCoord(VarCoord);
    }
}

void CSurfaceMovement::SetAirfoil(CGeometry *boundary, CConfig *config) {
  unsigned long iVertex, n_Airfoil = 0;
  unsigned short iMarker, nUpper, nLower, iUpper, iLower, iVar, iDim;
  su2double *VarCoord, *Coord, NewYCoord, NewXCoord, *Coord_i, *Coord_ip1, yp1, ypn,
  Airfoil_Coord[2]= {0.0,0.0}, factor, coeff = 10000, Upper, Lower, Arch = 0.0, TotalArch = 0.0,
  x_i, x_ip1, y_i, y_ip1;
  passivedouble AirfoilScale;
  vector<su2double> Svalue, Xcoord, Ycoord, Xcoord2, Ycoord2, Xcoord_Aux, Ycoord_Aux;
  bool AddBegin = true, AddEnd = true;
  char AirfoilFile[256], AirfoilFormat[15], MeshOrientation[15], AirfoilClose[15];
  ifstream airfoil_file;
  string text_line;
  int ierr = 0;

  unsigned short nDim = boundary->GetnDim();

  VarCoord = new su2double[nDim];
  for (iDim = 0; iDim < nDim; iDim++)
    VarCoord[iDim] = 0.0;

  /*--- Get the SU2 module. SU2_CFD will use this routine for dynamically
   deforming meshes (MARKER_MOVING), while SU2_DEF will use it for deforming
   meshes after imposing design variable surface deformations (DV_MARKER). ---*/

  unsigned short Kind_SU2 = config->GetKind_SU2();

  /*--- Read the coordinates. Two main formats:
   - Selig are in an x, y format starting from trailing edge, along the upper surface to the leading
   edge and back around the lower surface to trailing edge.
   - Lednicer are upper surface points leading edge to trailing edge and then lower surface leading
   edge to trailing edge.
   ---*/

  /*--- Open the restart file, throw an error if this fails. ---*/

  cout << "Enter the name of file with the airfoil information: ";
  ierr = scanf("%255s", AirfoilFile);
  if (ierr == 0) { SU2_MPI::Error("No input read!!", CURRENT_FUNCTION); }
  airfoil_file.open(AirfoilFile, ios::in);
  if (airfoil_file.fail()) {
    SU2_MPI::Error(string("There is no airfoil file ") + string(AirfoilFile), CURRENT_FUNCTION);
  }
  cout << "Enter the format of the airfoil (Selig or Lednicer): ";
  ierr = scanf("%14s", AirfoilFormat);
  if (ierr == 0) { SU2_MPI::Error("No input read!!", CURRENT_FUNCTION); }

  cout << "Thickness scaling (1.0 means no scaling)?: ";
  ierr = scanf("%lf", &AirfoilScale);
  if (ierr == 0) { SU2_MPI::Error("No input read!!", CURRENT_FUNCTION); }

  cout << "Close the airfoil (Yes or No)?: ";
  ierr = scanf("%14s", AirfoilClose);
  if (ierr == 0) { SU2_MPI::Error("No input read!!", CURRENT_FUNCTION); }

  cout << "Surface mesh orientation (clockwise, or anticlockwise): ";
  ierr = scanf("%14s", MeshOrientation);
  if (ierr == 0) { SU2_MPI::Error("No input read!!", CURRENT_FUNCTION); }

  /*--- The first line is the header ---*/

  getline (airfoil_file, text_line);
  cout << "File info: " << text_line << endl;

  if (strcmp (AirfoilFormat,"Selig") == 0) {

    while (getline (airfoil_file, text_line)) {
      istringstream point_line(text_line);

      /*--- Read the x & y coordinates from this line of the file (anticlockwise) ---*/

      point_line >> Airfoil_Coord[0] >> Airfoil_Coord[1];

      /*--- Close the arifoil ---*/

      if (strcmp (AirfoilClose,"Yes") == 0)
        factor = -atan(coeff*(Airfoil_Coord[0]-1.0))*2.0/PI_NUMBER;
      else factor = 1.0;

      /*--- Store the coordinates in vectors ---*/

      Xcoord.push_back(Airfoil_Coord[0]);
      Ycoord.push_back(Airfoil_Coord[1]*factor*AirfoilScale);
    }

  }
  if (strcmp (AirfoilFormat,"Lednicer") == 0) {

    /*--- The second line is the number of points ---*/

    getline(airfoil_file, text_line);
    istringstream point_line(text_line);
    point_line >> Upper >> Lower;

    nUpper = SU2_TYPE::Int(Upper);
    nLower = SU2_TYPE::Int(Lower);

    Xcoord.resize(nUpper+nLower-1);
    Ycoord.resize(nUpper+nLower-1);

    /*--- White line ---*/

    getline (airfoil_file, text_line);

    for (iUpper = 0; iUpper < nUpper; iUpper++) {
      getline (airfoil_file, text_line);
      istringstream point_line(text_line);
      point_line >> Airfoil_Coord[0] >> Airfoil_Coord[1];
      Xcoord[nUpper-iUpper-1] = Airfoil_Coord[0];

      if (strcmp (AirfoilClose,"Yes") == 0)
        factor = -atan(coeff*(Airfoil_Coord[0]-1.0))*2.0/PI_NUMBER;
      else factor = 1.0;

      Ycoord[nUpper-iUpper-1] = Airfoil_Coord[1]*AirfoilScale*factor;
    }

    getline (airfoil_file, text_line);

    for (iLower = 0; iLower < nLower; iLower++) {
      getline (airfoil_file, text_line);
      istringstream point_line(text_line);
      point_line >> Airfoil_Coord[0] >> Airfoil_Coord[1];

      if (strcmp (AirfoilClose,"Yes") == 0)
        factor = -atan(coeff*(Airfoil_Coord[0]-1.0))*2.0/PI_NUMBER;
      else factor = 1.0;

      Xcoord[nUpper+iLower-1] = Airfoil_Coord[0];
      Ycoord[nUpper+iLower-1] = Airfoil_Coord[1]*AirfoilScale*factor;
    }

  }

  /*--- Check the coordinate (1,0) at the beginning and end of the file ---*/

  if (Xcoord[0] == 1.0) AddBegin = false;
  if (Xcoord[Xcoord.size()-1] == 1.0) AddEnd = false;

  if (AddBegin) { Xcoord.insert(Xcoord.begin(), 1.0);   Ycoord.insert(Ycoord.begin(), 0.0);}
  if (AddEnd) { Xcoord.push_back(1.0);                Ycoord.push_back(0.0);}

  /*--- Change the orientation (depend on the input file, and the mesh file) ---*/

  if (strcmp (MeshOrientation,"clockwise") == 0) {
    for (iVar = 0; iVar < Xcoord.size(); iVar++) {
      Xcoord_Aux.push_back(Xcoord[iVar]);
      Ycoord_Aux.push_back(Ycoord[iVar]);
    }

    for (iVar = 0; iVar < Xcoord.size(); iVar++) {
      Xcoord[iVar] = Xcoord_Aux[Xcoord.size()-iVar-1];
      Ycoord[iVar] = Ycoord_Aux[Xcoord.size()-iVar-1];
    }
  }

  /*--- Compute the total arch length ---*/

  Arch = 0.0; Svalue.push_back(Arch);

  for (iVar = 0; iVar < Xcoord.size()-1; iVar++) {
    x_i = Xcoord[iVar];  x_ip1 = Xcoord[iVar+1];
    y_i = Ycoord[iVar];  y_ip1 = Ycoord[iVar+1];
    Arch += sqrt((x_ip1-x_i)*(x_ip1-x_i)+(y_ip1-y_i)*(y_ip1-y_i));
    Svalue.push_back(Arch);
  }
  x_i = Xcoord[Xcoord.size()-1];  x_ip1 = Xcoord[0];
  y_i = Ycoord[Xcoord.size()-1];  y_ip1 = Ycoord[0];
  Arch += sqrt((x_ip1-x_i)*(x_ip1-x_i)+(y_ip1-y_i)*(y_ip1-y_i));

  /*--- Non dimensionalization ---*/

  for (iVar = 0; iVar < Svalue.size(); iVar++) { Svalue[iVar] /= Arch; }

  /*--- Close the restart file ---*/

  airfoil_file.close();

  /*--- Create a spline for X and Y coordiantes using the arch length ---*/

  n_Airfoil = Svalue.size();
  yp1 = (Xcoord[1]-Xcoord[0])/(Svalue[1]-Svalue[0]);
  ypn = (Xcoord[n_Airfoil-1]-Xcoord[n_Airfoil-2])/(Svalue[n_Airfoil-1]-Svalue[n_Airfoil-2]);

  Xcoord2.resize(n_Airfoil+1);
  boundary->SetSpline(Svalue, Xcoord, n_Airfoil, yp1, ypn, Xcoord2);

  n_Airfoil = Svalue.size();
  yp1 = (Ycoord[1]-Ycoord[0])/(Svalue[1]-Svalue[0]);
  ypn = (Ycoord[n_Airfoil-1]-Ycoord[n_Airfoil-2])/(Svalue[n_Airfoil-1]-Svalue[n_Airfoil-2]);

  Ycoord2.resize(n_Airfoil+1);
  boundary->SetSpline(Svalue, Ycoord, n_Airfoil, yp1, ypn, Ycoord2);

  TotalArch = 0.0;
  for (iMarker = 0; iMarker < config->GetnMarker_All(); iMarker++) {
    if (((config->GetMarker_All_Moving(iMarker) == YES) && (Kind_SU2 == SU2_CFD)) ||
        ((config->GetMarker_All_DV(iMarker) == YES) && (Kind_SU2 == SU2_DEF))) {
      for (iVertex = 0; iVertex < boundary->nVertex[iMarker]-1; iVertex++) {
        Coord_i = boundary->vertex[iMarker][iVertex]->GetCoord();
        Coord_ip1 = boundary->vertex[iMarker][iVertex+1]->GetCoord();

        x_i = Coord_i[0]; x_ip1 = Coord_ip1[0];
        y_i = Coord_i[1]; y_ip1 = Coord_ip1[1];

        TotalArch += sqrt((x_ip1-x_i)*(x_ip1-x_i)+(y_ip1-y_i)*(y_ip1-y_i));
      }
      Coord_i = boundary->vertex[iMarker][boundary->nVertex[iMarker]-1]->GetCoord();
      Coord_ip1 = boundary->vertex[iMarker][0]->GetCoord();
      x_i = Coord_i[0]; x_ip1 = Coord_ip1[0];
      y_i = Coord_i[1]; y_ip1 = Coord_ip1[1];
      TotalArch += sqrt((x_ip1-x_i)*(x_ip1-x_i)+(y_ip1-y_i)*(y_ip1-y_i));
    }
  }


  for (iMarker = 0; iMarker < config->GetnMarker_All(); iMarker++) {
    Arch = 0.0;
    for (iVertex = 0; iVertex < boundary->nVertex[iMarker]; iVertex++) {
      VarCoord[0] = 0.0; VarCoord[1] = 0.0; VarCoord[2] = 0.0;
      if (((config->GetMarker_All_Moving(iMarker) == YES) && (Kind_SU2 == SU2_CFD)) ||
          ((config->GetMarker_All_DV(iMarker) == YES) && (Kind_SU2 == SU2_DEF))) {
        Coord = boundary->vertex[iMarker][iVertex]->GetCoord();

        if (iVertex == 0) Arch = 0.0;
        else {
          Coord_i = boundary->vertex[iMarker][iVertex-1]->GetCoord();
          Coord_ip1 = boundary->vertex[iMarker][iVertex]->GetCoord();
          x_i = Coord_i[0]; x_ip1 = Coord_ip1[0];
          y_i = Coord_i[1]; y_ip1 = Coord_ip1[1];
          Arch += sqrt((x_ip1-x_i)*(x_ip1-x_i)+(y_ip1-y_i)*(y_ip1-y_i))/TotalArch;
        }

        NewXCoord = boundary->GetSpline(Svalue, Xcoord, Xcoord2, n_Airfoil, Arch);
        NewYCoord = boundary->GetSpline(Svalue, Ycoord, Ycoord2, n_Airfoil, Arch);

        /*--- Store the delta change in the x & y coordinates ---*/

        VarCoord[0] = NewXCoord - Coord[0];
        VarCoord[1] = NewYCoord - Coord[1];
      }

      boundary->vertex[iMarker][iVertex]->SetVarCoord(VarCoord);

    }
  }

  delete [] VarCoord;

}

void CSurfaceMovement::ReadFFDInfo(CGeometry *geometry, CConfig *config, CFreeFormDefBox **FFDBox, string val_mesh_filename) {

  string text_line, iTag;
  ifstream mesh_file;
  su2double CPcoord[3], coord[] = {0,0,0};
  unsigned short degree[3], iFFDBox, iCornerPoints, iControlPoints, iMarker, iDegree, jDegree, kDegree,
  iChar, LevelFFDBox, nParentFFDBox, iParentFFDBox, nChildFFDBox, iChildFFDBox, nMarker, *nCornerPoints,
  *nControlPoints;
  unsigned long iSurfacePoints, iPoint, jPoint, iVertex, nVertex, nPoint, iElem = 0,
  nElem, my_nSurfPoints, nSurfPoints, *nSurfacePoints;
  su2double XCoord, YCoord;

  bool polar = (config->GetFFD_CoordSystem() == POLAR);
  unsigned short nDim = geometry->GetnDim(), iDim;
  unsigned short SplineOrder[3];
  unsigned short Blending = 0;

  char *cstr = new char [val_mesh_filename.size()+1];
  strcpy (cstr, val_mesh_filename.c_str());

  mesh_file.open(cstr, ios::in);
  if (mesh_file.fail()) {
    SU2_MPI::Error("There is no geometry file (ReadFFDInfo)!!", CURRENT_FUNCTION);
  }

  while (getline (mesh_file, text_line)) {

    /*--- Read the inner elements ---*/

    string::size_type position = text_line.find ("NELEM=",0);
    if (position != string::npos) {
      text_line.erase (0,6); nElem = atoi(text_line.c_str());
      for (iElem = 0; iElem < nElem; iElem++) {
        getline(mesh_file, text_line);
      }
    }

    /*--- Read the inner points ---*/

    position = text_line.find ("NPOIN=",0);
    if (position != string::npos) {
      text_line.erase (0,6); nPoint = atoi(text_line.c_str());
      for (iPoint = 0; iPoint < nPoint; iPoint++) {
        getline(mesh_file, text_line);
      }
    }

    /*--- Read the boundaries  ---*/

    position = text_line.find ("NMARK=",0);
    if (position != string::npos) {
      text_line.erase (0,6); nMarker = atoi(text_line.c_str());
      for (iMarker = 0; iMarker < nMarker; iMarker++) {
        getline(mesh_file, text_line);
        getline(mesh_file, text_line);
        text_line.erase (0,13); nVertex = atoi(text_line.c_str());
        for (iVertex = 0; iVertex < nVertex; iVertex++) {
          getline(mesh_file, text_line);
        }
      }
    }

    /*--- Read the FFDBox information  ---*/

    position = text_line.find ("FFD_NBOX=",0);
    if (position != string::npos) {
      text_line.erase (0,9);
      nFFDBox = atoi(text_line.c_str());

      if (rank == MASTER_NODE) cout << nFFDBox << " Free Form Deformation boxes." << endl;

      nCornerPoints = new unsigned short[nFFDBox];
      nControlPoints = new unsigned short[nFFDBox];
      nSurfacePoints = new unsigned long[nFFDBox];

      getline (mesh_file, text_line);
      text_line.erase (0,11);
      nLevel = atoi(text_line.c_str());

      if (rank == MASTER_NODE) cout << nLevel << " Free Form Deformation nested levels." << endl;

      for (iFFDBox = 0 ; iFFDBox < nFFDBox; iFFDBox++) {

        /*--- Read the name of the FFD box ---*/

        getline (mesh_file, text_line);
        text_line.erase (0,8);

        /*--- Remove extra data from the FFDBox name ---*/

        string::size_type position;
        for (iChar = 0; iChar < 20; iChar++) {
          position = text_line.find( " ", 0 );
          if (position != string::npos) text_line.erase (position,1);
          position = text_line.find( "\r", 0 );
          if (position != string::npos) text_line.erase (position,1);
          position = text_line.find( "\n", 0 );
          if (position != string::npos) text_line.erase (position,1);
        }

        string TagFFDBox = text_line.c_str();

        if (rank == MASTER_NODE) cout << "FFD box tag: " << TagFFDBox <<". ";

        /*--- Read the level of the FFD box ---*/

        getline (mesh_file, text_line);
        text_line.erase (0,10);
        LevelFFDBox = atoi(text_line.c_str());

        if (rank == MASTER_NODE) cout << "FFD box level: " << LevelFFDBox <<". ";

        /*--- Read the degree of the FFD box ---*/


        if (nDim == 2) {
          if (polar) {
            getline (mesh_file, text_line);
            text_line.erase (0,13); degree[0] = atoi(text_line.c_str());
            degree[1] = 1;
            getline (mesh_file, text_line);
            text_line.erase (0,13); degree[2] = atoi(text_line.c_str());
          }
          else {
            getline (mesh_file, text_line);
            text_line.erase (0,13); degree[0] = atoi(text_line.c_str());
            getline (mesh_file, text_line);
            text_line.erase (0,13); degree[1] = atoi(text_line.c_str());
            degree[2] = 1;
          }
        }
        else {
          getline (mesh_file, text_line);
          text_line.erase (0,13); degree[0] = atoi(text_line.c_str());
          getline (mesh_file, text_line);
          text_line.erase (0,13); degree[1] = atoi(text_line.c_str());
          getline (mesh_file, text_line);
          text_line.erase (0,13); degree[2] = atoi(text_line.c_str());
        }

        if (rank == MASTER_NODE) {
          if (nDim == 2) {
            if (polar) cout << "Degrees: " << degree[0] << ", " << degree[2] << "." << endl;
            else cout << "Degrees: " << degree[0] << ", " << degree[1] << "." << endl;
          }
          else cout << "Degrees: " << degree[0] << ", " << degree[1] << ", " << degree[2] << "." << endl;
        }

        getline (mesh_file, text_line);
        if (text_line.substr(0,12) != "FFD_BLENDING"){
          SU2_MPI::Error(string("Deprecated FFD information found in mesh file.\n") +
                         string("FFD information generated with SU2 version <= 4.3 is incompatible with the current version.") +
                         string("Run SU2_DEF again with DV_KIND= FFD_SETTING."), CURRENT_FUNCTION);
        }
        text_line.erase(0,14);
        if (text_line == "BEZIER"){
          Blending = BEZIER;
        }
        if (text_line == "BSPLINE_UNIFORM"){
          Blending = BSPLINE_UNIFORM;
        }

        if (Blending == BSPLINE_UNIFORM) {
          getline (mesh_file, text_line);
          text_line.erase (0,17); SplineOrder[0] = atoi(text_line.c_str());
          getline (mesh_file, text_line);
          text_line.erase (0,17); SplineOrder[1] = atoi(text_line.c_str());
          if (nDim == 3){
            getline (mesh_file, text_line);
            text_line.erase (0,17); SplineOrder[2] = atoi(text_line.c_str());
          } else {
            SplineOrder[2] = 2;
          }
        }
        if (rank == MASTER_NODE){
          if (Blending == BSPLINE_UNIFORM){
            cout << "FFD Blending using B-Splines. ";
            cout << "Order: " << SplineOrder[0] << ", " << SplineOrder[1];
            if (nDim == 3) cout << ", " << SplineOrder[2];
            cout << ". " << endl;
          }
          if (Blending == BEZIER){
            cout << "FFD Blending using Bezier Curves." << endl;
          }
        }

        FFDBox[iFFDBox] = new CFreeFormDefBox(degree, SplineOrder, Blending);
        FFDBox[iFFDBox]->SetTag(TagFFDBox); FFDBox[iFFDBox]->SetLevel(LevelFFDBox);

        /*--- Read the number of parents boxes ---*/

        getline (mesh_file, text_line);
        text_line.erase (0,12);
        nParentFFDBox = atoi(text_line.c_str());
        if (rank == MASTER_NODE) cout << "Number of parent boxes: " << nParentFFDBox <<". ";
        for (iParentFFDBox = 0; iParentFFDBox < nParentFFDBox; iParentFFDBox++) {
          getline(mesh_file, text_line);

          /*--- Remove extra data from the FFDBox name ---*/

          string::size_type position;
          for (iChar = 0; iChar < 20; iChar++) {
            position = text_line.find( " ", 0 );
            if (position != string::npos) text_line.erase (position,1);
            position = text_line.find( "\r", 0 );
            if (position != string::npos) text_line.erase (position,1);
            position = text_line.find( "\n", 0 );
            if (position != string::npos) text_line.erase (position,1);
          }

          string ParentFFDBox = text_line.c_str();
          FFDBox[iFFDBox]->SetParentFFDBox(ParentFFDBox);
        }

        /*--- Read the number of children boxes ---*/

        getline (mesh_file, text_line);
        text_line.erase (0,13);
        nChildFFDBox = atoi(text_line.c_str());
        if (rank == MASTER_NODE) cout << "Number of child boxes: " << nChildFFDBox <<"." << endl;

        for (iChildFFDBox = 0; iChildFFDBox < nChildFFDBox; iChildFFDBox++) {
          getline(mesh_file, text_line);

          /*--- Remove extra data from the FFDBox name ---*/

          string::size_type position;
          for (iChar = 0; iChar < 20; iChar++) {
            position = text_line.find( " ", 0 );
            if (position != string::npos) text_line.erase (position,1);
            position = text_line.find( "\r", 0 );
            if (position != string::npos) text_line.erase (position,1);
            position = text_line.find( "\n", 0 );
            if (position != string::npos) text_line.erase (position,1);
          }

          string ChildFFDBox = text_line.c_str();
          FFDBox[iFFDBox]->SetChildFFDBox(ChildFFDBox);
        }

        /*--- Read the number of the corner points ---*/

        getline (mesh_file, text_line);
        text_line.erase (0,18); nCornerPoints[iFFDBox] = atoi(text_line.c_str());
        if (rank == MASTER_NODE) cout << "Corner points: " << nCornerPoints[iFFDBox] <<". ";
        if (nDim == 2) nCornerPoints[iFFDBox] = nCornerPoints[iFFDBox]*SU2_TYPE::Int(2);



        /*--- Read the coordinates of the corner points ---*/


        if (nDim == 2) {

          if (polar) {

            getline(mesh_file, text_line); istringstream FFDBox_line_1(text_line);
            FFDBox_line_1 >> XCoord; FFDBox_line_1 >> YCoord;

            CPcoord[0] = XCoord;
            CPcoord[1] = cos(0.1)*YCoord;
            CPcoord[2] = -sin(0.1)*YCoord;
            FFDBox[iFFDBox]->SetCoordCornerPoints(coord, 4);

            CPcoord[0] = XCoord;
            CPcoord[1] = cos(0.1)*YCoord;
            CPcoord[2] = sin(0.1)*YCoord;
            FFDBox[iFFDBox]->SetCoordCornerPoints(coord, 7);

            getline(mesh_file, text_line); istringstream FFDBox_line_2(text_line);
            FFDBox_line_2 >> XCoord; FFDBox_line_2 >> YCoord;

            CPcoord[0] = XCoord;
            CPcoord[1] = cos(0.1)*YCoord;
            CPcoord[2] = -sin(0.1)*YCoord;
            FFDBox[iFFDBox]->SetCoordCornerPoints(CPcoord, 0);

            CPcoord[0] = XCoord;
            CPcoord[1] = cos(0.1)*YCoord;
            CPcoord[2] = sin(0.1)*YCoord;
            FFDBox[iFFDBox]->SetCoordCornerPoints(CPcoord, 3);

            getline(mesh_file, text_line); istringstream FFDBox_line_3(text_line);
            FFDBox_line_3 >> XCoord; FFDBox_line_3 >> YCoord;

            CPcoord[0] = XCoord;
            CPcoord[1] = cos(0.1)*YCoord;
            CPcoord[2] = -sin(0.1)*YCoord;
            FFDBox[iFFDBox]->SetCoordCornerPoints(CPcoord, 1);

            CPcoord[0] = XCoord;
            CPcoord[1] = cos(0.1)*YCoord;
            CPcoord[2] = sin(0.1)*YCoord;
            FFDBox[iFFDBox]->SetCoordCornerPoints(CPcoord, 2);

            getline(mesh_file, text_line); istringstream FFDBox_line_4(text_line);
            FFDBox_line_4 >> XCoord; FFDBox_line_4 >> YCoord;

            CPcoord[0] = XCoord;
            CPcoord[1] = cos(0.1)*YCoord;
            CPcoord[2] = -sin(0.1)*YCoord;
            FFDBox[iFFDBox]->SetCoordCornerPoints(CPcoord, 5);

            CPcoord[0] = XCoord;
            CPcoord[1] = cos(0.1)*YCoord;
            CPcoord[2] = sin(0.1)*YCoord;
            FFDBox[iFFDBox]->SetCoordCornerPoints(CPcoord, 6);

          }
          else {
            for (iCornerPoints = 0; iCornerPoints < nCornerPoints[iFFDBox]; iCornerPoints++) {
              if (iCornerPoints < nCornerPoints[iFFDBox]/SU2_TYPE::Int(2)) {
                getline(mesh_file, text_line); istringstream FFDBox_line(text_line);
                FFDBox_line >> CPcoord[0]; FFDBox_line >> CPcoord[1]; CPcoord[2] = -0.5;
              }
              else {
                CPcoord[0] = FFDBox[iFFDBox]->GetCoordCornerPoints(0, iCornerPoints-nCornerPoints[iFFDBox]/SU2_TYPE::Int(2));
                CPcoord[1] = FFDBox[iFFDBox]->GetCoordCornerPoints(1, iCornerPoints-nCornerPoints[iFFDBox]/SU2_TYPE::Int(2));
                CPcoord[2] = 0.5;
              }
              FFDBox[iFFDBox]->SetCoordCornerPoints(CPcoord, iCornerPoints);
            }
          }

        }
        else {
          for (iCornerPoints = 0; iCornerPoints < nCornerPoints[iFFDBox]; iCornerPoints++) {
            getline(mesh_file, text_line); istringstream FFDBox_line(text_line);
            FFDBox_line >> CPcoord[0]; FFDBox_line >> CPcoord[1]; FFDBox_line >> CPcoord[2];
            FFDBox[iFFDBox]->SetCoordCornerPoints(CPcoord, iCornerPoints);
          }
        }

        /*--- Read the number of the control points ---*/

        getline (mesh_file, text_line);
        text_line.erase (0,19); nControlPoints[iFFDBox] = atoi(text_line.c_str());

        if (rank == MASTER_NODE) cout << "Control points: " << nControlPoints[iFFDBox] <<". ";

        /*--- Method to identify if there is a FFDBox definition ---*/

        if (nControlPoints[iFFDBox] != 0) FFDBoxDefinition = true;

        /*--- Read the coordinates of the control points ---*/

        for (iControlPoints = 0; iControlPoints < nControlPoints[iFFDBox]; iControlPoints++) {
          getline(mesh_file, text_line); istringstream FFDBox_line(text_line);
          FFDBox_line >> iDegree; FFDBox_line >> jDegree; FFDBox_line >> kDegree;
          FFDBox_line >> CPcoord[0]; FFDBox_line >> CPcoord[1]; FFDBox_line >> CPcoord[2];
          FFDBox[iFFDBox]->SetCoordControlPoints(CPcoord, iDegree, jDegree, kDegree);
          FFDBox[iFFDBox]->SetCoordControlPoints_Copy(CPcoord, iDegree, jDegree, kDegree);
        }

        getline (mesh_file, text_line);
        text_line.erase (0,19); nSurfacePoints[iFFDBox] = atoi(text_line.c_str());

        /*--- The surface points parametric coordinates, all the nodes read the FFD
         information but they only store their part ---*/

        my_nSurfPoints = 0;
        for (iSurfacePoints = 0; iSurfacePoints < nSurfacePoints[iFFDBox]; iSurfacePoints++) {
          getline(mesh_file, text_line); istringstream FFDBox_line(text_line);
          FFDBox_line >> iTag; FFDBox_line >> iPoint;

          if (config->GetMarker_All_TagBound(iTag) != -1) {

            iMarker = config->GetMarker_All_TagBound(iTag);
            FFDBox_line >> CPcoord[0]; FFDBox_line >> CPcoord[1]; FFDBox_line >> CPcoord[2];

            for (iVertex = 0; iVertex < geometry->nVertex[iMarker]; iVertex++) {
              jPoint =  geometry->vertex[iMarker][iVertex]->GetNode();
              if (iPoint == geometry->nodes->GetGlobalIndex(jPoint)) {
                for (iDim = 0; iDim < nDim; iDim++) {
                  coord[iDim] = geometry->nodes->GetCoord(jPoint,iDim);
                }
                FFDBox[iFFDBox]->Set_MarkerIndex(iMarker);
                FFDBox[iFFDBox]->Set_VertexIndex(iVertex);
                FFDBox[iFFDBox]->Set_PointIndex(jPoint);
                FFDBox[iFFDBox]->Set_ParametricCoord(CPcoord);
                FFDBox[iFFDBox]->Set_CartesianCoord(coord);
                my_nSurfPoints++;
              }
            }

          }

        }

        nSurfacePoints[iFFDBox] = my_nSurfPoints;

#ifdef HAVE_MPI
        nSurfPoints = 0;
        SU2_MPI::Allreduce(&my_nSurfPoints, &nSurfPoints, 1, MPI_UNSIGNED_LONG, MPI_SUM, MPI_COMM_WORLD);
        if (rank == MASTER_NODE) cout << "Surface points: " << nSurfPoints <<"."<< endl;
#else
        nSurfPoints = my_nSurfPoints;
        if (rank == MASTER_NODE) cout << "Surface points: " << nSurfPoints <<"."<< endl;
#endif

      }

      delete [] nCornerPoints;
      delete [] nControlPoints;
      delete [] nSurfacePoints;
    }
  }
  mesh_file.close();

  if (nFFDBox == 0) {
    if (rank == MASTER_NODE) cout <<"There is no FFD box definition. Just in case, check the .su2 file" << endl;
  }

}

void CSurfaceMovement::ReadFFDInfo(CGeometry *geometry, CConfig *config, CFreeFormDefBox **FFDBox) {

  string text_line, iTag;
  ifstream mesh_file;
  su2double coord[3];
  unsigned short degree[3], iFFDBox, iCornerPoints, LevelFFDBox, nParentFFDBox,
  iParentFFDBox, nChildFFDBox, iChildFFDBox, *nCornerPoints;

  bool polar = (config->GetFFD_CoordSystem() == POLAR);
  unsigned short nDim = geometry->GetnDim(), iDim;
  unsigned short SplineOrder[3]={2,2,2};

  for (iDim = 0; iDim < 3; iDim++){
    SplineOrder[iDim] = SU2_TYPE::Short(config->GetFFD_BSplineOrder()[iDim]);
  }


  /*--- Read the FFDBox information from the config file ---*/

  nFFDBox = config->GetnFFDBox();

  if (rank == MASTER_NODE) cout << nFFDBox << " Free Form Deformation boxes." << endl;

  nCornerPoints = new unsigned short[nFFDBox];

  nLevel = 1; // Nested FFD is not active

  if (rank == MASTER_NODE) cout << nLevel << " Free Form Deformation nested levels." << endl;

  for (iFFDBox = 0 ; iFFDBox < nFFDBox; iFFDBox++) {

    /*--- Read the name of the FFD box ---*/

    string TagFFDBox = config->GetTagFFDBox(iFFDBox);

    if (rank == MASTER_NODE) cout << "FFD box tag: " << TagFFDBox <<". ";

    /*--- Read the level of the FFD box ---*/

    LevelFFDBox = 0; // Nested FFD is not active

    if (rank == MASTER_NODE) cout << "FFD box level: " << LevelFFDBox <<". ";

    /*--- Read the degree of the FFD box ---*/

    if (nDim == 2) {
      if (polar) {
        degree[0] = config->GetDegreeFFDBox(iFFDBox, 0);
        degree[1] = 1;
        degree[2] = config->GetDegreeFFDBox(iFFDBox, 1);
      }
      else {
        degree[0] = config->GetDegreeFFDBox(iFFDBox, 0);
        degree[1] = config->GetDegreeFFDBox(iFFDBox, 1);
        degree[2] = 1;
      }
    }
    else {
      degree[0] = config->GetDegreeFFDBox(iFFDBox, 0);
      degree[1] = config->GetDegreeFFDBox(iFFDBox, 1);
      degree[2] = config->GetDegreeFFDBox(iFFDBox, 2);
    }

    if (rank == MASTER_NODE) {
      if (nDim == 2) {
        if (polar) cout << "Degrees: " << degree[0] << ", " << degree[2] << "." << endl;
        else cout << "Degrees: " << degree[0] << ", " << degree[1] << "." << endl;
      }
      else cout << "Degrees: " << degree[0] << ", " << degree[1] << ", " << degree[2] << "." << endl;
    }

    if (rank == MASTER_NODE){
      if (config->GetFFD_Blending() == BSPLINE_UNIFORM){
        cout << "FFD Blending using B-Splines. ";
        cout << "Order: " << SplineOrder[0] << ", " << SplineOrder[1];
        if (nDim == 3) cout << ", " << SplineOrder[2];
        cout << ". " << endl;
      }
      if (config->GetFFD_Blending() == BEZIER){
        cout << "FFD Blending using Bezier Curves." << endl;
      }
    }

    FFDBox[iFFDBox] = new CFreeFormDefBox(degree, SplineOrder, config->GetFFD_Blending());
    FFDBox[iFFDBox]->SetTag(TagFFDBox); FFDBox[iFFDBox]->SetLevel(LevelFFDBox);

    /*--- Read the number of parents boxes ---*/

    nParentFFDBox = 0; // Nested FFD is not active
    if (rank == MASTER_NODE) cout << "Number of parent boxes: " << nParentFFDBox <<". ";

    for (iParentFFDBox = 0; iParentFFDBox < nParentFFDBox; iParentFFDBox++) {
      string ParentFFDBox = "NONE"; // Nested FFD is not active
      FFDBox[iFFDBox]->SetParentFFDBox(ParentFFDBox);
    }

    /*--- Read the number of children boxes ---*/

    nChildFFDBox = 0; // Nested FFD is not active
    if (rank == MASTER_NODE) cout << "Number of child boxes: " << nChildFFDBox <<"." << endl;

    for (iChildFFDBox = 0; iChildFFDBox < nChildFFDBox; iChildFFDBox++) {
      string ChildFFDBox = "NONE"; // Nested FFD is not active
      FFDBox[iFFDBox]->SetChildFFDBox(ChildFFDBox);
    }

    /*--- Read the number of the corner points ---*/

    nCornerPoints[iFFDBox] = 8;

    /*--- Read the coordinates of the corner points ---*/

    for (iCornerPoints = 0; iCornerPoints < nCornerPoints[iFFDBox]; iCornerPoints++) {

      if (nDim == 2) {

        if (polar) {

          coord[0] = config->GetCoordFFDBox(iFFDBox, 1*3);
          coord[1] = cos(0.1)*config->GetCoordFFDBox(iFFDBox, 1*3+1);
          coord[2] = -sin(0.1)*config->GetCoordFFDBox(iFFDBox, 1*3+1);
          FFDBox[iFFDBox]->SetCoordCornerPoints(coord, 0);

          coord[0] = config->GetCoordFFDBox(iFFDBox, 2*3);
          coord[1] = cos(0.1)*config->GetCoordFFDBox(iFFDBox, 2*3+1);
          coord[2] = -sin(0.1)*config->GetCoordFFDBox(iFFDBox, 2*3+1);
          FFDBox[iFFDBox]->SetCoordCornerPoints(coord, 1);

          coord[0] = config->GetCoordFFDBox(iFFDBox, 2*3);
          coord[1] = cos(0.1)*config->GetCoordFFDBox(iFFDBox, 2*3+1);
          coord[2] = sin(0.1)*config->GetCoordFFDBox(iFFDBox, 2*3+1);
          FFDBox[iFFDBox]->SetCoordCornerPoints(coord, 2);

          coord[0] = config->GetCoordFFDBox(iFFDBox, 1*3);
          coord[1] = cos(0.1)*config->GetCoordFFDBox(iFFDBox, 1*3+1);
          coord[2] = sin(0.1)*config->GetCoordFFDBox(iFFDBox, 1*3+1);
          FFDBox[iFFDBox]->SetCoordCornerPoints(coord, 3);

          coord[0] = config->GetCoordFFDBox(iFFDBox, 0*3);
          coord[1] = cos(0.1)*config->GetCoordFFDBox(iFFDBox, 0*3+1);
          coord[2] = -sin(0.1)*config->GetCoordFFDBox(iFFDBox, 0*3+1);
          FFDBox[iFFDBox]->SetCoordCornerPoints(coord, 4);

          coord[0] = config->GetCoordFFDBox(iFFDBox, 3*3);
          coord[1] = cos(0.1)*config->GetCoordFFDBox(iFFDBox, 3*3+1);
          coord[2] = -sin(0.1)*config->GetCoordFFDBox(iFFDBox, 3*3+1);
          FFDBox[iFFDBox]->SetCoordCornerPoints(coord, 5);

          coord[0] = config->GetCoordFFDBox(iFFDBox, 3*3);
          coord[1] = cos(0.1)*config->GetCoordFFDBox(iFFDBox, 3*3+1);
          coord[2] = sin(0.1)*config->GetCoordFFDBox(iFFDBox, 3*3+1);
          FFDBox[iFFDBox]->SetCoordCornerPoints(coord, 6);

          coord[0] = config->GetCoordFFDBox(iFFDBox, 0*3);
          coord[1] = cos(0.1)*config->GetCoordFFDBox(iFFDBox, 0*3+1);
          coord[2] = sin(0.1)*config->GetCoordFFDBox(iFFDBox, 0*3+1);
          FFDBox[iFFDBox]->SetCoordCornerPoints(coord, 7);

        }

        else {
          if (iCornerPoints < nCornerPoints[iFFDBox]/SU2_TYPE::Int(2)) {
            coord[0] = config->GetCoordFFDBox(iFFDBox, iCornerPoints*3);
            coord[1] = config->GetCoordFFDBox(iFFDBox, iCornerPoints*3+1);
            coord[2] = -0.5;
          }
          else {
            coord[0] = FFDBox[iFFDBox]->GetCoordCornerPoints(0, iCornerPoints-nCornerPoints[iFFDBox]/SU2_TYPE::Int(2));
            coord[1] = FFDBox[iFFDBox]->GetCoordCornerPoints(1, iCornerPoints-nCornerPoints[iFFDBox]/SU2_TYPE::Int(2));
            coord[2] = 0.5;
          }
        }

      }
      else {
        coord[0] = config->GetCoordFFDBox(iFFDBox, iCornerPoints*3);
        coord[1] = config->GetCoordFFDBox(iFFDBox, iCornerPoints*3+1);
        coord[2] = config->GetCoordFFDBox(iFFDBox, iCornerPoints*3+2);
      }

      FFDBox[iFFDBox]->SetCoordCornerPoints(coord, iCornerPoints);

    }

    /*--- Method to identify if there is a FFDBox definition ---*/

    FFDBoxDefinition = false;

  }

  delete [] nCornerPoints;

  if (nFFDBox == 0) {
    SU2_MPI::Error("There is no FFD box definition. Check the config file.", CURRENT_FUNCTION);
  }

}

void CSurfaceMovement::MergeFFDInfo(CGeometry *geometry, CConfig *config) {

  /*--- Local variables needed on all processors ---*/

  unsigned long iPoint;
  unsigned short iFFDBox;

#ifndef HAVE_MPI

  /*--- In serial, the single process has access to all geometry, so simply
   load the coordinates into the data structure. ---*/

  /*--- Total number of points in each FFD box. ---*/

  for (iFFDBox = 0 ; iFFDBox < nFFDBox; iFFDBox++) {

    /*--- Loop over the mesh to collect the coords of the local points. ---*/

    for (iPoint = 0; iPoint < FFDBox[iFFDBox]->GetnSurfacePoint(); iPoint++) {

      /*--- Retrieve the current parametric coordinates at this node. ---*/

      GlobalCoordX[iFFDBox].push_back(FFDBox[iFFDBox]->Get_ParametricCoord(iPoint)[0]);
      GlobalCoordY[iFFDBox].push_back(FFDBox[iFFDBox]->Get_ParametricCoord(iPoint)[1]);
      GlobalCoordZ[iFFDBox].push_back(FFDBox[iFFDBox]->Get_ParametricCoord(iPoint)[2]);
      GlobalPoint[iFFDBox].push_back(FFDBox[iFFDBox]->Get_PointIndex(iPoint));

      /*--- Marker of the boundary in the local domain. ---*/

      unsigned short MarkerIndex = FFDBox[iFFDBox]->Get_MarkerIndex(iPoint);
      string TagBound = config->GetMarker_All_TagBound(MarkerIndex);

      /*--- Find the Marker of the boundary in the config file. ---*/

      unsigned short MarkerIndex_CfgFile = config->GetMarker_CfgFile_TagBound(TagBound);
      string TagBound_CfgFile = config->GetMarker_CfgFile_TagBound(MarkerIndex_CfgFile);

      /*--- Set the value of the tag at this node. ---*/

      GlobalTag[iFFDBox].push_back(TagBound_CfgFile);

    }

  }

#else

  /*--- MPI preprocessing ---*/

  int iProcessor, nProcessor = size;

  /*--- Local variables needed for merging the geometry with MPI. ---*/

  unsigned long jPoint, iPointLocal;
  unsigned long Buffer_Send_nPoint[1], *Buffer_Recv_nPoint = nullptr;
  unsigned long nLocalPoint = 0, MaxLocalPoint = 0;
  unsigned long nBuffer_Scalar = 0;

  if (rank == MASTER_NODE) Buffer_Recv_nPoint = new unsigned long[nProcessor];

  for (iFFDBox = 0 ; iFFDBox < nFFDBox; iFFDBox++) {

    nLocalPoint = 0;
    for (iPoint = 0; iPoint < FFDBox[iFFDBox]->GetnSurfacePoint(); iPoint++) {

      iPointLocal = FFDBox[iFFDBox]->Get_PointIndex(iPoint);

      if (iPointLocal < geometry->GetnPointDomain()) {
        nLocalPoint++;
      }

    }
    Buffer_Send_nPoint[0] = nLocalPoint;

    /*--- Communicate the total number of nodes on this domain. ---*/

    SU2_MPI::Gather(&Buffer_Send_nPoint, 1, MPI_UNSIGNED_LONG,
               Buffer_Recv_nPoint, 1, MPI_UNSIGNED_LONG, MASTER_NODE, MPI_COMM_WORLD);
    SU2_MPI::Allreduce(&nLocalPoint, &MaxLocalPoint, 1, MPI_UNSIGNED_LONG, MPI_MAX, MPI_COMM_WORLD);

    nBuffer_Scalar = MaxLocalPoint;

    /*--- Send and Recv buffers. ---*/

    su2double *Buffer_Send_X = new su2double[MaxLocalPoint];
    su2double *Buffer_Recv_X = nullptr;

    su2double *Buffer_Send_Y = new su2double[MaxLocalPoint];
    su2double *Buffer_Recv_Y = nullptr;

    su2double *Buffer_Send_Z = new su2double[MaxLocalPoint];
    su2double *Buffer_Recv_Z = nullptr;

    unsigned long *Buffer_Send_Point = new unsigned long[MaxLocalPoint];
    unsigned long *Buffer_Recv_Point = nullptr;

    unsigned short *Buffer_Send_MarkerIndex_CfgFile = new unsigned short[MaxLocalPoint];
    unsigned short *Buffer_Recv_MarkerIndex_CfgFile = nullptr;

    /*--- Prepare the receive buffers in the master node only. ---*/

    if (rank == MASTER_NODE) {

      Buffer_Recv_X = new su2double[nProcessor*MaxLocalPoint];
      Buffer_Recv_Y = new su2double[nProcessor*MaxLocalPoint];
      Buffer_Recv_Z = new su2double[nProcessor*MaxLocalPoint];
      Buffer_Recv_Point = new unsigned long[nProcessor*MaxLocalPoint];
      Buffer_Recv_MarkerIndex_CfgFile = new unsigned short[nProcessor*MaxLocalPoint];

    }

    /*--- Main communication routine. Loop over each coordinate and perform
     the MPI comm. Temporary 1-D buffers are used to send the coordinates at
     all nodes on each partition to the master node. These are then unpacked
     by the master and sorted by global index in one large n-dim. array. ---*/

    /*--- Loop over this partition to collect the coords of the local points. ---*/

    jPoint = 0;
    for (iPoint = 0; iPoint < FFDBox[iFFDBox]->GetnSurfacePoint(); iPoint++) {

      iPointLocal = FFDBox[iFFDBox]->Get_PointIndex(iPoint);

      if (iPointLocal < geometry->GetnPointDomain()) {

        /*--- Load local coords into the temporary send buffer. ---*/

        Buffer_Send_X[jPoint] = FFDBox[iFFDBox]->Get_ParametricCoord(iPoint)[0];
        Buffer_Send_Y[jPoint] = FFDBox[iFFDBox]->Get_ParametricCoord(iPoint)[1];
        Buffer_Send_Z[jPoint] = FFDBox[iFFDBox]->Get_ParametricCoord(iPoint)[2];

        /*--- Store the global index for this local node. ---*/

        Buffer_Send_Point[jPoint] = geometry->nodes->GetGlobalIndex(FFDBox[iFFDBox]->Get_PointIndex(iPoint));

        /*--- Marker of the boundary in the local domain. ---*/

        unsigned short MarkerIndex = FFDBox[iFFDBox]->Get_MarkerIndex(iPoint);
        string TagBound = config->GetMarker_All_TagBound(MarkerIndex);

        /*--- Find the Marker of the boundary in the config file.---*/

        unsigned short MarkerIndex_CfgFile = config->GetMarker_CfgFile_TagBound(TagBound);
        Buffer_Send_MarkerIndex_CfgFile[jPoint] = MarkerIndex_CfgFile;

        jPoint++;

      }

    }

    /*--- Gather the coordinate data on the master node using MPI. ---*/

    SU2_MPI::Gather(Buffer_Send_X, nBuffer_Scalar, MPI_DOUBLE, Buffer_Recv_X, nBuffer_Scalar, MPI_DOUBLE, MASTER_NODE, MPI_COMM_WORLD);
    SU2_MPI::Gather(Buffer_Send_Y, nBuffer_Scalar, MPI_DOUBLE, Buffer_Recv_Y, nBuffer_Scalar, MPI_DOUBLE, MASTER_NODE, MPI_COMM_WORLD);
    SU2_MPI::Gather(Buffer_Send_Z, nBuffer_Scalar, MPI_DOUBLE, Buffer_Recv_Z, nBuffer_Scalar, MPI_DOUBLE, MASTER_NODE, MPI_COMM_WORLD);
    SU2_MPI::Gather(Buffer_Send_Point, nBuffer_Scalar, MPI_UNSIGNED_LONG, Buffer_Recv_Point, nBuffer_Scalar, MPI_UNSIGNED_LONG, MASTER_NODE, MPI_COMM_WORLD);
    SU2_MPI::Gather(Buffer_Send_MarkerIndex_CfgFile, nBuffer_Scalar, MPI_UNSIGNED_SHORT, Buffer_Recv_MarkerIndex_CfgFile, nBuffer_Scalar, MPI_UNSIGNED_SHORT, MASTER_NODE, MPI_COMM_WORLD);

    /*--- The master node unpacks and sorts this variable by global index ---*/

    if (rank == MASTER_NODE) {

      jPoint = 0;

      for (iProcessor = 0; iProcessor < nProcessor; iProcessor++) {
        for (iPoint = 0; iPoint < Buffer_Recv_nPoint[iProcessor]; iPoint++) {

          /*--- Get global index, then loop over each variable and store ---*/

          GlobalCoordX[iFFDBox].push_back(Buffer_Recv_X[jPoint]);
          GlobalCoordY[iFFDBox].push_back(Buffer_Recv_Y[jPoint]);
          GlobalCoordZ[iFFDBox].push_back(Buffer_Recv_Z[jPoint]);
          GlobalPoint[iFFDBox].push_back(Buffer_Recv_Point[jPoint]);

          string TagBound_CfgFile = config->GetMarker_CfgFile_TagBound(Buffer_Recv_MarkerIndex_CfgFile[jPoint]);
          GlobalTag[iFFDBox].push_back(TagBound_CfgFile);
          jPoint++;

        }

        /*--- Adjust jPoint to index of next proc's data in the buffers. ---*/

        jPoint = (iProcessor+1)*nBuffer_Scalar;

      }
    }

    /*--- Immediately release the temporary data buffers. ---*/

    delete [] Buffer_Send_X;
    delete [] Buffer_Send_Y;
    delete [] Buffer_Send_Z;
    delete [] Buffer_Send_Point;
    delete [] Buffer_Send_MarkerIndex_CfgFile;

    if (rank == MASTER_NODE) {
      delete [] Buffer_Recv_X;
      delete [] Buffer_Recv_Y;
      delete [] Buffer_Recv_Z;
      delete [] Buffer_Recv_Point;
      delete [] Buffer_Recv_MarkerIndex_CfgFile;
    }

  }

  if (rank == MASTER_NODE) {
    delete [] Buffer_Recv_nPoint;
  }

#endif

}

void CSurfaceMovement::WriteFFDInfo(CSurfaceMovement** surface_movement, CGeometry **geometry, CConfig **config) {


  unsigned short iOrder, jOrder, kOrder, iFFDBox, iCornerPoints, iParentFFDBox, iChildFFDBox, iZone;
  unsigned long iSurfacePoints;
  char cstr[MAX_STRING_SIZE], mesh_file[MAX_STRING_SIZE];
  string str;
  ofstream output_file;
  su2double *coord;
  string text_line;

  bool polar = (config[ZONE_0]->GetFFD_CoordSystem() == POLAR);

  unsigned short nDim = geometry[ZONE_0]->GetnDim();

  for (iZone = 0; iZone < config[ZONE_0]->GetnZone(); iZone++){

    /*--- Merge the parallel FFD info ---*/

    surface_movement[iZone]->MergeFFDInfo(geometry[iZone], config[iZone]);

    if (iZone > 0){

      /* --- Merge the per-zone FFD info from the other zones into ZONE_0 ---*/

      for (iFFDBox = 0; iFFDBox < nFFDBox; iFFDBox++){

        surface_movement[ZONE_0]->GlobalCoordX[iFFDBox].insert(surface_movement[ZONE_0]->GlobalCoordX[iFFDBox].end(),
                                                               surface_movement[iZone]->GlobalCoordX[iFFDBox].begin(),
                                                               surface_movement[iZone]->GlobalCoordX[iFFDBox].end());
        surface_movement[ZONE_0]->GlobalCoordY[iFFDBox].insert(surface_movement[ZONE_0]->GlobalCoordY[iFFDBox].end(),
                                                               surface_movement[iZone]->GlobalCoordY[iFFDBox].begin(),
                                                               surface_movement[iZone]->GlobalCoordY[iFFDBox].end());
        surface_movement[ZONE_0]->GlobalCoordZ[iFFDBox].insert(surface_movement[ZONE_0]->GlobalCoordZ[iFFDBox].end(),
                                                               surface_movement[iZone]->GlobalCoordZ[iFFDBox].begin(),
                                                               surface_movement[iZone]->GlobalCoordZ[iFFDBox].end());
        surface_movement[ZONE_0]->GlobalTag[iFFDBox].insert(surface_movement[ZONE_0]->GlobalTag[iFFDBox].end(),
                                                               surface_movement[iZone]->GlobalTag[iFFDBox].begin(),
                                                               surface_movement[iZone]->GlobalTag[iFFDBox].end());
        surface_movement[ZONE_0]->GlobalPoint[iFFDBox].insert(surface_movement[ZONE_0]->GlobalPoint[iFFDBox].end(),
                                                               surface_movement[iZone]->GlobalPoint[iFFDBox].begin(),
                                                               surface_movement[iZone]->GlobalPoint[iFFDBox].end());
      }
    }
  }




  /*--- Attach to the mesh file the FFD information (all information is in ZONE_0) ---*/

  if (rank == MASTER_NODE) {

    /*--- Read the name of the output file ---*/

    str = config[ZONE_0]->GetMesh_Out_FileName();

    unsigned short lastindex = str.find_last_of(".");
    str = str.substr(0, lastindex);

    str += ".su2";

    strcpy (mesh_file, str.c_str());
    strcpy (cstr, mesh_file);

    output_file.precision(15);
    output_file.open(cstr, ios::out | ios::app);

    if (nFFDBox != 0) {
      output_file << "FFD_NBOX= " << nFFDBox << endl;
      output_file << "FFD_NLEVEL= " << nLevel << endl;
    }

    for (iFFDBox = 0 ; iFFDBox < nFFDBox; iFFDBox++) {

      output_file << "FFD_TAG= " << FFDBox[iFFDBox]->GetTag() << endl;
      output_file << "FFD_LEVEL= " << FFDBox[iFFDBox]->GetLevel() << endl;

      output_file << "FFD_DEGREE_I= " << FFDBox[iFFDBox]->GetlOrder()-1 << endl;
      if (polar) output_file << "FFD_DEGREE_J= " << FFDBox[iFFDBox]->GetnOrder()-1 << endl;
      else output_file << "FFD_DEGREE_J= " << FFDBox[iFFDBox]->GetmOrder()-1 << endl;
      if (nDim == 3) output_file << "FFD_DEGREE_K= " << FFDBox[iFFDBox]->GetnOrder()-1 << endl;
      if (config[ZONE_0]->GetFFD_Blending() == BSPLINE_UNIFORM) {
        output_file << "FFD_BLENDING= BSPLINE_UNIFORM" << endl;
        output_file << "BSPLINE_ORDER_I= " << FFDBox[iFFDBox]->BlendingFunction[0]->GetOrder() << endl;
        if (polar) output_file << "BSPLINE_ORDER_J= " << FFDBox[iFFDBox]->BlendingFunction[2]->GetOrder() << endl;
        else output_file << "BSPLINE_ORDER_J= " << FFDBox[iFFDBox]->BlendingFunction[1]->GetOrder() << endl;
        if (nDim == 3) output_file << "BSPLINE_ORDER_K= " << FFDBox[iFFDBox]->BlendingFunction[2]->GetOrder() << endl;
      }
      if (config[ZONE_0]->GetFFD_Blending() == BEZIER) {
        output_file << "FFD_BLENDING= BEZIER" << endl;
      }

      output_file << "FFD_PARENTS= " << FFDBox[iFFDBox]->GetnParentFFDBox() << endl;
      for (iParentFFDBox = 0; iParentFFDBox < FFDBox[iFFDBox]->GetnParentFFDBox(); iParentFFDBox++)
        output_file << FFDBox[iFFDBox]->GetParentFFDBoxTag(iParentFFDBox) << endl;
      output_file << "FFD_CHILDREN= " << FFDBox[iFFDBox]->GetnChildFFDBox() << endl;
      for (iChildFFDBox = 0; iChildFFDBox < FFDBox[iFFDBox]->GetnChildFFDBox(); iChildFFDBox++)
        output_file << FFDBox[iFFDBox]->GetChildFFDBoxTag(iChildFFDBox) << endl;

      if (nDim == 2) {
        output_file << "FFD_CORNER_POINTS= " << FFDBox[iFFDBox]->GetnCornerPoints()/SU2_TYPE::Int(2) << endl;
        if (polar) {
          coord = FFDBox[iFFDBox]->GetCoordCornerPoints(4);
          output_file << coord[0] << "\t" << sqrt(coord[1]*coord[1]+coord[2]*coord[2]) << endl;

          coord = FFDBox[iFFDBox]->GetCoordCornerPoints(0);
          output_file << coord[0] << "\t" << sqrt(coord[1]*coord[1]+coord[2]*coord[2]) << endl;

          coord = FFDBox[iFFDBox]->GetCoordCornerPoints(1);
          output_file << coord[0] << "\t" << sqrt(coord[1]*coord[1]+coord[2]*coord[2]) << endl;

          coord = FFDBox[iFFDBox]->GetCoordCornerPoints(5);
          output_file << coord[0] << "\t" << sqrt(coord[1]*coord[1]+coord[2]*coord[2]) << endl;
        }
        else {
          for (iCornerPoints = 0; iCornerPoints < FFDBox[iFFDBox]->GetnCornerPoints()/SU2_TYPE::Int(2); iCornerPoints++) {
            coord = FFDBox[iFFDBox]->GetCoordCornerPoints(iCornerPoints);
            output_file << coord[0] << "\t" << coord[1] << endl;
          }
        }
      }
      else {
        output_file << "FFD_CORNER_POINTS= " << FFDBox[iFFDBox]->GetnCornerPoints() << endl;
        for (iCornerPoints = 0; iCornerPoints < FFDBox[iFFDBox]->GetnCornerPoints(); iCornerPoints++) {
          coord = FFDBox[iFFDBox]->GetCoordCornerPoints(iCornerPoints);
          output_file << coord[0] << "\t" << coord[1] << "\t" << coord[2] << endl;
        }
      }

      /*--- Writing control points ---*/

      if (FFDBox[iFFDBox]->GetnControlPoints() == 0) {
        output_file << "FFD_CONTROL_POINTS= 0" << endl;
      }
      else {
        output_file << "FFD_CONTROL_POINTS= " << FFDBox[iFFDBox]->GetnControlPoints() << endl;
        for (iOrder = 0; iOrder < FFDBox[iFFDBox]->GetlOrder(); iOrder++)
          for (jOrder = 0; jOrder < FFDBox[iFFDBox]->GetmOrder(); jOrder++)
            for (kOrder = 0; kOrder < FFDBox[iFFDBox]->GetnOrder(); kOrder++) {
              coord = FFDBox[iFFDBox]->GetCoordControlPoints(iOrder, jOrder, kOrder);
              output_file << iOrder << "\t" << jOrder << "\t" << kOrder << "\t" << coord[0] << "\t" << coord[1] << "\t" << coord[2] << endl;
            }
      }

      /*--- Writing surface points ---*/

      if (FFDBox[iFFDBox]->GetnControlPoints() == 0) {
        output_file << "FFD_SURFACE_POINTS= 0" << endl;
      }
      else {
        output_file << "FFD_SURFACE_POINTS= " << GlobalTag[iFFDBox].size() << endl;

        for (iSurfacePoints = 0; iSurfacePoints < GlobalTag[iFFDBox].size(); iSurfacePoints++) {
          output_file << scientific << GlobalTag[iFFDBox][iSurfacePoints] << "\t" << GlobalPoint[iFFDBox][iSurfacePoints]
          << "\t" << GlobalCoordX[iFFDBox][iSurfacePoints] << "\t" << GlobalCoordY[iFFDBox][iSurfacePoints]
          << "\t" << GlobalCoordZ[iFFDBox][iSurfacePoints] << endl;
        }

      }

    }

    output_file.close();

  }

}

CFreeFormDefBox::CFreeFormDefBox(void) : CGridMovement() { }

CFreeFormDefBox::CFreeFormDefBox(unsigned short Degree[], unsigned short BSplineOrder[], unsigned short kind_blending) : CGridMovement() {

  unsigned short iCornerPoints, iOrder, jOrder, kOrder, iDim;

  /*--- FFD is always 3D (even in 2D problems) ---*/

  nDim = 3;
  nCornerPoints = 8;

  /*--- Allocate Corners points ---*/

  Coord_Corner_Points = new su2double* [nCornerPoints];
  for (iCornerPoints = 0; iCornerPoints < nCornerPoints; iCornerPoints++)
    Coord_Corner_Points[iCornerPoints] = new su2double [nDim];

  ParamCoord = new su2double[nDim]; ParamCoord_ = new su2double[nDim];
  cart_coord = new su2double[nDim]; cart_coord_ = new su2double[nDim];
  Gradient = new su2double[nDim];

  lDegree = Degree[0]; lOrder = lDegree+1;
  mDegree = Degree[1]; mOrder = mDegree+1;
  nDegree = Degree[2]; nOrder = nDegree+1;
  nControlPoints = lOrder*mOrder*nOrder;

  lDegree_Copy = Degree[0]; lOrder_Copy = lDegree+1;
  mDegree_Copy = Degree[1]; mOrder_Copy = mDegree+1;
  nDegree_Copy = Degree[2]; nOrder_Copy = nDegree+1;
  nControlPoints_Copy = lOrder_Copy*mOrder_Copy*nOrder_Copy;

  Coord_Control_Points = new su2double*** [lOrder];
  ParCoord_Control_Points = new su2double*** [lOrder];
  Coord_Control_Points_Copy = new su2double*** [lOrder];
  for (iOrder = 0; iOrder < lOrder; iOrder++) {
    Coord_Control_Points[iOrder] = new su2double** [mOrder];
    ParCoord_Control_Points[iOrder] = new su2double** [mOrder];
    Coord_Control_Points_Copy[iOrder] = new su2double** [mOrder];
    for (jOrder = 0; jOrder < mOrder; jOrder++) {
      Coord_Control_Points[iOrder][jOrder] = new su2double* [nOrder];
      ParCoord_Control_Points[iOrder][jOrder] = new su2double* [nOrder];
      Coord_Control_Points_Copy[iOrder][jOrder] = new su2double* [nOrder];
      for (kOrder = 0; kOrder < nOrder; kOrder++) {
        Coord_Control_Points[iOrder][jOrder][kOrder] = new su2double [nDim];
        ParCoord_Control_Points[iOrder][jOrder][kOrder] = new su2double [nDim];
        Coord_Control_Points_Copy[iOrder][jOrder][kOrder] = new su2double [nDim];
        for (iDim = 0; iDim < nDim; iDim++) {
          Coord_Control_Points[iOrder][jOrder][kOrder][iDim] = 0.0;
          ParCoord_Control_Points[iOrder][jOrder][kOrder][iDim] = 0.0;
          Coord_Control_Points_Copy[iOrder][jOrder][kOrder][iDim] = 0.0;
        }
      }
    }
  }

  BlendingFunction = new CFreeFormBlending*[nDim];

  if (kind_blending == BEZIER){
    BlendingFunction[0] = new CBezierBlending(lOrder, lOrder);
    BlendingFunction[1] = new CBezierBlending(mOrder, mOrder);
    BlendingFunction[2] = new CBezierBlending(nOrder, nOrder);
  }
  if (kind_blending == BSPLINE_UNIFORM){
    BlendingFunction[0] = new CBSplineBlending(BSplineOrder[0], lOrder);
    BlendingFunction[1] = new CBSplineBlending(BSplineOrder[1], mOrder);
    BlendingFunction[2] = new CBSplineBlending(BSplineOrder[2], nOrder);
  }

}

CFreeFormDefBox::~CFreeFormDefBox(void) {
  unsigned short iOrder, jOrder, kOrder, iCornerPoints, iDim;

  for (iOrder = 0; iOrder < lOrder; iOrder++)
    for (jOrder = 0; jOrder < mOrder; jOrder++)
      for (kOrder = 0; kOrder < nOrder; kOrder++) {
        delete [] Coord_Control_Points[iOrder][jOrder][kOrder];
        delete [] ParCoord_Control_Points[iOrder][jOrder][kOrder];
        delete [] Coord_Control_Points_Copy[iOrder][jOrder][kOrder];
      }
  delete [] Coord_Control_Points;
  delete [] ParCoord_Control_Points;
  delete [] Coord_Control_Points_Copy;

  delete [] ParamCoord;
  delete [] cart_coord;
  delete [] Gradient;

  for (iCornerPoints = 0; iCornerPoints < nCornerPoints; iCornerPoints++)
    delete [] Coord_Corner_Points[iCornerPoints];
  delete [] Coord_Corner_Points;

  for (iDim = 0; iDim < nDim; iDim++){
    delete BlendingFunction[iDim];
  }
  delete [] BlendingFunction;
}

void  CFreeFormDefBox::SetUnitCornerPoints(void) {

  unsigned short iDim;
  su2double *coord = new su2double [nDim];

  for (iDim = 0; iDim < nDim; iDim++) coord[iDim] = 0.0;

  coord [0] = 0.0; coord [1] = 0.0; coord [2] = 0.0; this->SetCoordCornerPoints(coord, 0);
  coord [0] = 1.0; coord [1] = 0.0; coord [2] = 0.0; this->SetCoordCornerPoints(coord, 1);
  coord [0] = 1.0; coord [1] = 1.0; coord [2] = 0.0; this->SetCoordCornerPoints(coord, 2);
  coord [0] = 0.0; coord [1] = 1.0; coord [2] = 0.0; this->SetCoordCornerPoints(coord, 3);
  coord [0] = 0.0; coord [1] = 0.0; coord [2] = 1.0; this->SetCoordCornerPoints(coord, 4);
  coord [0] = 1.0; coord [1] = 0.0; coord [2] = 1.0; this->SetCoordCornerPoints(coord, 5);
  coord [0] = 1.0; coord [1] = 1.0; coord [2] = 1.0; this->SetCoordCornerPoints(coord, 6);
  coord [0] = 0.0; coord [1] = 1.0; coord [2] = 1.0; this->SetCoordCornerPoints(coord, 7);

  delete [] coord;

}

void CFreeFormDefBox::SetControlPoints_Parallelepiped (void) {
  unsigned short iDim, iDegree, jDegree, kDegree;

  /*--- Set base control points according to the notation of Vtk for hexahedrons ---*/
  for (iDim = 0; iDim < nDim; iDim++) {
    Coord_Control_Points  [0]      [0]      [0]      [iDim]  = Coord_Corner_Points[0][iDim];
    Coord_Control_Points  [lOrder-1]  [0]      [0]      [iDim]  = Coord_Corner_Points[1][iDim];
    Coord_Control_Points  [lOrder-1]  [mOrder-1]  [0]      [iDim]  = Coord_Corner_Points[2][iDim];
    Coord_Control_Points  [0]      [mOrder-1]  [0]      [iDim]  = Coord_Corner_Points[3][iDim];
    Coord_Control_Points  [0]      [0]      [nOrder-1]  [iDim]  = Coord_Corner_Points[4][iDim];
    Coord_Control_Points  [lOrder-1]  [0]      [nOrder-1]  [iDim]  = Coord_Corner_Points[5][iDim];
    Coord_Control_Points  [lOrder-1]  [mOrder-1]  [nOrder-1]  [iDim]  = Coord_Corner_Points[6][iDim];
    Coord_Control_Points  [0]      [mOrder-1]  [nOrder-1]  [iDim]  = Coord_Corner_Points[7][iDim];
  }

  /*--- Fill the rest of the cubic matrix of control points with uniform spacing (parallelepiped) ---*/
  for (iDegree = 0; iDegree <= lDegree; iDegree++)
    for (jDegree = 0; jDegree <= mDegree; jDegree++)
      for (kDegree = 0; kDegree <= nDegree; kDegree++) {
        Coord_Control_Points[iDegree][jDegree][kDegree][0] = Coord_Corner_Points[0][0]
        + su2double(iDegree)/su2double(lDegree)*(Coord_Corner_Points[1][0]-Coord_Corner_Points[0][0]);
        Coord_Control_Points[iDegree][jDegree][kDegree][1] = Coord_Corner_Points[0][1]
        + su2double(jDegree)/su2double(mDegree)*(Coord_Corner_Points[3][1]-Coord_Corner_Points[0][1]);
        Coord_Control_Points[iDegree][jDegree][kDegree][2] = Coord_Corner_Points[0][2]
        + su2double(kDegree)/su2double(nDegree)*(Coord_Corner_Points[4][2]-Coord_Corner_Points[0][2]);
      }
}

void CFreeFormDefBox::SetSupportCP(CFreeFormDefBox *FFDBox) {
  unsigned short iDim, iOrder, jOrder, kOrder;
  unsigned short lOrder = FFDBox->GetlOrder();
  unsigned short mOrder = FFDBox->GetmOrder();
  unsigned short nOrder = FFDBox->GetnOrder();

  Coord_SupportCP = new su2double*** [lOrder];
  for (iOrder = 0; iOrder < lOrder; iOrder++) {
    Coord_SupportCP[iOrder] = new su2double** [mOrder];
    for (jOrder = 0; jOrder < mOrder; jOrder++) {
      Coord_SupportCP[iOrder][jOrder] = new su2double* [nOrder];
      for (kOrder = 0; kOrder < nOrder; kOrder++)
        Coord_SupportCP[iOrder][jOrder][kOrder] = new su2double [nDim];
    }
  }

  /*--- Set base support control points according to the notation of Vtk for hexahedrons ---*/
  for (iDim = 0; iDim < nDim; iDim++) {
    Coord_SupportCP  [0]      [0]      [0]      [iDim]  = Coord_Corner_Points[0][iDim];
    Coord_SupportCP  [lOrder-1]  [0]      [0]      [iDim]  = Coord_Corner_Points[1][iDim];
    Coord_SupportCP  [lOrder-1]  [mOrder-1]  [0]      [iDim]  = Coord_Corner_Points[2][iDim];
    Coord_SupportCP  [0]      [mOrder-1]  [0]      [iDim]  = Coord_Corner_Points[3][iDim];
    Coord_SupportCP  [0]      [0]      [nOrder-1]  [iDim]  = Coord_Corner_Points[4][iDim];
    Coord_SupportCP  [lOrder-1]  [0]      [nOrder-1]  [iDim]  = Coord_Corner_Points[5][iDim];
    Coord_SupportCP  [lOrder-1]  [mOrder-1]  [nOrder-1]  [iDim]  = Coord_Corner_Points[6][iDim];
    Coord_SupportCP  [0]      [mOrder-1]  [nOrder-1]  [iDim]  = Coord_Corner_Points[7][iDim];
  }

  /*--- Fill the rest of the cubic matrix of support control points with uniform spacing  ---*/
  for (iOrder = 0; iOrder < lOrder; iOrder++)
    for (jOrder = 0; jOrder < mOrder; jOrder++)
      for (kOrder = 0; kOrder < nOrder; kOrder++) {
        Coord_SupportCP[iOrder][jOrder][kOrder][0] = Coord_Corner_Points[0][0]
        + su2double(iOrder)/su2double(lOrder-1)*(Coord_Corner_Points[1][0]-Coord_Corner_Points[0][0]);
        Coord_SupportCP[iOrder][jOrder][kOrder][1] = Coord_Corner_Points[0][1]
        + su2double(jOrder)/su2double(mOrder-1)*(Coord_Corner_Points[3][1]-Coord_Corner_Points[0][1]);
        Coord_SupportCP[iOrder][jOrder][kOrder][2] = Coord_Corner_Points[0][2]
        + su2double(kOrder)/su2double(nOrder-1)*(Coord_Corner_Points[4][2]-Coord_Corner_Points[0][2]);
      }
}

void CFreeFormDefBox::SetSupportCPChange(CFreeFormDefBox *FFDBox) {
  unsigned short iDim, iOrder, jOrder, kOrder;
  su2double *CartCoordNew, *ParamCoord;
  unsigned short lOrder = FFDBox->GetlOrder();
  unsigned short mOrder = FFDBox->GetmOrder();
  unsigned short nOrder = FFDBox->GetnOrder();

  su2double ****ParamCoord_SupportCP = new su2double*** [lOrder];
  for (iOrder = 0; iOrder < lOrder; iOrder++) {
    ParamCoord_SupportCP[iOrder] = new su2double** [mOrder];
    for (jOrder = 0; jOrder < mOrder; jOrder++) {
      ParamCoord_SupportCP[iOrder][jOrder] = new su2double* [nOrder];
      for (kOrder = 0; kOrder < nOrder; kOrder++)
        ParamCoord_SupportCP[iOrder][jOrder][kOrder] = new su2double [nDim];
    }
  }

  for (iOrder = 0; iOrder < lOrder; iOrder++)
    for (jOrder = 0; jOrder < mOrder; jOrder++)
      for (kOrder = 0; kOrder < nOrder; kOrder++)
        for (iDim = 0; iDim < nDim; iDim++)
          ParamCoord_SupportCP[iOrder][jOrder][kOrder][iDim] =
          Coord_SupportCP[iOrder][jOrder][kOrder][iDim];

  for (iDim = 0; iDim < nDim; iDim++) {
    Coord_Control_Points[0][0][0][iDim]  = FFDBox->GetCoordCornerPoints(iDim, 0);
    Coord_Control_Points[1][0][0][iDim]  = FFDBox->GetCoordCornerPoints(iDim, 1);
    Coord_Control_Points[1][1][0][iDim]  = FFDBox->GetCoordCornerPoints(iDim, 2);
    Coord_Control_Points[0][1][0][iDim]  = FFDBox->GetCoordCornerPoints(iDim, 3);
    Coord_Control_Points[0][0][1][iDim]  = FFDBox->GetCoordCornerPoints(iDim, 4);
    Coord_Control_Points[1][0][1][iDim]  = FFDBox->GetCoordCornerPoints(iDim, 5);
    Coord_Control_Points[1][1][1][iDim]  = FFDBox->GetCoordCornerPoints(iDim, 6);
    Coord_Control_Points[0][1][1][iDim]  = FFDBox->GetCoordCornerPoints(iDim, 7);
  }

  for (iOrder = 0; iOrder < FFDBox->GetlOrder(); iOrder++) {
    for (jOrder = 0; jOrder < FFDBox->GetmOrder(); jOrder++) {
      for (kOrder = 0; kOrder < FFDBox->GetnOrder(); kOrder++) {
        ParamCoord = ParamCoord_SupportCP[iOrder][jOrder][kOrder];
        CartCoordNew = EvalCartesianCoord(ParamCoord);
        FFDBox->SetCoordControlPoints(CartCoordNew, iOrder, jOrder, kOrder);
        FFDBox->SetCoordControlPoints_Copy(CartCoordNew, iOrder, jOrder, kOrder);
      }
    }
  }

}

void CFreeFormDefBox::SetCart2Cyl_ControlPoints(CConfig *config) {

  unsigned short iDegree, jDegree, kDegree;
  su2double CartCoord[3];
  su2double X_0, Y_0, Z_0, Xbar, Ybar, Zbar;

  X_0 = config->GetFFD_Axis(0); Y_0 = config->GetFFD_Axis(1);  Z_0 = config->GetFFD_Axis(2);

  for (kDegree = 0; kDegree <= nDegree; kDegree++) {
    for (jDegree = 0; jDegree <= mDegree; jDegree++) {
      for (iDegree = 0; iDegree <= lDegree; iDegree++) {

        CartCoord[0] = Coord_Control_Points[iDegree][jDegree][kDegree][0];
        CartCoord[1] = Coord_Control_Points[iDegree][jDegree][kDegree][1];
        CartCoord[2] = Coord_Control_Points[iDegree][jDegree][kDegree][2];

        Xbar =  CartCoord[0] - X_0; Ybar =  CartCoord[1] - Y_0; Zbar =  CartCoord[2] - Z_0;

        Coord_Control_Points[iDegree][jDegree][kDegree][0] = sqrt(Ybar*Ybar + Zbar*Zbar);
        Coord_Control_Points[iDegree][jDegree][kDegree][1] = atan2 ( Zbar, Ybar);
        if (Coord_Control_Points[iDegree][jDegree][kDegree][1] > PI_NUMBER/2.0) Coord_Control_Points[iDegree][jDegree][kDegree][1] -= 2.0*PI_NUMBER;
        Coord_Control_Points[iDegree][jDegree][kDegree][2] = Xbar;

        CartCoord[0] = Coord_Control_Points_Copy[iDegree][jDegree][kDegree][0];
        CartCoord[1] = Coord_Control_Points_Copy[iDegree][jDegree][kDegree][1];
        CartCoord[2] = Coord_Control_Points_Copy[iDegree][jDegree][kDegree][2];

        Xbar =  CartCoord[0] - X_0; Ybar =  CartCoord[1] - Y_0; Zbar =  CartCoord[2] - Z_0;

        Coord_Control_Points_Copy[iDegree][jDegree][kDegree][0] = sqrt(Ybar*Ybar + Zbar*Zbar);
        Coord_Control_Points_Copy[iDegree][jDegree][kDegree][1] = atan2 (Zbar, Ybar);
        if (Coord_Control_Points_Copy[iDegree][jDegree][kDegree][1] > PI_NUMBER/2.0) Coord_Control_Points_Copy[iDegree][jDegree][kDegree][1] -= 2.0*PI_NUMBER;
        Coord_Control_Points_Copy[iDegree][jDegree][kDegree][2] = Xbar;

      }
    }
  }

}

void CFreeFormDefBox::SetCyl2Cart_ControlPoints(CConfig *config) {

  unsigned short iDegree, jDegree, kDegree;
  su2double PolarCoord[3];

   su2double X_0, Y_0, Z_0, Xbar, Ybar, Zbar;
  X_0 = config->GetFFD_Axis(0); Y_0 = config->GetFFD_Axis(1);  Z_0 = config->GetFFD_Axis(2);

  for (kDegree = 0; kDegree <= nDegree; kDegree++) {
    for (jDegree = 0; jDegree <= mDegree; jDegree++) {
      for (iDegree = 0; iDegree <= lDegree; iDegree++) {


         PolarCoord[0] = Coord_Control_Points[iDegree][jDegree][kDegree][0];
         PolarCoord[1] = Coord_Control_Points[iDegree][jDegree][kDegree][1];
         PolarCoord[2] = Coord_Control_Points[iDegree][jDegree][kDegree][2];


        Xbar = PolarCoord[2];
        Ybar = PolarCoord[0] * cos(PolarCoord[1]);
        Zbar = PolarCoord[0] * sin(PolarCoord[1]);

        PolarCoord[0] =  Xbar +X_0;  PolarCoord[1] = Ybar +Y_0; PolarCoord[2] = Zbar +Z_0;

        Coord_Control_Points[iDegree][jDegree][kDegree][0] = PolarCoord[0];
        Coord_Control_Points[iDegree][jDegree][kDegree][1] = PolarCoord[1];
        Coord_Control_Points[iDegree][jDegree][kDegree][2] = PolarCoord[2];

      }
    }
  }

}

void CFreeFormDefBox::SetCart2Cyl_CornerPoints(CConfig *config) {

  unsigned short iCornerPoint;
  su2double *CartCoord;
  su2double X_0, Y_0, Z_0, Xbar, Ybar, Zbar;

  X_0 = config->GetFFD_Axis(0); Y_0 = config->GetFFD_Axis(1);  Z_0 = config->GetFFD_Axis(2);

  for (iCornerPoint = 0; iCornerPoint < 8; iCornerPoint++) {

    CartCoord = GetCoordCornerPoints(iCornerPoint);
    Xbar =  CartCoord[0] - X_0; Ybar =  CartCoord[1] - Y_0; Zbar =  CartCoord[2] - Z_0;

    CartCoord[0] = sqrt(Ybar*Ybar + Zbar*Zbar);
    CartCoord[1] = atan2 ( Zbar, Ybar); if (CartCoord[1] > PI_NUMBER/2.0) CartCoord[1] -= 2.0*PI_NUMBER;
    CartCoord[2] =  Xbar;

  }

}


void CFreeFormDefBox::SetCyl2Cart_CornerPoints(CConfig *config) {

  unsigned short iCornerPoint;
  su2double *PolarCoord;
  su2double X_0, Y_0, Z_0, Xbar, Ybar, Zbar;

  X_0 = config->GetFFD_Axis(0); Y_0 = config->GetFFD_Axis(1);  Z_0 = config->GetFFD_Axis(2);

  for (iCornerPoint = 0; iCornerPoint < 8; iCornerPoint++) {

    PolarCoord = GetCoordCornerPoints(iCornerPoint);

    Xbar = PolarCoord[2];
    Ybar = PolarCoord[0] * cos(PolarCoord[1]);
    Zbar = PolarCoord[0] * sin(PolarCoord[1]);

    PolarCoord[0] =  Xbar + X_0;  PolarCoord[1] = Ybar + Y_0; PolarCoord[2] = Zbar + Z_0;

  }

}

void CFreeFormDefBox::SetCart2Sphe_ControlPoints(CConfig *config) {

  unsigned short iDegree, jDegree, kDegree;
  su2double CartCoord[3];
  su2double X_0, Y_0, Z_0, Xbar, Ybar, Zbar;

  X_0 = config->GetFFD_Axis(0); Y_0 = config->GetFFD_Axis(1);  Z_0 = config->GetFFD_Axis(2);

  for (kDegree = 0; kDegree <= nDegree; kDegree++) {
    for (jDegree = 0; jDegree <= mDegree; jDegree++) {
      for (iDegree = 0; iDegree <= lDegree; iDegree++) {

        CartCoord[0] = Coord_Control_Points[iDegree][jDegree][kDegree][0];
        CartCoord[1] = Coord_Control_Points[iDegree][jDegree][kDegree][1];
        CartCoord[2] = Coord_Control_Points[iDegree][jDegree][kDegree][2];

        Xbar =  CartCoord[0] - X_0; Ybar =  CartCoord[1] - Y_0; Zbar =  CartCoord[2] - Z_0;

        Coord_Control_Points[iDegree][jDegree][kDegree][0] = sqrt(Xbar*Xbar + Ybar*Ybar + Zbar*Zbar);
        Coord_Control_Points[iDegree][jDegree][kDegree][1] = atan2 ( Zbar, Ybar);
        if (Coord_Control_Points[iDegree][jDegree][kDegree][1] > PI_NUMBER/2.0) Coord_Control_Points[iDegree][jDegree][kDegree][1] -= 2.0*PI_NUMBER;
        Coord_Control_Points[iDegree][jDegree][kDegree][2] = acos(Xbar/Coord_Control_Points[iDegree][jDegree][kDegree][0] );

        CartCoord[0] = Coord_Control_Points_Copy[iDegree][jDegree][kDegree][0];
        CartCoord[1] = Coord_Control_Points_Copy[iDegree][jDegree][kDegree][1];
        CartCoord[2] = Coord_Control_Points_Copy[iDegree][jDegree][kDegree][2];

        Xbar =  CartCoord[0] - X_0; Ybar =  CartCoord[1] - Y_0; Zbar =  CartCoord[2] - Z_0;

        Coord_Control_Points_Copy[iDegree][jDegree][kDegree][0] = sqrt(Xbar*Xbar + Ybar*Ybar + Zbar*Zbar);
        Coord_Control_Points_Copy[iDegree][jDegree][kDegree][1] = atan2 ( Zbar, Ybar);
        if (Coord_Control_Points_Copy[iDegree][jDegree][kDegree][1] > PI_NUMBER/2.0)
          Coord_Control_Points_Copy[iDegree][jDegree][kDegree][1]  -= 2.0*PI_NUMBER;
        Coord_Control_Points_Copy[iDegree][jDegree][kDegree][2] = acos(Xbar/Coord_Control_Points_Copy[iDegree][jDegree][kDegree][0]);

      }
    }
  }

}

void CFreeFormDefBox::SetSphe2Cart_ControlPoints(CConfig *config) {

  unsigned short iDegree, jDegree, kDegree;
  su2double PolarCoord[3];

   su2double X_0, Y_0, Z_0, Xbar, Ybar, Zbar;
  X_0 = config->GetFFD_Axis(0); Y_0 = config->GetFFD_Axis(1);  Z_0 = config->GetFFD_Axis(2);

  for (kDegree = 0; kDegree <= nDegree; kDegree++) {
    for (jDegree = 0; jDegree <= mDegree; jDegree++) {
      for (iDegree = 0; iDegree <= lDegree; iDegree++) {

        PolarCoord[0] = Coord_Control_Points[iDegree][jDegree][kDegree][0];
        PolarCoord[1] = Coord_Control_Points[iDegree][jDegree][kDegree][1];
        PolarCoord[2] = Coord_Control_Points[iDegree][jDegree][kDegree][2];

        Xbar = PolarCoord[0] * cos(PolarCoord[2]);
        Ybar = PolarCoord[0] * cos(PolarCoord[1]) * sin(PolarCoord[2]);
        Zbar = PolarCoord[0] * sin(PolarCoord[1]) * sin(PolarCoord[2]);

        PolarCoord[0] = Xbar + X_0;  PolarCoord[1] = Ybar + Y_0; PolarCoord[2] = Zbar + Z_0;

        Coord_Control_Points[iDegree][jDegree][kDegree][0] = PolarCoord[0];
        Coord_Control_Points[iDegree][jDegree][kDegree][1] = PolarCoord[1];
        Coord_Control_Points[iDegree][jDegree][kDegree][2] = PolarCoord[2];

      }
    }
  }

}

void CFreeFormDefBox::SetCart2Sphe_CornerPoints(CConfig *config) {

  unsigned short iCornerPoint;
  su2double *CartCoord;
  su2double X_0, Y_0, Z_0, Xbar, Ybar, Zbar;

  X_0 = config->GetFFD_Axis(0); Y_0 = config->GetFFD_Axis(1);  Z_0 = config->GetFFD_Axis(2);

  for (iCornerPoint = 0; iCornerPoint < 8; iCornerPoint++) {

    CartCoord = GetCoordCornerPoints(iCornerPoint);
    Xbar =  CartCoord[0] - X_0; Ybar =  CartCoord[1] - Y_0; Zbar =  CartCoord[2] - Z_0;

    CartCoord[0] = sqrt(Xbar*Xbar + Ybar*Ybar + Zbar*Zbar);
    CartCoord[1] = atan2(Zbar, Ybar);  if (CartCoord[1] > PI_NUMBER/2.0) CartCoord[1] -= 2.0*PI_NUMBER;
    CartCoord[2] = acos(Xbar/CartCoord[0]);

  }

}


void CFreeFormDefBox::SetSphe2Cart_CornerPoints(CConfig *config) {

  unsigned short iCornerPoint;
  su2double *PolarCoord;
  su2double X_0, Y_0, Z_0, Xbar, Ybar, Zbar;

  X_0 = config->GetFFD_Axis(0); Y_0 = config->GetFFD_Axis(1);  Z_0 = config->GetFFD_Axis(2);

  for (iCornerPoint = 0; iCornerPoint < 8; iCornerPoint++) {

    PolarCoord = GetCoordCornerPoints(iCornerPoint);

    Xbar = PolarCoord[0] * cos(PolarCoord[2]);
    Ybar = PolarCoord[0] * cos(PolarCoord[1]) * sin(PolarCoord[2]);
    Zbar = PolarCoord[0] * sin(PolarCoord[1]) * sin(PolarCoord[2]);

    PolarCoord[0] =  Xbar + X_0;  PolarCoord[1] = Ybar + Y_0; PolarCoord[2] = Zbar + Z_0;

  }

}


void CFreeFormDefBox::SetCGNS(CGeometry *geometry, unsigned short iFFDBox, bool original) {
#ifdef HAVE_CGNS

  char FFDBox_filename[MAX_STRING_SIZE];
  bool new_file;
  unsigned short iDim, iDegree, jDegree, kDegree;
  unsigned short outDim;
  unsigned int pos;
  char zonename[33];
  int FFDBox_cgns_file;
  int cell_dim, phys_dim;
  int cgns_base=0, cgns_family, cgns_zone, cgns_err, dummy;
  const char * basename;

  /*--- FFD output is always 3D (even in 2D problems),
   this is important for debuging ---*/
  nDim = geometry->GetnDim();
  cell_dim = nDim,
  phys_dim = 3;

  SPRINTF (FFDBox_filename, "ffd_boxes.cgns");

  if ((original) && (iFFDBox == 0)) new_file = true;
  else new_file = false;

  if (new_file) {
    cgns_err = cg_open(FFDBox_filename, CG_MODE_WRITE, &FFDBox_cgns_file);
    if (cgns_err) cg_error_print();
    cgns_err = cg_descriptor_write("Title", "Visualization of the FFD boxes generated by SU2_DEF." );
    if (cgns_err) cg_error_print();
  }
  else {
    cgns_err = cg_open(FFDBox_filename, CG_MODE_MODIFY, &FFDBox_cgns_file);
    if (cgns_err) cg_error_print();
  }

  if (original) {
    basename = "Original_FFD";
  }
  else {
    basename = "Deformed_FFD";
  }

  if (iFFDBox == 0){
    cgns_err = cg_base_write(FFDBox_cgns_file, basename, cell_dim, phys_dim, &cgns_base);
    if (cgns_err) cg_error_print();
  }
  cgns_err = cg_family_write(FFDBox_cgns_file, cgns_base, Tag.c_str(), &cgns_family);
  if (cgns_err) cg_error_print();

  cgsize_t dims[9];
  dims[0] = lDegree+1;
  dims[1] = mDegree+1;
  if (cell_dim == 3){
     dims[2] = nDegree+1;
  }
  cgsize_t pointlen = 1;
  for(int ii=0; ii<cell_dim; ii++){
    dims[ii+cell_dim] = dims[ii] -1;
    dims[ii+2*cell_dim] = 0;
    pointlen *= dims[ii];
  }

  passivedouble *buffer = new passivedouble[pointlen];
  SPRINTF (zonename, "SU2_Zone_%d", SU2_TYPE::Int(iFFDBox));

  cgns_err = cg_zone_write(FFDBox_cgns_file, cgns_base, zonename, dims, CGNS_ENUMV(Structured), &cgns_zone);
  if (cgns_err) cg_error_print();
  cgns_err = cg_goto(FFDBox_cgns_file, cgns_base, zonename, 0, nullptr);
  if (cgns_err) cg_error_print();
  cgns_err = cg_famname_write(Tag.c_str());
  if (cgns_err) cg_error_print();


  const char* coord_names[3] = { "CoordinateX", "CoordinateY", "CoordinateZ" };
  for (iDim=0; iDim<nDim; iDim++)
  {
    outDim = nDim == 2 ? 0: nDegree;
    for (kDegree = 0; kDegree <= outDim; kDegree++) {
      for (jDegree = 0; jDegree <= mDegree; jDegree++) {
        for (iDegree = 0; iDegree <= lDegree; iDegree++) {
          pos = iDegree + jDegree*(lDegree+1)+ kDegree*(lDegree+1)*(mDegree+1);
          buffer[pos] = SU2_TYPE::GetValue(Coord_Control_Points[iDegree][jDegree][kDegree][iDim]);
        }
      }
    }
    cgns_err = cg_coord_write(FFDBox_cgns_file, cgns_base, cgns_zone, CGNS_ENUMV(RealDouble), coord_names[iDim], buffer, &dummy);
    if (cgns_err) cg_error_print();

  }
  if (nDim==2){
    std::fill_n(buffer, pointlen, 0.0);
    cgns_err = cg_coord_write(FFDBox_cgns_file, cgns_base, cgns_zone, CGNS_ENUMV(RealDouble), coord_names[2], buffer, &dummy);
    if (cgns_err) cg_error_print();
  }

  delete [] buffer;
  cgns_err = cg_close(FFDBox_cgns_file);
  if (cgns_err) cg_error_print();
#else // Not built with CGNS support
  cout << "CGNS file requested for FFD but SU2 was built without CGNS support. No file written" << "\n";
#endif
}


void CFreeFormDefBox::SetTecplot(CGeometry *geometry, unsigned short iFFDBox, bool original) {

  ofstream FFDBox_file;
  char FFDBox_filename[MAX_STRING_SIZE];
  bool new_file;
  unsigned short iDim, iDegree, jDegree, kDegree;


  /*--- FFD output is always 3D (even in 2D problems),
   this is important for debuging ---*/

  nDim = 3;

  SPRINTF (FFDBox_filename, "ffd_boxes.dat");

  if ((original) && (iFFDBox == 0)) new_file = true;
  else new_file = false;

  if (new_file) {
    FFDBox_file.open(FFDBox_filename, ios::out);
    FFDBox_file << "TITLE = \"Visualization of the FFD boxes generated by SU2_DEF.\"" << endl;
    if (nDim == 2) FFDBox_file << "VARIABLES = \"x\", \"y\"" << endl;
    else FFDBox_file << "VARIABLES = \"x\", \"y\", \"z\"" << endl;
  }
  else FFDBox_file.open(FFDBox_filename, ios::out | ios::app);

  FFDBox_file << "ZONE T= \"" << Tag;
  if (original) FFDBox_file << " (Original FFD)\"";
  else FFDBox_file << " (Deformed FFD)\"";
  if (nDim == 2) FFDBox_file << ", I="<<lDegree+1<<", J="<<mDegree+1<<", DATAPACKING=POINT" << endl;
  else FFDBox_file << ", I="<<lDegree+1<<", J="<<mDegree+1<<", K="<<nDegree+1<<", DATAPACKING=POINT" << endl;

  FFDBox_file.precision(15);

  if (nDim == 2) {
    for (jDegree = 0; jDegree <= mDegree; jDegree++) {
      for (iDegree = 0; iDegree <= lDegree; iDegree++) {
        for (iDim = 0; iDim < nDim; iDim++)
          FFDBox_file << scientific << Coord_Control_Points[iDegree][jDegree][0][iDim] << "\t";
        FFDBox_file << "\n";
      }
    }
  }
  else {
    for (kDegree = 0; kDegree <= nDegree; kDegree++) {
      for (jDegree = 0; jDegree <= mDegree; jDegree++) {
        for (iDegree = 0; iDegree <= lDegree; iDegree++) {
          for (iDim = 0; iDim < nDim; iDim++)
            FFDBox_file << scientific << Coord_Control_Points[iDegree][jDegree][kDegree][iDim] << "\t";
          FFDBox_file << "\n";
        }
      }
    }
  }

  FFDBox_file.close();
}

void CFreeFormDefBox::SetParaview(CGeometry *geometry, unsigned short iFFDBox, bool original) {

  ofstream FFDBox_file;
  char FFDBox_filename[MAX_STRING_SIZE];
  bool new_file;
  unsigned short iDim, iDegree, jDegree, kDegree;

  nDim = geometry->GetnDim();

  if (original) new_file = true;
  else new_file = false;

  if (new_file) SPRINTF (FFDBox_filename, "ffd_boxes_%d.vtk", SU2_TYPE::Int(iFFDBox));
  else SPRINTF (FFDBox_filename, "ffd_boxes_def_%d.vtk", SU2_TYPE::Int(iFFDBox));

  FFDBox_file.open(FFDBox_filename, ios::out);
  FFDBox_file << "# vtk DataFile Version 3.0" << endl;
  FFDBox_file << "vtk output" << endl;
  FFDBox_file << "ASCII" << endl;
  FFDBox_file << "DATASET STRUCTURED_GRID" << endl;

  if (nDim == 2) FFDBox_file << "DIMENSIONS "<<lDegree+1<<" "<<mDegree+1<<" "<<1<< endl;
  else FFDBox_file << "DIMENSIONS "<<lDegree+1<<" "<<mDegree+1<<" "<<nDegree+1<< endl;
  if (nDim == 2) FFDBox_file << "POINTS "<<(lDegree+1)*(mDegree+1)<<" float"<< endl;
  else FFDBox_file << "POINTS "<<(lDegree+1)*(mDegree+1)*(nDegree+1)<<" float"<< endl;

  FFDBox_file.precision(15);

  if (nDim == 2) {
    for (jDegree = 0; jDegree <= mDegree; jDegree++) {
      for (iDegree = 0; iDegree <= lDegree; iDegree++) {
        for (iDim = 0; iDim < nDim; iDim++)
        FFDBox_file << scientific << Coord_Control_Points[iDegree][jDegree][0][iDim] << "\t";
        FFDBox_file << " 0.0 \n";
      }
    }
  }
  else {
    for (kDegree = 0; kDegree <= nDegree; kDegree++) {
      for (jDegree = 0; jDegree <= mDegree; jDegree++) {
        for (iDegree = 0; iDegree <= lDegree; iDegree++) {
          for (iDim = 0; iDim < nDim; iDim++)
          FFDBox_file << scientific << Coord_Control_Points[iDegree][jDegree][kDegree][iDim] << "\t";
          FFDBox_file << "\n";
        }
      }
    }
  }

  FFDBox_file.close();

}

su2double *CFreeFormDefBox::GetParametricCoord_Analytical(su2double *cart_coord) {
  unsigned short iDim;
  su2double *e1, *e2, *e3, *e12, *e23, *e13, *p;

  /*--- Auxiliary Basis Vectors of the deformed FFDBox ---*/
  e1 = new su2double[3]; e2 = new su2double[3]; e3 = new su2double[3];
  for (iDim = 0; iDim < nDim; iDim++) {
    e1[iDim] = Coord_Corner_Points[1][iDim]-Coord_Corner_Points[0][iDim];
    e2[iDim] = Coord_Corner_Points[3][iDim]-Coord_Corner_Points[0][iDim];
    e3[iDim] = Coord_Corner_Points[4][iDim]-Coord_Corner_Points[0][iDim];
  }

  /*--- Respective Cross-Products ---*/
  e12 = new su2double[3]; e23 = new su2double[3]; e13 = new su2double[3];
  CrossProduct(e1, e2, e12);
  CrossProduct(e1, e3, e13);
  CrossProduct(e2, e3, e23);

  /*--- p is Tranlated vector from the origin ---*/
  p = new su2double[3];
  for (iDim = 0; iDim < nDim; iDim++)
    p[iDim] = cart_coord[iDim] - Coord_Corner_Points[0][iDim];

  ParamCoord[0] = DotProduct(e23, p)/DotProduct(e23, e1);
  ParamCoord[1] = DotProduct(e13, p)/DotProduct(e13, e2);
  ParamCoord[2] = DotProduct(e12, p)/DotProduct(e12, e3);

  delete [] e1;
  delete [] e2;
  delete [] e3;
  delete [] e12;
  delete [] e23;
  delete [] e13;
  delete [] p;

  return ParamCoord;
}

su2double *CFreeFormDefBox::EvalCartesianCoord(su2double *ParamCoord) {
  unsigned short iDim, iDegree, jDegree, kDegree;

  for (iDim = 0; iDim < nDim; iDim++)
    cart_coord[iDim] = 0.0;

  for (iDegree = 0; iDegree <= lDegree; iDegree++)
    for (jDegree = 0; jDegree <= mDegree; jDegree++)
      for (kDegree = 0; kDegree <= nDegree; kDegree++)
        for (iDim = 0; iDim < nDim; iDim++) {
          cart_coord[iDim] += Coord_Control_Points[iDegree][jDegree][kDegree][iDim]
          * BlendingFunction[0]->GetBasis(iDegree, ParamCoord[0])
          * BlendingFunction[1]->GetBasis(jDegree, ParamCoord[1])
          * BlendingFunction[2]->GetBasis(kDegree, ParamCoord[2]);
        }

  return cart_coord;
}


su2double *CFreeFormDefBox::GetFFDGradient(su2double *val_coord, su2double *xyz) {

  unsigned short iDim, jDim, lmn[3];

  /*--- Set the Degree of the spline ---*/

  lmn[0] = lDegree; lmn[1] = mDegree; lmn[2] = nDegree;

  for (iDim = 0; iDim < nDim; iDim++) Gradient[iDim] = 0.0;

  for (iDim = 0; iDim < nDim; iDim++)
    for (jDim = 0; jDim < nDim; jDim++)
      Gradient[jDim] += GetDerivative2(val_coord, iDim, xyz,  lmn) *
      GetDerivative3(val_coord, iDim, jDim, lmn);

  return Gradient;

}

void CFreeFormDefBox::GetFFDHessian(su2double *uvw, su2double *xyz, su2double **val_Hessian) {

  unsigned short iDim, jDim, lmn[3];

  /*--- Set the Degree of the spline ---*/

  lmn[0] = lDegree; lmn[1] = mDegree; lmn[2] = nDegree;

  for (iDim = 0; iDim < nDim; iDim++)
    for (jDim = 0; jDim < nDim; jDim++)
      val_Hessian[iDim][jDim] = 0.0;

  /*--- Note that being all the functions linear combinations of polynomials, they are C^\infty,
   and the Hessian will be symmetric; no need to compute the under-diagonal part, for example ---*/

  for (iDim = 0; iDim < nDim; iDim++) {
    val_Hessian[0][0] += 2.0 * GetDerivative3(uvw, iDim,0, lmn) * GetDerivative3(uvw, iDim,0, lmn) +
    GetDerivative2(uvw, iDim,xyz, lmn) * GetDerivative5(uvw, iDim,0,0, lmn);

    val_Hessian[1][1] += 2.0 * GetDerivative3(uvw, iDim,1, lmn) * GetDerivative3(uvw, iDim,1, lmn) +
    GetDerivative2(uvw, iDim,xyz, lmn) * GetDerivative5(uvw, iDim,1,1, lmn);

    val_Hessian[2][2] += 2.0 * GetDerivative3(uvw, iDim,2, lmn) * GetDerivative3(uvw, iDim,2, lmn) +
    GetDerivative2(uvw, iDim,xyz, lmn) * GetDerivative5(uvw, iDim,2,2, lmn);

    val_Hessian[0][1] += 2.0 * GetDerivative3(uvw, iDim,0, lmn) * GetDerivative3(uvw, iDim,1, lmn) +
    GetDerivative2(uvw, iDim,xyz, lmn) * GetDerivative5(uvw, iDim,0,1, lmn);

    val_Hessian[0][2] += 2.0 * GetDerivative3(uvw, iDim,0, lmn) * GetDerivative3(uvw, iDim,2, lmn) +
    GetDerivative2(uvw, iDim,xyz, lmn) * GetDerivative5(uvw, iDim,0,2, lmn);

    val_Hessian[1][2] += 2.0 * GetDerivative3(uvw, iDim,1, lmn) * GetDerivative3(uvw, iDim,2, lmn) +
    GetDerivative2(uvw, iDim,xyz, lmn) * GetDerivative5(uvw, iDim,1,2, lmn);
  }

  val_Hessian[1][0] = val_Hessian[0][1];
  val_Hessian[2][0] = val_Hessian[0][2];
  val_Hessian[2][1] = val_Hessian[1][2];

}

su2double *CFreeFormDefBox::GetParametricCoord_Iterative(unsigned long iPoint, su2double *xyz, su2double *ParamCoordGuess, CConfig *config) {

  su2double *IndepTerm, SOR_Factor = 1.0, MinNormError, NormError, Determinant, AdjHessian[3][3], Temp[3] = {0.0,0.0,0.0};
  unsigned short iDim, jDim, RandonCounter;
  unsigned long iter;

  su2double tol = config->GetFFD_Tol()*1E-3;
  unsigned short it_max = config->GetnFFD_Iter();
  unsigned short Random_Trials = 500;

  /*--- Allocate the Hessian ---*/

  Hessian = new su2double* [nDim];
  IndepTerm = new su2double [nDim];
  for (iDim = 0; iDim < nDim; iDim++) {
    Hessian[iDim] = new su2double[nDim];
    ParamCoord[iDim] = ParamCoordGuess[iDim];
    IndepTerm [iDim] = 0.0;
  }

  RandonCounter = 0; MinNormError = 1E6;

  /*--- External iteration ---*/

  for (iter = 0; iter < (unsigned long)it_max*Random_Trials; iter++) {

    /*--- The independent term of the solution of our system is -Gradient(sol_old) ---*/

    Gradient = GetFFDGradient(ParamCoord, xyz);

    for (iDim = 0; iDim < nDim; iDim++) IndepTerm[iDim] = - Gradient[iDim];

    /*--- Hessian = The Matrix of our system, getHessian(sol_old,xyz,...) ---*/

    GetFFDHessian(ParamCoord, xyz, Hessian);

    /*--- Adjoint to Hessian ---*/

    AdjHessian[0][0] = Hessian[1][1]*Hessian[2][2]-Hessian[1][2]*Hessian[2][1];
    AdjHessian[0][1] = Hessian[0][2]*Hessian[2][1]-Hessian[0][1]*Hessian[2][2];
    AdjHessian[0][2] = Hessian[0][1]*Hessian[1][2]-Hessian[0][2]*Hessian[1][1];
    AdjHessian[1][0] = Hessian[1][2]*Hessian[2][0]-Hessian[1][0]*Hessian[2][2];
    AdjHessian[1][1] = Hessian[0][0]*Hessian[2][2]-Hessian[0][2]*Hessian[2][0];
    AdjHessian[1][2] = Hessian[0][2]*Hessian[1][0]-Hessian[0][0]*Hessian[1][2];
    AdjHessian[2][0] = Hessian[1][0]*Hessian[2][1]-Hessian[1][1]*Hessian[2][0];
    AdjHessian[2][1] = Hessian[0][1]*Hessian[2][0]-Hessian[0][0]*Hessian[2][1];
    AdjHessian[2][2] = Hessian[0][0]*Hessian[1][1]-Hessian[0][1]*Hessian[1][0];

    /*--- Determinant of Hessian ---*/

    Determinant = Hessian[0][0]*AdjHessian[0][0]+Hessian[0][1]*AdjHessian[1][0]+Hessian[0][2]*AdjHessian[2][0];

    /*--- Hessian inverse ---*/

    if (Determinant != 0) {
      for (iDim = 0; iDim < nDim; iDim++) {
        Temp[iDim] = 0.0;
        for (jDim = 0; jDim < nDim; jDim++) {
          Temp[iDim] += AdjHessian[iDim][jDim]*IndepTerm[jDim]/Determinant;
        }
      }
      for (iDim = 0; iDim < nDim; iDim++) {
        IndepTerm[iDim] = Temp[iDim];
      }
    }

    /*--- Update with Successive over-relaxation ---*/

    for (iDim = 0; iDim < nDim; iDim++) {
      ParamCoord[iDim] = (1.0-SOR_Factor)*ParamCoord[iDim] + SOR_Factor*(ParamCoord[iDim] + IndepTerm[iDim]);
    }

    /*--- If the gradient is small, we have converged ---*/

    if ((fabs(IndepTerm[0]) < tol) && (fabs(IndepTerm[1]) < tol) && (fabs(IndepTerm[2]) < tol))  break;

    /*--- Compute the norm of the error ---*/

    NormError = 0.0;
    for (iDim = 0; iDim < nDim; iDim++)
      NormError += IndepTerm[iDim]*IndepTerm[iDim];
    NormError = sqrt(NormError);

    MinNormError = min(NormError, MinNormError);

    /*--- If we have no convergence with Random_Trials iterations probably we are in a local minima. ---*/

    if (((iter % it_max) == 0) && (iter != 0)) {

      RandonCounter++;
      if (RandonCounter == Random_Trials) {
        cout << endl << "Unknown point: "<< iPoint <<" (" << xyz[0] <<", "<< xyz[1] <<", "<< xyz[2] <<"). Min Error: "<< MinNormError <<". Iter: "<< iter <<"."<< endl;
      }
      else {
        SOR_Factor = 0.1;
        for (iDim = 0; iDim < nDim; iDim++)
          ParamCoord[iDim] = su2double(rand())/su2double(RAND_MAX);
      }

    }

    /* --- Splines are not defined outside of [0,1]. So if the parametric coords are outside of
     *  [0,1] the step was too big and we have to use a smaller relaxation factor. ---*/

    if ((config->GetFFD_Blending() == BSPLINE_UNIFORM)     &&
        (((ParamCoord[0] < 0.0) || (ParamCoord[0] > 1.0))  ||
         ((ParamCoord[1] < 0.0) || (ParamCoord[1] > 1.0))  ||
         ((ParamCoord[2] < 0.0) || (ParamCoord[2] > 1.0)))) {

      for (iDim = 0; iDim < nDim; iDim++){
        ParamCoord[iDim] = ParamCoordGuess[iDim];
      }
      SOR_Factor = 0.9*SOR_Factor;
    }

  }

  for (iDim = 0; iDim < nDim; iDim++)
    delete [] Hessian[iDim];
  delete [] Hessian;
  delete [] IndepTerm;

  /*--- The code has hit the max number of iterations ---*/

  if (iter == (unsigned long)it_max*Random_Trials) {
    cout << "Unknown point: (" << xyz[0] <<", "<< xyz[1] <<", "<< xyz[2] <<"). Increase the value of FFD_ITERATIONS." << endl;
  }

  /*--- Real Solution is now ParamCoord; Return it ---*/

  return ParamCoord;

}

bool CFreeFormDefBox::GetPointFFD(CGeometry *geometry, CConfig *config, unsigned long iPoint) {
  su2double Coord[3] = {0.0, 0.0, 0.0};
  unsigned short iVar, jVar, iDim;
  su2double X_0, Y_0, Z_0, Xbar, Ybar, Zbar;

  bool Inside = false;
  bool cylindrical = (config->GetFFD_CoordSystem() == CYLINDRICAL);
  bool spherical = (config->GetFFD_CoordSystem() == SPHERICAL);
  bool polar = (config->GetFFD_CoordSystem() == POLAR);

  unsigned short Index[5][7] = {
    {0, 1, 2, 5, 0, 1, 2},
    {0, 2, 7, 5, 0, 2, 7},
    {0, 2, 3, 7, 0, 2, 3},
    {0, 5, 7, 4, 0, 5, 7},
    {2, 7, 5, 6, 2, 7, 5}};
  unsigned short nDim = geometry->GetnDim();

  for (iDim = 0; iDim < nDim; iDim++)
    Coord[iDim] = geometry->nodes->GetCoord(iPoint, iDim);

  if (cylindrical) {

    X_0 = config->GetFFD_Axis(0); Y_0 = config->GetFFD_Axis(1);  Z_0 = config->GetFFD_Axis(2);

    Xbar =  Coord[0] - X_0; Ybar =  Coord[1] - Y_0; Zbar =  Coord[2] - Z_0;

    Coord[0] = sqrt(Ybar*Ybar + Zbar*Zbar);
    Coord[1] = atan2(Zbar, Ybar); if (Coord[1] > PI_NUMBER/2.0) Coord[1] -= 2.0*PI_NUMBER;
    Coord[2] = Xbar;

  }

  else if (spherical || polar) {

    X_0 = config->GetFFD_Axis(0); Y_0 = config->GetFFD_Axis(1);  Z_0 = config->GetFFD_Axis(2);

    Xbar =  Coord[0] - X_0; Ybar =  Coord[1] - Y_0; Zbar =  Coord[2] - Z_0;

    Coord[0] = sqrt(Xbar*Xbar + Ybar*Ybar + Zbar*Zbar);
    Coord[1] = atan2(Zbar, Ybar);  if (Coord[1] > PI_NUMBER/2.0) Coord[1] -= 2.0*PI_NUMBER;
    Coord[2] = acos(Xbar/Coord[0]);

  }

  /*--- 1st tetrahedron {V0, V1, V2, V5}
   2nd tetrahedron {V0, V2, V7, V5}
   3th tetrahedron {V0, V2, V3, V7}
   4th tetrahedron {V0, V5, V7, V4}
   5th tetrahedron {V2, V7, V5, V6} ---*/

  for (iVar = 0; iVar < 5; iVar++) {
    Inside = true;
    for (jVar = 0; jVar < 4; jVar++) {
      su2double Distance_Point = geometry->Point2Plane_Distance(Coord,
                                                                Coord_Corner_Points[Index[iVar][jVar+1]],
                                                                Coord_Corner_Points[Index[iVar][jVar+2]],
                                                                Coord_Corner_Points[Index[iVar][jVar+3]]);

      su2double Distance_Vertex = geometry->Point2Plane_Distance(Coord_Corner_Points[Index[iVar][jVar]],
                                                                 Coord_Corner_Points[Index[iVar][jVar+1]],
                                                                 Coord_Corner_Points[Index[iVar][jVar+2]],
                                                                 Coord_Corner_Points[Index[iVar][jVar+3]]);
      if (Distance_Point*Distance_Vertex < 0.0) Inside = false;
    }
    if (Inside) break;
  }

  return Inside;

}

void CFreeFormDefBox::SetDeformationZone(CGeometry *geometry, CConfig *config, unsigned short iFFDBox) {
  su2double *Coord;
  unsigned short iMarker, iVar, jVar;
  unsigned long iVertex, iPoint;
  bool Inside = false;

  unsigned short Index[5][7] = {
    {0, 1, 2, 5, 0, 1, 2},
    {0, 2, 7, 5, 0, 2, 7},
    {0, 2, 3, 7, 0, 2, 3},
    {0, 5, 7, 4, 0, 5, 7},
    {2, 7, 5, 6, 2, 7, 5}};

  for (iMarker = 0; iMarker < config->GetnMarker_All(); iMarker++) {
    if (config->GetMarker_All_DV(iMarker) == YES) {
      for (iVertex = 0; iVertex < geometry->nVertex[iMarker]; iVertex++) {
        iPoint = geometry->vertex[iMarker][iVertex]->GetNode();

        Coord = geometry->nodes->GetCoord(iPoint);

        /*--- 1st tetrahedron {V0, V1, V2, V5}
         2nd tetrahedron {V0, V2, V7, V5}
         3th tetrahedron {V0, V2, V3, V7}
         4th tetrahedron {V0, V5, V7, V4}
         5th tetrahedron {V2, V7, V5, V6} ---*/

        for (iVar = 0; iVar < 5; iVar++) {
          Inside = true;
          for (jVar = 0; jVar < 4; jVar++) {
            su2double Distance_Point = geometry->Point2Plane_Distance(Coord,
                                                                   Coord_Corner_Points[Index[iVar][jVar+1]],
                                                                   Coord_Corner_Points[Index[iVar][jVar+2]],
                                                                   Coord_Corner_Points[Index[iVar][jVar+3]]);
            su2double Distance_Vertex = geometry->Point2Plane_Distance(Coord_Corner_Points[Index[iVar][jVar]],
                                                                    Coord_Corner_Points[Index[iVar][jVar+1]],
                                                                    Coord_Corner_Points[Index[iVar][jVar+2]],
                                                                    Coord_Corner_Points[Index[iVar][jVar+3]]);
            if (Distance_Point*Distance_Vertex < 0.0) Inside = false;
          }
          if (Inside) break;
        }
      }
    }
  }
}

su2double CFreeFormDefBox::GetDerivative1(su2double *uvw, unsigned short val_diff, unsigned short *ijk, unsigned short *lmn) {

  unsigned short iDim;
  su2double value = 0.0;

  value = BlendingFunction[val_diff]->GetDerivative(ijk[val_diff], uvw[val_diff], 1);
  for (iDim = 0; iDim < nDim; iDim++)
    if (iDim != val_diff)
      value *= BlendingFunction[iDim]->GetBasis(ijk[iDim], uvw[iDim]);

  return value;

}

su2double CFreeFormDefBox::GetDerivative2 (su2double *uvw, unsigned short dim, su2double *xyz, unsigned short *lmn) {

  unsigned short iDegree, jDegree, kDegree;
  su2double value = 0.0;

  for (iDegree = 0; iDegree <= lmn[0]; iDegree++)
    for (jDegree = 0; jDegree <= lmn[1]; jDegree++)
      for (kDegree = 0; kDegree <= lmn[2]; kDegree++) {
        value += Coord_Control_Points[iDegree][jDegree][kDegree][dim]
        * BlendingFunction[0]->GetBasis(iDegree, uvw[0])
        * BlendingFunction[1]->GetBasis(jDegree, uvw[1])
        * BlendingFunction[2]->GetBasis(kDegree, uvw[2]);
      }

  return 2.0*(value - xyz[dim]);
}

su2double CFreeFormDefBox::GetDerivative3(su2double *uvw, unsigned short dim, unsigned short diff_this, unsigned short *lmn) {

  unsigned short iDegree, jDegree, kDegree, iDim;
  su2double value = 0;

  unsigned short *ijk = new unsigned short[nDim];

  for (iDim = 0; iDim < nDim; iDim++) ijk[iDim] = 0;

  for (iDegree = 0; iDegree <= lmn[0]; iDegree++)
    for (jDegree = 0; jDegree <= lmn[1]; jDegree++)
      for (kDegree = 0; kDegree <= lmn[2]; kDegree++) {
        ijk[0] = iDegree; ijk[1] = jDegree; ijk[2] = kDegree;
        value += Coord_Control_Points[iDegree][jDegree][kDegree][dim] *
        GetDerivative1(uvw, diff_this, ijk, lmn);
      }

  delete [] ijk;

  return value;
}

su2double CFreeFormDefBox::GetDerivative4(su2double *uvw, unsigned short val_diff, unsigned short val_diff2,
                                       unsigned short *ijk, unsigned short *lmn) {
  unsigned short iDim;
  su2double value = 0.0;

  if (val_diff == val_diff2) {
    value = BlendingFunction[val_diff]->GetDerivative(ijk[val_diff], uvw[val_diff], 2);
    for (iDim = 0; iDim < nDim; iDim++)
      if (iDim != val_diff)
        value *= BlendingFunction[iDim]->GetBasis(ijk[iDim], uvw[iDim]);
  }
  else {
    value = BlendingFunction[val_diff]->GetDerivative(ijk[val_diff],  uvw[val_diff],1) *
    BlendingFunction[val_diff2]->GetDerivative(ijk[val_diff2], uvw[val_diff2], 1);
    for (iDim = 0; iDim < nDim; iDim++)
      if ((iDim != val_diff) && (iDim != val_diff2))
        value *= BlendingFunction[iDim]->GetBasis(ijk[iDim], uvw[iDim]);
  }

  return value;
}

su2double CFreeFormDefBox::GetDerivative5(su2double *uvw, unsigned short dim, unsigned short diff_this, unsigned short diff_this_also,
                                      unsigned short *lmn) {

  unsigned short iDegree, jDegree, kDegree, iDim;
  su2double value = 0.0;

  unsigned short *ijk = new unsigned short[nDim];

  for (iDim = 0; iDim < nDim; iDim++) ijk[iDim] = 0;

  for (iDegree = 0; iDegree <= lmn[0]; iDegree++)
    for (jDegree = 0; jDegree <= lmn[1]; jDegree++)
      for (kDegree = 0; kDegree <= lmn[2]; kDegree++) {
        ijk[0] = iDegree; ijk[1] = jDegree; ijk[2] = kDegree;
        value += Coord_Control_Points[iDegree][jDegree][kDegree][dim] *
        GetDerivative4(uvw, diff_this, diff_this_also, ijk, lmn);
      }

  delete [] ijk;

  return value;
}

CFreeFormBlending::CFreeFormBlending(){}

CFreeFormBlending::~CFreeFormBlending(){}

CBSplineBlending::CBSplineBlending(short val_order, short n_controlpoints): CFreeFormBlending(){
  SetOrder(val_order, n_controlpoints);
}

CBSplineBlending::~CBSplineBlending(){}

void CBSplineBlending::SetOrder(short val_order, short n_controlpoints){

  unsigned short iKnot;

  Order    = val_order;
  Degree   = Order - 1;
  nControl = n_controlpoints;

  KnotSize = Order + nControl;

  U.resize(KnotSize, 0.0);

  /*--- Set up the knot vectors for open uniform B-Splines ---*/

  /*--- Note: the first knots are zero now.---*/

  /*--- The next knots are equidistantly distributed in [0,1] ---*/

  for (iKnot = 0; iKnot < nControl - Order; iKnot++){
    U[Order + iKnot] = su2double(iKnot+1)/su2double(nControl - Order + 1);
  }
  for (iKnot = nControl - Order; iKnot < nControl; iKnot++){
    U[Order + iKnot]  = 1.0;
  }

  /*--- Allocate the temporary vectors for the basis evaluation ---*/

  N.resize(Order, vector<su2double>(Order, 0.0));
}

su2double CBSplineBlending::GetBasis(short val_i, su2double val_t){

  /*--- Evaluation is based on the algorithm from "The NURBS Book (Les Piegl and Wayne Tiller)" ---*/

  /*--- Special cases ---*/

  if ((val_i == 0 && val_t == U[0]) || (val_i == (short)U.size()-1 && val_t == U.back())) {return 1.0;}

  /*--- Local property of BSplines ---*/

  if ((val_t < U[val_i]) || (val_t >= U[val_i+Order])){ return 0.0;}

  unsigned short j,k;
  su2double saved, temp;

  for (j = 0; j < Order; j++){
    if ((val_t >= U[val_i+j]) && (val_t < U[val_i+j+1])) N[j][0] = 1.0;
    else N[j][0] = 0;
  }

  for (k = 1; k < Order; k++){
    if (N[0][k-1] == 0.0) saved = 0.0;
    else saved = ((val_t - U[val_i])*N[0][k-1])/(U[val_i+k] - U[val_i]);
    for (j = 0; j < Order-k; j++){
      if (N[j+1][k-1] == 0.0){
        N[j][k] = saved; saved = 0.0;
      } else {
        temp     = N[j+1][k-1]/(U[val_i+j+k+1] - U[val_i+j+1]);
        N[j][k]  = saved+(U[val_i+j+k+1] - val_t)*temp;
        saved    = (val_t - U[val_i+j+1])*temp;
      }
    }
  }
  return N[0][Order-1];
}

su2double CBSplineBlending::GetDerivative(short val_i, su2double val_t, short val_order_der){

  if ((val_t < U[val_i]) || (val_t >= U[val_i+Order])){ return 0.0;}

  /*--- Evaluate the i+p basis functions up to the order p (stored in the matrix N). ---*/

  GetBasis(val_i, val_t);

  /*--- Use the recursive definition for the derivative (hardcoded for 1st and 2nd derivative). ---*/

  if (val_order_der == 0){ return N[0][Order-1];}

  if (val_order_der == 1){
    return (Order-1.0)/(1e-10 + U[val_i+Order-1] - U[val_i]  )*N[0][Order-2]
         - (Order-1.0)/(1e-10 + U[val_i+Order]   - U[val_i+1])*N[1][Order-2];
  }

  if (val_order_der == 2 && Order > 2){
    const su2double left = (Order-2.0)/(1e-10 + U[val_i+Order-2] - U[val_i])  *N[0][Order-3]
                         - (Order-2.0)/(1e-10 + U[val_i+Order-1] - U[val_i+1])*N[1][Order-3];

    const su2double right = (Order-2.0)/(1e-10 + U[val_i+Order-1] - U[val_i+1])*N[1][Order-3]
                          - (Order-2.0)/(1e-10 + U[val_i+Order]   - U[val_i+2])*N[2][Order-3];

    return (Order-1.0)/(1e-10 + U[val_i+Order-1] - U[val_i]  )*left
         - (Order-1.0)/(1e-10 + U[val_i+Order]   - U[val_i+1])*right;
  }

  /*--- Higher order derivatives are not implemented, so we exit if they are requested. ---*/

  if (val_order_der > 2){
    SU2_MPI::Error("Higher order derivatives for BSplines are not implemented.", CURRENT_FUNCTION);
  }
  return 0.0;
}

CBezierBlending::CBezierBlending(short val_order, short n_controlpoints){
  SetOrder(val_order, n_controlpoints);
}

CBezierBlending::~CBezierBlending(){}

void CBezierBlending::SetOrder(short val_order, short n_controlpoints){
  Order  = val_order;
  Degree = Order - 1;
  binomial.resize(Order+1, 0.0);
}

su2double CBezierBlending::GetBasis(short val_i, su2double val_t){
  return GetBernstein(Degree, val_i, val_t);
}

su2double CBezierBlending::GetBernstein(short val_n, short val_i, su2double val_t){

  su2double value = 0.0;

  if (val_i > val_n) { value = 0.0; return value; }

  if (val_i == 0) {
    if (val_t == 0) value = 1.0;
    else if (val_t == 1) value = 0.0;
    else value = Binomial(val_n, val_i) * pow(val_t, val_i) * pow(1.0 - val_t, val_n - val_i);
  }
  else if (val_i == val_n) {
    if (val_t == 0) value = 0.0;
    else if (val_t == 1) value = 1.0;
    else value = pow(val_t, val_n);
  }
  else {
    if ((val_t == 0) || (val_t == 1)) value = 0.0;
    value = Binomial(val_n, val_i) * pow(val_t, val_i) * pow(1.0-val_t, val_n - val_i);
  }

  return value;
}

su2double CBezierBlending::GetDerivative(short val_i, su2double val_t, short val_order_der){
  return GetBernsteinDerivative(Degree, val_i, val_t, val_order_der);
}

su2double CBezierBlending::GetBernsteinDerivative(short val_n, short val_i, su2double val_t, short val_order_der){

  su2double value = 0.0;

  /*--- Verify this subroutine, it provides negative val_n,
   which is a wrong value for GetBernstein ---*/

  if (val_order_der == 0) {
    value = GetBernstein(val_n, val_i, val_t); return value;
  }

  if (val_i == 0) {
    value = val_n*(-GetBernsteinDerivative(val_n-1, val_i, val_t, val_order_der-1)); return value;
  }
  else {
    if (val_n == 0) {
      value = val_t; return value;
    }
    else {
      value = val_n*(GetBernsteinDerivative(val_n-1, val_i-1, val_t, val_order_der-1) - GetBernsteinDerivative(val_n-1, val_i, val_t, val_order_der-1));
      return value;
    }
  }

  return value;
}

su2double CBezierBlending::Binomial(unsigned short n, unsigned short m){

  unsigned short i, j;
  su2double result;

  binomial[0] = 1.0;
  for (i = 1; i <= n; ++i) {
    binomial[i] = 1.0;
    for (j = i-1U; j > 0; --j) {
      binomial[j] += binomial[j-1U];
    }
  }

  result = binomial[m];
  if (fabs(result) < EPS*EPS) { result = 0.0; }

  return result;

}<|MERGE_RESOLUTION|>--- conflicted
+++ resolved
@@ -1673,16 +1673,10 @@
   /*--- Set to zero displacements of the normal component for the symmetry plane condition ---*/
 
   for (iMarker = 0; iMarker < config->GetnMarker_All(); iMarker++) {
-<<<<<<< HEAD
     if ((config->GetMarker_All_KindBC(iMarker) == SYMMETRY_PLANE) && false ) {
-      
-      su2double *Coord_0 = NULL;
-=======
-    if ((config->GetMarker_All_KindBC(iMarker) == SYMMETRY_PLANE) ) {
 
       su2double *Coord_0 = nullptr;
 
->>>>>>> dde99f61
       for (iDim = 0; iDim < nDim; iDim++) MeanCoord[iDim] = 0.0;
 
       /*--- Store the coord of the first point to help identify the axis. ---*/
