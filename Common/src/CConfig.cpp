/*!
 * \file CConfig.cpp
 * \brief Main file for managing the config file
 * \author F. Palacios, T. Economon, B. Tracey, H. Kline
 * \version 7.2.1 "Blackbird"
 *
 * SU2 Project Website: https://su2code.github.io
 *
 * The SU2 Project is maintained by the SU2 Foundation
 * (http://su2foundation.org)
 *
 * Copyright 2012-2021, SU2 Contributors (cf. AUTHORS.md)
 *
 * SU2 is free software; you can redistribute it and/or
 * modify it under the terms of the GNU Lesser General Public
 * License as published by the Free Software Foundation; either
 * version 2.1 of the License, or (at your option) any later version.
 *
 * SU2 is distributed in the hope that it will be useful,
 * but WITHOUT ANY WARRANTY; without even the implied warranty of
 * MERCHANTABILITY or FITNESS FOR A PARTICULAR PURPOSE. See the GNU
 * Lesser General Public License for more details.
 *
 * You should have received a copy of the GNU Lesser General Public
 * License along with SU2. If not, see <http://www.gnu.org/licenses/>.
 */

#define ENABLE_MAPS
#include "../include/CConfig.hpp"
#undef ENABLE_MAPS

#include "../include/fem/fem_gauss_jacobi_quadrature.hpp"
#include "../include/fem/fem_geometry_structure.hpp"

#include "../include/basic_types/ad_structure.hpp"
#include "../include/toolboxes/printing_toolbox.hpp"

using namespace PrintingToolbox;

#ifdef PROFILE
#ifdef HAVE_MKL
#include "mkl.h"
#endif
#endif

vector<string> Profile_Function_tp;       /*!< \brief Vector of string names for profiled functions. */
vector<double> Profile_Time_tp;           /*!< \brief Vector of elapsed time for profiled functions. */
vector<double> Profile_ID_tp;             /*!< \brief Vector of group ID number for profiled functions. */
map<string, vector<int> > Profile_Map_tp; /*!< \brief Map containing the final results for profiled functions. */

map<CLong3T, int> GEMM_Profile_MNK;       /*!< \brief Map, which maps the GEMM size to the index where
                                                      the data for this GEMM is stored in several vectors. */
vector<long>   GEMM_Profile_NCalls;       /*!< \brief Vector, which stores the number of calls to this
                                                      GEMM size. */
vector<double> GEMM_Profile_TotTime;      /*!< \brief Total time spent for this GEMM size. */
vector<double> GEMM_Profile_MinTime;      /*!< \brief Minimum time spent for this GEMM size. */
vector<double> GEMM_Profile_MaxTime;      /*!< \brief Maximum time spent for this GEMM size. */

//#pragma omp threadprivate(Profile_Function_tp, Profile_Time_tp, Profile_ID_tp, Profile_Map_tp)


CConfig::CConfig(char case_filename[MAX_STRING_SIZE], SU2_COMPONENT val_software, bool verb_high) {

  /*--- Set the case name to the base config file name without extension ---*/

  caseName = PrintingToolbox::split(string(case_filename),'.')[0];

  base_config = true;

  /*--- Store MPI rank and size ---*/

  rank = SU2_MPI::GetRank();
  size = SU2_MPI::GetSize();

  iZone = 0;
  nZone = 1;

  Init();

  /*--- Parsing the config file  ---*/

  SetConfig_Parsing(case_filename);

  /*--- Set the default values for all of the options that weren't set ---*/

  SetDefault();

  /*--- Set number of zone ---*/

  SetnZone();

  /*--- Configuration file postprocessing ---*/

  SetPostprocessing(val_software, iZone, 0);

  /*--- Configuration file boundaries/markers setting ---*/

  SetMarkers(val_software);

  /*--- Configuration file output ---*/

  if ((rank == MASTER_NODE) && verb_high)
    SetOutput(val_software, iZone);

}

CConfig::CConfig(istream &case_buffer, SU2_COMPONENT val_software, bool verb_high) {

  base_config = true;

  iZone = 0;
  nZone = 1;

  Init();

  /*--- Parsing the config file  ---*/

  SetConfig_Parsing(case_buffer);

  /*--- Set the default values for all of the options that weren't set ---*/

  SetDefault();

  /*--- Set number of zone ---*/

  SetnZone();

  /*--- Configuration file postprocessing ---*/

  SetPostprocessing(val_software, iZone, 0);

  /*--- Configuration file boundaries/markers setting ---*/

  SetMarkers(val_software);

  /*--- Configuration file output ---*/

  if ((rank == MASTER_NODE) && verb_high)
    SetOutput(val_software, iZone);

}

CConfig::CConfig(CConfig* config, char case_filename[MAX_STRING_SIZE], SU2_COMPONENT val_software, unsigned short val_iZone, unsigned short val_nZone, bool verb_high) {

  caseName = config->GetCaseName();

  unsigned short val_nDim;

  base_config = false;

  iZone = val_iZone;
  nZone = val_nZone;

  Init();

  /*--- Parsing the config file  ---*/

  SetConfig_Parsing(case_filename);

  /*--- Set default options from base config ---*/

  SetDefaultFromConfig(config);

  /*--- Set the default values for all of the options that weren't set ---*/

  SetDefault();

  /*--- Get the dimension --- */

  val_nDim = GetnDim(Mesh_FileName, Mesh_FileFormat);

  /*--- Configuration file postprocessing ---*/

  SetPostprocessing(val_software, val_iZone, val_nDim);

  /*--- Configuration file boundaries/markers setting ---*/

  SetMarkers(val_software);

  /*--- Configuration file output ---*/

  if ((rank == MASTER_NODE) && verb_high)
    SetOutput(val_software, val_iZone);

  Multizone_Problem = config->GetMultizone_Problem();

}

CConfig::CConfig(char case_filename[MAX_STRING_SIZE], SU2_COMPONENT val_software) {

  /*--- Set the case name to the base config file name without extension ---*/

  caseName = PrintingToolbox::split(string(case_filename),'.')[0];

  base_config = true;

  nZone = 1;
  iZone = 0;

  Init();

  /*--- Parsing the config file  ---*/

  SetConfig_Parsing(case_filename);

  /*--- Set the default values for all of the options that weren't set ---*/

  SetDefault();

  /*--- Set number of zones --- */

  SetnZone();

  /*--- Configuration file postprocessing ---*/

  SetPostprocessing(val_software, 0, 1);

  /*--- Configuration file boundaries/markers setting ---*/

  SetMarkers(val_software);

  /*--- Print the header --- */

  SetHeader(val_software);

}

CConfig::CConfig(char case_filename[MAX_STRING_SIZE], CConfig *config) {

  /*--- Set the case name to the base config file name without extension ---*/

  caseName = PrintingToolbox::split(string(case_filename),'.')[0];

  base_config = true;

  bool runtime_file = false;

  Init();

  /*--- Parsing the config file  ---*/

  runtime_file = SetRunTime_Parsing(case_filename);

  /*--- Set the default values for all of the options that weren't set ---*/

  SetDefault();

  /*--- Update original config file ---*/

  if (runtime_file) {
    if (all_options.find("TIME_ITER") == all_options.end())
      config->SetnTime_Iter(nTimeIter);
  }
}

SU2_MPI::Comm CConfig::GetMPICommunicator() const {

  return SU2_Communicator;

}

void CConfig::Init(){

  /*--- Store MPI rank and size ---*/

  rank = SU2_MPI::GetRank();
  size = SU2_MPI::GetSize();

  /*--- Initialize pointers to Null---*/

  SetPointersNull();

  /*--- Reading config options  ---*/

  SetConfig_Options();

}

void CConfig::SetMPICommunicator(SU2_MPI::Comm Communicator) {

  SU2_Communicator = Communicator;

}

void CConfig::addDoubleOption(const string name, su2double & option_field, su2double default_value) {
  // Check if the key is already in the map. If this fails, it is coder error
  // and not user error, so throw.
  assert(option_map.find(name) == option_map.end());

  // Add this option to the list of all the options
  all_options.insert(pair<string, bool>(name, true));

  // Create the parser for a su2double option with a reference to the option_field and the desired
  // default value. This will take the string in the config file, convert it to a su2double, and
  // place that su2double in the memory location specified by the reference.
  COptionBase* val = new COptionDouble(name, option_field, default_value);

  // Create an association between the option name ("CFL") and the parser generated above.
  // During configuration, the parsing script will get the option name, and use this map
  // to find how to parse that option.
  option_map.insert(pair<string, COptionBase *>(name, val));
}

void CConfig::addStringOption(const string name, string & option_field, string default_value) {

  assert(option_map.find(name) == option_map.end());
  all_options.insert(pair<string, bool>(name, true));
  COptionBase* val = new COptionString(name, option_field, default_value);
  option_map.insert(pair<string, COptionBase *>(name, val));
}

void CConfig::addIntegerOption(const string name, int & option_field, int default_value) {
  assert(option_map.find(name) == option_map.end());
  all_options.insert(pair<string, bool>(name, true));
  COptionBase* val = new COptionInt(name, option_field, default_value);
  option_map.insert(pair<string, COptionBase *>(name, val));
}

void CConfig::addUnsignedLongOption(const string name, unsigned long & option_field, unsigned long default_value) {
  assert(option_map.find(name) == option_map.end());
  all_options.insert(pair<string, bool>(name, true));
  COptionBase* val = new COptionULong(name, option_field, default_value);
  option_map.insert(pair<string, COptionBase *>(name, val));
}

void CConfig::addUnsignedShortOption(const string name, unsigned short & option_field, unsigned short default_value) {
  assert(option_map.find(name) == option_map.end());
  all_options.insert(pair<string, bool>(name, true));
  COptionBase* val = new COptionUShort(name, option_field, default_value);
  option_map.insert(pair<string, COptionBase *>(name, val));
}

void CConfig::addLongOption(const string name, long & option_field, long default_value) {
  assert(option_map.find(name) == option_map.end());
  all_options.insert(pair<string, bool>(name, true));
  COptionBase* val = new COptionLong(name, option_field, default_value);
  option_map.insert(pair<string, COptionBase *>(name, val));
}

void CConfig::addBoolOption(const string name, bool & option_field, bool default_value) {
  assert(option_map.find(name) == option_map.end());
  all_options.insert(pair<string, bool>(name, true));
  COptionBase* val = new COptionBool(name, option_field, default_value);
  option_map.insert(pair<string, COptionBase *>(name, val));
}

// enum types work differently than all of the others because there are a small number of valid
// string entries for the type. One must also provide a list of all the valid strings of that type.
template <class Tenum, class TField>
void CConfig::addEnumOption(const string name, TField& option_field, const map<string,Tenum>& enum_map, Tenum default_value) {
  assert(option_map.find(name) == option_map.end());
  all_options.insert(pair<string, bool>(name, true));
  COptionBase* val = new COptionEnum<Tenum, TField>(name, enum_map, option_field, default_value);
  option_map.insert(pair<string, COptionBase *>(name, val));
  return;
}

// input_size is the number of options read in from the config file
template <class Tenum, class TField>
void CConfig::addEnumListOption(const string name, unsigned short& input_size, TField*& option_field, const map<string, Tenum>& enum_map) {
  input_size = 0;
  assert(option_map.find(name) == option_map.end());
  all_options.insert(pair<string, bool>(name, true));
  COptionBase* val = new COptionEnumList<Tenum,TField>(name, enum_map, option_field, input_size);
  option_map.insert( pair<string, COptionBase*>(name, val) );
}

void CConfig::addDoubleArrayOption(const string name, const int size, su2double* option_field) {
  assert(option_map.find(name) == option_map.end());
  all_options.insert(pair<string, bool>(name, true));
  COptionBase* val = new COptionArray<su2double>(name, size, option_field);
  option_map.insert(pair<string, COptionBase *>(name, val));
}

void CConfig::addUShortArrayOption(const string name, const int size, unsigned short* option_field) {
  assert(option_map.find(name) == option_map.end());
  all_options.insert(pair<string, bool>(name, true));
  COptionBase* val = new COptionArray<unsigned short>(name, size, option_field);
  option_map.insert(pair<string, COptionBase *>(name, val));
}

void CConfig::addDoubleListOption(const string name, unsigned short & size, su2double * & option_field) {
  assert(option_map.find(name) == option_map.end());
  all_options.insert(pair<string, bool>(name, true));
  COptionBase* val = new COptionDoubleList(name, size, option_field);
  option_map.insert(pair<string, COptionBase *>(name, val));
}

void CConfig::addShortListOption(const string name, unsigned short & size, short * & option_field) {
  assert(option_map.find(name) == option_map.end());
  all_options.insert(pair<string, bool>(name, true));
  COptionBase* val = new COptionShortList(name, size, option_field);
  option_map.insert(pair<string, COptionBase *>(name, val));
}

void CConfig::addUShortListOption(const string name, unsigned short & size, unsigned short * & option_field) {
  assert(option_map.find(name) == option_map.end());
  all_options.insert(pair<string, bool>(name, true));
  COptionBase* val = new COptionUShortList(name, size, option_field);
  option_map.insert(pair<string, COptionBase *>(name, val));
}

void CConfig::addStringListOption(const string name, unsigned short & num_marker, string* & option_field) {
  assert(option_map.find(name) == option_map.end());
  all_options.insert(pair<string, bool>(name, true));
  COptionBase* val = new COptionStringList(name, num_marker, option_field);
  option_map.insert(pair<string, COptionBase *>(name, val));
}

void CConfig::addConvectOption(const string name, unsigned short & space_field, unsigned short & centered_field, unsigned short & upwind_field) {
  assert(option_map.find(name) == option_map.end());
  all_options.insert(pair<string, bool>(name, true));
  COptionBase* val = new COptionConvect(name, space_field, centered_field, upwind_field);
  option_map.insert(pair<string, COptionBase *>(name, val));
}

void CConfig::addConvectFEMOption(const string name, unsigned short & space_field, unsigned short & fem_field) {
  assert(option_map.find(name) == option_map.end());
  all_options.insert(pair<string, bool>(name, true));
  COptionBase* val = new COptionFEMConvect(name, space_field, fem_field);
  option_map.insert(pair<string, COptionBase *>(name, val));
}

void CConfig::addMathProblemOption(const string name, bool & ContinuousAdjoint, const bool & ContinuousAdjoint_default,
                          bool & DiscreteAdjoint, const bool & DiscreteAdjoint_default,
                          bool & Restart_Flow, const bool & Restart_Flow_default) {
  assert(option_map.find(name) == option_map.end());
  all_options.insert(pair<string, bool>(name, true));
  COptionBase* val = new COptionMathProblem(name, ContinuousAdjoint, ContinuousAdjoint_default, DiscreteAdjoint, DiscreteAdjoint_default, Restart_Flow, Restart_Flow_default);
  option_map.insert(pair<string, COptionBase *>(name, val));
}

void CConfig::addDVParamOption(const string name, unsigned short & nDV_field, su2double** & paramDV, string* & FFDTag,
                      unsigned short* & design_variable) {
  assert(option_map.find(name) == option_map.end());
  all_options.insert(pair<string, bool>(name, true));
  COptionBase* val = new COptionDVParam(name, nDV_field, paramDV, FFDTag, design_variable);
  option_map.insert(pair<string, COptionBase *>(name, val));
}

void CConfig::addDVValueOption(const string name, unsigned short* & nDVValue_field, su2double** & valueDV, unsigned short & nDV_field,  su2double** & paramDV,
                      unsigned short* & design_variable) {
  assert(option_map.find(name) == option_map.end());
  all_options.insert(pair<string, bool>(name, true));
  COptionBase* val = new COptionDVValue(name, nDVValue_field, valueDV, nDV_field, paramDV, design_variable);
  option_map.insert(pair<string, COptionBase *>(name, val));
}

void CConfig::addFFDDefOption(const string name, unsigned short & nFFD_field, su2double** & coordFFD, string* & FFDTag) {
  assert(option_map.find(name) == option_map.end());
  all_options.insert(pair<string, bool>(name, true));
  COptionBase* val = new COptionFFDDef(name, nFFD_field, coordFFD, FFDTag);
  option_map.insert(pair<string, COptionBase *>(name, val));
}

void CConfig::addFFDDegreeOption(const string name, unsigned short & nFFD_field, unsigned short** & degreeFFD) {
  assert(option_map.find(name) == option_map.end());
  all_options.insert(pair<string, bool>(name, true));
  COptionBase* val = new COptionFFDDegree(name, nFFD_field, degreeFFD);
  option_map.insert(pair<string, COptionBase *>(name, val));
}

void CConfig::addStringDoubleListOption(const string name, unsigned short & list_size, string * & string_field,
                               su2double* & double_field) {
  assert(option_map.find(name) == option_map.end());
  all_options.insert(pair<string, bool>(name, true));
  COptionBase* val = new COptionStringDoubleList(name, list_size, string_field, double_field);
  option_map.insert(pair<string, COptionBase *>(name, val));
}

void CConfig::addInletOption(const string name, unsigned short & nMarker_Inlet, string * & Marker_Inlet,
                    su2double* & Ttotal, su2double* & Ptotal, su2double** & FlowDir) {
  assert(option_map.find(name) == option_map.end());
  all_options.insert(pair<string, bool>(name, true));
  COptionBase* val = new COptionInlet(name, nMarker_Inlet, Marker_Inlet, Ttotal, Ptotal, FlowDir);
  option_map.insert(pair<string, COptionBase *>(name, val));
}

template <class Tenum>
void CConfig::addRiemannOption(const string name, unsigned short & nMarker_Riemann, string * & Marker_Riemann, unsigned short* & option_field, const map<string, Tenum> & enum_map,
                               su2double* & var1, su2double* & var2, su2double** & FlowDir) {
  assert(option_map.find(name) == option_map.end());
  all_options.insert(pair<string, bool>(name, true));
  COptionBase* val = new COptionRiemann<Tenum>(name, nMarker_Riemann, Marker_Riemann, option_field, enum_map, var1, var2, FlowDir);
  option_map.insert(pair<string, COptionBase *>(name, val));
}

template <class Tenum>
void CConfig::addGilesOption(const string name, unsigned short & nMarker_Giles, string * & Marker_Giles, unsigned short* & option_field, const map<string, Tenum> & enum_map,
                             su2double* & var1, su2double* & var2, su2double** & FlowDir, su2double* & relaxfactor1, su2double* & relaxfactor2) {
  assert(option_map.find(name) == option_map.end());
  all_options.insert(pair<string, bool>(name, true));
  COptionBase* val = new COptionGiles<Tenum>(name, nMarker_Giles, Marker_Giles, option_field, enum_map, var1, var2, FlowDir, relaxfactor1, relaxfactor2);
  option_map.insert(pair<string, COptionBase *>(name, val));
}

void CConfig::addExhaustOption(const string name, unsigned short & nMarker_Exhaust, string * & Marker_Exhaust,
                               su2double* & Ttotal, su2double* & Ptotal) {
  assert(option_map.find(name) == option_map.end());
  all_options.insert(pair<string, bool>(name, true));
  COptionBase* val = new COptionExhaust(name, nMarker_Exhaust, Marker_Exhaust, Ttotal, Ptotal);
  option_map.insert(pair<string, COptionBase *>(name, val));
}

void CConfig::addPeriodicOption(const string & name, unsigned short & nMarker_PerBound,
                                string* & Marker_PerBound, string* & Marker_PerDonor,
                                su2double** & RotCenter, su2double** & RotAngles, su2double** & Translation) {
  assert(option_map.find(name) == option_map.end());
  all_options.insert(pair<string, bool>(name, true));
  COptionBase* val = new COptionPeriodic(name, nMarker_PerBound, Marker_PerBound, Marker_PerDonor, RotCenter, RotAngles, Translation);
  option_map.insert(pair<string, COptionBase *>(name, val));
}

void CConfig::addTurboPerfOption(const string & name, unsigned short & nMarker_TurboPerf,
                                 string* & Marker_TurboBoundIn, string* & Marker_TurboBoundOut) {
  assert(option_map.find(name) == option_map.end());
  all_options.insert(pair<string, bool>(name, true));
  COptionBase* val = new COptionTurboPerformance(name, nMarker_TurboPerf, Marker_TurboBoundIn, Marker_TurboBoundOut);
  option_map.insert(pair<string, COptionBase *>(name, val));
}

void CConfig::addActDiskOption(const string & name, unsigned short & nMarker_ActDiskInlet,
                               unsigned short & nMarker_ActDiskOutlet, string* & Marker_ActDiskInlet,
                               string* & Marker_ActDiskOutlet, su2double** & ActDisk_PressJump,
                               su2double** & ActDisk_TempJump, su2double** & ActDisk_Omega) {
  assert(option_map.find(name) == option_map.end());
  all_options.insert(pair<string, bool>(name, true));
  COptionBase* val = new COptionActDisk(name, nMarker_ActDiskInlet, nMarker_ActDiskOutlet, Marker_ActDiskInlet,
                                        Marker_ActDiskOutlet, ActDisk_PressJump, ActDisk_TempJump, ActDisk_Omega);
  option_map.insert(pair<string, COptionBase *>(name, val));
}

void CConfig::addWallFunctionOption(const string &name, unsigned short &list_size, string* &string_field,
                                    WALL_FUNCTIONS* &val_Kind_WF, unsigned short** &val_IntInfo_WF,
                                    su2double** &val_DoubleInfo_WF) {
  assert(option_map.find(name) == option_map.end());
  all_options.insert(pair<string, bool>(name, true));
  COptionBase* val = new COptionWallFunction(name, list_size, string_field, val_Kind_WF,
                                             val_IntInfo_WF, val_DoubleInfo_WF);
  option_map.insert(pair<string, COptionBase *>(name, val));
}

void CConfig::addPythonOption(const string name) {
  assert(option_map.find(name) == option_map.end());
  all_options.insert(pair<string, bool>(name, true));
  COptionBase* val = new COptionPython(name);
  option_map.insert(pair<string, COptionBase *>(name, val));
}

unsigned short CConfig::GetnZone(string val_mesh_filename, unsigned short val_format) {

  int nZone = 1; /* Default value if nothing is specified. */

  switch (val_format) {
    case SU2: {

      /*--- Local variables for reading the SU2 file. ---*/
      string text_line;
      ifstream mesh_file;

      /*--- Check if the mesh file can be opened for reading. ---*/
      mesh_file.open(val_mesh_filename.c_str(), ios::in);
      if (mesh_file.fail())
        SU2_MPI::Error(string("There is no geometry file called ") + val_mesh_filename,
                              CURRENT_FUNCTION);

      /*--- Read the SU2 mesh file until the zone data is reached or
            when it can be decided that it is not present. ---*/
      while( getline (mesh_file, text_line) ) {

        /*--- Search for the "NZONE" keyword to see if there are multiple Zones ---*/
        if(text_line.find ("NZONE=",0) != string::npos) {
          text_line.erase (0,6); nZone = atoi(text_line.c_str());
          break;
        }

        /*--- If one of the keywords IZONE, NELEM or NPOIN, NMARK is encountered,
              it can be assumed that the NZONE keyword is not present and the loop
              can be terminated. ---*/
        if(text_line.find ("IZONE=",0) != string::npos) break;
        if(text_line.find ("NELEM=",0) != string::npos) break;
        if(text_line.find ("NPOIN=",0) != string::npos) break;
        if(text_line.find ("NMARK=",0) != string::npos) break;
      }

      mesh_file.close();
      break;

    }

    case CGNS_GRID: {

#ifdef HAVE_CGNS

      /*--- Local variables which are needed when calling the CGNS mid-level API. ---*/

      int fn, nbases = 0, nzones = 0, file_type;
      int cell_dim = 0, phys_dim = 0;
      char basename[CGNS_STRING_SIZE];

      /*--- Check whether the supplied file is truly a CGNS file. ---*/

      if ( cg_is_cgns(val_mesh_filename.c_str(), &file_type) != CG_OK ) {
        SU2_MPI::Error(val_mesh_filename +
                       string(" was not found or is not a properly formatted CGNS file.\n") +
                       string("Note that SU2 expects unstructured CGNS files in ADF data format."),
                       CURRENT_FUNCTION);
      }

      /*--- Open the CGNS file for reading. The value of fn returned
       is the specific index number for this file and will be
       repeatedly used in the function calls. ---*/

      if (cg_open(val_mesh_filename.c_str(), CG_MODE_READ, &fn)) cg_error_exit();

      /*--- Get the number of databases. This is the highest node
       in the CGNS heirarchy. ---*/

      if (cg_nbases(fn, &nbases)) cg_error_exit();

      /*--- Check if there is more than one database. Throw an
       error if there is because this reader can currently
       only handle one database. ---*/

      if ( nbases > 1 ) {
        SU2_MPI::Error("CGNS reader currently incapable of handling more than 1 database." ,
                       CURRENT_FUNCTION);
      }

      /*--- Read the databases. Note that the indexing starts at 1. ---*/

      for ( int i = 1; i <= nbases; i++ ) {

        if (cg_base_read(fn, i, basename, &cell_dim, &phys_dim)) cg_error_exit();

        /*--- Get the number of zones for this base. ---*/

        if (cg_nzones(fn, i, &nzones)) cg_error_exit();

      }

      /*--- Close the CGNS file. ---*/

      if ( cg_close(fn) ) cg_error_exit();

      /*--- Set the number of zones as read from the CGNS file ---*/

      nZone = nzones;

#else
      SU2_MPI::Error(string(" SU2 built without CGNS support. \n") +
                     string(" To use CGNS, build SU2 accordingly."),
                     CURRENT_FUNCTION);
#endif

      break;
    }
    case RECTANGLE: {
      nZone = 1;
      break;
    }
    case BOX: {
      nZone = 1;
      break;
    }
  }

  return (unsigned short) nZone;

}

unsigned short CConfig::GetnDim(string val_mesh_filename, unsigned short val_format) {

  short nDim = -1;

  switch (val_format) {
    case SU2: {

      /*--- Local variables for reading the SU2 file. ---*/
      string text_line;
      ifstream mesh_file;

      /*--- Open grid file ---*/
      mesh_file.open(val_mesh_filename.c_str(), ios::in);
      if (mesh_file.fail()) {
        SU2_MPI::Error(string("The SU2 mesh file named ") + val_mesh_filename + string(" was not found."), CURRENT_FUNCTION);
      }

      /*--- Read the SU2 mesh file until the dimension data is reached
            or when it can be decided that it is not present. ---*/
      while( getline (mesh_file, text_line) ) {

        /*--- Search for the "NDIME" keyword to determine the number
              of dimensions.  ---*/
        if(text_line.find ("NDIME=",0) != string::npos) {
          text_line.erase (0,6); nDim = atoi(text_line.c_str());
          break;
        }

        /*--- If one of the keywords NELEM or NPOIN, NMARK is encountered,
              it can be assumed that the NZONE keyword is not present and
              the loop can be terminated. ---*/
        if(text_line.find ("NELEM=",0) != string::npos) break;
        if(text_line.find ("NPOIN=",0) != string::npos) break;
        if(text_line.find ("NMARK=",0) != string::npos) break;
      }

      mesh_file.close();

      /*--- Throw an error if the dimension was not found. ---*/
      if (nDim == -1) {
        SU2_MPI::Error(val_mesh_filename + string(" is not an SU2 mesh file or has the wrong format \n ('NDIME=' not found). Please check."),
                       CURRENT_FUNCTION);
      }

      break;
    }

    case CGNS_GRID: {

#ifdef HAVE_CGNS

      /*--- Local variables which are needed when calling the CGNS mid-level API. ---*/
      int fn, nbases, file_type;
      int cell_dim, phys_dim;
      char basename[CGNS_STRING_SIZE];

      /*--- Check whether the supplied file is truly a CGNS file. ---*/
      if ( cg_is_cgns(val_mesh_filename.c_str(), &file_type) != CG_OK ) {
        SU2_MPI::Error(val_mesh_filename +
                       string(" was not found or is not a properly formatted CGNS file.\n") +
                       string("Note that SU2 expects unstructured CGNS files in ADF data format."),
                       CURRENT_FUNCTION);
      }

      /*--- Open the CGNS file for reading. The value of fn returned
            is the specific index number for this file and will be
            repeatedly used in the function calls. ---*/
      if (cg_open(val_mesh_filename.c_str(), CG_MODE_READ, &fn) != CG_OK) cg_error_exit();

      /*--- Get the number of databases. This is the highest node
            in the CGNS heirarchy. ---*/
      if (cg_nbases(fn, &nbases) != CG_OK) cg_error_exit();

      /*--- Check if there is more than one database. Throw an
            error if there is because this reader can currently
            only handle one database. ---*/
      if ( nbases > 1 )
        SU2_MPI::Error("CGNS reader currently incapable of handling more than 1 database." ,
                       CURRENT_FUNCTION);

      /*--- Read the database. Note that the indexing starts at 1.
            Afterwards close the file again. ---*/
      if (cg_base_read(fn, 1, basename, &cell_dim, &phys_dim) != CG_OK) cg_error_exit();
      if (cg_close(fn) != CG_OK) cg_error_exit();

      /*--- Set the problem dimension as read from the CGNS file ---*/
      nDim = cell_dim;

#else
      SU2_MPI::Error(string(" SU2 built without CGNS support. \n") +
                     string(" To use CGNS, build SU2 accordingly."),
                     CURRENT_FUNCTION);
#endif

      break;
    }
    case RECTANGLE: {
      nDim = 2;
      break;
    }
    case BOX: {
      nDim = 3;
      break;
    }
  }

  /*--- After reading the mesh, assert that the dimension is equal to 2 or 3. ---*/
  assert((nDim == 2) || (nDim == 3));

  return (unsigned short) nDim;
}

void CConfig::SetPointersNull(void) {

  Marker_CfgFile_GeoEval      = nullptr;   Marker_All_GeoEval       = nullptr;
  Marker_CfgFile_Monitoring   = nullptr;   Marker_All_Monitoring    = nullptr;
  Marker_CfgFile_Designing    = nullptr;   Marker_All_Designing     = nullptr;
  Marker_CfgFile_Plotting     = nullptr;   Marker_All_Plotting      = nullptr;
  Marker_CfgFile_Analyze      = nullptr;   Marker_All_Analyze       = nullptr;
  Marker_CfgFile_DV           = nullptr;   Marker_All_DV            = nullptr;
  Marker_CfgFile_Moving       = nullptr;   Marker_All_Moving        = nullptr;
  Marker_CfgFile_PerBound     = nullptr;   Marker_All_PerBound      = nullptr;    Marker_PerBound   = nullptr;
  Marker_CfgFile_Turbomachinery = nullptr; Marker_All_Turbomachinery = nullptr;
  Marker_CfgFile_TurbomachineryFlag = nullptr; Marker_All_TurbomachineryFlag = nullptr;
  Marker_CfgFile_MixingPlaneInterface = nullptr; Marker_All_MixingPlaneInterface = nullptr;
  Marker_CfgFile_ZoneInterface = nullptr;
  Marker_CfgFile_Deform_Mesh   = nullptr;  Marker_All_Deform_Mesh   = nullptr;
  Marker_CfgFile_Deform_Mesh_Sym_Plane   = nullptr;  Marker_All_Deform_Mesh_Sym_Plane   = nullptr;
  Marker_CfgFile_Fluid_Load    = nullptr;  Marker_All_Fluid_Load    = nullptr;
  Marker_CfgFile_SobolevBC     = nullptr;  Marker_All_SobolevBC     = nullptr;

  Marker_CfgFile_Turbomachinery       = nullptr; Marker_All_Turbomachinery       = nullptr;
  Marker_CfgFile_TurbomachineryFlag   = nullptr; Marker_All_TurbomachineryFlag   = nullptr;
  Marker_CfgFile_MixingPlaneInterface = nullptr; Marker_All_MixingPlaneInterface = nullptr;

  Marker_CfgFile_PyCustom     = nullptr;   Marker_All_PyCustom      = nullptr;

  Marker_DV                   = nullptr;   Marker_Moving            = nullptr;    Marker_Monitoring = nullptr;
  Marker_Designing            = nullptr;   Marker_GeoEval           = nullptr;    Marker_Plotting   = nullptr;
  Marker_Analyze              = nullptr;   Marker_PyCustom          = nullptr;    Marker_WallFunctions        = nullptr;
  Marker_CfgFile_KindBC       = nullptr;   Marker_All_KindBC        = nullptr;    Marker_SobolevBC  = nullptr;

  Kind_WallFunctions       = nullptr;
  IntInfo_WallFunctions    = nullptr;
  DoubleInfo_WallFunctions = nullptr;
  Kind_Wall                = nullptr;

  Config_Filenames = nullptr;

  /*--- Marker Pointers ---*/

  Marker_Euler                = nullptr;    Marker_FarField             = nullptr;    Marker_Custom              = nullptr;
  Marker_SymWall              = nullptr;    Marker_PerBound             = nullptr;
  Marker_PerDonor             = nullptr;    Marker_NearFieldBound       = nullptr;
  Marker_Deform_Mesh          = nullptr;    Marker_Deform_Mesh_Sym_Plane= nullptr;    Marker_Fluid_Load          = nullptr;
  Marker_Inlet                = nullptr;    Marker_Outlet               = nullptr;
  Marker_Supersonic_Inlet     = nullptr;    Marker_Supersonic_Outlet    = nullptr;    Marker_Smoluchowski_Maxwell= nullptr;
  Marker_Isothermal           = nullptr;    Marker_HeatFlux             = nullptr;    Marker_EngineInflow        = nullptr;
  Marker_Load                 = nullptr;    Marker_Disp_Dir             = nullptr;    Marker_RoughWall           = nullptr;
  Marker_EngineExhaust        = nullptr;    Marker_Displacement         = nullptr;    Marker_Load                = nullptr;
  Marker_Load_Dir             = nullptr;    Marker_Load_Sine            = nullptr;    Marker_Clamped             = nullptr;
  Marker_FlowLoad             = nullptr;    Marker_Internal             = nullptr;
  Marker_All_TagBound         = nullptr;    Marker_CfgFile_TagBound     = nullptr;    Marker_All_KindBC          = nullptr;
  Marker_CfgFile_KindBC       = nullptr;    Marker_All_SendRecv         = nullptr;    Marker_All_PerBound        = nullptr;
  Marker_ZoneInterface        = nullptr;    Marker_All_ZoneInterface    = nullptr;    Marker_Riemann             = nullptr;
  Marker_Fluid_InterfaceBound = nullptr;    Marker_CHTInterface         = nullptr;    Marker_Damper              = nullptr;
  Marker_Emissivity           = nullptr;    Marker_HeatTransfer         = nullptr;

    /*--- Boundary Condition settings ---*/

  Isothermal_Temperature = nullptr;    HeatTransfer_Coeff     = nullptr;    HeatTransfer_WallTemp  = nullptr;
  Heat_Flux              = nullptr;    Displ_Value            = nullptr;    Load_Value             = nullptr;
  FlowLoad_Value         = nullptr;    Damper_Constant        = nullptr;    Wall_Emissivity        = nullptr;
  Roughness_Height       = nullptr;

  /*--- Inlet Outlet Boundary Condition settings ---*/

  Inlet_Ttotal    = nullptr;    Inlet_Ptotal      = nullptr;
  Inlet_FlowDir   = nullptr;    Inlet_Temperature = nullptr;    Inlet_Pressure = nullptr;
  Inlet_Velocity  = nullptr;    Inlet_MassFrac    = nullptr;
  Outlet_Pressure = nullptr;

  /*--- Engine Boundary Condition settings ---*/

  Inflow_Pressure      = nullptr;    Inflow_MassFlow    = nullptr;    Inflow_ReverseMassFlow  = nullptr;
  Inflow_TotalPressure = nullptr;    Inflow_Temperature = nullptr;    Inflow_TotalTemperature = nullptr;
  Inflow_RamDrag       = nullptr;    Inflow_Force       = nullptr;    Inflow_Power            = nullptr;
  Inflow_Mach          = nullptr;

  Exhaust_Pressure        = nullptr;   Exhaust_Temperature        = nullptr;    Exhaust_MassFlow = nullptr;
  Exhaust_TotalPressure   = nullptr;   Exhaust_TotalTemperature   = nullptr;
  Exhaust_GrossThrust     = nullptr;   Exhaust_Force              = nullptr;
  Exhaust_Power           = nullptr;   Exhaust_Temperature_Target = nullptr;
  Exhaust_Pressure_Target = nullptr;

  Engine_Mach  = nullptr;    Engine_Force        = nullptr;
  Engine_Power = nullptr;    Engine_NetThrust    = nullptr;    Engine_GrossThrust = nullptr;
  Engine_Area  = nullptr;    EngineInflow_Target = nullptr;

  Exhaust_Temperature_Target  = nullptr;   Exhaust_Temperature     = nullptr;   Exhaust_Pressure      = nullptr;
  Exhaust_Pressure_Target     = nullptr;   Inlet_Ttotal            = nullptr;   Inlet_Ptotal          = nullptr;
  Inlet_FlowDir               = nullptr;   Inlet_Temperature       = nullptr;   Inlet_Pressure        = nullptr;
  Inlet_Velocity              = nullptr;   Inflow_Mach             = nullptr;   Inflow_Pressure       = nullptr;
  Outlet_Pressure             = nullptr;   Isothermal_Temperature  = nullptr;

  ElasticityMod             = nullptr;     PoissonRatio                = nullptr;     MaterialDensity       = nullptr;

  Load_Dir = nullptr;            Load_Dir_Value = nullptr;          Load_Dir_Multiplier = nullptr;
  Disp_Dir = nullptr;            Disp_Dir_Value = nullptr;          Disp_Dir_Multiplier = nullptr;
  Load_Sine_Dir = nullptr;       Load_Sine_Amplitude = nullptr;     Load_Sine_Frequency = nullptr;
  Electric_Field_Mod = nullptr;  Electric_Field_Dir = nullptr;      RefNode_Displacement = nullptr;

  Electric_Constant = nullptr;

  /*--- Actuator Disk Boundary Condition settings ---*/

  ActDiskInlet_Pressure         = nullptr;    ActDiskInlet_TotalPressure = nullptr;    ActDiskInlet_Temperature = nullptr;
  ActDiskInlet_TotalTemperature = nullptr;    ActDiskInlet_MassFlow      = nullptr;    ActDiskInlet_RamDrag     = nullptr;
  ActDiskInlet_Force            = nullptr;    ActDiskInlet_Power         = nullptr;

  ActDiskOutlet_Pressure      = nullptr;
  ActDiskOutlet_TotalPressure = nullptr;   ActDiskOutlet_GrossThrust = nullptr;  ActDiskOutlet_Force            = nullptr;
  ActDiskOutlet_Power         = nullptr;   ActDiskOutlet_Temperature = nullptr;  ActDiskOutlet_TotalTemperature = nullptr;
  ActDiskOutlet_MassFlow      = nullptr;

  ActDisk_DeltaPress      = nullptr;    ActDisk_DeltaTemp      = nullptr;
  ActDisk_TotalPressRatio = nullptr;    ActDisk_TotalTempRatio = nullptr;    ActDisk_StaticPressRatio = nullptr;
  ActDisk_StaticTempRatio = nullptr;    ActDisk_NetThrust      = nullptr;    ActDisk_GrossThrust      = nullptr;
  ActDisk_Power           = nullptr;    ActDisk_MassFlow       = nullptr;    ActDisk_Area             = nullptr;
  ActDisk_ReverseMassFlow = nullptr;    Surface_MassFlow        = nullptr;   Surface_Mach             = nullptr;
  Surface_Temperature      = nullptr;   Surface_Pressure         = nullptr;  Surface_Density          = nullptr;   Surface_Enthalpy          = nullptr;
  Surface_NormalVelocity   = nullptr;   Surface_TotalTemperature = nullptr;  Surface_TotalPressure    = nullptr;   Surface_PressureDrop    = nullptr;
  Surface_DC60             = nullptr;    Surface_IDC = nullptr;

  Outlet_MassFlow      = nullptr;       Outlet_Density      = nullptr;      Outlet_Area     = nullptr;

  Surface_Uniformity = nullptr; Surface_SecondaryStrength = nullptr; Surface_SecondOverUniform = nullptr;
  Surface_MomentumDistortion = nullptr;

  Surface_IDC_Mach        = nullptr;    Surface_IDR            = nullptr;    ActDisk_Mach             = nullptr;
  ActDisk_Force           = nullptr;    ActDisk_BCThrust       = nullptr;    ActDisk_BCThrust_Old     = nullptr;

  /*--- Miscellaneous/unsorted ---*/

  Aeroelastic_plunge  = nullptr;
  Aeroelastic_pitch   = nullptr;

  CFL_AdaptParam      = nullptr;
  CFL                 = nullptr;
  PlaneTag            = nullptr;
  ParamDV             = nullptr;
  DV_Value            = nullptr;
  Design_Variable     = nullptr;

  TimeDOFsADER_DG           = nullptr;
  TimeIntegrationADER_DG    = nullptr;
  WeightsIntegrationADER_DG = nullptr;
  RK_Alpha_Step             = nullptr;
  MG_CorrecSmooth           = nullptr;
  MG_PreSmooth              = nullptr;
  MG_PostSmooth             = nullptr;
  Int_Coeffs                = nullptr;

  Kind_Inc_Inlet = nullptr;
  Kind_Inc_Outlet = nullptr;

  Kind_ObjFunc   = nullptr;

  Weight_ObjFunc = nullptr;

  /*--- Moving mesh pointers ---*/

  nKind_SurfaceMovement = 0;
  Kind_SurfaceMovement = nullptr;
  LocationStations   = nullptr;
  MarkerMotion_Origin     = nullptr;
  MarkerTranslation_Rate  = nullptr;
  MarkerRotation_Rate     = nullptr;
  MarkerPitching_Omega    = nullptr;
  MarkerPitching_Ampl     = nullptr;
  MarkerPitching_Phase    = nullptr;
  MarkerPlunging_Omega    = nullptr;
  MarkerPlunging_Ampl     = nullptr;
  RefOriginMoment_X   = nullptr;    RefOriginMoment_Y   = nullptr;    RefOriginMoment_Z   = nullptr;
  MoveMotion_Origin   = nullptr;

  /*--- Periodic BC pointers. ---*/

  Periodic_Translate  = nullptr;    Periodic_Rotation   = nullptr;    Periodic_Center     = nullptr;
  Periodic_Translation= nullptr;    Periodic_RotAngles  = nullptr;    Periodic_RotCenter  = nullptr;

  /* Harmonic Balance Frequency pointer */

  Omega_HB = nullptr;

  /*--- Initialize some default arrays to NULL. ---*/

  Riemann_FlowDir       = nullptr;
  Giles_FlowDir         = nullptr;
  CoordFFDBox           = nullptr;
  DegreeFFDBox          = nullptr;
  FFDTag                = nullptr;
  nDV_Value             = nullptr;
  TagFFDBox             = nullptr;

  Kind_Data_Riemann        = nullptr;
  Riemann_Var1             = nullptr;
  Riemann_Var2             = nullptr;
  Kind_Data_Giles          = nullptr;
  Giles_Var1               = nullptr;
  Giles_Var2               = nullptr;
  RelaxFactorAverage       = nullptr;
  RelaxFactorFourier       = nullptr;
  nSpan_iZones             = nullptr;
  Kind_TurboMachinery      = nullptr;

  Marker_MixingPlaneInterface  = nullptr;
  Marker_TurboBoundIn          = nullptr;
  Marker_TurboBoundOut         = nullptr;
  Marker_Giles                 = nullptr;
  Marker_Shroud                = nullptr;

  nBlades                      = nullptr;
  FreeStreamTurboNormal        = nullptr;

  top_optim_kernels       = nullptr;
  top_optim_kernel_params = nullptr;
  top_optim_filter_radius = nullptr;

  ScreenOutput = nullptr;
  HistoryOutput = nullptr;
  VolumeOutput = nullptr;
  VolumeOutputFiles = nullptr;
  ConvField = nullptr;

  /*--- Variable initialization ---*/

  TimeIter   = 0;
  InnerIter  = 0;
  nIntCoeffs = 0;
  OuterIter  = 0;

  AoA_Offset = 0;
  AoS_Offset = 0;

  nMarker_PerBound = 0;
  nPeriodic_Index  = 0;

  Aeroelastic_Simulation = false;

  nSpanMaxAllZones = 1;

  Restart_Bandwidth_Agg = 0.0;

  Mesh_Box_Size = nullptr;

  Time_Ref = 1.0;

  Delta_UnstTime   = 0.0;
  Delta_UnstTimeND = 0.0;
  Total_UnstTime   = 0.0;
  Total_UnstTimeND = 0.0;

  Kind_TimeNumScheme = EULER_IMPLICIT;

  Gas_Composition = nullptr;

}

void CConfig::SetRunTime_Options(void) {

  /* DESCRIPTION: Number of external iterations */

  addUnsignedLongOption("TIME_ITER", nTimeIter, 999999);

  /* DESCRIPTION: CFL Number */

  addDoubleOption("CFL_NUMBER", CFLFineGrid, 10);

}

void CConfig::SetConfig_Options() {

  // This config file is parsed by a number of programs to make it easy to write SU2
  // wrapper scripts (in python, go, etc.) so please do
  // the best you can to follow the established format. It's very hard to parse c++ code
  // and none of us that write the parsers want to write a full c++ interpreter. Please
  // play nice with the existing format so that you don't break the existing scripts.

  /* BEGIN_CONFIG_OPTIONS */

  /*!\par CONFIG_CATEGORY: Problem Definition \ingroup Config */
  /*--- Options related to problem definition and partitioning ---*/

  /*!\brief SOLVER \n DESCRIPTION: Type of solver \n Options: see \link Solver_Map \endlink \n DEFAULT: NO_SOLVER \ingroup Config*/
  addEnumOption("SOLVER", Kind_Solver, Solver_Map, NO_SOLVER);
  /*!\brief MULTIZONE \n DESCRIPTION: Enable multizone mode \ingroup Config*/
  addBoolOption("MULTIZONE", Multizone_Problem, NO);
  /*!\brief PHYSICAL_PROBLEM \n DESCRIPTION: Physical governing equations \n Options: see \link Solver_Map \endlink \n DEFAULT: NO_SOLVER \ingroup Config*/
  addEnumOption("MULTIZONE_SOLVER", Kind_MZSolver, Multizone_Map, ENUM_MULTIZONE::MZ_BLOCK_GAUSS_SEIDEL);
#ifdef CODI_REVERSE_TYPE
  const bool discAdjDefault = true;
#else
  const bool discAdjDefault = false;
#endif
  /*!\brief MATH_PROBLEM  \n DESCRIPTION: Mathematical problem \n  Options: DIRECT, ADJOINT \ingroup Config*/
  addMathProblemOption("MATH_PROBLEM", ContinuousAdjoint, false, DiscreteAdjoint, discAdjDefault, Restart_Flow, discAdjDefault);
  /*!\brief KIND_TURB_MODEL \n DESCRIPTION: Specify turbulence model \n Options: see \link Turb_Model_Map \endlink \n DEFAULT: NO_TURB_MODEL \ingroup Config*/
  addEnumOption("KIND_TURB_MODEL", Kind_Turb_Model, Turb_Model_Map, TURB_MODEL::NONE);
  /*!\brief KIND_TRANS_MODEL \n DESCRIPTION: Specify transition model OPTIONS: see \link Trans_Model_Map \endlink \n DEFAULT: NO_TRANS_MODEL \ingroup Config*/
  addEnumOption("KIND_TRANS_MODEL", Kind_Trans_Model, Trans_Model_Map, NO_TRANS_MODEL);

  /*!\brief KIND_SGS_MODEL \n DESCRIPTION: Specify subgrid scale model OPTIONS: see \link SGS_Model_Map \endlink \n DEFAULT: NO_SGS_MODEL \ingroup Config*/
  addEnumOption("KIND_SGS_MODEL", Kind_SGS_Model, SGS_Model_Map, NO_SGS_MODEL);

  /*!\brief KIND_FEM_DG_SHOCK \n DESCRIPTION: Specify shock capturing method for DG OPTIONS: see \link ShockCapturingDG_Map \endlink \n DEFAULT: NO_SHOCK_CAPTURING \ingroup Config*/
  addEnumOption("KIND_FEM_DG_SHOCK", Kind_FEM_DG_Shock, ShockCapturingDG_Map, NO_SHOCK_CAPTURING);

  /*!\brief KIND_VERIFICATION_SOLUTION \n DESCRIPTION: Specify the verification solution OPTIONS: see \link Verification_Solution_Map \endlink \n DEFAULT: NO_VERIFICATION_SOLUTION \ingroup Config*/
  addEnumOption("KIND_VERIFICATION_SOLUTION", Kind_Verification_Solution, Verification_Solution_Map, NO_VERIFICATION_SOLUTION);

  /*!\brief KIND_MATRIX_COLORING \n DESCRIPTION: Specify the method for matrix coloring for Jacobian computations OPTIONS: see \link MatrixColoring_Map \endlink \n DEFAULT GREEDY_COLORING \ingroup Config*/
  addEnumOption("KIND_MATRIX_COLORING", Kind_Matrix_Coloring, MatrixColoring_Map, GREEDY_COLORING);

  /*!\brief WEAKLY_COUPLED_HEAT_EQUATION \n DESCRIPTION: Enable heat equation for incompressible flows. \ingroup Config*/
  addBoolOption("WEAKLY_COUPLED_HEAT_EQUATION", Weakly_Coupled_Heat, NO);

  /*\brief AXISYMMETRIC \n DESCRIPTION: Axisymmetric simulation \n DEFAULT: false \ingroup Config */
  addBoolOption("AXISYMMETRIC", Axisymmetric, false);
  /* DESCRIPTION: Add the gravity force */
  addBoolOption("GRAVITY_FORCE", GravityForce, false);
  /* DESCRIPTION: Apply a body force as a source term (NO, YES) */
  addBoolOption("BODY_FORCE", Body_Force, false);
  body_force[0] = 0.0; body_force[1] = 0.0; body_force[2] = 0.0;
  /* DESCRIPTION: Vector of body force values (BodyForce_X, BodyForce_Y, BodyForce_Z) */
  addDoubleArrayOption("BODY_FORCE_VECTOR", 3, body_force);

  /* DESCRIPTION: Apply a body force as a source term for periodic boundary conditions \n Options: NONE, PRESSURE_DROP, MASSFLOW \n DEFAULT: NONE \ingroup Config */
  addEnumOption("KIND_STREAMWISE_PERIODIC", Kind_Streamwise_Periodic, Streamwise_Periodic_Map, ENUM_STREAMWISE_PERIODIC::NONE);
  /* DESCRIPTION: Use real periodicity for temperature \n Options: NO, YES \n DEFAULT: NO \ingroup Config */
  addBoolOption("STREAMWISE_PERIODIC_TEMPERATURE", Streamwise_Periodic_Temperature, false);
  /* DESCRIPTION: Heatflux boundary at streamwise periodic 'outlet', choose heat [W] such that net domain heatflux is zero. Only active if STREAMWISE_PERIODIC_TEMPERATURE is active. \n DEFAULT: 0.0 \ingroup Config */
  addDoubleOption("STREAMWISE_PERIODIC_OUTLET_HEAT", Streamwise_Periodic_OutletHeat, 0.0);
  /* DESCRIPTION: Delta pressure [Pa] on which basis body force will be computed, serves as initial value if MASSFLOW is chosen. \n DEFAULT: 1.0 \ingroup Config */
  addDoubleOption("STREAMWISE_PERIODIC_PRESSURE_DROP", Streamwise_Periodic_PressureDrop, 1.0);
  /* DESCRIPTION: Target Massflow [kg/s], Delta P will be adapted until m_dot is met. \n DEFAULT: 0.0 \ingroup Config  */
  addDoubleOption("STREAMWISE_PERIODIC_MASSFLOW", Streamwise_Periodic_TargetMassFlow, 0.0);

  /*!\brief RESTART_SOL \n DESCRIPTION: Restart solution from native solution file \n Options: NO, YES \ingroup Config */
  addBoolOption("RESTART_SOL", Restart, false);
  /*!\brief BINARY_RESTART \n DESCRIPTION: Read binary SU2 native restart files. \n Options: YES, NO \ingroup Config */
  addBoolOption("READ_BINARY_RESTART", Read_Binary_Restart, true);
  /*!\brief SYSTEM_MEASUREMENTS \n DESCRIPTION: System of measurements \n OPTIONS: see \link Measurements_Map \endlink \n DEFAULT: SI \ingroup Config*/
  addEnumOption("SYSTEM_MEASUREMENTS", SystemMeasurements, Measurements_Map, SI);

  /*!\par CONFIG_CATEGORY: FluidModel \ingroup Config*/
  /*!\brief FLUID_MODEL \n DESCRIPTION: Fluid model \n OPTIONS: See \link FluidModel_Map \endlink \n DEFAULT: STANDARD_AIR \ingroup Config*/
  addEnumOption("FLUID_MODEL", Kind_FluidModel, FluidModel_Map, STANDARD_AIR);


  /*!\par CONFIG_CATEGORY: Freestream Conditions \ingroup Config*/
  /*--- Options related to freestream specification ---*/

  /*!\brief GAS_CONSTANT \n DESCRIPTION: Specific gas constant (287.058 J/kg*K (air), only for compressible flows) \ingroup Config*/
  addDoubleOption("GAS_CONSTANT", Gas_Constant, 287.058);
  /*!\brief GAMMA_VALUE  \n DESCRIPTION: Ratio of specific heats (1.4 (air), only for compressible flows) \ingroup Config*/
  addDoubleOption("GAMMA_VALUE", Gamma, 1.4);
  /*!\brief CP_VALUE  \n DESCRIPTION: Specific heat at constant pressure, Cp (1004.703 J/kg*K (air), constant density incompressible fluids only) \ingroup Config*/
  addDoubleOption("SPECIFIC_HEAT_CP", Specific_Heat_Cp, 1004.703);
  /*!\brief CP_VALUE  \n DESCRIPTION: Specific heat at constant volume, Cp (717.645 J/kg*K (air), constant density incompressible fluids only) \ingroup Config*/
  addDoubleOption("SPECIFIC_HEAT_CV", Specific_Heat_Cv, 717.645);
  /*!\brief THERMAL_EXPANSION_COEFF  \n DESCRIPTION: Thermal expansion coefficient (0.00347 K^-1 (air), used for Boussinesq approximation for liquids/non-ideal gases) \ingroup Config*/
  addDoubleOption("THERMAL_EXPANSION_COEFF", Thermal_Expansion_Coeff, 0.00347);
  /*!\brief MOLECULAR_WEIGHT \n DESCRIPTION: Molecular weight for an incompressible ideal gas (28.96 g/mol (air) default) \ingroup Config*/
  addDoubleOption("MOLECULAR_WEIGHT", Molecular_Weight, 28.96);

  ///* DESCRIPTION: Specify if Mutation++ library is used */
  /*--- Reading gas model as string or integer depending on TC library used. ---*/
  /* DESCRIPTION: Specify chemical model for multi-species simulations - read by Mutation++ library*/
  addStringOption("GAS_MODEL", GasModel, string("N2"));
  /* DESCRIPTION: Specify transport coefficient model for multi-species simulations */
  addEnumOption("TRANSPORT_COEFF_MODEL", Kind_TransCoeffModel, TransCoeffModel_Map, TRANSCOEFFMODEL::WILKE);
  /* DESCRIPTION: Specify mass fraction of each species */
  addDoubleListOption("GAS_COMPOSITION", nSpecies, Gas_Composition);
  /* DESCRIPTION: Specify if mixture is frozen */
  addBoolOption("FROZEN_MIXTURE", frozen, false);
  /* DESCRIPTION: Specify if there is ionization */
  addBoolOption("IONIZATION", ionization, false);
  /* DESCRIPTION: Specify if there is VT transfer residual limiting */
  addBoolOption("VT_RESIDUAL_LIMITING", vt_transfer_res_limit, false);
  /* DESCRIPTION: List of catalytic walls */
  addStringListOption("CATALYTIC_WALL", nWall_Catalytic, Wall_Catalytic);
  /*!\brief MARKER_MONITORING\n DESCRIPTION: Marker(s) of the surface where evaluate the non-dimensional coefficients \ingroup Config*/


  /*--- Options related to VAN der WAALS MODEL and PENG ROBINSON ---*/

  /* DESCRIPTION: Critical Temperature, default value for AIR */
  addDoubleOption("CRITICAL_TEMPERATURE", Temperature_Critical, 131.00);
  /* DESCRIPTION: Critical Pressure, default value for MDM */
  addDoubleOption("CRITICAL_PRESSURE", Pressure_Critical, 3588550.0);
  /* DESCRIPTION: Critical Density, default value for MDM */
  addDoubleOption("CRITICAL_DENSITY", Density_Critical, 263.0);

  /*--- Options related to VAN der WAALS MODEL and PENG ROBINSON ---*/
  /* DESCRIPTION: Critical Density, default value for MDM */
   addDoubleOption("ACENTRIC_FACTOR", Acentric_Factor, 0.035);

   /*--- Options related to Viscosity Model ---*/
  /*!\brief VISCOSITY_MODEL \n DESCRIPTION: model of the viscosity \n OPTIONS: See \link ViscosityModel_Map \endlink \n DEFAULT: SUTHERLAND \ingroup Config*/
  addEnumOption("VISCOSITY_MODEL", Kind_ViscosityModel, ViscosityModel_Map, VISCOSITYMODEL::SUTHERLAND);

  /*--- Options related to Constant Viscosity Model ---*/

  /* DESCRIPTION: default value for AIR */
  addDoubleOption("MU_CONSTANT", Mu_Constant , 1.716E-5);

  /*--- Options related to Sutherland Viscosity Model ---*/

  /* DESCRIPTION: Sutherland Viscosity Ref default value for AIR SI */
  addDoubleOption("MU_REF", Mu_Ref, 1.716E-5);
  /* DESCRIPTION: Sutherland Temperature Ref, default value for AIR SI */
  addDoubleOption("MU_T_REF", Mu_Temperature_Ref, 273.15);
  /* DESCRIPTION: Sutherland constant, default value for AIR SI */
  addDoubleOption("SUTHERLAND_CONSTANT", Mu_S, 110.4);

  /*--- Options related to Thermal Conductivity Model ---*/

  addEnumOption("CONDUCTIVITY_MODEL", Kind_ConductivityModel, ConductivityModel_Map, CONDUCTIVITYMODEL::CONSTANT_PRANDTL);

  /* DESCRIPTION: Definition of the turbulent thermal conductivity model (CONSTANT_PRANDTL_TURB (default), NONE). */
  addEnumOption("TURBULENT_CONDUCTIVITY_MODEL", Kind_ConductivityModel_Turb, TurbConductivityModel_Map, CONDUCTIVITYMODEL_TURB::CONSTANT_PRANDTL);

 /*--- Options related to Constant Thermal Conductivity Model ---*/

 /* DESCRIPTION: default value for AIR */
  addDoubleOption("THERMAL_CONDUCTIVITY_CONSTANT", Thermal_Conductivity_Constant , 0.0257);

  /*--- Options related to temperature polynomial coefficients for fluid models. ---*/

  /* DESCRIPTION: Definition of the temperature polynomial coefficients for specific heat Cp. */
  addDoubleArrayOption("CP_POLYCOEFFS", N_POLY_COEFFS, cp_polycoeffs.data());
  /* DESCRIPTION: Definition of the temperature polynomial coefficients for specific heat Cp. */
  addDoubleArrayOption("MU_POLYCOEFFS", N_POLY_COEFFS, mu_polycoeffs.data());
  /* DESCRIPTION: Definition of the temperature polynomial coefficients for specific heat Cp. */
  addDoubleArrayOption("KT_POLYCOEFFS", N_POLY_COEFFS, kt_polycoeffs.data());

  /*!\brief REYNOLDS_NUMBER \n DESCRIPTION: Reynolds number (non-dimensional, based on the free-stream values). Needed for viscous solvers. For incompressible solvers the Reynolds length will always be 1.0 \n DEFAULT: 0.0 \ingroup Config */
  addDoubleOption("REYNOLDS_NUMBER", Reynolds, 0.0);
  /*!\brief REYNOLDS_LENGTH \n DESCRIPTION: Reynolds length (1 m by default). Used for compressible solver: incompressible solver will use 1.0. \ingroup Config */
  addDoubleOption("REYNOLDS_LENGTH", Length_Reynolds, 1.0);
  /*!\brief PRANDTL_LAM \n DESCRIPTION: Laminar Prandtl number (0.72 (air), only for compressible flows) \n DEFAULT: 0.72 \ingroup Config*/
  addDoubleOption("PRANDTL_LAM", Prandtl_Lam, 0.72);
  /*!\brief PRANDTL_TURB \n DESCRIPTION: Turbulent Prandtl number (0.9 (air), only for compressible flows) \n DEFAULT 0.90 \ingroup Config*/
  addDoubleOption("PRANDTL_TURB", Prandtl_Turb, 0.90);

  /*--- Options related to wall models. ---*/

  /*!\brief WALLMODEL_KAPPA \n DESCRIPTION: von Karman constant used for the wall model \n DEFAULT 0.41 \ingroup Config*/
  addDoubleOption("WALLMODEL_KAPPA", wallModel_Kappa, 0.41);
  /*!\brief WALLMODEL_MAXITER \n DESCRIPTION: Max iterations used for the wall model \n DEFAULT 200 \ingroup Config*/
  addUnsignedShortOption("WALLMODEL_MAXITER", wallModel_MaxIter, 200);
  /*!\brief WALLMODEL_RELFAC \n DESCRIPTION: Relaxation factor used for the wall model \n DEFAULT 0.5 \ingroup Config*/
  addDoubleOption("WALLMODEL_RELFAC", wallModel_RelFac, 0.5);
  /*!\brief WALLMODEL_MINYPLUS \n DESCRIPTION: lower limit for Y+ used for the wall model \n DEFAULT 5.0 \ingroup Config*/
  addDoubleOption("WALLMODEL_MINYPLUS", wallModel_MinYplus, 5.0);
  /*!\brief WALLMODEL_B \n DESCRIPTION: constant B used for the wall model \n DEFAULT 5.5 \ingroup Config*/
  addDoubleOption("WALLMODEL_B", wallModel_B, 5.5);

  /*!\brief BULK_MODULUS \n DESCRIPTION: Value of the Bulk Modulus  \n DEFAULT 1.42E5 \ingroup Config*/
  addDoubleOption("BULK_MODULUS", Bulk_Modulus, 1.42E5);
  /* DESCRIPTION: Epsilon^2 multipier in Beta calculation for incompressible preconditioner.  */
  addDoubleOption("BETA_FACTOR", Beta_Factor, 4.1);
  /*!\brief MACH_NUMBER  \n DESCRIPTION:  Mach number (non-dimensional, based on the free-stream values). 0.0 by default \ingroup Config*/
  addDoubleOption("MACH_NUMBER", Mach, 0.0);
  /*!\brief INIT_OPTION \n DESCRIPTION: Init option to choose between Reynolds or thermodynamics quantities for initializing the solution \n OPTIONS: see \link InitOption_Map \endlink \n DEFAULT REYNOLDS \ingroup Config*/
  addEnumOption("INIT_OPTION", Kind_InitOption, InitOption_Map, REYNOLDS);
  /* DESCRIPTION: Free-stream option to choose between density and temperature for initializing the solution */
  addEnumOption("FREESTREAM_OPTION", Kind_FreeStreamOption, FreeStreamOption_Map, FREESTREAM_OPTION::TEMPERATURE_FS);
  /*!\brief FREESTREAM_PRESSURE\n DESCRIPTION: Free-stream pressure (101325.0 N/m^2 by default) \ingroup Config*/
  addDoubleOption("FREESTREAM_PRESSURE", Pressure_FreeStream, 101325.0);
  /*!\brief FREESTREAM_DENSITY\n DESCRIPTION: Free-stream density (1.2886 Kg/m^3 (air), 998.2 Kg/m^3 (water)) \n DEFAULT -1.0 (calculated from others) \ingroup Config*/
  addDoubleOption("FREESTREAM_DENSITY", Density_FreeStream, -1.0);
  /*!\brief FREESTREAM_TEMPERATURE\n DESCRIPTION: Free-stream temperature (288.15 K by default) \ingroup Config*/
  addDoubleOption("FREESTREAM_TEMPERATURE", Temperature_FreeStream, 288.15);
  /*!\brief FREESTREAM_TEMPERATURE_VE\n DESCRIPTION: Free-stream vibrational-electronic temperature (288.15 K by default) \ingroup Config*/
  addDoubleOption("FREESTREAM_TEMPERATURE_VE", Temperature_ve_FreeStream, 288.15);


  /*--- Options related to incompressible flow solver ---*/

  /* DESCRIPTION: Option to choose the density model used in the incompressible flow solver. */
  addEnumOption("INC_DENSITY_MODEL", Kind_DensityModel, DensityModel_Map, INC_DENSITYMODEL::CONSTANT);
    /*!\brief ENERGY_EQUATION \n DESCRIPTION: Solve the energy equation in the incompressible flow solver. \ingroup Config*/
  addBoolOption("INC_ENERGY_EQUATION", Energy_Equation, false);
  /*!\brief INC_DENSITY_REF \n DESCRIPTION: Reference density for incompressible flows  \ingroup Config*/
  addDoubleOption("INC_DENSITY_REF", Inc_Density_Ref, 1.0);
  /*!\brief INC_VELOCITY_REF \n DESCRIPTION: Reference velocity for incompressible flows (1.0 by default) \ingroup Config*/
  addDoubleOption("INC_VELOCITY_REF", Inc_Velocity_Ref, 1.0);
  /*!\brief INC_TEMPERATURE_REF \n DESCRIPTION: Reference temperature for incompressible flows with the energy equation (1.0 by default) \ingroup Config*/
  addDoubleOption("INC_TEMPERATURE_REF", Inc_Temperature_Ref, 1.0);
  /*!\brief INC_DENSITY_INIT \n DESCRIPTION: Initial density for incompressible flows (1.2886 kg/m^3 by default) \ingroup Config*/
  addDoubleOption("INC_DENSITY_INIT", Inc_Density_Init, 1.2886);
  /*!\brief INC_VELOCITY_INIT \n DESCRIPTION: Initial velocity for incompressible flows (1.0,0,0 m/s by default) \ingroup Config*/
  vel_init[0] = 1.0; vel_init[1] = 0.0; vel_init[2] = 0.0;
  addDoubleArrayOption("INC_VELOCITY_INIT", 3, vel_init);
  /*!\brief INC_TEMPERATURE_INIT \n DESCRIPTION: Initial temperature for incompressible flows with the energy equation (288.15 K by default) \ingroup Config*/
  addDoubleOption("INC_TEMPERATURE_INIT", Inc_Temperature_Init, 288.15);
  /*!\brief INC_NONDIM \n DESCRIPTION: Non-dimensionalization scheme for incompressible flows. \ingroup Config*/
  addEnumOption("INC_NONDIM", Ref_Inc_NonDim, NonDim_Map, INITIAL_VALUES);
    /*!\brief INC_INLET_USENORMAL \n DESCRIPTION: Use the local boundary normal for the flow direction with the incompressible pressure inlet. \ingroup Config*/
  addBoolOption("INC_INLET_USENORMAL", Inc_Inlet_UseNormal, false);
  /*!\brief INC_INLET_DAMPING \n DESCRIPTION: Damping factor applied to the iterative updates to the velocity at a pressure inlet in incompressible flow (0.1 by default). \ingroup Config*/
  addDoubleOption("INC_INLET_DAMPING", Inc_Inlet_Damping, 0.1);
  /*!\brief INC_OUTLET_DAMPING \n DESCRIPTION: Damping factor applied to the iterative updates to the pressure at a mass flow outlet in incompressible flow (0.1 by default). \ingroup Config*/
  addDoubleOption("INC_OUTLET_DAMPING", Inc_Outlet_Damping, 0.1);

  vel_inf[0] = 1.0; vel_inf[1] = 0.0; vel_inf[2] = 0.0;
  /*!\brief FREESTREAM_VELOCITY\n DESCRIPTION: Free-stream velocity (m/s) */
  addDoubleArrayOption("FREESTREAM_VELOCITY", 3, vel_inf);
  /* DESCRIPTION: Free-stream viscosity (1.853E-5 Ns/m^2 (air), 0.798E-3 Ns/m^2 (water)) */
  addDoubleOption("FREESTREAM_VISCOSITY", Viscosity_FreeStream, -1.0);
  /* DESCRIPTION:  */
  addDoubleOption("FREESTREAM_INTERMITTENCY", Intermittency_FreeStream, 1.0);
  /* DESCRIPTION:  */
  addDoubleOption("FREESTREAM_TURBULENCEINTENSITY", TurbulenceIntensity_FreeStream, 0.05);
  /* DESCRIPTION:  */
  addDoubleOption("FREESTREAM_NU_FACTOR", NuFactor_FreeStream, 3.0);
  /* DESCRIPTION:  */
  addDoubleOption("ENGINE_NU_FACTOR", NuFactor_Engine, 3.0);
  /* DESCRIPTION:  */
  addDoubleOption("ACTDISK_SECONDARY_FLOW", SecondaryFlow_ActDisk, 0.0);
  /* DESCRIPTION:  */
  addDoubleOption("INITIAL_BCTHRUST", Initial_BCThrust, 4000.0);
  /* DESCRIPTION:  */
  addDoubleOption("FREESTREAM_TURB2LAMVISCRATIO", Turb2LamViscRatio_FreeStream, 10.0);
  /* DESCRIPTION: Side-slip angle (degrees, only for compressible flows) */
  addDoubleOption("SIDESLIP_ANGLE", AoS, 0.0);
  /*!\brief AOA  \n DESCRIPTION: Angle of attack (degrees, only for compressible flows) \ingroup Config*/
  addDoubleOption("AOA", AoA, 0.0);
  /* DESCRIPTION: Activate fixed CL mode (specify a CL instead of AoA). */
  addBoolOption("FIXED_CL_MODE", Fixed_CL_Mode, false);
  /* DESCRIPTION: Activate fixed CM mode (specify a CM instead of iH). */
  addBoolOption("FIXED_CM_MODE", Fixed_CM_Mode, false);
  /* DESCRIPTION: Evaluate the dOF_dCL or dOF_dCMy during run time. */
  addBoolOption("EVAL_DOF_DCX", Eval_dOF_dCX, false);
  /* DESCRIPTION: DIscard the angle of attack in the solution and the increment in the geometry files. */
  addBoolOption("DISCARD_INFILES", Discard_InFiles, false);
  /* DESCRIPTION: Specify a fixed coefficient of lift instead of AoA (only for compressible flows) */
  addDoubleOption("TARGET_CL", Target_CL, 0.0);
  /* DESCRIPTION: Specify a fixed coefficient of lift instead of AoA (only for compressible flows) */
  addDoubleOption("TARGET_CM", Target_CM, 0.0);
  /* DESCRIPTION: Damping factor for fixed CL mode. */
  addDoubleOption("DCL_DALPHA", dCL_dAlpha, 0.2);
  /* DESCRIPTION: Damping factor for fixed CL mode. */
  addDoubleOption("DCM_DIH", dCM_diH, 0.05);
  /* DESCRIPTION: Maximum number of iterations between AoA updates for fixed CL problem. */
  addUnsignedLongOption("UPDATE_AOA_ITER_LIMIT", Update_AoA_Iter_Limit, 200);
  /* DESCRIPTION: Number of times Alpha is updated in a fix CL problem. */
  addUnsignedLongOption("UPDATE_IH", Update_iH, 5);
  /* DESCRIPTION: Number of iterations to evaluate dCL_dAlpha . */
  addUnsignedLongOption("ITER_DCL_DALPHA", Iter_dCL_dAlpha, 500);
  /* DESCRIPTION: Damping factor for fixed CL mode. */
  addDoubleOption("DNETTHRUST_DBCTHRUST", dNetThrust_dBCThrust, 1.0);
  /* DESCRIPTION: Number of times Alpha is updated in a fix CL problem. */
  addUnsignedLongOption("UPDATE_BCTHRUST", Update_BCThrust, 5);


  /*!\par CONFIG_CATEGORY: Reference Conditions \ingroup Config*/
  /*--- Options related to reference values for nondimensionalization ---*/

  Length_Ref = 1.0; //<---- NOTE: this should be given an option or set as a const

  /*!\brief REF_ORIGIN_MOMENT_X\n DESCRIPTION: X Reference origin for moment computation \ingroup Config*/
  addDoubleListOption("REF_ORIGIN_MOMENT_X", nRefOriginMoment_X, RefOriginMoment_X);
  /*!\brief REF_ORIGIN_MOMENT_Y\n DESCRIPTION: Y Reference origin for moment computation \ingroup Config*/
  addDoubleListOption("REF_ORIGIN_MOMENT_Y", nRefOriginMoment_Y, RefOriginMoment_Y);
  /*!\brief REF_ORIGIN_MOMENT_Z\n DESCRIPTION: Z Reference origin for moment computation \ingroup Config*/
  addDoubleListOption("REF_ORIGIN_MOMENT_Z", nRefOriginMoment_Z, RefOriginMoment_Z);
  /*!\brief REF_AREA\n DESCRIPTION: Reference area for force coefficients (0 implies automatic calculation) \ingroup Config*/
  addDoubleOption("REF_AREA", RefArea, 1.0);
  /*!\brief SEMI_SPAN\n DESCRIPTION: Wing semi-span (0 implies automatic calculation) \ingroup Config*/
  addDoubleOption("SEMI_SPAN", SemiSpan, 0.0);
  /*!\brief REF_LENGTH\n DESCRIPTION: Reference length for pitching, rolling, and yawing non-dimensional moment \ingroup Config*/
  addDoubleOption("REF_LENGTH", RefLength, 1.0);
  /*!\brief REF_SHARP_EDGES\n DESCRIPTION: Reference coefficient for detecting sharp edges \ingroup Config*/
  addDoubleOption("REF_SHARP_EDGES", RefSharpEdges, 3.0);
  /*!\brief REF_VELOCITY\n DESCRIPTION: Reference velocity (incompressible only)  \ingroup Config*/
  addDoubleOption("REF_VELOCITY", Velocity_Ref, -1.0);
  /* !\brief REF_VISCOSITY  \n DESCRIPTION: Reference viscosity (incompressible only)  \ingroup Config*/
  addDoubleOption("REF_VISCOSITY", Viscosity_Ref, -1.0);
  /* DESCRIPTION: Type of mesh motion */
  addEnumOption("REF_DIMENSIONALIZATION", Ref_NonDim, NonDim_Map, DIMENSIONAL);

  /*!\par CONFIG_CATEGORY: Boundary Markers \ingroup Config*/
  /*--- Options related to various boundary markers ---*/

  /*!\brief HTP_AXIS\n DESCRIPTION: Location of the HTP axis*/
  htp_axis[0] = 0.0; htp_axis[1] = 0.0;
  addDoubleArrayOption("HTP_AXIS", 2, htp_axis);
  /*!\brief MARKER_PLOTTING\n DESCRIPTION: Marker(s) of the surface in the surface flow solution file  \ingroup Config*/
  addStringListOption("MARKER_PLOTTING", nMarker_Plotting, Marker_Plotting);
  /*!\brief MARKER_MONITORING\n DESCRIPTION: Marker(s) of the surface where evaluate the non-dimensional coefficients \ingroup Config*/
  addStringListOption("MARKER_MONITORING", nMarker_Monitoring, Marker_Monitoring);
  /*!\brief MARKER_CONTROL_VOLUME\n DESCRIPTION: Marker(s) of the surface in the surface flow solution file  \ingroup Config*/
  addStringListOption("MARKER_ANALYZE", nMarker_Analyze, Marker_Analyze);
  /*!\brief MARKER_DESIGNING\n DESCRIPTION: Marker(s) of the surface where objective function (design problem) will be evaluated \ingroup Config*/
  addStringListOption("MARKER_DESIGNING", nMarker_Designing, Marker_Designing);
  /*!\brief GEO_MARKER\n DESCRIPTION: Marker(s) of the surface where evaluate the geometrical functions \ingroup Config*/
  addStringListOption("GEO_MARKER", nMarker_GeoEval, Marker_GeoEval);
  /*!\brief MARKER_EULER\n DESCRIPTION: Euler wall boundary marker(s) \ingroup Config*/
  addStringListOption("MARKER_EULER", nMarker_Euler, Marker_Euler);
  /*!\brief MARKER_FAR\n DESCRIPTION: Far-field boundary marker(s) \ingroup Config*/
  addStringListOption("MARKER_FAR", nMarker_FarField, Marker_FarField);
  /*!\brief MARKER_SYM\n DESCRIPTION: Symmetry boundary condition \ingroup Config*/
  addStringListOption("MARKER_SYM", nMarker_SymWall, Marker_SymWall);
  /*!\brief MARKER_NEARFIELD\n DESCRIPTION: Near-Field boundary condition \ingroup Config*/
  addStringListOption("MARKER_NEARFIELD", nMarker_NearFieldBound, Marker_NearFieldBound);
  /*!\brief MARKER_FLUID_INTERFACE\n DESCRIPTION: Fluid interface boundary marker(s) \ingroup Config*/
  addStringListOption("MARKER_FLUID_INTERFACE", nMarker_Fluid_InterfaceBound, Marker_Fluid_InterfaceBound);
  /*!\brief MARKER_DEFORM_MESH\n DESCRIPTION: Deformable marker(s) at the interface \ingroup Config*/
  addStringListOption("MARKER_DEFORM_MESH", nMarker_Deform_Mesh, Marker_Deform_Mesh);
  /*!\brief MARKER_DEFORM_MESH_SYM_PLANE\n DESCRIPTION: Symmetry plane for mesh deformation only \ingroup Config*/
  addStringListOption("MARKER_DEFORM_MESH_SYM_PLANE", nMarker_Deform_Mesh_Sym_Plane, Marker_Deform_Mesh_Sym_Plane);
  /*!\brief MARKER_FLUID_LOAD\n DESCRIPTION: Marker(s) in which the flow load is computed/applied \ingroup Config*/
  addStringListOption("MARKER_FLUID_LOAD", nMarker_Fluid_Load, Marker_Fluid_Load);
  /*!\brief MARKER_FSI_INTERFACE \n DESCRIPTION: ZONE interface boundary marker(s) \ingroup Config*/
  addStringListOption("MARKER_ZONE_INTERFACE", nMarker_ZoneInterface, Marker_ZoneInterface);
  /*!\brief MARKER_CHT_INTERFACE \n DESCRIPTION: CHT interface boundary marker(s) \ingroup Config*/
  addStringListOption("MARKER_CHT_INTERFACE", nMarker_CHTInterface, Marker_CHTInterface);
  /* DESCRIPTION: Internal boundary marker(s) */
  addStringListOption("MARKER_INTERNAL", nMarker_Internal, Marker_Internal);
  /* DESCRIPTION: Custom boundary marker(s) */
  addStringListOption("MARKER_CUSTOM", nMarker_Custom, Marker_Custom);
  /* DESCRIPTION: Periodic boundary marker(s)
   Format: ( periodic marker, donor marker, rotation_center_x, rotation_center_y,
   rotation_center_z, rotation_angle_x-axis, rotation_angle_y-axis,
   rotation_angle_z-axis, translation_x, translation_y, translation_z, ... ) */
  addPeriodicOption("MARKER_PERIODIC", nMarker_PerBound, Marker_PerBound, Marker_PerDonor,
                    Periodic_RotCenter, Periodic_RotAngles, Periodic_Translation);

  /*!\brief MARKER_PYTHON_CUSTOM\n DESCRIPTION: Python customizable marker(s) \ingroup Config*/
  addStringListOption("MARKER_PYTHON_CUSTOM", nMarker_PyCustom, Marker_PyCustom);

  /*!\brief MARKER_WALL_FUNCTIONS\n DESCRIPTION: Viscous wall markers for which wall functions must be applied.
   Format: (Wall function marker, wall function type, ...) \ingroup Config*/
  addWallFunctionOption("MARKER_WALL_FUNCTIONS", nMarker_WallFunctions, Marker_WallFunctions,
                        Kind_WallFunctions, IntInfo_WallFunctions, DoubleInfo_WallFunctions);

  /*!\brief ACTDISK_TYPE  \n DESCRIPTION: Actuator Disk boundary type \n OPTIONS: see \link ActDisk_Map \endlink \n Default: VARIABLES_JUMP \ingroup Config*/
  addEnumOption("ACTDISK_TYPE", Kind_ActDisk, ActDisk_Map, VARIABLES_JUMP);

  /*!\brief MARKER_ACTDISK\n DESCRIPTION: \ingroup Config*/
  addActDiskOption("MARKER_ACTDISK",
                   nMarker_ActDiskInlet, nMarker_ActDiskOutlet,  Marker_ActDiskInlet, Marker_ActDiskOutlet,
                   ActDisk_PressJump, ActDisk_TempJump, ActDisk_Omega);

  /*!\brief ACTDISK_FILENAME \n DESCRIPTION: Input file for a specified actuator disk (w/ extension) \n DEFAULT: actdiskinput.dat \ingroup Config*/
  addStringOption("ACTDISK_FILENAME", ActDisk_FileName, string("actdiskinput.dat"));

  /*!\brief INLET_TYPE  \n DESCRIPTION: Inlet boundary type \n OPTIONS: see \link Inlet_Map \endlink \n DEFAULT: TOTAL_CONDITIONS \ingroup Config*/
  addEnumOption("INLET_TYPE", Kind_Inlet, Inlet_Map, INLET_TYPE::TOTAL_CONDITIONS);
  /*!\brief INC_INLET_TYPE \n DESCRIPTION: List of inlet types for incompressible flows. List length must match number of inlet markers. Options: VELOCITY_INLET, PRESSURE_INLET, INPUT_FILE. \ingroup Config*/
  addEnumListOption("INC_INLET_TYPE", nInc_Inlet, Kind_Inc_Inlet, Inlet_Map);
  addBoolOption("SPECIFIED_INLET_PROFILE", Inlet_From_File, false);
  /*!\brief INLET_FILENAME \n DESCRIPTION: Input file for a specified inlet profile (w/ extension) \n DEFAULT: inlet.dat \ingroup Config*/
  addStringOption("INLET_FILENAME", Inlet_Filename, string("inlet.dat"));
  /*!\brief INLET_MATCHING_TOLERANCE
   * \n DESCRIPTION: If a file is provided to specify the inlet profile,
   * this tolerance will be used to match the coordinates in the input file to
   * the points on the grid. \n DEFAULT: 1E-6 \ingroup Config*/
  addDoubleOption("INLET_MATCHING_TOLERANCE", Inlet_Matching_Tol, 1e-6);
  /*!\brief MARKER_INLET  \n DESCRIPTION: Inlet boundary marker(s) with the following formats,
   Total Conditions: (inlet marker, total temp, total pressure, flow_direction_x,
   flow_direction_y, flow_direction_z, ... ) where flow_direction is
   a unit vector.
   Mass Flow: (inlet marker, density, velocity magnitude, flow_direction_x,
   flow_direction_y, flow_direction_z, ... ) where flow_direction is
   a unit vector. \ingroup Config*/
  addInletOption("MARKER_INLET", nMarker_Inlet, Marker_Inlet, Inlet_Ttotal, Inlet_Ptotal, Inlet_FlowDir);

  /*!\brief MARKER_RIEMANN \n DESCRIPTION: Riemann boundary marker(s) with the following formats, a unit vector.
   * \n OPTIONS: See \link Riemann_Map \endlink. The variables indicated by the option and the flow direction unit vector must be specified. \ingroup Config*/
  addRiemannOption("MARKER_RIEMANN", nMarker_Riemann, Marker_Riemann, Kind_Data_Riemann, Riemann_Map, Riemann_Var1, Riemann_Var2, Riemann_FlowDir);
  /*!\brief MARKER_GILES \n DESCRIPTION: Giles boundary marker(s) with the following formats, a unit vector. */
  /* \n OPTIONS: See \link Giles_Map \endlink. The variables indicated by the option and the flow direction unit vector must be specified. \ingroup Config*/
  addGilesOption("MARKER_GILES", nMarker_Giles, Marker_Giles, Kind_Data_Giles, Giles_Map, Giles_Var1, Giles_Var2, Giles_FlowDir, RelaxFactorAverage, RelaxFactorFourier);
  /*!\brief SPATIAL_FOURIER \n DESCRIPTION: Option to compute the spatial fourier trasformation for the Giles BC. */
  addBoolOption("SPATIAL_FOURIER", SpatialFourier, false);
  /*!\brief GILES_EXTRA_RELAXFACTOR \n DESCRIPTION: the 1st coeff the value of the under relaxation factor to apply to the shroud and hub,
   * the 2nd coefficient is the the percentage of span-wise height influenced by this extra under relaxation factor.*/
  extrarelfac[0] = 0.1; extrarelfac[1] = 0.1;
  addDoubleArrayOption("GILES_EXTRA_RELAXFACTOR", 2, extrarelfac);
  /*!\brief AVERAGE_PROCESS_TYPE \n DESCRIPTION: types of mixing process for averaging quantities at the boundaries.
    \n OPTIONS: see \link MixingProcess_Map \endlink \n DEFAULT: AREA_AVERAGE \ingroup Config*/
  addEnumOption("MIXINGPLANE_INTERFACE_KIND", Kind_MixingPlaneInterface, MixingPlaneInterface_Map, NEAREST_SPAN);
  /*!\brief AVERAGE_PROCESS_KIND \n DESCRIPTION: types of mixing process for averaging quantities at the boundaries.
    \n OPTIONS: see \link MixingProcess_Map \endlink \n DEFAULT: AREA_AVERAGE \ingroup Config*/
  addEnumOption("AVERAGE_PROCESS_KIND", Kind_AverageProcess, AverageProcess_Map, AREA);
  /*!\brief PERFORMANCE_AVERAGE_PROCESS_KIND \n DESCRIPTION: types of mixing process for averaging quantities at the boundaries for performance computation.
      \n OPTIONS: see \link MixingProcess_Map \endlink \n DEFAULT: AREA_AVERAGE \ingroup Config*/
  addEnumOption("PERFORMANCE_AVERAGE_PROCESS_KIND", Kind_PerformanceAverageProcess, AverageProcess_Map, AREA);
  mixedout_coeff[0] = 1.0; mixedout_coeff[1] = 1.0E-05; mixedout_coeff[2] = 15.0;
  /*!\brief MIXEDOUT_COEFF \n DESCRIPTION: the 1st coeff is an under relaxation factor for the Newton method,
   * the 2nd coefficient is the tolerance for the Newton method, 3rd coefficient is the maximum number of
   * iteration for the Newton Method.*/
  addDoubleArrayOption("MIXEDOUT_COEFF", 3, mixedout_coeff);
  /*!\brief RAMP_ROTATING_FRAME\n DESCRIPTION: option to ramp up or down the rotating frame velocity value*/
  addBoolOption("RAMP_ROTATING_FRAME", RampRotatingFrame, false);
  rampRotFrame_coeff[0] = 0; rampRotFrame_coeff[1] = 1.0; rampRotFrame_coeff[2] = 1000.0;
      /*!\brief RAMP_ROTATING_FRAME_COEFF \n DESCRIPTION: the 1st coeff is the staring velocity,
   * the 2nd coeff is the number of iterations for the update, 3rd is the number of iteration */
  addDoubleArrayOption("RAMP_ROTATING_FRAME_COEFF", 3, rampRotFrame_coeff);
  /* DESCRIPTION: AVERAGE_MACH_LIMIT is a limit value for average procedure based on the mass flux. */
  addDoubleOption("AVERAGE_MACH_LIMIT", AverageMachLimit, 0.03);
  /*!\brief RAMP_OUTLET_PRESSURE\n DESCRIPTION: option to ramp up or down the rotating frame velocity value*/
  addBoolOption("RAMP_OUTLET_PRESSURE", RampOutletPressure, false);
  rampOutPres_coeff[0] = 100000.0; rampOutPres_coeff[1] = 1.0; rampOutPres_coeff[2] = 1000.0;
  /*!\brief RAMP_OUTLET_PRESSURE_COEFF \n DESCRIPTION: the 1st coeff is the staring outlet pressure,
   * the 2nd coeff is the number of iterations for the update, 3rd is the number of total iteration till reaching the final outlet pressure value */
  addDoubleArrayOption("RAMP_OUTLET_PRESSURE_COEFF", 3, rampOutPres_coeff);
  /*!\brief MARKER_MIXINGPLANE \n DESCRIPTION: Identify the boundaries in which the mixing plane is applied. \ingroup Config*/
  addStringListOption("MARKER_MIXINGPLANE_INTERFACE", nMarker_MixingPlaneInterface, Marker_MixingPlaneInterface);
  /*!\brief TURBULENT_MIXINGPLANE \n DESCRIPTION: Activate mixing plane also for turbulent quantities \ingroup Config*/
  addBoolOption("TURBULENT_MIXINGPLANE", turbMixingPlane, false);
  /*!\brief MARKER_TURBOMACHINERY \n DESCRIPTION: Identify the inflow and outflow boundaries in which the turbomachinery settings are  applied. \ingroup Config*/
  addTurboPerfOption("MARKER_TURBOMACHINERY", nMarker_Turbomachinery, Marker_TurboBoundIn, Marker_TurboBoundOut);
  /*!\brief NUM_SPANWISE_SECTIONS \n DESCRIPTION: Integer number of spanwise sections to compute 3D turbo BC and Performance for turbomachinery */
  addUnsignedShortOption("NUM_SPANWISE_SECTIONS", nSpanWiseSections_User, 1);
  /*!\brief SPANWISE_KIND \n DESCRIPTION: type of algorithm to identify the span-wise sections at the turbo boundaries.
   \n OPTIONS: see \link SpanWise_Map \endlink \n Default: AUTOMATIC */
  addEnumOption("SPANWISE_KIND", Kind_SpanWise, SpanWise_Map, AUTOMATIC);
  /*!\brief TURBOMACHINERY_KIND \n DESCRIPTION: types of turbomachynery architecture.
      \n OPTIONS: see \link TurboMachinery_Map \endlink \n Default: AXIAL */
  addEnumListOption("TURBOMACHINERY_KIND",nTurboMachineryKind, Kind_TurboMachinery, TurboMachinery_Map);
  /*!\brief MARKER_SHROUD \n DESCRIPTION: markers in which velocity is forced to 0.0 .
   * \n Format: (shroud1, shroud2, ...)*/
  addStringListOption("MARKER_SHROUD", nMarker_Shroud, Marker_Shroud);
  /*!\brief MARKER_SUPERSONIC_INLET  \n DESCRIPTION: Supersonic inlet boundary marker(s)
   * \n   Format: (inlet marker, temperature, static pressure, velocity_x,   velocity_y, velocity_z, ... ), i.e. primitive variables specified. \ingroup Config*/
  addInletOption("MARKER_SUPERSONIC_INLET", nMarker_Supersonic_Inlet, Marker_Supersonic_Inlet, Inlet_Temperature, Inlet_Pressure, Inlet_Velocity);
  /*!\brief MARKER_SUPERSONIC_OUTLET \n DESCRIPTION: Supersonic outlet boundary marker(s) \ingroup Config*/
  addStringListOption("MARKER_SUPERSONIC_OUTLET", nMarker_Supersonic_Outlet, Marker_Supersonic_Outlet);
  /*!\brief MARKER_OUTLET  \n DESCRIPTION: Outlet boundary marker(s)\n
   Format: ( outlet marker, back pressure (static), ... ) \ingroup Config*/
  addStringDoubleListOption("MARKER_OUTLET", nMarker_Outlet, Marker_Outlet, Outlet_Pressure);
  /*!\brief INC_INLET_TYPE \n DESCRIPTION: List of outlet types for incompressible flows. List length must match number of inlet markers. Options: PRESSURE_OUTLET, MASS_FLOW_OUTLET. \ingroup Config*/
  addEnumListOption("INC_OUTLET_TYPE", nInc_Outlet, Kind_Inc_Outlet, Inc_Outlet_Map);
  /*!\brief MARKER_ISOTHERMAL DESCRIPTION: Isothermal wall boundary marker(s)\n
   * Format: ( isothermal marker, wall temperature (static), ... ) \ingroup Config  */
  addStringDoubleListOption("MARKER_ISOTHERMAL", nMarker_Isothermal, Marker_Isothermal, Isothermal_Temperature);
  /*!\brief MARKER_HEATFLUX  \n DESCRIPTION: Specified heat flux wall boundary marker(s)
   Format: ( Heat flux marker, wall heat flux (static), ... ) \ingroup Config*/
  addStringDoubleListOption("MARKER_HEATFLUX", nMarker_HeatFlux, Marker_HeatFlux, Heat_Flux);
  /*!\brief MARKER_HEATTRANSFER DESCRIPTION: Heat flux with specified heat transfer coefficient boundary marker(s)\n
   * Format: ( Heat transfer marker, heat transfer coefficient, wall temperature (static), ... ) \ingroup Config  */
  addExhaustOption("MARKER_HEATTRANSFER", nMarker_HeatTransfer, Marker_HeatTransfer, HeatTransfer_Coeff, HeatTransfer_WallTemp);
  /*!\brief Smluchowski/Maxwell wall boundary marker(s)  \n DESCRIPTION: Slip velocity and temperature jump wall boundary marker(s)
   Format: ( Heat flux marker,  wall temperature (static), momentum accomodation coefficient, thermal accomodation coefficient ... ) \ingroup Config*/
  addStringDoubleListOption("MARKER_SMOLUCHOWSKI_MAXWELL", nMarker_Smoluchowski_Maxwell, Marker_Smoluchowski_Maxwell, Isothermal_Temperature); //Missing TMAC and TAC
  /*!\brief WALL_ROUGHNESS  \n DESCRIPTION: Specified roughness heights at wall boundary marker(s)
   Format: ( Wall marker, roughness_height (static), ... ) \ingroup Config*/
  addStringDoubleListOption("WALL_ROUGHNESS", nRough_Wall, Marker_RoughWall, Roughness_Height);
  /*!\brief MARKER_ENGINE_INFLOW  \n DESCRIPTION: Engine inflow boundary marker(s)
   Format: ( nacelle inflow marker, fan face Mach, ... ) \ingroup Config*/
  addStringDoubleListOption("MARKER_ENGINE_INFLOW", nMarker_EngineInflow, Marker_EngineInflow, EngineInflow_Target);
  /* DESCRIPTION: Highlite area */
  addDoubleOption("HIGHLITE_AREA", Highlite_Area, 1.0);
  /* DESCRIPTION: Fan poly efficiency */
  addDoubleOption("FAN_POLY_EFF", Fan_Poly_Eff, 1.0);
  /*!\brief SUBSONIC_ENGINE\n DESCRIPTION: Engine subsonic intake region \ingroup Config*/
  addBoolOption("INTEGRATED_HEATFLUX", Integrated_HeatFlux, false);
  /*!\brief SUBSONIC_ENGINE\n DESCRIPTION: Engine subsonic intake region \ingroup Config*/
  addBoolOption("SUBSONIC_ENGINE", SubsonicEngine, false);
  /* DESCRIPTION: Actuator disk double surface */
  addBoolOption("ACTDISK_DOUBLE_SURFACE", ActDisk_DoubleSurface, false);
  /* DESCRIPTION: Only half engine is in the computational grid */
  addBoolOption("ENGINE_HALF_MODEL", Engine_HalfModel, false);
  /* DESCRIPTION: Actuator disk double surface */
  addBoolOption("ACTDISK_SU2_DEF", ActDisk_SU2_DEF, false);
  /* DESCRIPTION: Definition of the distortion rack (radial number of proves / circumferential density (degree) */
  distortion[0] =  5.0; distortion[1] =  15.0;
  addDoubleArrayOption("DISTORTION_RACK", 2, distortion);
  /* DESCRIPTION: Values of the box to impose a subsonic nacellle (mach, Pressure, Temperature) */
  eng_val[0]=0.0; eng_val[1]=0.0; eng_val[2]=0.0; eng_val[3]=0.0;  eng_val[4]=0.0;
  addDoubleArrayOption("SUBSONIC_ENGINE_VALUES", 5, eng_val);
  /* DESCRIPTION: Coordinates of the box to impose a subsonic nacellle cylinder (Xmin, Ymin, Zmin, Xmax, Ymax, Zmax, Radius) */
  eng_cyl[0] = 0.0; eng_cyl[1] = 0.0; eng_cyl[2] = 0.0;
  eng_cyl[3] = 1E15; eng_cyl[4] = 1E15; eng_cyl[5] = 1E15; eng_cyl[6] = 1E15;
  addDoubleArrayOption("SUBSONIC_ENGINE_CYL", 7, eng_cyl);
  /* DESCRIPTION: Engine exhaust boundary marker(s)
   Format: (nacelle exhaust marker, total nozzle temp, total nozzle pressure, ... )*/
  addExhaustOption("MARKER_ENGINE_EXHAUST", nMarker_EngineExhaust, Marker_EngineExhaust, Exhaust_Temperature_Target, Exhaust_Pressure_Target);
  /* DESCRIPTION: Clamped boundary marker(s) */
  addStringListOption("MARKER_CLAMPED", nMarker_Clamped, Marker_Clamped);
  /* DESCRIPTION: Displacement boundary marker(s) */
  addStringDoubleListOption("MARKER_NORMAL_DISPL", nMarker_Displacement, Marker_Displacement, Displ_Value);
  /* DESCRIPTION: Load boundary marker(s) - uniform pressure in Pa */
  addStringDoubleListOption("MARKER_PRESSURE", nMarker_Load, Marker_Load, Load_Value);
  /* DESCRIPTION: Load boundary marker(s) */
  addStringDoubleListOption("MARKER_DAMPER", nMarker_Damper, Marker_Damper, Damper_Constant);
  /* DESCRIPTION: Load boundary marker(s)
   Format: (inlet marker, load, multiplier, dir_x, dir_y, dir_z, ... ), i.e. primitive variables specified. */
  addInletOption("MARKER_LOAD", nMarker_Load_Dir, Marker_Load_Dir, Load_Dir_Value, Load_Dir_Multiplier, Load_Dir);
  /* DESCRIPTION: Load boundary marker(s)
   Format: (inlet marker, load, multiplier, dir_x, dir_y, dir_z, ... ), i.e. primitive variables specified. */
  addInletOption("MARKER_DISPLACEMENT", nMarker_Disp_Dir, Marker_Disp_Dir, Disp_Dir_Value, Disp_Dir_Multiplier, Disp_Dir);
  /* DESCRIPTION: Sine load boundary marker(s)
   Format: (inlet marker, load, multiplier, dir_x, dir_y, dir_z, ... ), i.e. primitive variables specified. */
  addInletOption("MARKER_SINE_LOAD", nMarker_Load_Sine, Marker_Load_Sine, Load_Sine_Amplitude, Load_Sine_Frequency, Load_Sine_Dir);
  /*!\brief SINE_LOAD\n DESCRIPTION: option to apply the load as a sine*/
  addBoolOption("SINE_LOAD", Sine_Load, false);
  sineload_coeff[0] = 0.0; sineload_coeff[1] = 0.0; sineload_coeff[2] = 0.0;
  /*!\brief SINE_LOAD_COEFF \n DESCRIPTION: the 1st coeff is the amplitude, the 2nd is the frequency, 3rd is the phase in radians */
  addDoubleArrayOption("SINE_LOAD_COEFF", 3, sineload_coeff);
  /*!\brief RAMP_AND_RELEASE\n DESCRIPTION: release the load after applying the ramp*/
  addBoolOption("RAMP_AND_RELEASE_LOAD", RampAndRelease, false);

  /* DESCRIPTION: Flow load boundary marker(s) */
  addStringDoubleListOption("MARKER_FLOWLOAD", nMarker_FlowLoad, Marker_FlowLoad, FlowLoad_Value);
  /* DESCRIPTION: Damping factor for engine inlet condition */
  addDoubleOption("DAMP_ENGINE_INFLOW", Damp_Engine_Inflow, 0.95);
  /* DESCRIPTION: Damping factor for engine exhaust condition */
  addDoubleOption("DAMP_ENGINE_EXHAUST", Damp_Engine_Exhaust, 0.95);
  /*!\brief ENGINE_INFLOW_TYPE  \n DESCRIPTION: Inlet boundary type \n OPTIONS: see \link Engine_Inflow_Map \endlink \n Default: FAN_FACE_MACH \ingroup Config*/
  addEnumOption("ENGINE_INFLOW_TYPE", Kind_Engine_Inflow, Engine_Inflow_Map, FAN_FACE_MACH);
  /* DESCRIPTION: Evaluate a problem with engines */
  addBoolOption("ENGINE", Engine, false);

  /* DESCRIPTION:  Sharpness coefficient for the buffet sensor */
  addDoubleOption("BUFFET_K", Buffet_k, 10.0);
  /* DESCRIPTION:  Offset parameter for the buffet sensor */
  addDoubleOption("BUFFET_LAMBDA", Buffet_lambda, 0.0);

  /* DESCRIPTION: Use a Newton-Krylov method. */
  addBoolOption("NEWTON_KRYLOV", NewtonKrylov, false);
  /* DESCRIPTION: Integer parameters {startup iters, precond iters, initial tolerance relaxation}. */
  addUShortArrayOption("NEWTON_KRYLOV_IPARAM", NK_IntParam.size(), NK_IntParam.data());
  /* DESCRIPTION: Double parameters {startup residual drop, precond tolerance, full tolerance residual drop, findiff step}. */
  addDoubleArrayOption("NEWTON_KRYLOV_DPARAM", NK_DblParam.size(), NK_DblParam.data());

  /* DESCRIPTION: Number of samples for quasi-Newton methods. */
  addUnsignedShortOption("QUASI_NEWTON_NUM_SAMPLES", nQuasiNewtonSamples, 0);
  /* DESCRIPTION: Whether to use vectorized numerical schemes, less robust against transients. */
  addBoolOption("USE_VECTORIZATION", UseVectorization, false);

  /*!\par CONFIG_CATEGORY: Time-marching \ingroup Config*/
  /*--- Options related to time-marching ---*/

  /* DESCRIPTION: Unsteady simulation  */
  addEnumOption("TIME_MARCHING", TimeMarching, TimeMarching_Map, TIME_MARCHING::STEADY);
  /* DESCRIPTION:  Courant-Friedrichs-Lewy condition of the finest grid */
  addDoubleOption("CFL_NUMBER", CFLFineGrid, 1.25);
  /* DESCRIPTION:  Max time step in local time stepping simulations */
  addDoubleOption("MAX_DELTA_TIME", Max_DeltaTime, 1000000);
  /* DESCRIPTION: Activate The adaptive CFL number. */
  addBoolOption("CFL_ADAPT", CFL_Adapt, false);
  /* !\brief CFL_ADAPT_PARAM
   * DESCRIPTION: Parameters of the adaptive CFL number (factor down, factor up, CFL limit (min and max), acceptable linear residual )
   * Factor down generally <1.0, factor up generally > 1.0 to cause the CFL to increase when the under-relaxation parameter is 1.0
   * and to decrease when the under-relaxation parameter is less than 0.1. Factor is multiplicative. \ingroup Config*/
  default_cfl_adapt[0] = 1.0; default_cfl_adapt[1] = 1.0; default_cfl_adapt[2] = 10.0; default_cfl_adapt[3] = 100.0;
  default_cfl_adapt[4] = 0.001;
  addDoubleListOption("CFL_ADAPT_PARAM", nCFL_AdaptParam, CFL_AdaptParam);
  /* DESCRIPTION: Reduction factor of the CFL coefficient in the adjoint problem */
  addDoubleOption("CFL_REDUCTION_ADJFLOW", CFLRedCoeff_AdjFlow, 0.8);
  /* DESCRIPTION: Reduction factor of the CFL coefficient in the level set problem */
  addDoubleOption("CFL_REDUCTION_TURB", CFLRedCoeff_Turb, 1.0);
  /* DESCRIPTION: Reduction factor of the CFL coefficient in the turbulent adjoint problem */
  addDoubleOption("CFL_REDUCTION_ADJTURB", CFLRedCoeff_AdjTurb, 1.0);
  /* DESCRIPTION: External iteration offset due to restart */
  addUnsignedLongOption("EXT_ITER_OFFSET", ExtIter_OffSet, 0);
  // these options share nRKStep as their size, which is not a good idea in general
  /* DESCRIPTION: Runge-Kutta alpha coefficients */
  addDoubleListOption("RK_ALPHA_COEFF", nRKStep, RK_Alpha_Step);
  /* DESCRIPTION: Number of time levels for time accurate local time stepping. */
  addUnsignedShortOption("LEVELS_TIME_ACCURATE_LTS", nLevels_TimeAccurateLTS, 1);
  /* DESCRIPTION: Number of time DOFs used in the predictor step of ADER-DG. */
  addUnsignedShortOption("TIME_DOFS_ADER_DG", nTimeDOFsADER_DG, 2);
  /* DESCRIPTION: Unsteady Courant-Friedrichs-Lewy number of the finest grid */
  addDoubleOption("UNST_CFL_NUMBER", Unst_CFL, 0.0);
  /* DESCRIPTION: Integer number of periodic time instances for Harmonic Balance */
  addUnsignedShortOption("TIME_INSTANCES", nTimeInstances, 1);
  /* DESCRIPTION: Time period for Harmonic Balance wihtout moving meshes */
  addDoubleOption("HB_PERIOD", HarmonicBalance_Period, -1.0);
  /* DESCRIPTION:  Turn on/off harmonic balance preconditioning */
  addBoolOption("HB_PRECONDITION", HB_Precondition, false);
  /* DESCRIPTION: Starting direct solver iteration for the unsteady adjoint */
  addLongOption("UNST_ADJOINT_ITER", Unst_AdjointIter, 0);
  /* DESCRIPTION: Number of iterations to average the objective */
  addLongOption("ITER_AVERAGE_OBJ", Iter_Avg_Objective , 0);
  /* DESCRIPTION: Time discretization */
  addEnumOption("TIME_DISCRE_FLOW", Kind_TimeIntScheme_Flow, Time_Int_Map, EULER_IMPLICIT);
  /* DESCRIPTION: Time discretization */
  addEnumOption("TIME_DISCRE_FEM_FLOW", Kind_TimeIntScheme_FEM_Flow, Time_Int_Map, RUNGE_KUTTA_EXPLICIT);
  /* DESCRIPTION: ADER-DG predictor step */
  addEnumOption("ADER_PREDICTOR", Kind_ADER_Predictor, Ader_Predictor_Map, ADER_ALIASED_PREDICTOR);
  /* DESCRIPTION: Time discretization */
  addEnumOption("TIME_DISCRE_ADJFLOW", Kind_TimeIntScheme_AdjFlow, Time_Int_Map, EULER_IMPLICIT);
  /* DESCRIPTION: Time discretization */
  addEnumOption("TIME_DISCRE_TURB", Kind_TimeIntScheme_Turb, Time_Int_Map, EULER_IMPLICIT);
  /* DESCRIPTION: Time discretization */
  addEnumOption("TIME_DISCRE_ADJTURB", Kind_TimeIntScheme_AdjTurb, Time_Int_Map, EULER_IMPLICIT);
  /* DESCRIPTION: Time discretization */
  addEnumOption("TIME_DISCRE_FEA", Kind_TimeIntScheme_FEA, Time_Int_Map_FEA, STRUCT_TIME_INT::NEWMARK_IMPLICIT);
  /* DESCRIPTION: Time discretization for radiation problems*/
  addEnumOption("TIME_DISCRE_RADIATION", Kind_TimeIntScheme_Radiation, Time_Int_Map, EULER_IMPLICIT);
  /* DESCRIPTION: Time discretization */
  addEnumOption("TIME_DISCRE_HEAT", Kind_TimeIntScheme_Heat, Time_Int_Map, EULER_IMPLICIT);
  /* DESCRIPTION: Time discretization */
  addEnumOption("TIMESTEP_HEAT", Kind_TimeStep_Heat, Heat_TimeStep_Map, MINIMUM);

  /*!\par CONFIG_CATEGORY: Linear solver definition \ingroup Config*/
  /*--- Options related to the linear solvers ---*/

  /*!\brief LINEAR_SOLVER
   *  \n DESCRIPTION: Linear solver for the implicit, mesh deformation, or discrete adjoint systems \n OPTIONS: see \link Linear_Solver_Map \endlink \n DEFAULT: FGMRES \ingroup Config*/
  addEnumOption("LINEAR_SOLVER", Kind_Linear_Solver, Linear_Solver_Map, FGMRES);
  /*!\brief LINEAR_SOLVER_PREC
   *  \n DESCRIPTION: Preconditioner for the Krylov linear solvers \n OPTIONS: see \link Linear_Solver_Prec_Map \endlink \n DEFAULT: LU_SGS \ingroup Config*/
  addEnumOption("LINEAR_SOLVER_PREC", Kind_Linear_Solver_Prec, Linear_Solver_Prec_Map, ILU);
  /* DESCRIPTION: Minimum error threshold for the linear solver for the implicit formulation */
  addDoubleOption("LINEAR_SOLVER_ERROR", Linear_Solver_Error, 1E-6);
  /* DESCRIPTION: Maximum number of iterations of the linear solver for the implicit formulation */
  addUnsignedLongOption("LINEAR_SOLVER_ITER", Linear_Solver_Iter, 10);
  /* DESCRIPTION: Fill in level for the ILU preconditioner */
  addUnsignedShortOption("LINEAR_SOLVER_ILU_FILL_IN", Linear_Solver_ILU_n, 0);
  /* DESCRIPTION: Maximum number of iterations of the linear solver for the implicit formulation */
  addUnsignedLongOption("LINEAR_SOLVER_RESTART_FREQUENCY", Linear_Solver_Restart_Frequency, 10);
  /* DESCRIPTION: Relaxation factor for iterative linear smoothers (SMOOTHER_ILU/JACOBI/LU-SGS/LINELET) */
  addDoubleOption("LINEAR_SOLVER_SMOOTHER_RELAXATION", Linear_Solver_Smoother_Relaxation, 1.0);
  /* DESCRIPTION: Custom number of threads used for additive domain decomposition for ILU and LU_SGS (0 is "auto"). */
  addUnsignedLongOption("LINEAR_SOLVER_PREC_THREADS", Linear_Solver_Prec_Threads, 0);
  /* DESCRIPTION: Relaxation factor for updates of adjoint variables. */
  addDoubleOption("RELAXATION_FACTOR_ADJOINT", Relaxation_Factor_Adjoint, 1.0);
  /* DESCRIPTION: Relaxation of the CHT coupling */
  addDoubleOption("RELAXATION_FACTOR_CHT", Relaxation_Factor_CHT, 1.0);
  /* DESCRIPTION: Roe coefficient */
  addDoubleOption("ROE_KAPPA", Roe_Kappa, 0.5);
  /* DESCRIPTION: Roe-Turkel preconditioning for low Mach number flows */
  addBoolOption("LOW_MACH_PREC", Low_Mach_Precon, false);
  /* DESCRIPTION: Post-reconstruction correction for low Mach number flows */
  addBoolOption("LOW_MACH_CORR", Low_Mach_Corr, false);
  /* DESCRIPTION: Time Step for dual time stepping simulations (s) */
  addDoubleOption("MIN_ROE_TURKEL_PREC", Min_Beta_RoeTurkel, 0.01);
  /* DESCRIPTION: Time Step for dual time stepping simulations (s) */
  addDoubleOption("MAX_ROE_TURKEL_PREC", Max_Beta_RoeTurkel, 0.2);
  /* DESCRIPTION: Linear solver for the turbulent adjoint systems */
  addEnumOption("ADJTURB_LIN_SOLVER", Kind_AdjTurb_Linear_Solver, Linear_Solver_Map, FGMRES);
  /* DESCRIPTION: Preconditioner for the turbulent adjoint Krylov linear solvers */
  addEnumOption("ADJTURB_LIN_PREC", Kind_AdjTurb_Linear_Prec, Linear_Solver_Prec_Map, ILU);
  /* DESCRIPTION: Minimum error threshold for the turbulent adjoint linear solver for the implicit formulation */
  addDoubleOption("ADJTURB_LIN_ERROR", AdjTurb_Linear_Error, 1E-5);
  /* DESCRIPTION: Maximum number of iterations of the turbulent adjoint linear solver for the implicit formulation */
  addUnsignedShortOption("ADJTURB_LIN_ITER", AdjTurb_Linear_Iter, 10);
  /* DESCRIPTION: Entropy fix factor */
  addDoubleOption("ENTROPY_FIX_COEFF", EntropyFix_Coeff, 0.001);
  /* DESCRIPTION: Linear solver for the discete adjoint systems */
  addEnumOption("DISCADJ_LIN_SOLVER", Kind_DiscAdj_Linear_Solver, Linear_Solver_Map, FGMRES);
  /* DESCRIPTION: Preconditioner for the discrete adjoint Krylov linear solvers */
  addEnumOption("DISCADJ_LIN_PREC", Kind_DiscAdj_Linear_Prec, Linear_Solver_Prec_Map, ILU);
  /* DESCRIPTION: Linear solver for the discete adjoint systems */

  /*!\par CONFIG_CATEGORY: Convergence\ingroup Config*/
  /*--- Options related to convergence ---*/

  // This option is deprecated. After a grace period until 7.2.0 the usage warning should become an error.
  addStringOption("CONV_CRITERIA", ConvCriteria, "this option is deprecated");
  /*!\brief CONV_RESIDUAL_MINVAL\n DESCRIPTION: Min value of the residual (log10 of the residual)\n DEFAULT: -14.0 \ingroup Config*/
  addDoubleOption("CONV_RESIDUAL_MINVAL", MinLogResidual, -14.0);
  /*!\brief CONV_STARTITER\n DESCRIPTION: Iteration number to begin convergence monitoring\n DEFAULT: 5 \ingroup Config*/
  addUnsignedLongOption("CONV_STARTITER", StartConv_Iter, 5);
  /*!\brief CONV_CAUCHY_ELEMS\n DESCRIPTION: Number of elements to apply the criteria. \n DEFAULT 100 \ingroup Config*/
  addUnsignedShortOption("CONV_CAUCHY_ELEMS", Cauchy_Elems, 100);
  /*!\brief CONV_CAUCHY_EPS\n DESCRIPTION: Epsilon to control the series convergence \n DEFAULT: 1e-10 \ingroup Config*/
  addDoubleOption("CONV_CAUCHY_EPS", Cauchy_Eps, 1E-10);
  /*!\brief CONV_FIELD\n DESCRIPTION: Output field to monitor \n Default: depends on solver \ingroup Config*/
  addStringListOption("CONV_FIELD", nConvField, ConvField);

  /*!\brief CONV_WINDOW_STARTITER\n DESCRIPTION: Iteration number after START_ITER_WND  to begin convergence monitoring\n DEFAULT: 15 \ingroup Config*/
  addUnsignedLongOption("CONV_WINDOW_STARTITER", Wnd_StartConv_Iter, 15);
  /*!\brief CONV_WINDOW_CAUCHY_ELEMS\n DESCRIPTION: Number of elements to apply the criteria. \n DEFAULT 100 \ingroup Config*/
  addUnsignedShortOption("CONV_WINDOW_CAUCHY_ELEMS", Wnd_Cauchy_Elems, 100);
  /*!\brief CONV_WINDOW_CAUCHY_EPS\n DESCRIPTION: Epsilon to control the series convergence \n DEFAULT: 1e-3 \ingroup Config*/
  addDoubleOption("CONV_WINDOW_CAUCHY_EPS", Wnd_Cauchy_Eps, 1E-3);
  /*!\brief WINDOW_CAUCHY_CRIT \n DESCRIPTION: Determines, if the cauchy convergence criterion should be used for windowed time averaged objective functions*/
  addBoolOption("WINDOW_CAUCHY_CRIT",Wnd_Cauchy_Crit, false);
  /*!\brief CONV_WINDOW_FIELD
   * \n DESCRIPTION: Output fields  for the Cauchy criterium for the TIME iteration. The criterium is applied to the windowed time average of the chosen funcion. */
  addStringListOption("CONV_WINDOW_FIELD",nWndConvField, WndConvField);
  /*!\par CONFIG_CATEGORY: Multi-grid \ingroup Config*/
  /*--- Options related to Multi-grid ---*/

  /*!\brief START_UP_ITER \n DESCRIPTION: Start up iterations using the fine grid only. DEFAULT: 0 \ingroup Config*/
  addUnsignedShortOption("START_UP_ITER", nStartUpIter, 0);
  /*!\brief MGLEVEL\n DESCRIPTION: Multi-grid Levels. DEFAULT: 0 \ingroup Config*/
  addUnsignedShortOption("MGLEVEL", nMGLevels, 0);
  /*!\brief MGCYCLE\n DESCRIPTION: Multi-grid cycle. OPTIONS: See \link MG_Cycle_Map \endlink. Defualt V_CYCLE \ingroup Config*/
  addEnumOption("MGCYCLE", MGCycle, MG_Cycle_Map, V_CYCLE);
  /*!\brief MG_PRE_SMOOTH\n DESCRIPTION: Multi-grid pre-smoothing level \ingroup Config*/
  addUShortListOption("MG_PRE_SMOOTH", nMG_PreSmooth, MG_PreSmooth);
  /*!\brief MG_POST_SMOOTH\n DESCRIPTION: Multi-grid post-smoothing level \ingroup Config*/
  addUShortListOption("MG_POST_SMOOTH", nMG_PostSmooth, MG_PostSmooth);
  /*!\brief MG_CORRECTION_SMOOTH\n DESCRIPTION: Jacobi implicit smoothing of the correction \ingroup Config*/
  addUShortListOption("MG_CORRECTION_SMOOTH", nMG_CorrecSmooth, MG_CorrecSmooth);
  /*!\brief MG_DAMP_RESTRICTION\n DESCRIPTION: Damping factor for the residual restriction. DEFAULT: 0.75 \ingroup Config*/
  addDoubleOption("MG_DAMP_RESTRICTION", Damp_Res_Restric, 0.75);
  /*!\brief MG_DAMP_PROLONGATION\n DESCRIPTION: Damping factor for the correction prolongation. DEFAULT 0.75 \ingroup Config*/
  addDoubleOption("MG_DAMP_PROLONGATION", Damp_Correc_Prolong, 0.75);

  /*!\par CONFIG_CATEGORY: Spatial Discretization \ingroup Config*/
  /*--- Options related to the spatial discretization ---*/

  /*!\brief NUM_METHOD_GRAD
   *  \n DESCRIPTION: Numerical method for spatial gradients \n OPTIONS: See \link Gradient_Map \endlink. \n DEFAULT: WEIGHTED_LEAST_SQUARES. \ingroup Config*/
  addEnumOption("NUM_METHOD_GRAD", Kind_Gradient_Method, Gradient_Map, WEIGHTED_LEAST_SQUARES);
  /*!\brief NUM_METHOD_GRAD
   *  \n DESCRIPTION: Numerical method for spatial gradients used only for upwind reconstruction \n OPTIONS: See \link Gradient_Map \endlink. \n DEFAULT: NO_GRADIENT. \ingroup Config*/
  addEnumOption("NUM_METHOD_GRAD_RECON", Kind_Gradient_Method_Recon, Gradient_Map, NO_GRADIENT);
  /*!\brief VENKAT_LIMITER_COEFF
   *  \n DESCRIPTION: Coefficient for the limiter. DEFAULT value 0.5. Larger values decrease the extent of limiting, values approaching zero cause lower-order approximation to the solution. \ingroup Config */
  addDoubleOption("VENKAT_LIMITER_COEFF", Venkat_LimiterCoeff, 0.05);
  /*!\brief ADJ_SHARP_LIMITER_COEFF
   *  \n DESCRIPTION: Coefficient for detecting the limit of the sharp edges. DEFAULT value 3.0.  Use with sharp edges limiter. \ingroup Config*/
  addDoubleOption("ADJ_SHARP_LIMITER_COEFF", AdjSharp_LimiterCoeff, 3.0);
  /*!\brief LIMITER_ITER
   *  \n DESCRIPTION: Freeze the value of the limiter after a number of iterations. DEFAULT value 999999. \ingroup Config*/
  addUnsignedLongOption("LIMITER_ITER", LimiterIter, 999999);

  /*!\brief CONV_NUM_METHOD_FLOW
   *  \n DESCRIPTION: Convective numerical method \n OPTIONS: See \link Upwind_Map \endlink , \link Centered_Map \endlink. \ingroup Config*/
  addConvectOption("CONV_NUM_METHOD_FLOW", Kind_ConvNumScheme_Flow, Kind_Centered_Flow, Kind_Upwind_Flow);

  /*!\brief NUM_METHOD_FEM_FLOW
   *  \n DESCRIPTION: Numerical method \n OPTIONS: See \link FEM_Map \endlink , \link Centered_Map \endlink. \ingroup Config*/
  addConvectFEMOption("NUM_METHOD_FEM_FLOW", Kind_ConvNumScheme_FEM_Flow, Kind_FEM_Flow);

  /*!\brief MUSCL_FLOW \n DESCRIPTION: Check if the MUSCL scheme should be used \ingroup Config*/
  addBoolOption("MUSCL_FLOW", MUSCL_Flow, true);
  /*!\brief SLOPE_LIMITER_FLOW
   * DESCRIPTION: Slope limiter for the direct solution. \n OPTIONS: See \link Limiter_Map \endlink \n DEFAULT VENKATAKRISHNAN \ingroup Config*/
  addEnumOption("SLOPE_LIMITER_FLOW", Kind_SlopeLimit_Flow, Limiter_Map, VENKATAKRISHNAN);
  jst_coeff[0] = 0.5; jst_coeff[1] = 0.02;
  /*!\brief JST_SENSOR_COEFF \n DESCRIPTION: 2nd and 4th order artificial dissipation coefficients for the JST method \ingroup Config*/
  addDoubleArrayOption("JST_SENSOR_COEFF", 2, jst_coeff);
  /*!\brief LAX_SENSOR_COEFF \n DESCRIPTION: 1st order artificial dissipation coefficients for the Lax-Friedrichs method. \ingroup Config*/
  addDoubleOption("LAX_SENSOR_COEFF", Kappa_1st_Flow, 0.15);
  ad_coeff_heat[0] = 0.5; ad_coeff_heat[1] = 0.02;
  /*!\brief JST_SENSOR_COEFF_HEAT \n DESCRIPTION: 2nd and 4th order artificial dissipation coefficients for the JST method \ingroup Config*/
  addDoubleArrayOption("JST_SENSOR_COEFF_HEAT", 2, ad_coeff_heat);
  /*!\brief USE_ACCURATE_FLUX_JACOBIANS \n DESCRIPTION: Use numerically computed Jacobians for AUSM+up(2) and SLAU(2) \ingroup Config*/
  addBoolOption("USE_ACCURATE_FLUX_JACOBIANS", Use_Accurate_Jacobians, false);
  /*!\brief CENTRAL_JACOBIAN_FIX_FACTOR \n DESCRIPTION: Improve the numerical properties (diagonal dominance) of the global Jacobian matrix, 3 to 4 is "optimum" (central schemes) \ingroup Config*/
  addDoubleOption("CENTRAL_JACOBIAN_FIX_FACTOR", Cent_Jac_Fix_Factor, 4.0);
  /*!\brief CENTRAL_JACOBIAN_FIX_FACTOR \n DESCRIPTION: Control numerical properties of the global Jacobian matrix using a multiplication factor for incompressible central schemes \ingroup Config*/
  addDoubleOption("CENTRAL_INC_JACOBIAN_FIX_FACTOR", Cent_Inc_Jac_Fix_Factor, 1.0);

  /*!\brief CONV_NUM_METHOD_ADJFLOW
   *  \n DESCRIPTION: Convective numerical method for the adjoint solver.
   *  \n OPTIONS:  See \link Upwind_Map \endlink , \link Centered_Map \endlink. Note: not all methods are guaranteed to be implemented for the adjoint solver. \ingroup Config */
  addConvectOption("CONV_NUM_METHOD_ADJFLOW", Kind_ConvNumScheme_AdjFlow, Kind_Centered_AdjFlow, Kind_Upwind_AdjFlow);
  /*!\brief MUSCL_FLOW \n DESCRIPTION: Check if the MUSCL scheme should be used \ingroup Config*/
  addBoolOption("MUSCL_ADJFLOW", MUSCL_AdjFlow, true);
  /*!\brief SLOPE_LIMITER_ADJFLOW
     * DESCRIPTION: Slope limiter for the adjoint solution. \n OPTIONS: See \link Limiter_Map \endlink \n DEFAULT VENKATAKRISHNAN \ingroup Config*/
  addEnumOption("SLOPE_LIMITER_ADJFLOW", Kind_SlopeLimit_AdjFlow, Limiter_Map, VENKATAKRISHNAN);
  jst_adj_coeff[0] = 0.5; jst_adj_coeff[1] = 0.02;
  /*!\brief ADJ_JST_SENSOR_COEFF \n DESCRIPTION: 2nd and 4th order artificial dissipation coefficients for the adjoint JST method. \ingroup Config*/
  addDoubleArrayOption("ADJ_JST_SENSOR_COEFF", 2, jst_adj_coeff);
  /*!\brief LAX_SENSOR_COEFF \n DESCRIPTION: 1st order artificial dissipation coefficients for the adjoint Lax-Friedrichs method. \ingroup Config*/
  addDoubleOption("ADJ_LAX_SENSOR_COEFF", Kappa_1st_AdjFlow, 0.15);

  /*!\brief MUSCL_FLOW \n DESCRIPTION: Check if the MUSCL scheme should be used \ingroup Config*/
  addBoolOption("MUSCL_TURB", MUSCL_Turb, false);
  /*!\brief SLOPE_LIMITER_TURB
   *  \n DESCRIPTION: Slope limiter  \n OPTIONS: See \link Limiter_Map \endlink \n DEFAULT VENKATAKRISHNAN \ingroup Config*/
  addEnumOption("SLOPE_LIMITER_TURB", Kind_SlopeLimit_Turb, Limiter_Map, VENKATAKRISHNAN);
  /*!\brief CONV_NUM_METHOD_TURB
   *  \n DESCRIPTION: Convective numerical method \ingroup Config*/
  addConvectOption("CONV_NUM_METHOD_TURB", Kind_ConvNumScheme_Turb, Kind_Centered_Turb, Kind_Upwind_Turb);

  /*!\brief MUSCL_FLOW \n DESCRIPTION: Check if the MUSCL scheme should be used \ingroup Config*/
  addBoolOption("MUSCL_ADJTURB", MUSCL_AdjTurb, false);
  /*!\brief SLOPE_LIMITER_ADJTURB
   *  \n DESCRIPTION: Slope limiter \n OPTIONS: See \link Limiter_Map \endlink \n DEFAULT VENKATAKRISHNAN \ingroup Config */
  addEnumOption("SLOPE_LIMITER_ADJTURB", Kind_SlopeLimit_AdjTurb, Limiter_Map, VENKATAKRISHNAN);
  /*!\brief CONV_NUM_METHOD_ADJTURB\n DESCRIPTION: Convective numerical method for the adjoint/turbulent problem \ingroup Config*/
  addConvectOption("CONV_NUM_METHOD_ADJTURB", Kind_ConvNumScheme_AdjTurb, Kind_Centered_AdjTurb, Kind_Upwind_AdjTurb);

  /*!\brief MUSCL_FLOW \n DESCRIPTION: Check if the MUSCL scheme should be used \ingroup Config*/
  addBoolOption("MUSCL_HEAT", MUSCL_Heat, false);
  /*!\brief CONV_NUM_METHOD_HEAT
   *  \n DESCRIPTION: Convective numerical method \n DEFAULT: UPWIND */
  addEnumOption("CONV_NUM_METHOD_HEAT", Kind_ConvNumScheme_Heat, Space_Map, SPACE_UPWIND);

  /*!\par CONFIG_CATEGORY: Adjoint and Gradient \ingroup Config*/
  /*--- Options related to the adjoint and gradient ---*/

  /*!\brief LIMIT_ADJFLOW \n DESCRIPTION: Limit value for the adjoint variable.\n DEFAULT: 1E6. \ingroup Config*/
  addDoubleOption("LIMIT_ADJFLOW", AdjointLimit, 1E6);
  /*!\brief MG_ADJFLOW\n DESCRIPTION: Multigrid with the adjoint problem. \n Defualt: YES \ingroup Config*/
  addBoolOption("MG_ADJFLOW", MG_AdjointFlow, true);

  /*!\brief OBJECTIVE_WEIGHT  \n DESCRIPTION: Adjoint problem boundary condition weights. Applies scaling factor to objective(s) \ingroup Config*/
  addDoubleListOption("OBJECTIVE_WEIGHT", nObjW, Weight_ObjFunc);
  /*!\brief OBJECTIVE_FUNCTION
   *  \n DESCRIPTION: Adjoint problem boundary condition \n OPTIONS: see \link Objective_Map \endlink \n DEFAULT: DRAG_COEFFICIENT \ingroup Config*/
  addEnumListOption("OBJECTIVE_FUNCTION", nObj, Kind_ObjFunc, Objective_Map);

  /* DESCRIPTION: parameter for the definition of a complex objective function */
  addDoubleOption("DCD_DCL_VALUE", dCD_dCL, 0.0);
  /* DESCRIPTION: parameter for the definition of a complex objective function */
  addDoubleOption("DCMX_DCL_VALUE", dCMx_dCL, 0.0);
  /* DESCRIPTION: parameter for the definition of a complex objective function */
  addDoubleOption("DCMY_DCL_VALUE", dCMy_dCL, 0.0);
  /* DESCRIPTION: parameter for the definition of a complex objective function */
  addDoubleOption("DCMZ_DCL_VALUE", dCMz_dCL, 0.0);

  /* DESCRIPTION: parameter for the definition of a complex objective function */
  addDoubleOption("DCD_DCMY_VALUE", dCD_dCMy, 0.0);

  obj_coeff[0]=0.0; obj_coeff[1]=0.0; obj_coeff[2]=0.0; obj_coeff[3]=0.0; obj_coeff[4]=0.0;
  /*!\brief OBJ_CHAIN_RULE_COEFF
  * \n DESCRIPTION: Coefficients defining the objective function gradient using the chain rule
  * with area-averaged outlet primitive variables. This is used with the genereralized outflow
  * objective.  \ingroup Config   */
  addDoubleArrayOption("OBJ_CHAIN_RULE_COEFF", 5, obj_coeff);

  geo_loc[0] = 0.0; geo_loc[1] = 1.0;
  /* DESCRIPTION: Definition of the airfoil section */
  addDoubleArrayOption("GEO_BOUNDS", 2, geo_loc);
  /* DESCRIPTION: Identify the body to slice */
  addEnumOption("GEO_DESCRIPTION", Geo_Description, Geo_Description_Map, WING);
  /* DESCRIPTION: Z location of the waterline */
  addDoubleOption("GEO_WATERLINE_LOCATION", Geo_Waterline_Location, 0.0);
  /* DESCRIPTION: Number of section cuts to make when calculating internal volume */
  addUnsignedShortOption("GEO_NUMBER_STATIONS", nWingStations, 25);
  /* DESCRIPTION: Definition of the airfoil sections */
  addDoubleListOption("GEO_LOCATION_STATIONS", nLocationStations, LocationStations);
  nacelle_location[0] = 0.0; nacelle_location[1] = 0.0; nacelle_location[2] = 0.0;
  nacelle_location[3] = 0.0; nacelle_location[4] = 0.0;
  /* DESCRIPTION: Definition of the nacelle location (higlite coordinates, tilt angle, toe angle) */
  addDoubleArrayOption("GEO_NACELLE_LOCATION", 5, nacelle_location);
  /* DESCRIPTION: Output sectional forces for specified markers. */
  addBoolOption("GEO_PLOT_STATIONS", Plot_Section_Forces, false);
  /* DESCRIPTION: Mode of the GDC code (analysis, or gradient) */
  addEnumOption("GEO_MODE", GeometryMode, GeometryMode_Map, FUNCTION);

  /* DESCRIPTION: Drag weight in sonic boom Objective Function (from 0.0 to 1.0) */
  addDoubleOption("DRAG_IN_SONICBOOM", WeightCd, 0.0);
  /* DESCRIPTION: Sensitivity smoothing  */
  addEnumOption("SENS_SMOOTHING", Kind_SensSmooth, Sens_Smoothing_Map, NO_SMOOTH);
  /* DESCRIPTION: Continuous Adjoint frozen viscosity */
  addBoolOption("FROZEN_VISC_CONT", Frozen_Visc_Cont, true);
  /* DESCRIPTION: Discrete Adjoint frozen viscosity */
  addBoolOption("FROZEN_VISC_DISC", Frozen_Visc_Disc, false);
  /* DESCRIPTION: Discrete Adjoint frozen limiter */
  addBoolOption("FROZEN_LIMITER_DISC", Frozen_Limiter_Disc, false);
  /* DESCRIPTION: Use an inconsistent (primal/dual) discrete adjoint formulation */
  addBoolOption("INCONSISTENT_DISC", Inconsistent_Disc, false);
   /* DESCRIPTION:  */
  addDoubleOption("FIX_AZIMUTHAL_LINE", FixAzimuthalLine, 90.0);
  /*!\brief SENS_REMOVE_SHARP
   * \n DESCRIPTION: Remove sharp edges from the sensitivity evaluation  \n Format: SENS_REMOVE_SHARP = YES \n DEFAULT: NO \ingroup Config*/
  addBoolOption("SENS_REMOVE_SHARP", Sens_Remove_Sharp, false);

  /* DESCRIPTION: Automatically reorient elements that seem flipped */
  addBoolOption("REORIENT_ELEMENTS",ReorientElements, true);

  /*!\par CONFIG_CATEGORY: Sobolev Gradient Solver Parameters \ingroup Config */
  /*--- Options related to the Sobolev smoothing solver ---*/

  /* DESCRIPTION: Switch to activate gradient smoothing */
  addBoolOption("SMOOTH_GRADIENT",SmoothGradient, false);
  /* DESCRIPTION: Epsilon of the Laplace Beltrami Operator */
  addDoubleOption("SMOOTHING_EPSILON1",SmoothingEps1, 1.0);
  /* DESCRIPTION: Zeta of the identity term in the Laplace Beltrami Operator */
  addDoubleOption("SMOOTHING_EPSILON2",SmoothingEps2, 1.0);
  /* DESCRIPTION: Switch to calculate dimensions separated */
  addBoolOption("SEPARATE_DIMENSIONS",SepDim, false);
  /* DESCRIPTION: Switch to calculate dimensions separated */
  addBoolOption("SECOND_ORDER_INTEGRATION",SecOrdQuad, true);
  /* DESCRIPTION: Switch to activate working on the surface only */
  addBoolOption("SMOOTH_ON_SURFACE",SmoothOnSurface, false);
  /* DESCRIPTION: Switch to activate zero Dirichlet boundary for surface mode */
  addBoolOption("DIRICHLET_SURFACE_BOUNDARY",DirichletSurfaceBound, false);
  /* DESCRIPTION: Switch to activate somecode pieces for debbuging */
  addEnumOption("SOBOLEV_MODE",NumMode, Sobolev_Modus_Map,NO_MODUS);
  /*!\brief HESS_OBJFUNC_FILENAME
   *  \n DESCRIPTION: Output objective function hessian  \ingroup Config*/
  addStringOption("HESS_OBJFUNC_FILENAME", ObjFunc_Hess_FileName, string("of_hess.dat"));

  /*  DESCRIPTION: Linear solver for the gradient smoothing\n OPTIONS: see \link Linear_Solver_Map \endlink \n DEFAULT: FGMRES \ingroup Config*/
  addEnumOption("GRAD_LINEAR_SOLVER", Kind_Grad_Linear_Solver, Linear_Solver_Map, FGMRES);
  /*  \n DESCRIPTION: Preconditioner for the Krylov linear solvers \n OPTIONS: see \link Linear_Solver_Prec_Map \endlink \n DEFAULT: LU_SGS \ingroup Config*/
  addEnumOption("GRAD_LINEAR_SOLVER_PREC", Kind_Grad_Linear_Solver_Prec, Linear_Solver_Prec_Map, ILU);
  /* DESCRIPTION: Minimum error threshold for the linear solver for the implicit formulation */
  addDoubleOption("GRAD_LINEAR_SOLVER_ERROR", Grad_Linear_Solver_Error, 1E-14);
  /* DESCRIPTION: Maximum number of iterations of the linear solver for the implicit formulation */
  addUnsignedLongOption("GRAD_LINEAR_SOLVER_ITER", Grad_Linear_Solver_Iter, 1000);

  /*!\par CONFIG_CATEGORY: Input/output files and formats \ingroup Config */
  /*--- Options related to input/output files and formats ---*/

  /*!\brief OUTPUT_FORMAT \n DESCRIPTION: I/O format for output plots. \n OPTIONS: see \link TabOutput_Map \endlink \n DEFAULT: TECPLOT \ingroup Config */
  addEnumOption("TABULAR_FORMAT", Tab_FileFormat, TabOutput_Map, TAB_CSV);
  /*!\brief OUTPUT_PRECISION \n DESCRIPTION: Set <ofstream>.precision(value) to specified value for SU2_DOT and HISTORY output. Useful for exact gradient validation. \n DEFAULT: 6 \ingroup Config */
  addUnsignedShortOption("OUTPUT_PRECISION", output_precision, 10);
  /*!\brief ACTDISK_JUMP \n DESCRIPTION: The jump is given by the difference in values or a ratio */
  addEnumOption("ACTDISK_JUMP", ActDisk_Jump, Jump_Map, DIFFERENCE);
  /*!\brief MESH_FORMAT \n DESCRIPTION: Mesh input file format \n OPTIONS: see \link Input_Map \endlink \n DEFAULT: SU2 \ingroup Config*/
  addEnumOption("MESH_FORMAT", Mesh_FileFormat, Input_Map, SU2);
  /* DESCRIPTION:  Mesh input file */
  addStringOption("MESH_FILENAME", Mesh_FileName, string("mesh.su2"));
  /*!\brief MESH_OUT_FILENAME \n DESCRIPTION: Mesh output file name. Used when converting, scaling, or deforming a mesh. \n DEFAULT: mesh_out.su2 \ingroup Config*/
  addStringOption("MESH_OUT_FILENAME", Mesh_Out_FileName, string("mesh_out.su2"));

  /* DESCRIPTION: List of the number of grid points in the RECTANGLE or BOX grid in the x,y,z directions. (default: (33,33,33) ). */
  addShortListOption("MESH_BOX_SIZE", nMesh_Box_Size, Mesh_Box_Size);

  /* DESCRIPTION: List of the length of the RECTANGLE or BOX grid in the x,y,z directions. (default: (1.0,1.0,1.0) ).  */
  mesh_box_length[0] = 1.0; mesh_box_length[1] = 1.0; mesh_box_length[2] = 1.0;
  addDoubleArrayOption("MESH_BOX_LENGTH", 3, mesh_box_length);

  /* DESCRIPTION: List of the offset from 0.0 of the RECTANGLE or BOX grid in the x,y,z directions. (default: (0.0,0.0,0.0) ). */
  mesh_box_offset[0] = 0.0; mesh_box_offset[1] = 0.0; mesh_box_offset[2] = 0.0;
  addDoubleArrayOption("MESH_BOX_OFFSET", 3, mesh_box_offset);

  /* DESCRIPTION: Determine if the mesh file supports multizone. \n DEFAULT: true (temporarily) */
  addBoolOption("MULTIZONE_MESH", Multizone_Mesh, true);
  /* DESCRIPTION: Determine if we need to allocate memory to store the multizone residual. \n DEFAULT: true (temporarily) */
  addBoolOption("MULTIZONE_RESIDUAL", Multizone_Residual, false);

  /*!\brief CONV_FILENAME \n DESCRIPTION: Output file convergence history (w/o extension) \n DEFAULT: history \ingroup Config*/
  addStringOption("CONV_FILENAME", Conv_FileName, string("history"));
  /*!\brief BREAKDOWN_FILENAME \n DESCRIPTION: Output file forces breakdown \ingroup Config*/
  addStringOption("BREAKDOWN_FILENAME", Breakdown_FileName, string("forces_breakdown.dat"));
  /*!\brief SOLUTION_FLOW_FILENAME \n DESCRIPTION: Restart flow input file (the file output under the filename set by RESTART_FLOW_FILENAME) \n DEFAULT: solution_flow.dat \ingroup Config */
  addStringOption("SOLUTION_FILENAME", Solution_FileName, string("solution.dat"));
  /*!\brief SOLUTION_ADJ_FILENAME\n DESCRIPTION: Restart adjoint input file. Objective function abbreviation is expected. \ingroup Config*/
  addStringOption("SOLUTION_ADJ_FILENAME", Solution_AdjFileName, string("solution_adj.dat"));
  /*!\brief RESTART_FLOW_FILENAME \n DESCRIPTION: Output file restart flow \ingroup Config*/
  addStringOption("RESTART_FILENAME", Restart_FileName, string("restart.dat"));
  /*!\brief RESTART_ADJ_FILENAME  \n DESCRIPTION: Output file restart adjoint. Objective function abbreviation will be appended. \ingroup Config*/
  addStringOption("RESTART_ADJ_FILENAME", Restart_AdjFileName, string("restart_adj.dat"));
  /*!\brief VOLUME_FLOW_FILENAME  \n DESCRIPTION: Output file flow (w/o extension) variables \ingroup Config */
  addStringOption("VOLUME_FILENAME", Volume_FileName, string("vol_solution"));
  /*!\brief VOLUME_ADJ_FILENAME
   *  \n DESCRIPTION: Output file adjoint (w/o extension) variables  \ingroup Config*/
  addStringOption("VOLUME_ADJ_FILENAME", Adj_FileName, string("adj_vol_solution"));
  /*!\brief GRAD_OBJFUNC_FILENAME
   *  \n DESCRIPTION: Output objective function gradient  \ingroup Config*/
  addStringOption("GRAD_OBJFUNC_FILENAME", ObjFunc_Grad_FileName, string("of_grad.dat"));
  /*!\brief VALUE_OBJFUNC_FILENAME
   *  \n DESCRIPTION: Output objective function  \ingroup Config*/
  addStringOption("VALUE_OBJFUNC_FILENAME", ObjFunc_Value_FileName, string("of_func.dat"));
  /*!\brief SURFACE_FLOW_FILENAME
   *  \n DESCRIPTION: Output file surface flow coefficient (w/o extension)  \ingroup Config*/
  addStringOption("SURFACE_FILENAME", SurfCoeff_FileName, string("surface"));
  /*!\brief SURFACE_ADJ_FILENAME
   *  \n DESCRIPTION: Output file surface adjoint coefficient (w/o extension)  \ingroup Config*/
  addStringOption("SURFACE_ADJ_FILENAME", SurfAdjCoeff_FileName, string("surface_adjoint"));
  /*!\brief SURFACE_SENS_FILENAME_FILENAME
   *  \n DESCRIPTION: Output file surface sensitivity (discrete adjoint) (w/o extension)  \ingroup Config*/
  addStringOption("SURFACE_SENS_FILENAME", SurfSens_FileName, string("surface_sens"));
  /*!\brief VOLUME_SENS_FILENAME
   *  \n DESCRIPTION: Output file volume sensitivity (discrete adjoint))  \ingroup Config*/
  addStringOption("VOLUME_SENS_FILENAME", VolSens_FileName, string("volume_sens"));
  /* DESCRIPTION: Output the performance summary to the console at the end of SU2_CFD  \ingroup Config*/
  addBoolOption("WRT_PERFORMANCE", Wrt_Performance, false);
  /* DESCRIPTION: Output the tape statistics (discrete adjoint)  \ingroup Config*/
  addBoolOption("WRT_AD_STATISTICS", Wrt_AD_Statistics, false);
  /*!\brief MARKER_ANALYZE_AVERAGE
   *  \n DESCRIPTION: Output averaged flow values on specified analyze marker.
   *  Options: AREA, MASSFLUX
   *  \n Use with MARKER_ANALYZE. \ingroup Config*/
  addEnumOption("MARKER_ANALYZE_AVERAGE", Kind_Average, Average_Map, AVERAGE_MASSFLUX);
  /*!\brief COMM_LEVEL
   *  \n DESCRIPTION: Level of MPI communications during runtime  \ingroup Config*/
  addEnumOption("COMM_LEVEL", Comm_Level, Comm_Map, COMM_FULL);

  /*!\par CONFIG_CATEGORY: Dynamic mesh definition \ingroup Config*/
  /*--- Options related to dynamic meshes ---*/

  /* DESCRIPTION: Type of mesh motion */
  addEnumOption("GRID_MOVEMENT", Kind_GridMovement, GridMovement_Map, NO_MOVEMENT);
  /* DESCRIPTION: Type of surface motion */
  addEnumListOption("SURFACE_MOVEMENT",nKind_SurfaceMovement, Kind_SurfaceMovement, SurfaceMovement_Map);
  /* DESCRIPTION: Marker(s) of moving surfaces (MOVING_WALL or DEFORMING grid motion). */
  addStringListOption("MARKER_MOVING", nMarker_Moving, Marker_Moving);
  /* DESCRIPTION: Marker(s) of gradient problem boundaries. */
  addStringListOption("MARKER_SOBOLEVBC", nMarker_SobolevBC, Marker_SobolevBC);
  /* DESCRIPTION: Mach number (non-dimensional, based on the mesh velocity and freestream vals.) */
  addDoubleOption("MACH_MOTION", Mach_Motion, 0.0);
  /* DESCRIPTION: Coordinates of the rigid motion origin */
  addDoubleArrayOption("MOTION_ORIGIN", 3, Motion_Origin);
  /* DESCRIPTION: Translational velocity vector (m/s) in the x, y, & z directions (RIGID_MOTION only) */
  addDoubleArrayOption("TRANSLATION_RATE", 3, Translation_Rate);
  /* DESCRIPTION: Angular velocity vector (rad/s) about x, y, & z axes (RIGID_MOTION only) */
  addDoubleArrayOption("ROTATION_RATE", 3, Rotation_Rate);
  /* DESCRIPTION: Pitching angular freq. (rad/s) about x, y, & z axes (RIGID_MOTION only) */
  addDoubleArrayOption("PITCHING_OMEGA", 3, Pitching_Omega);
  /* DESCRIPTION: Pitching amplitude (degrees) about x, y, & z axes (RIGID_MOTION only) */
  addDoubleArrayOption("PITCHING_AMPL", 3, Pitching_Ampl);
  /* DESCRIPTION: Pitching phase offset (degrees) about x, y, & z axes (RIGID_MOTION only) */
  addDoubleArrayOption("PITCHING_PHASE", 3, Pitching_Phase);
  /* DESCRIPTION: Plunging angular freq. (rad/s) in x, y, & z directions (RIGID_MOTION only) */
  addDoubleArrayOption("PLUNGING_OMEGA", 3, Plunging_Omega);
  /* DESCRIPTION: Plunging amplitude (m) in x, y, & z directions (RIGID_MOTION only) */
  addDoubleArrayOption("PLUNGING_AMPL", 3, Plunging_Ampl);
  /* DESCRIPTION: Coordinates of the rigid motion origin */
  addDoubleListOption("SURFACE_MOTION_ORIGIN", nMarkerMotion_Origin, MarkerMotion_Origin);
  /* DESCRIPTION: Translational velocity vector (m/s) in the x, y, & z directions (DEFORMING only) */
  addDoubleListOption("SURFACE_TRANSLATION_RATE", nMarkerTranslation, MarkerTranslation_Rate);
  /* DESCRIPTION: Angular velocity vector (rad/s) about x, y, & z axes (DEFORMING only) */
  addDoubleListOption("SURFACE_ROTATION_RATE", nMarkerRotation_Rate, MarkerRotation_Rate);
  /* DESCRIPTION: Pitching angular freq. (rad/s) about x, y, & z axes (DEFORMING only) */
  addDoubleListOption("SURFACE_PITCHING_OMEGA", nMarkerPitching_Omega, MarkerPitching_Omega);
  /* DESCRIPTION: Pitching amplitude (degrees) about x, y, & z axes (DEFORMING only) */
  addDoubleListOption("SURFACE_PITCHING_AMPL", nMarkerPitching_Ampl, MarkerPitching_Ampl);
  /* DESCRIPTION: Pitching phase offset (degrees) about x, y, & z axes (DEFORMING only) */
  addDoubleListOption("SURFACE_PITCHING_PHASE", nMarkerPitching_Phase, MarkerPitching_Phase);
  /* DESCRIPTION: Plunging angular freq. (rad/s) in x, y, & z directions (DEFORMING only) */
  addDoubleListOption("SURFACE_PLUNGING_OMEGA", nMarkerPlunging_Omega, MarkerPlunging_Omega);
  /* DESCRIPTION: Plunging amplitude (m) in x, y, & z directions (DEFORMING only) */
  addDoubleListOption("SURFACE_PLUNGING_AMPL", nMarkerPlunging_Ampl, MarkerPlunging_Ampl);
  /* DESCRIPTION: Value to move motion origins (1 or 0) */
  addUShortListOption("MOVE_MOTION_ORIGIN", nMoveMotion_Origin, MoveMotion_Origin);

  /* DESCRIPTION: Before each computation, implicitly smooth the nodal coordinates */
  addUnsignedShortOption("SMOOTH_GEOMETRY", SmoothNumGrid, 0);

  /*!\par CONFIG_CATEGORY: Aeroelastic Simulation (Typical Section Model) \ingroup Config*/
  /*--- Options related to aeroelastic simulations using the Typical Section Model) ---*/
  /* DESCRIPTION: The flutter speed index (modifies the freestream condition) */
  addDoubleOption("FLUTTER_SPEED_INDEX", FlutterSpeedIndex, 0.6);
  /* DESCRIPTION: Natural frequency of the spring in the plunging direction (rad/s). */
  addDoubleOption("PLUNGE_NATURAL_FREQUENCY", PlungeNaturalFrequency, 100);
  /* DESCRIPTION: Natural frequency of the spring in the pitching direction (rad/s). */
  addDoubleOption("PITCH_NATURAL_FREQUENCY", PitchNaturalFrequency, 100);
  /* DESCRIPTION: The airfoil mass ratio. */
  addDoubleOption("AIRFOIL_MASS_RATIO", AirfoilMassRatio, 60);
  /* DESCRIPTION: Distance in semichords by which the center of gravity lies behind the elastic axis. */
  addDoubleOption("CG_LOCATION", CG_Location, 1.8);
  /* DESCRIPTION: The radius of gyration squared (expressed in semichords) of the typical section about the elastic axis. */
  addDoubleOption("RADIUS_GYRATION_SQUARED", RadiusGyrationSquared, 3.48);
  /* DESCRIPTION: Solve the aeroelastic equations every given number of internal iterations. */
  addUnsignedShortOption("AEROELASTIC_ITER", AeroelasticIter, 3);

  /*!\par CONFIG_CATEGORY: Optimization Problem*/

  /* DESCRIPTION: Scale the line search in the optimizer */
  addDoubleOption("OPT_RELAX_FACTOR", Opt_RelaxFactor, 1.0);

  /* DESCRIPTION: Bound the line search in the optimizer */
  addDoubleOption("OPT_LINE_SEARCH_BOUND", Opt_LineSearch_Bound, 1E6);

  /*!\par CONFIG_CATEGORY: Wind Gust \ingroup Config*/
  /*--- Options related to wind gust simulations ---*/

  /* DESCRIPTION: Apply a wind gust */
  addBoolOption("WIND_GUST", Wind_Gust, false);
  /* DESCRIPTION: Type of gust */
  addEnumOption("GUST_TYPE", Gust_Type, Gust_Type_Map, NO_GUST);
  /* DESCRIPTION: Gust wavelenght (meters) */
  addDoubleOption("GUST_WAVELENGTH", Gust_WaveLength, 0.0);
  /* DESCRIPTION: Number of gust periods */
  addDoubleOption("GUST_PERIODS", Gust_Periods, 1.0);
  /* DESCRIPTION: Gust amplitude (m/s) */
  addDoubleOption("GUST_AMPL", Gust_Ampl, 0.0);
  /* DESCRIPTION: Time at which to begin the gust (sec) */
  addDoubleOption("GUST_BEGIN_TIME", Gust_Begin_Time, 0.0);
  /* DESCRIPTION: Location at which the gust begins (meters) */
  addDoubleOption("GUST_BEGIN_LOC", Gust_Begin_Loc, 0.0);
  /* DESCRIPTION: Direction of the gust X or Y dir */
  addEnumOption("GUST_DIR", Gust_Dir, Gust_Dir_Map, Y_DIR);

  /* Fixed values for turbulence quantities to keep them at inflow conditions. */
  /* DESCRIPTION: Fix turbulence quantities to far-field values inside an upstream half-space. */
  addBoolOption("TURB_FIXED_VALUES", Turb_Fixed_Values, false);
  /* DESCRIPTION: Shift of the fixed values half-space, in length units in the direction of far-field velocity. */
  addDoubleOption("TURB_FIXED_VALUES_DOMAIN", Turb_Fixed_Values_MaxScalarProd, numeric_limits<su2double>::lowest());

  /* Harmonic Balance config */
  /* DESCRIPTION: Omega_HB = 2*PI*frequency - frequencies for Harmonic Balance method */
  addDoubleListOption("OMEGA_HB", nOmega_HB, Omega_HB);

  /*!\par CONFIG_CATEGORY: Equivalent Area \ingroup Config*/
  /*--- Options related to the equivalent area ---*/

  /* DESCRIPTION: Evaluate equivalent area on the Near-Field  */
  addBoolOption("EQUIV_AREA", EquivArea, false);
  ea_lim[0] = 0.0; ea_lim[1] = 1.0; ea_lim[2] = 1.0;
  /* DESCRIPTION: Integration limits of the equivalent area ( xmin, xmax, Dist_NearField ) */
  addDoubleArrayOption("EA_INT_LIMIT", 3, ea_lim);
  /* DESCRIPTION: Equivalent area scaling factor */
  addDoubleOption("EA_SCALE_FACTOR", EA_ScaleFactor, 1.0);

  // these options share nDV as their size in the option references; not a good idea
  /*!\par CONFIG_CATEGORY: Grid deformation \ingroup Config*/
  /*--- Options related to the grid deformation ---*/

  /* DESCRIPTION: Kind of deformation */
  addEnumListOption("DV_KIND", nDV, Design_Variable, Param_Map);
  /* DESCRIPTION: Marker of the surface to which we are going apply the shape deformation */
  addStringListOption("DV_MARKER", nMarker_DV, Marker_DV);
  /* DESCRIPTION: Parameters of the shape deformation
   - FFD_CONTROL_POINT_2D ( FFDBox ID, i_Ind, j_Ind, x_Disp, y_Disp )
   - FFD_RADIUS_2D ( FFDBox ID )
   - FFD_CAMBER_2D ( FFDBox ID, i_Ind )
   - FFD_THICKNESS_2D ( FFDBox ID, i_Ind )
   - HICKS_HENNE ( Lower Surface (0)/Upper Surface (1)/Only one Surface (2), x_Loc )
   - SURFACE_BUMP ( x_start, x_end, x_Loc )
   - CST ( Lower Surface (0)/Upper Surface (1), Kulfan parameter number, Total number of Kulfan parameters for surface )
   - NACA_4DIGITS ( 1st digit, 2nd digit, 3rd and 4th digit )
   - PARABOLIC ( Center, Thickness )
   - TRANSLATION ( x_Disp, y_Disp, z_Disp )
   - ROTATION ( x_Orig, y_Orig, z_Orig, x_End, y_End, z_End )
   - OBSTACLE ( Center, Bump size )
   - SPHERICAL ( ControlPoint_Index, Theta_Disp, R_Disp )
   - FFD_CONTROL_POINT ( FFDBox ID, i_Ind, j_Ind, k_Ind, x_Disp, y_Disp, z_Disp )
   - FFD_TWIST ( FFDBox ID, x_Orig, y_Orig, z_Orig, x_End, y_End, z_End )
   - FFD_TWIST_2D ( FFDBox ID, x_Orig, y_Orig, z_Orig, x_End, y_End, z_End )
   - FFD_ROTATION ( FFDBox ID, x_Orig, y_Orig, z_Orig, x_End, y_End, z_End )
   - FFD_CONTROL_SURFACE ( FFDBox ID, x_Orig, y_Orig, z_Orig, x_End, y_End, z_End )
   - FFD_CAMBER ( FFDBox ID, i_Ind, j_Ind )
   - FFD_THICKNESS ( FFDBox ID, i_Ind, j_Ind ) */
  addDVParamOption("DV_PARAM", nDV, ParamDV, FFDTag, Design_Variable);
  /* DESCRIPTION: New value of the shape deformation */
  addDVValueOption("DV_VALUE", nDV_Value, DV_Value, nDV, ParamDV, Design_Variable);
  /* DESCRIPTION: Provide a file of surface positions from an external parameterization. */
  addStringOption("DV_FILENAME", DV_Filename, string("surface_positions.dat"));
  /* DESCRIPTION: File of sensitivities as an unordered ASCII file with rows of x, y, z, dJ/dx, dJ/dy, dJ/dz for each volume grid point. */
  addStringOption("DV_UNORDERED_SENS_FILENAME", DV_Unordered_Sens_Filename, string("unordered_sensitivity.dat"));
  /* DESCRIPTION: File of sensitivities as an ASCII file with rows of x, y, z, dJ/dx, dJ/dy, dJ/dz for each surface grid point. */
  addStringOption("DV_SENS_FILENAME", DV_Sens_Filename, string("surface_sensitivity.dat"));
  /*!\brief OUTPUT_FORMAT \n DESCRIPTION: I/O format for output plots. \n OPTIONS: see \link Output_Map \endlink \n DEFAULT: TECPLOT \ingroup Config */
  addEnumOption("DV_SENSITIVITY_FORMAT", Sensitivity_FileFormat, Sensitivity_Map, SU2_NATIVE);
  /* DESCRIPTION: Hold the grid fixed in a region */
  addBoolOption("HOLD_GRID_FIXED", Hold_GridFixed, false);
  grid_fix[0] = -1E15; grid_fix[1] = -1E15; grid_fix[2] = -1E15;
  grid_fix[3] =  1E15; grid_fix[4] =  1E15; grid_fix[5] =  1E15;
  /* DESCRIPTION: Coordinates of the box where the grid will be deformed (Xmin, Ymin, Zmin, Xmax, Ymax, Zmax) */
  addDoubleArrayOption("HOLD_GRID_FIXED_COORD", 6, grid_fix);

  /*!\par CONFIG_CATEGORY: Deformable mesh \ingroup Config*/
  /*--- option related to deformable meshes ---*/
  /* DESCRIPTION: Decide whether the mesh will undergo deformations */
  addBoolOption("DEFORM_MESH", Deform_Mesh, false);
  /* DESCRIPTION: Print the residuals during mesh deformation to the console */
  addBoolOption("DEFORM_CONSOLE_OUTPUT", Deform_Output, false);
  /* DESCRIPTION: Number of nonlinear deformation iterations (surface deformation increments) */
  addUnsignedLongOption("DEFORM_NONLINEAR_ITER", GridDef_Nonlinear_Iter, 1);
  /* DESCRIPTION: Deform coefficient (-1.0 to 0.5) */
  addDoubleOption("DEFORM_COEFF", Deform_Coeff, 1E6);
  /* DESCRIPTION: Deform limit in m or inches */
  addDoubleOption("DEFORM_LIMIT", Deform_Limit, 1E6);
  /* DESCRIPTION: Type of element stiffness imposed for FEA mesh deformation (INVERSE_VOLUME, WALL_DISTANCE, CONSTANT_STIFFNESS) */
  addEnumOption("DEFORM_STIFFNESS_TYPE", Deform_StiffnessType, Deform_Stiffness_Map, SOLID_WALL_DISTANCE);
  /* DESCRIPTION: Poisson's ratio for constant stiffness FEA method of grid deformation */
  addDoubleOption("DEFORM_ELASTICITY_MODULUS", Deform_ElasticityMod, 2E11);
  /* DESCRIPTION: Young's modulus and Poisson's ratio for constant stiffness FEA method of grid deformation */
  addDoubleOption("DEFORM_POISSONS_RATIO", Deform_PoissonRatio, 0.3);
  /* DESCRIPTION: Size of the layer of highest stiffness for wall distance-based mesh stiffness */
  addDoubleOption("DEFORM_STIFF_LAYER_SIZE", Deform_StiffLayerSize, 0.0);
  /*  DESCRIPTION: Linear solver for the mesh deformation\n OPTIONS: see \link Linear_Solver_Map \endlink \n DEFAULT: FGMRES \ingroup Config*/
  addEnumOption("DEFORM_LINEAR_SOLVER", Kind_Deform_Linear_Solver, Linear_Solver_Map, FGMRES);
  /*  \n DESCRIPTION: Preconditioner for the Krylov linear solvers \n OPTIONS: see \link Linear_Solver_Prec_Map \endlink \n DEFAULT: LU_SGS \ingroup Config*/
  addEnumOption("DEFORM_LINEAR_SOLVER_PREC", Kind_Deform_Linear_Solver_Prec, Linear_Solver_Prec_Map, ILU);
  /* DESCRIPTION: Minimum error threshold for the linear solver for the implicit formulation */
  addDoubleOption("DEFORM_LINEAR_SOLVER_ERROR", Deform_Linear_Solver_Error, 1E-14);
  /* DESCRIPTION: Maximum number of iterations of the linear solver for the implicit formulation */
  addUnsignedLongOption("DEFORM_LINEAR_SOLVER_ITER", Deform_Linear_Solver_Iter, 1000);

  /*!\par CONFIG_CATEGORY: Rotorcraft problem \ingroup Config*/
  /*--- option related to rotorcraft problems ---*/

  /* DESCRIPTION: MISSING ---*/
  addDoubleOption("CYCLIC_PITCH", Cyclic_Pitch, 0.0);
  /* DESCRIPTION: MISSING ---*/
  addDoubleOption("COLLECTIVE_PITCH", Collective_Pitch, 0.0);

  /*!\par CONFIG_CATEGORY: FEM flow solver definition \ingroup Config*/
  /*--- Options related to the finite element flow solver---*/

  /* DESCRIPTION: Riemann solver used for DG (ROE, LAX-FRIEDRICH, AUSM, AUSMPW+, HLLC, VAN_LEER) */
  addEnumOption("RIEMANN_SOLVER_FEM", Riemann_Solver_FEM, Upwind_Map, ROE);
  /* DESCRIPTION: Constant factor applied for quadrature with straight elements (2.0 by default) */
  addDoubleOption("QUADRATURE_FACTOR_STRAIGHT_FEM", Quadrature_Factor_Straight, 2.0);
  /* DESCRIPTION: Constant factor applied for quadrature with curved elements (3.0 by default) */
  addDoubleOption("QUADRATURE_FACTOR_CURVED_FEM", Quadrature_Factor_Curved, 3.0);
  /* DESCRIPTION: Factor applied during quadrature in time for ADER-DG. (2.0 by default) */
  addDoubleOption("QUADRATURE_FACTOR_TIME_ADER_DG", Quadrature_Factor_Time_ADER_DG, 2.0);
  /* DESCRIPTION: Factor for the symmetrizing terms in the DG FEM discretization (1.0 by default) */
  addDoubleOption("THETA_INTERIOR_PENALTY_DG_FEM", Theta_Interior_Penalty_DGFEM, 1.0);
  /* DESCRIPTION: Compute the entropy in the fluid model (YES, NO) */
  addBoolOption("COMPUTE_ENTROPY_FLUID_MODEL", Compute_Entropy, true);
  /* DESCRIPTION: Use the lumped mass matrix for steady DGFEM computations */
  addBoolOption("USE_LUMPED_MASSMATRIX_DGFEM", Use_Lumped_MassMatrix_DGFEM, false);
  /* DESCRIPTION: Only compute the exact Jacobian of the spatial discretization (NO, YES) */
  addBoolOption("JACOBIAN_SPATIAL_DISCRETIZATION_ONLY", Jacobian_Spatial_Discretization_Only, false);

  /* DESCRIPTION: Number of aligned bytes for the matrix multiplications. Multiple of 64. (128 by default) */
  addUnsignedShortOption("ALIGNED_BYTES_MATMUL", byteAlignmentMatMul, 128);

  /*!\par CONFIG_CATEGORY: FEA solver \ingroup Config*/
  /*--- Options related to the FEA solver ---*/

  /*!\brief FEA_FILENAME \n DESCRIPTION: Filename to input for element-based properties \n Default: element_properties.dat \ingroup Config */
  addStringOption("FEA_FILENAME", FEA_FileName, string("default_element_properties.dat"));
  /* DESCRIPTION: Determine if advanced features are used from the element-based FEA analysis (NO, YES = experimental) */
  addBoolOption("FEA_ADVANCED_MODE", FEAAdvancedMode, false);

  /* DESCRIPTION: Modulus of elasticity */
  addDoubleListOption("ELASTICITY_MODULUS", nElasticityMod, ElasticityMod);
  /* DESCRIPTION: Poisson ratio */
  addDoubleListOption("POISSON_RATIO", nPoissonRatio, PoissonRatio);
  /* DESCRIPTION: Material density */
  addDoubleListOption("MATERIAL_DENSITY", nMaterialDensity, MaterialDensity);
  /* DESCRIPTION: Knowles B constant */
  addDoubleOption("KNOWLES_B", Knowles_B, 1.0);
  /* DESCRIPTION: Knowles N constant */
  addDoubleOption("KNOWLES_N", Knowles_N, 1.0);

  /*  DESCRIPTION: Include DE effects
  *  Options: NO, YES \ingroup Config */
  addBoolOption("DE_EFFECTS", DE_Effects, false);
  /*!\brief ELECTRIC_FIELD_CONST \n DESCRIPTION: Value of the Dielectric Elastomer constant */
  addDoubleListOption("ELECTRIC_FIELD_CONST", nElectric_Constant, Electric_Constant);
  /* DESCRIPTION: Modulus of the Electric Fields */
  addDoubleListOption("ELECTRIC_FIELD_MOD", nElectric_Field, Electric_Field_Mod);
  /* DESCRIPTION: Direction of the Electic Fields */
  addDoubleListOption("ELECTRIC_FIELD_DIR", nDim_Electric_Field, Electric_Field_Dir);

  /*!\brief DESIGN_VARIABLE_FEA
   *  \n DESCRIPTION: Design variable for FEA problems \n OPTIONS: See \link DVFEA_Map \endlink \n DEFAULT VENKATAKRISHNAN \ingroup Config */
  addEnumOption("DESIGN_VARIABLE_FEA", Kind_DV_FEA, DVFEA_Map, NODV_FEA);

  /*  DESCRIPTION: Consider a reference solution for the structure (optimization applications)
  *  Options: NO, YES \ingroup Config */
  addBoolOption("REFERENCE_GEOMETRY", RefGeom, false);
  /*!\brief REFERENCE_GEOMETRY_PENALTY\n DESCRIPTION: Penalty weight value for the objective function \ingroup Config*/
  addDoubleOption("REFERENCE_GEOMETRY_PENALTY", RefGeom_Penalty, 1E6);
  /*!\brief REFERENCE_GEOMETRY_FILENAME \n DESCRIPTION: Reference geometry filename \n Default: reference_geometry.dat \ingroup Config */
  addStringOption("REFERENCE_GEOMETRY_FILENAME", RefGeom_FEMFileName, string("reference_geometry.dat"));
  /*!\brief REFERENCE_GEOMETRY_FORMAT \n DESCRIPTION: Format of the reference geometry file \n OPTIONS: see \link Input_Ref_Map \endlink \n DEFAULT: SU2 \ingroup Config*/
  addEnumOption("REFERENCE_GEOMETRY_FORMAT", RefGeom_FileFormat, Input_Ref_Map, SU2_REF);
  /*!\brief REFERENCE_GEOMETRY_SURFACE\n DESCRIPTION: If true consider only the surfaces where loads are applied. \ingroup Config*/
  addBoolOption("REFERENCE_GEOMETRY_SURFACE", RefGeomSurf, false);

  /*!\brief TOTAL_DV_PENALTY\n DESCRIPTION: Penalty weight value to maintain the total sum of DV constant \ingroup Config*/
  addDoubleOption("TOTAL_DV_PENALTY", DV_Penalty, 0);

  /*!\brief REFERENCE_NODE\n  DESCRIPTION: Reference node for the structure (optimization applications) */
  addUnsignedLongOption("REFERENCE_NODE", refNodeID, 0);
  /*!\brief REFERENCE_NODE_DISPLACEMENT\n DESCRIPTION: Target displacement of the reference node \ingroup Config*/
  addDoubleListOption("REFERENCE_NODE_DISPLACEMENT", nDim_RefNode, RefNode_Displacement);
  /*!\brief REFERENCE_NODE_PENALTY\n DESCRIPTION: Penalty weight value for the objective function \ingroup Config*/
  addDoubleOption("REFERENCE_NODE_PENALTY", RefNode_Penalty, 1E3);

  /*!\brief STRESS_PENALTY_PARAM\n DESCRIPTION: Maximum allowed stress and KS exponent for structural optimization \ingroup Config*/
  addDoubleArrayOption("STRESS_PENALTY_PARAM", 2, StressPenaltyParam.data());

  /*!\brief REGIME_TYPE \n  DESCRIPTION: Geometric condition \n OPTIONS: see \link Struct_Map \endlink \ingroup Config*/
  addEnumOption("GEOMETRIC_CONDITIONS", Kind_Struct_Solver, Struct_Map, STRUCT_DEFORMATION::SMALL);
  /*!\brief REGIME_TYPE \n  DESCRIPTION: Material model \n OPTIONS: see \link Material_Map \endlink \ingroup Config*/
  addEnumOption("MATERIAL_MODEL", Kind_Material, Material_Map, STRUCT_MODEL::LINEAR_ELASTIC);
  /*!\brief REGIME_TYPE \n  DESCRIPTION: Compressibility of the material \n OPTIONS: see \link MatComp_Map \endlink \ingroup Config*/
  addEnumOption("MATERIAL_COMPRESSIBILITY", Kind_Material_Compress, MatComp_Map, STRUCT_COMPRESS::COMPRESSIBLE);

  /*  DESCRIPTION: Consider a prestretch in the structural domain
  *  Options: NO, YES \ingroup Config */
  addBoolOption("PRESTRETCH", Prestretch, false);
  /*!\brief PRESTRETCH_FILENAME \n DESCRIPTION: Filename to input for prestretching membranes \n Default: prestretch_file.dat \ingroup Config */
  addStringOption("PRESTRETCH_FILENAME", Prestretch_FEMFileName, string("prestretch_file.dat"));

  /* DESCRIPTION: Iterative method for non-linear structural analysis */
  addEnumOption("NONLINEAR_FEM_SOLUTION_METHOD", Kind_SpaceIteScheme_FEA, Space_Ite_Map_FEA, STRUCT_SPACE_ITE::NEWTON);
  /* DESCRIPTION: Formulation for bidimensional elasticity solver */
  addEnumOption("FORMULATION_ELASTICITY_2D", Kind_2DElasForm, ElasForm_2D, STRUCT_2DFORM::PLANE_STRAIN);
  /*  DESCRIPTION: Apply dead loads
  *  Options: NO, YES \ingroup Config */
  addBoolOption("DEAD_LOAD", DeadLoad, false);
  /*  DESCRIPTION: Temporary: pseudo static analysis (no density in dynamic analysis)
  *  Options: NO, YES \ingroup Config */
  addBoolOption("PSEUDO_STATIC", PseudoStatic, false);
  /* DESCRIPTION: Dynamic or static structural analysis */
  addEnumOption("DYNAMIC_ANALYSIS", Dynamic_Analysis, Dynamic_Map, STATIC);
  /* DESCRIPTION: Time Step for dynamic analysis (s) */
  addDoubleOption("DYN_TIMESTEP", Delta_DynTime, 0.0);
  /* DESCRIPTION: Total Physical Time for dual time stepping simulations (s) */
  addDoubleOption("DYN_TIME", Total_DynTime, 1.0);
  /* DESCRIPTION: Parameter alpha for Newmark scheme (s) */
  addDoubleOption("NEWMARK_BETA", Newmark_beta, 0.25);
  /* DESCRIPTION: Parameter delta for Newmark scheme (s) */
  addDoubleOption("NEWMARK_GAMMA", Newmark_gamma, 0.5);
  /* DESCRIPTION: Apply the load as a ramp */
  addBoolOption("RAMP_LOADING", Ramp_Load, false);
  /* DESCRIPTION: Time while the load is to be increased linearly */
  addDoubleOption("RAMP_TIME", Ramp_Time, 1.0);
  /* DESCRIPTION: Transfer method used for multiphysics problems */
  addEnumOption("DYNAMIC_LOAD_TRANSFER", Dynamic_LoadTransfer, Dyn_Transfer_Method_Map, POL_ORDER_1);

  /* DESCRIPTION: Newmark - Generalized alpha - coefficients */
  addDoubleListOption("TIME_INT_STRUCT_COEFFS", nIntCoeffs, Int_Coeffs);

  /*  DESCRIPTION: Apply dead loads. Options: NO, YES \ingroup Config */
  addBoolOption("INCREMENTAL_LOAD", IncrementalLoad, false);
  /* DESCRIPTION: Maximum number of increments of the  */
  addUnsignedLongOption("NUMBER_INCREMENTS", IncLoad_Nincrements, 10);

  inc_crit[0] = 0.0; inc_crit[1] = 0.0; inc_crit[2] = 0.0;
  /* DESCRIPTION: Definition of the  UTOL RTOL ETOL*/
  addDoubleArrayOption("INCREMENTAL_CRITERIA", 3, inc_crit);

  /* DESCRIPTION: Use of predictor */
  addBoolOption("PREDICTOR", Predictor, false);
  /* DESCRIPTION: Order of the predictor */
  addUnsignedShortOption("PREDICTOR_ORDER", Pred_Order, 0);

  /* DESCRIPTION: Topology optimization options */
  addBoolOption("TOPOLOGY_OPTIMIZATION", topology_optimization, false);
  addStringOption("TOPOL_OPTIM_OUTFILE", top_optim_output_file, string("element_derivatives.dat"));
  addDoubleOption("TOPOL_OPTIM_SIMP_EXPONENT", simp_exponent, 1.0);
  addDoubleOption("TOPOL_OPTIM_SIMP_MINSTIFF", simp_minimum_stiffness, 0.001);
  addEnumListOption("TOPOL_OPTIM_FILTER_KERNEL", top_optim_nKernel, top_optim_kernels, Filter_Kernel_Map);
  addDoubleListOption("TOPOL_OPTIM_FILTER_RADIUS", top_optim_nRadius, top_optim_filter_radius);
  addDoubleListOption("TOPOL_OPTIM_KERNEL_PARAM", top_optim_nKernelParams, top_optim_kernel_params);
  addUnsignedShortOption("TOPOL_OPTIM_SEARCH_LIMIT", top_optim_search_lim, 0);
  addEnumOption("TOPOL_OPTIM_PROJECTION_TYPE", top_optim_proj_type, Projection_Function_Map, ENUM_PROJECTION_FUNCTION::NONE);
  addDoubleOption("TOPOL_OPTIM_PROJECTION_PARAM", top_optim_proj_param, 0.0);

  /* CONFIG_CATEGORY: FSI solver */
  /*--- Options related to the FSI solver ---*/

  /* DESCRIPTION: ID of the region we want to compute the sensitivities using direct differentiation */
  addUnsignedShortOption("FEA_ID_DIRECTDIFF", nID_DV, 0);

  /* DESCRIPTION: Restart from a steady state (sets grid velocities to 0 when loading the restart). */
  addBoolOption("RESTART_STEADY_STATE", SteadyRestart, false);

  /*!\par CONFIG_CATEGORY: Multizone definition \ingroup Config*/
  /*--- Options related to multizone problems ---*/

  /*!\brief MARKER_PLOTTING\n DESCRIPTION: Marker(s) of the surface in the surface flow solution file  \ingroup Config*/
  addStringListOption("CONFIG_LIST", nConfig_Files, Config_Filenames);

  /* DESCRIPTION: Determines if the multizone problem is solved for time-domain. */
  addBoolOption("TIME_DOMAIN", Time_Domain, false);
  /* DESCRIPTION: Number of outer iterations in the multizone problem. */
  addUnsignedLongOption("OUTER_ITER", nOuterIter, 1);
  /* DESCRIPTION: Number of inner iterations in each multizone block. */
  addUnsignedLongOption("INNER_ITER", nInnerIter, 1);
  /* DESCRIPTION: Number of time steps solved in the multizone problem. */
  addUnsignedLongOption("TIME_ITER", nTimeIter, 1);
  /* DESCRIPTION: Number of iterations in each single-zone block. */
  addUnsignedLongOption("ITER", nIter, 1000);
  /* DESCRIPTION: Restart iteration in the multizone problem. */
  addUnsignedLongOption("RESTART_ITER", Restart_Iter, 1);
  /* DESCRIPTION: Minimum error threshold for the linear solver for the implicit formulation */
  addDoubleOption("TIME_STEP", Time_Step, 0.0);
  /* DESCRIPTION: Total Physical Time for time-domain problems (s) */
  addDoubleOption("MAX_TIME", Max_Time, 1.0);
  /* DESCRIPTION: Determines if the single-zone driver is used. (TEMPORARY) */
  addBoolOption("SINGLEZONE_DRIVER", SinglezoneDriver, true);
  /* DESCRIPTION: Determines if the special output is written out */
  addBoolOption("SPECIAL_OUTPUT", SpecialOutput, false);

  /* DESCRIPTION: Determines if the convergence history of each individual zone is written to screen */
  addBoolOption("WRT_ZONE_CONV", Wrt_ZoneConv, false);
  /* DESCRIPTION: Determines if the convergence history of each individual zone is written to file */
  addBoolOption("WRT_ZONE_HIST", Wrt_ZoneHist, false);

  /* DESCRIPTION: Determines if the special output is written out */
  addBoolOption("WRT_FORCES_BREAKDOWN", Wrt_ForcesBreakdown, false);


  /*!\par KIND_INTERPOLATION \n
   * DESCRIPTION: Type of interpolation to use for multi-zone problems. \n OPTIONS: see \link Interpolator_Map \endlink
   * Sets Kind_Interpolation \ingroup Config
   */
  addEnumOption("KIND_INTERPOLATION", Kind_Interpolation, Interpolator_Map, INTERFACE_INTERPOLATOR::NEAREST_NEIGHBOR);

  /*  DESCRIPTION: Use conservative approach for interpolating between meshes. */
  addBoolOption("CONSERVATIVE_INTERPOLATION", ConservativeInterpolation, true);

  addUnsignedShortOption("NUM_NEAREST_NEIGHBORS", NumNearestNeighbors, 1);

  /*!\par KIND_INTERPOLATION \n
   * DESCRIPTION: Type of radial basis function to use for radial basis function interpolation. \n OPTIONS: see \link RadialBasis_Map \endlink
   * Sets Kind_RadialBasis \ingroup Config
   */
  addEnumOption("KIND_RADIAL_BASIS_FUNCTION", Kind_RadialBasisFunction, RadialBasisFunction_Map, RADIAL_BASIS::WENDLAND_C2);

  /*  DESCRIPTION: Use polynomial term in radial basis function interpolation.
  *  Options: NO, YES \ingroup Config */
  addBoolOption("RADIAL_BASIS_FUNCTION_POLYNOMIAL_TERM", RadialBasisFunction_PolynomialOption, true);

  /* DESCRIPTION: Radius for radial basis function. */
  addDoubleOption("RADIAL_BASIS_FUNCTION_PARAMETER", RadialBasisFunction_Parameter, 1.0);

  /* DESCRIPTION: Tolerance to prune small coefficients from the RBF interpolation matrix. */
  addDoubleOption("RADIAL_BASIS_FUNCTION_PRUNE_TOLERANCE", RadialBasisFunction_PruneTol, 1e-6);

   /*!\par INLETINTERPOLATION \n
   * DESCRIPTION: Type of spanwise interpolation to use for the inlet face. \n OPTIONS: see \link Inlet_SpanwiseInterpolation_Map \endlink
   * Sets Kind_InletInterpolation \ingroup Config
   */
  addEnumOption("INLET_INTERPOLATION_FUNCTION",Kind_InletInterpolationFunction, Inlet_SpanwiseInterpolation_Map, INLET_SPANWISE_INTERP::NONE);

   /*!\par INLETINTERPOLATION \n
   * DESCRIPTION: Type of spanwise interpolation to use for the inlet face. \n OPTIONS: see \link Inlet_SpanwiseInterpolation_Map \endlink
   * Sets Kind_InletInterpolation \ingroup Config
   */
  addEnumOption("INLET_INTERPOLATION_DATA_TYPE", Kind_Inlet_InterpolationType, Inlet_SpanwiseInterpolationType_Map, INLET_INTERP_TYPE::VR_VTHETA);

  addBoolOption("PRINT_INLET_INTERPOLATED_DATA", PrintInlet_InterpolatedData, false);

  /* DESCRIPTION: Number of FSI iterations during which a ramp is applied */
  addUnsignedShortOption("RAMP_FSI_ITER", nIterFSI_Ramp, 2);
  /* DESCRIPTION: Aitken's static relaxation factor */
  addDoubleOption("STAT_RELAX_PARAMETER", AitkenStatRelax, 0.4);
  /* DESCRIPTION: Aitken's dynamic maximum relaxation factor for the first iteration */
  addDoubleOption("AITKEN_DYN_MAX_INITIAL", AitkenDynMaxInit, 0.5);
  /* DESCRIPTION: Aitken's dynamic minimum relaxation factor for the first iteration */
  addDoubleOption("AITKEN_DYN_MIN_INITIAL", AitkenDynMinInit, 0.5);
  /* DESCRIPTION: Kind of relaxation */
  addEnumOption("BGS_RELAXATION", Kind_BGS_RelaxMethod, AitkenForm_Map, BGS_RELAXATION::NONE);
  /* DESCRIPTION: Relaxation required */
  addBoolOption("RELAXATION", Relaxation, false);

  /*!\par CONFIG_CATEGORY: Radiation solver \ingroup Config*/
  /*--- Options related to the radiation solver ---*/

  /* DESCRIPTION: Type of radiation model */
  addEnumOption("RADIATION_MODEL", Kind_Radiation, Radiation_Map, RADIATION_MODEL::NONE);

  /* DESCRIPTION: Kind of initialization of the P1 model  */
  addEnumOption("P1_INITIALIZATION", Kind_P1_Init, P1_Init_Map, P1_INIT::TEMPERATURE);

  /* DESCRIPTION: Absorption coefficient */
  addDoubleOption("ABSORPTION_COEFF", Absorption_Coeff, 1.0);
  /* DESCRIPTION: Scattering coefficient */
  addDoubleOption("SCATTERING_COEFF", Scattering_Coeff, 0.0);

  /* DESCRIPTION: Apply a volumetric heat source as a source term (NO, YES) in the form of an ellipsoid*/
  addBoolOption("HEAT_SOURCE", HeatSource, false);
  /* DESCRIPTION: Value of the volumetric heat source */
  addDoubleOption("HEAT_SOURCE_VAL", ValHeatSource, 0.0);
  /* DESCRIPTION: Rotation of the volumetric heat source respect to Z axis */
  addDoubleOption("HEAT_SOURCE_ROTATION_Z", Heat_Source_Rot_Z, 0.0);
  /* DESCRIPTION: Position of heat source center (Heat_Source_Center_X, Heat_Source_Center_Y, Heat_Source_Center_Z) */
  hs_center[0] = 0.0; hs_center[1] = 0.0; hs_center[2] = 0.0;
  addDoubleArrayOption("HEAT_SOURCE_CENTER", 3, hs_center);
  /* DESCRIPTION: Vector of heat source radii (Heat_Source_Axes_A, Heat_Source_Axes_B, Heat_Source_Axes_C) */
  hs_axes[0] = 1.0; hs_axes[1] = 1.0; hs_axes[2] = 1.0;
  addDoubleArrayOption("HEAT_SOURCE_AXES", 3, hs_axes);

  /*!\brief MARKER_EMISSIVITY DESCRIPTION: Wall emissivity of the marker for radiation purposes \n
   * Format: ( marker, emissivity of the marker, ... ) \ingroup Config  */
  addStringDoubleListOption("MARKER_EMISSIVITY", nMarker_Emissivity, Marker_Emissivity, Wall_Emissivity);

  /* DESCRIPTION:  Courant-Friedrichs-Lewy condition of the finest grid in radiation solvers */
  addDoubleOption("CFL_NUMBER_RAD", CFL_Rad, 1.0);

  /*!\par CONFIG_CATEGORY: Heat solver \ingroup Config*/
  /*--- options related to the heat solver ---*/

  /* DESCRIPTION: CHT interface coupling methods */
  /*  Options: NO, YES \ingroup Config */
  addEnumOption("CHT_COUPLING_METHOD", Kind_CHT_Coupling, CHT_Coupling_Map, CHT_COUPLING::DIRECT_TEMPERATURE_ROBIN_HEATFLUX);

  /*!\par CONFIG_CATEGORY: Visualize Control Volumes \ingroup Config*/
  /*--- options related to visualizing control volumes ---*/

  /* DESCRIPTION: Node number for the CV to be visualized */
  addLongOption("VISUALIZE_CV", Visualize_CV, -1);

  /*!\par CONFIG_CATEGORY: Inverse design problem \ingroup Config*/
  /*--- options related to inverse design problem ---*/

  /* DESCRIPTION: Evaluate inverse design on the surface  */
  addBoolOption("INV_DESIGN_CP", InvDesign_Cp, false);

  /* DESCRIPTION: Evaluate inverse design on the surface  */
  addBoolOption("INV_DESIGN_HEATFLUX", InvDesign_HeatFlux, false);

  /*!\par CONFIG_CATEGORY: Unsupported options \ingroup Config*/
  /*--- Options that are experimental and not intended for general use ---*/

  /* DESCRIPTION: Write extra output */
  addBoolOption("EXTRA_OUTPUT", ExtraOutput, false);

  /* DESCRIPTION: Write extra heat output for a given zone heat solver zone */
  addLongOption("EXTRA_HEAT_ZONE_OUTPUT", ExtraHeatOutputZone, -1);

  /*--- options related to the FFD problem ---*/
  /*!\par CONFIG_CATEGORY:FFD point inversion \ingroup Config*/

  /* DESCRIPTION: Fix I plane */
  addShortListOption("FFD_FIX_I", nFFD_Fix_IDir, FFD_Fix_IDir);

  /* DESCRIPTION: Fix J plane */
  addShortListOption("FFD_FIX_J", nFFD_Fix_JDir, FFD_Fix_JDir);

  /* DESCRIPTION: Fix K plane */
  addShortListOption("FFD_FIX_K", nFFD_Fix_KDir, FFD_Fix_KDir);

  /* DESCRIPTION: FFD symmetry plane (j=0) */
  addBoolOption("FFD_SYMMETRY_PLANE", FFD_Symmetry_Plane, false);

  /* DESCRIPTION: Define different coordinates systems for the FFD */
  addEnumOption("FFD_COORD_SYSTEM", FFD_CoordSystem, CoordSystem_Map, CARTESIAN);

  /* DESCRIPTION: Axis information for the spherical and cylindrical coord system */
  ffd_axis[0] = 0.0; ffd_axis[1] = 0.0; ffd_axis[2] =0.0;
  addDoubleArrayOption("FFD_AXIS", 3, ffd_axis);

  /* DESCRIPTION: Number of total iterations in the FFD point inversion */
  addUnsignedShortOption("FFD_ITERATIONS", nFFD_Iter, 500);

  /* DESCRIPTION: Free surface damping coefficient */
  addDoubleOption("FFD_TOLERANCE", FFD_Tol, 1E-10);

  /* DESCRIPTION: Procedure to prevent self-intersections within the FFD box based on Jacobian determinant */
  addBoolOption("FFD_INTPREV", FFD_IntPrev, NO);

  /* DESCRIPTION: Number of total iterations in the convexity check procedure */
  addUnsignedShortOption("FFD_INTPREV_ITER", FFD_IntPrev_MaxIter, 10);

  /* DESCRIPTION: Recursion depth in the FFD self-intersection prevention */
  addUnsignedShortOption("FFD_INTPREV_DEPTH", FFD_IntPrev_MaxDepth, 3);

  /* DESCRIPTION: Convexity check on all mesh elements */
  addBoolOption("CONVEXITY_CHECK", ConvexityCheck, NO);

  /* DESCRIPTION: Number of total iterations in the convexity check procedure */
  addUnsignedShortOption("CONVEXITY_CHECK_ITER", ConvexityCheck_MaxIter, 10);

  /* DESCRIPTION: Recursion depth in the FFD self-intersection prevention */
  addUnsignedShortOption("CONVEXITY_CHECK_DEPTH", ConvexityCheck_MaxDepth, 3);

  /* DESCRIPTION: Definition of the FFD boxes */
  addFFDDefOption("FFD_DEFINITION", nFFDBox, CoordFFDBox, TagFFDBox);

  /* DESCRIPTION: Definition of the FFD boxes */
  addFFDDegreeOption("FFD_DEGREE", nFFDBox, DegreeFFDBox);

  /* DESCRIPTION: Surface continuity at the intersection with the FFD */
  addEnumOption("FFD_CONTINUITY", FFD_Continuity, Continuity_Map, DERIVATIVE_2ND);

  /* DESCRIPTION: Kind of blending for the FFD definition */
  addEnumOption("FFD_BLENDING", FFD_Blending, Blending_Map, BEZIER );

  /* DESCRIPTION: Order of the BSplines for BSpline Blending function */
  ffd_coeff[0] = 2; ffd_coeff[1] = 2; ffd_coeff[2] = 2;
  addDoubleArrayOption("FFD_BSPLINE_ORDER", 3, ffd_coeff);

  /*--- Options for the automatic differentiation methods ---*/
  /*!\par CONFIG_CATEGORY: Automatic Differentation options\ingroup Config*/

  /* DESCRIPTION: Direct differentiation mode (forward) */
  addEnumOption("DIRECT_DIFF", DirectDiff, DirectDiff_Var_Map, NO_DERIVATIVE);

  /* DESCRIPTION: Automatic differentiation mode (reverse) */
  addBoolOption("AUTO_DIFF", AD_Mode, NO);

  /* DESCRIPTION: Preaccumulation in the AD mode. */
  addBoolOption("PREACC", AD_Preaccumulation, YES);

  /*--- options that are used in the python optimization scripts. These have no effect on the c++ toolsuite ---*/
  /*!\par CONFIG_CATEGORY:Python Options\ingroup Config*/

  /* DESCRIPTION: Gradient method */
  addPythonOption("GRADIENT_METHOD");

  /* DESCRIPTION: Geometrical Parameter */
  addPythonOption("GEO_PARAM");

  /* DESCRIPTION: Setup for design variables */
  addPythonOption("DEFINITION_DV");

  /* DESCRIPTION: Maximum number of iterations */
  addPythonOption("OPT_ITERATIONS");

  /* DESCRIPTION: Requested accuracy */
  addPythonOption("OPT_ACCURACY");

  /*!\brief OPT_COMBINE_OBJECTIVE
   *  \n DESCRIPTION: Flag specifying whether to internally combine a multi-objective function or treat separately */
  addPythonOption("OPT_COMBINE_OBJECTIVE");

  /* DESCRIPTION: Current value of the design variables */
  addPythonOption("DV_VALUE_NEW");

  /* DESCRIPTION: Previous value of the design variables */
  addPythonOption("DV_VALUE_OLD");

  /* DESCRIPTION: Number of partitions of the mesh */
  addPythonOption("NUMBER_PART");

  /* DESCRIPTION: Optimization objective function with optional scaling factor*/
  addPythonOption("OPT_OBJECTIVE");

  /* DESCRIPTION: Optimization constraint functions with optional scaling factor */
  addPythonOption("OPT_CONSTRAINT");

  /* DESCRIPTION: Finite different step for gradient estimation */
  addPythonOption("FIN_DIFF_STEP");

  /* DESCRIPTION: Verbosity of the python scripts to Stdout */
  addPythonOption("CONSOLE");

  /* DESCRIPTION: Flag specifying if the mesh was decomposed */
  addPythonOption("DECOMPOSED");

  /* DESCRIPTION: Optimization gradient factor */
  addPythonOption("OPT_GRADIENT_FACTOR");
  
  /* DESCRIPTION: Upper bound for the optimizer */
  addPythonOption("OPT_BOUND_UPPER");

  /* DESCRIPTION: Lower bound for the optimizer */
  addPythonOption("OPT_BOUND_LOWER");

  /* DESCRIPTION: Number of zones of the problem */
  addPythonOption("NZONES");

  /* DESCRIPTION: ParMETIS load balancing tolerance */
  addDoubleOption("PARMETIS_TOLERANCE", ParMETIS_tolerance, 0.02);

  /* DESCRIPTION: ParMETIS load balancing weight for points */
  addLongOption("PARMETIS_POINT_WEIGHT", ParMETIS_pointWgt, 0);

  /* DESCRIPTION: ParMETIS load balancing weight for edges (equiv. to neighbors) */
  addLongOption("PARMETIS_EDGE_WEIGHT", ParMETIS_edgeWgt, 1);

  /*--- options that are used in the Hybrid RANS/LES Simulations  ---*/
  /*!\par CONFIG_CATEGORY:Hybrid_RANSLES Options\ingroup Config*/

  /* DESCRIPTION: Starting Iteration for windowing approach */
  addUnsignedLongOption("WINDOW_START_ITER", StartWindowIteration, 0);

  /* DESCRIPTION: Window (weight) function for the cost-functional in the reverse sweep */
  addEnumOption("WINDOW_FUNCTION", Kind_WindowFct, Window_Map, WINDOW_FUNCTION::SQUARE);

  /* DESCRIPTION: DES Constant */
  addDoubleOption("DES_CONST", Const_DES, 0.65);

  /* DESCRIPTION: Specify Hybrid RANS/LES model */
  addEnumOption("HYBRID_RANSLES", Kind_HybridRANSLES, HybridRANSLES_Map, NO_HYBRIDRANSLES);

  /* DESCRIPTION: Roe with low dissipation for unsteady flows */
  addEnumOption("ROE_LOW_DISSIPATION", Kind_RoeLowDiss, RoeLowDiss_Map, NO_ROELOWDISS);

  /* DESCRIPTION: Activate SA Quadratic Constitutive Relation, 2000 version */
  addBoolOption("SA_QCR", QCR, false);

  /* DESCRIPTION: Compute Average for unsteady simulations */
  addBoolOption("COMPUTE_AVERAGE", Compute_Average, false);

  /* DESCRIPTION: Multipoint design Mach number*/
  addPythonOption("MULTIPOINT_MACH_NUMBER");

  /* DESCRIPTION: Multipoint design Weight */
  addPythonOption("MULTIPOINT_WEIGHT");

  /* DESCRIPTION: Multipoint design Angle of Attack */
  addPythonOption("MULTIPOINT_AOA");

  /* DESCRIPTION: Multipoint design Sideslip angle */
  addPythonOption("MULTIPOINT_SIDESLIP_ANGLE");

  /* DESCRIPTION: Multipoint design target CL*/
  addPythonOption("MULTIPOINT_TARGET_CL");

  /* DESCRIPTION: Multipoint design Reynolds number */
  addPythonOption("MULTIPOINT_REYNOLDS_NUMBER");

  /* DESCRIPTION: Multipoint design freestream temperature */
  addPythonOption("MULTIPOINT_FREESTREAM_TEMPERATURE");

  /* DESCRIPTION: Multipoint design freestream pressure */
  addPythonOption("MULTIPOINT_FREESTREAM_PRESSURE");

  /* DESCRIPTION: Multipoint design for outlet quantities (varying back pressure or mass flow operating points). */
  addPythonOption("MULTIPOINT_OUTLET_VALUE");

  /* DESCRIPTION: Multipoint mesh filenames, if using different meshes for each point */
  addPythonOption("MULTIPOINT_MESH_FILENAME");

  /*--- options that are used for the output ---*/
  /*!\par CONFIG_CATEGORY:Output Options\ingroup Config*/

  /* DESCRIPTION: Type of screen output */
  addStringListOption("SCREEN_OUTPUT", nScreenOutput, ScreenOutput);
  /* DESCRIPTION: Type of output printed to the history file */
  addStringListOption("HISTORY_OUTPUT", nHistoryOutput, HistoryOutput);
  /* DESCRIPTION: Type of output printed to the volume solution file */
  addStringListOption("VOLUME_OUTPUT", nVolumeOutput, VolumeOutput);

  /* DESCRIPTION: History writing frequency (INNER_ITER) */
  addUnsignedLongOption("HISTORY_WRT_FREQ_INNER", HistoryWrtFreq[2], 1);
  /* DESCRIPTION: History writing frequency (OUTER_ITER) */
  addUnsignedLongOption("HISTORY_WRT_FREQ_OUTER", HistoryWrtFreq[1], 1);
  /* DESCRIPTION: History writing frequency (TIME_ITER) */
  addUnsignedLongOption("HISTORY_WRT_FREQ_TIME", HistoryWrtFreq[0], 1);

  /* DESCRIPTION: Screen writing frequency (INNER_ITER) */
  addUnsignedLongOption("SCREEN_WRT_FREQ_INNER", ScreenWrtFreq[2], 1);
  /* DESCRIPTION: Screen writing frequency (OUTER_ITER) */
  addUnsignedLongOption("SCREEN_WRT_FREQ_OUTER", ScreenWrtFreq[1], 1);
  /* DESCRIPTION: Screen writing frequency (TIME_ITER) */
  addUnsignedLongOption("SCREEN_WRT_FREQ_TIME", ScreenWrtFreq[0], 1);
  /* DESCRIPTION: Volume solution writing frequency */
  addUnsignedLongOption("OUTPUT_WRT_FREQ", VolumeWrtFreq, 250);
  /* DESCRIPTION: Volume solution files */
  addEnumListOption("OUTPUT_FILES", nVolumeOutputFiles, VolumeOutputFiles, Output_Map);

  /* DESCRIPTION: Using Uncertainty Quantification with SST Turbulence Model */
  addBoolOption("USING_UQ", using_uq, false);

  /* DESCRIPTION: Parameter to perturb eigenvalues */
  addDoubleOption("UQ_DELTA_B", uq_delta_b, 1.0);

  /* DESCRIPTION: Parameter to determine kind of perturbation */
  addUnsignedShortOption("UQ_COMPONENT", eig_val_comp, 1);

  /* DESCRIPTION: Parameter to perturb eigenvalues */
  addDoubleOption("UQ_URLX", uq_urlx, 0.1);

  /* DESCRIPTION: Permuting eigenvectors for UQ analysis */
  addBoolOption("UQ_PERMUTE", uq_permute, false);

  /* DESCRIPTION: Number of calls to 'Build' that trigger re-factorization (0 means only once). */
  addUnsignedLongOption("PASTIX_FACTORIZATION_FREQUENCY", pastix_fact_freq, 1);

  /* DESCRIPTION: 0 - Quiet, 1 - During factorization and cleanup, 2 - Even more detail. */
  addUnsignedShortOption("PASTIX_VERBOSITY_LEVEL", pastix_verb_lvl, 0);

  /* DESCRIPTION: Level of fill for PaStiX incomplete LU factorization. */
  addUnsignedShortOption("PASTIX_FILL_LEVEL", pastix_fill_lvl, 1);

  /* DESCRIPTION: Size of the edge groups colored for thread parallel edge loops (0 forces the reducer strategy). */
  addUnsignedLongOption("EDGE_COLORING_GROUP_SIZE", edgeColorGroupSize, 512);

  /*--- options that are used for libROM ---*/
  /*!\par CONFIG_CATEGORY:libROM options \ingroup Config*/

  /*!\brief SAVE_LIBROM \n DESCRIPTION: Flag for saving data with libROM. */
  addBoolOption("SAVE_LIBROM", libROM, false);

  /*!\brief LIBROM_BASE_FILENAME \n DESCRIPTION: Output base file name for libROM   \ingroup Config*/
  addStringOption("LIBROM_BASE_FILENAME", libROMbase_FileName, string("su2"));

  /*!\brief BASIS_GENERATION \n DESCRIPTION: Flag for saving data with libROM. */
  addEnumOption("BASIS_GENERATION", POD_Basis_Gen, POD_Map, POD_KIND::STATIC);

  /*!\brief MAX_BASIS_DIM \n DESCRIPTION: Maximum number of basis vectors.*/
  addUnsignedShortOption("MAX_BASIS_DIM", maxBasisDim, 100);
<<<<<<< HEAD

  /*!\brief MAX_BASIS_DIM \n DESCRIPTION: Maximum number of basis vectors.*/
=======
  
  /*!\brief ROM_SAVE_FREQ \n DESCRIPTION: How often to save snapshots for unsteady problems.*/
>>>>>>> a4836f40
  addUnsignedShortOption("ROM_SAVE_FREQ", rom_save_freq, 1);

  /* END_CONFIG_OPTIONS */

}

void CConfig::SetConfig_Parsing(char case_filename[MAX_STRING_SIZE]) {

  ifstream case_file;

  /*--- Read the configuration file ---*/

  case_file.open(case_filename, ios::in);

  if (case_file.fail()) {
    SU2_MPI::Error("The configuration file (.cfg) is missing!!", CURRENT_FUNCTION);
  }

  SetConfig_Parsing(case_file);

  case_file.close();

}

void CConfig::SetConfig_Parsing(istream& config_buffer){

  string text_line, option_name;
  vector<string> option_value;

  string errorString;

  const int max_err_count = 30; // Maximum number of errors to print before stopping
  int err_count = 0;  // How many errors have we found in the config file
  int line_count = 1;

  map<string, bool> included_options;

  /*--- Parse the configuration file and set the options ---*/

  while (getline (config_buffer, text_line)) {

    if (err_count >= max_err_count) {
      errorString.append("Too many errors, stopping parse.");
      break;
    }

     PrintingToolbox::trim(text_line);

    /*--- Check if there is a line continuation character at the
     * end of the current line or somewhere in between (the rest is ignored then).
     * If yes, read until there is a line without one or an empty line.
     * If there is a statement after a cont. char
     * throw an error. ---*/

     if (text_line.size() && (text_line.front() != '%')){
       while (text_line.back() == '\\' ||
              (PrintingToolbox::split(text_line, '\\').size() > 1)){
         string tmp;
         getline (config_buffer, tmp);
         line_count++;
         if (tmp.find_first_of('=') != string::npos){
           errorString.append("Line " + to_string(line_count)  + ": Statement found after continuation character.\n");
         }
         PrintingToolbox::trim(tmp);
         if (tmp.front() != '%'){
           text_line = PrintingToolbox::split(text_line, '\\')[0];
           text_line += " " + tmp;
         }
       }
     }

    if (TokenizeString(text_line, option_name, option_value)) {

      /*--- See if it's a python option ---*/

      if (option_map.find(option_name) == option_map.end()) {
          string newString;
          newString.append("Line " + to_string(line_count)  + " " + option_name);
          newString.append(": invalid option name");
          newString.append(". Check current SU2 options in config_template.cfg.");
          newString.append("\n");
          if (!option_name.compare("RELAXATION_FACTOR_ADJFLOW"))
            newString.append("Option RELAXATION_FACTOR_ADJFLOW is now RELAXATION_FACTOR_ADJOINT, "
                             "and it also applies to discrete adjoint problems.\n\n");
          else if (!option_name.compare("WRT_MESH_QUALITY"))
            newString.append("WRT_MESH_QUALITY is deprecated. Use VOLUME_OUTPUT= (MESH_QUALITY, ...) instead.\n\n");
          else if (!option_name.compare("VISUALIZE_SURFACE_DEF"))
            newString.append("VISUALIZE_SURFACE_DEF is deprecated. Simply add a surface format to OUTPUT_FILES.\n\n");
          else if (!option_name.compare("VISUALIZE_VOLUME_DEF"))
            newString.append("VISUALIZE_VOLUME_DEF is deprecated. Simply add a volume format to OUTPUT_FILES.\n\n");
          else if (!option_name.compare("WRT_BINARY_RESTART"))
            newString.append("WRT_BINARY_RESTART is deprecated. The type of restart is determined from the OUTPUT_FILES list.\n\n");
          else if (!option_name.compare("WRT_RESIDUALS"))
            newString.append("WRT_RESIDUALS is deprecated. Use VOLUME_OUTPUT= ( RESIDUAL, ... ) instead.\n\n");
          else if (!option_name.compare("WRT_LIMITERS"))
            newString.append("WRT_LIMITERS is deprecated. Use VOLUME_OUTPUT= ( LIMITER, ... ) instead.\n\n");
          else if (!option_name.compare("WRT_CON_FREQ"))
            newString.append("WRT_CON_FREQ is deprecated. Use SCREEN_WRT_FREQ_INNER or SCREEN_WRT_FREQ_OUTER for multizone cases instead.\n\n");
          else if (!option_name.compare("WRT_CON_FREQ_DUALTIME"))
            newString.append("WRT_CON_FREQ_DUALTIME is deprecated. Use SCREEN_WRT_FREQ_TIME instead.\n\n");
          else if (!option_name.compare("WRT_SRF_SOL"))
            newString.append("WRT_SRF_SOL is deprecated. Simply add a surface format to OUTPUT_FILES.\n\n");
          else if (!option_name.compare("WRT_CSV_SOL"))
            newString.append("WRT_CSV_SOL is deprecated. Simply add a CSV format to OUTPUT_FILES.\n\n");
          else if (!option_name.compare("WRT_SOL_FREQ"))
            newString.append("WRT_SOL_FREQ is deprecated. Use OUTPUT_WRT_FREQ instead.\n\n");
          else if (!option_name.compare("WRT_SOL_FREQ_DUALTIME"))
            newString.append("WRT_SOL_FREQ_DUALTIME is deprecated. Use OUTPUT_WRT_FREQ instead.\n\n");
          else if (!option_name.compare("UNST_RESTART_ITER"))
            newString.append("UNST_RESTART_ITER is deprecated. Use RESTART_ITER instead.\n\n");
          else if (!option_name.compare("DYN_RESTART_ITER"))
            newString.append("DYN_RESTART_ITER is deprecated. Use RESTART_ITER instead.\n\n");
          // This option is deprecated. After a grace period until 7.2.0 the usage warning should become an error.
          /*else if (!option_name.compare("CONV_CRITERIA"))
            newString.append(string("CONV_CRITERIA is deprecated. SU2 will choose the criteria automatically based on the CONV_FIELD.\n") +
                             string("RESIDUAL for any RMS_* BGS_* value. CAUCHY for coefficients like DRAG etc.\n\n"));*/
          if (!option_name.compare("THERMAL_DIFFUSIVITY"))
            newString.append("THERMAL_DIFFUSIVITY is deprecated. See the INC_ENERGY_EQUATION options instead.\n\n");
          if (!option_name.compare("THERMAL_DIFFUSIVITY_SOLID"))
            newString.append("THERMAL_DIFFUSIVITY_SOLID is deprecated. Set THERMAL_CONDUCTIVITY_CONSTANT, MATERIAL_DENSITY and SPECIFIC_HEAT_CP instead.\n\n");
          if (!option_name.compare("SOLID_THERMAL_CONDUCTIVITY"))
            newString.append("SOLID_THERMAL_CONDUCTIVITY is deprecated. Use THERMAL_CONDUCTIVITY_CONSTANT instead.\n\n");
          if (!option_name.compare("SOLID_DENSITY"))
            newString.append("SOLID_DENSITY is deprecated. Use MATERIAL_DENSITY instead.\n\n");
          if (!option_name.compare("SOLID_TEMPERATURE_INIT"))
            newString.append("SOLID_TEMPERATURE_INIT is deprecated. Use FREESTREAM_TEMPERATURE instead.\n\n");
          else {
            /*--- Find the most likely candidate for the unrecognized option, based on the length
             of start and end character sequences shared by candidates and the option. ---*/
            auto countMatchChars = [&option_name](const string& candidate) {
              const size_t sz1 = option_name.size(), sz2 = candidate.size();
              size_t nMatch = 0;
              for (size_t i=0; i<min(sz1,sz2); ++i) {
                if (option_name[i] == candidate[i]) nMatch++;
                else break;
              }
              for (size_t i=0; i<min(sz1,sz2); ++i) {
                if (option_name[sz1-1-i] == candidate[sz2-1-i]) nMatch++;
                else break;
              }
              return nMatch;
            };
            string match;
            size_t maxScore = 0;
            for (auto& candidate : option_map) {
              auto score = countMatchChars(candidate.first);
              if (score > maxScore) {
                maxScore = score;
                match = candidate.first;
              }
            }
            newString.append("Did you mean ");
            newString.append(match);
            newString.append("?\n");
          }
          errorString.append(newString);
          err_count++;
          line_count++;
        continue;
      }

      /*--- Option exists, check if the option has already been in the config file ---*/

      if (included_options.find(option_name) != included_options.end()) {
        string newString;
        newString.append("Line " + to_string(line_count)  + " " + option_name);
        newString.append(": option appears twice");
        newString.append("\n");
        errorString.append(newString);
        err_count++;
        line_count++;
        continue;
      }

      /*--- New found option. Add it to the map, and delete from all options ---*/

      included_options.insert(pair<string, bool>(option_name, true));
      all_options.erase(option_name);

      /*--- Set the value and check error ---*/

      string out = option_map[option_name]->SetValue(option_value);
      if (out.compare("") != 0) {
        errorString.append(out);
        errorString.append("\n");
        err_count++;
      }
    }
    line_count++;
  }

  /*--- See if there were any errors parsing the config file ---*/

  if (errorString.size() != 0) {
    SU2_MPI::Error(errorString, CURRENT_FUNCTION);
  }
}

void CConfig::SetDefaultFromConfig(CConfig *config){

  map<string, bool> noInheritance = {{"SCREEN_OUTPUT", true},{"HISTORY_OUTPUT", true}};

  map<string, bool>::iterator iter = all_options.begin(), curr_iter;

  while (iter != all_options.end()){
    curr_iter = iter++;
    if (config->option_map[curr_iter->first]->GetValue().size() > 0 && !noInheritance[curr_iter->first]){
      option_map[curr_iter->first]->SetValue(config->option_map[curr_iter->first]->GetValue());
      all_options.erase(curr_iter);
    }
  }
}

void CConfig::SetDefault(){

  /*--- Set the default values for all of the options that weren't set ---*/

  for (map<string, bool>::iterator iter = all_options.begin(); iter != all_options.end(); ++iter) {
    if (option_map[iter->first]->GetValue().size() == 0)
      option_map[iter->first]->SetDefault();
  }
}

bool CConfig::SetRunTime_Parsing(char case_filename[MAX_STRING_SIZE]) {
  string text_line, option_name;
  ifstream case_file;
  vector<string> option_value;

  /*--- Read the configuration file ---*/

  case_file.open(case_filename, ios::in);

  if (case_file.fail()) { return false; }

  string errorString;

  int err_count = 0;  // How many errors have we found in the config file
  const int max_err_count = 30; // Maximum number of errors to print before stopping

  map<string, bool> included_options;

  /*--- Parse the configuration file and set the options ---*/

  while (getline (case_file, text_line)) {

    if (err_count >= max_err_count) {
      errorString.append("Too many errors, stopping parse.");
      break;
    }

    if (TokenizeString(text_line, option_name, option_value)) {

      if (option_map.find(option_name) == option_map.end()) {

        /*--- See if it's a python option ---*/

        string newString;
        newString.append(option_name);
        newString.append(": invalid option name");
        newString.append("\n");
        errorString.append(newString);
        err_count++;
        continue;
      }

      /*--- Option exists, check if the option has already been in the config file ---*/

      if (included_options.find(option_name) != included_options.end()) {
        string newString;
        newString.append(option_name);
        newString.append(": option appears twice");
        newString.append("\n");
        errorString.append(newString);
        err_count++;
        continue;
      }

      /*--- New found option. Add it to the map, and delete from all options ---*/

      included_options.insert(pair<string, bool>(option_name, true));
      all_options.erase(option_name);

      /*--- Set the value and check error ---*/

      string out = option_map[option_name]->SetValue(option_value);
      if (out.compare("") != 0) {
        errorString.append(out);
        errorString.append("\n");
        err_count++;
      }

    }
  }

  /*--- Set the default values for all of the options that weren't set ---*/

  for (map<string, bool>::iterator iter = all_options.begin(); iter != all_options.end(); ++iter) {
    option_map[iter->first]->SetDefault();
  }

  /*--- See if there were any errors parsing the runtime file ---*/

  if (errorString.size() != 0) {
    SU2_MPI::Error(errorString, CURRENT_FUNCTION);
  }

  case_file.close();

  return true;

}

void CConfig::SetHeader(SU2_COMPONENT val_software) const{

  if ((iZone == 0) && (rank == MASTER_NODE)){
    cout << endl << "-------------------------------------------------------------------------" << endl;
    cout << "|    ___ _   _ ___                                                      |" << endl;
    cout << "|   / __| | | |_  )   Release 7.2.1 \"Blackbird\"                         |" << endl;
    cout << "|   \\__ \\ |_| |/ /                                                      |" << endl;
    switch (val_software) {
    case SU2_COMPONENT::SU2_CFD: cout << "|   |___/\\___//___|   Suite (Computational Fluid Dynamics Code)         |" << endl; break;
    case SU2_COMPONENT::SU2_DEF: cout << "|   |___/\\___//___|   Suite (Mesh Deformation Code)                     |" << endl; break;
    case SU2_COMPONENT::SU2_DOT: cout << "|   |___/\\___//___|   Suite (Gradient Projection Code)                  |" << endl; break;
    case SU2_COMPONENT::SU2_GEO: cout << "|   |___/\\___//___|   Suite (Geometry Definition Code)                  |" << endl; break;
    case SU2_COMPONENT::SU2_SOL: cout << "|   |___/\\___//___|   Suite (Solution Exporting Code)                   |" << endl; break;
    }

    cout << "|                                                                       |" << endl;
    cout <<"-------------------------------------------------------------------------" << endl;
    cout << "| SU2 Project Website: https://su2code.github.io                        |" << endl;
    cout << "|                                                                       |" << endl;
    cout << "| The SU2 Project is maintained by the SU2 Foundation                   |" << endl;
    cout << "| (http://su2foundation.org)                                            |" << endl;
    cout <<"-------------------------------------------------------------------------" << endl;
    cout << "| Copyright 2012-2021, SU2 Contributors                                 |" << endl;
    cout << "|                                                                       |" << endl;
    cout << "| SU2 is free software; you can redistribute it and/or                  |" << endl;
    cout << "| modify it under the terms of the GNU Lesser General Public            |" << endl;
    cout << "| License as published by the Free Software Foundation; either          |" << endl;
    cout << "| version 2.1 of the License, or (at your option) any later version.    |" << endl;
    cout << "|                                                                       |" << endl;
    cout << "| SU2 is distributed in the hope that it will be useful,                |" << endl;
    cout << "| but WITHOUT ANY WARRANTY; without even the implied warranty of        |" << endl;
    cout << "| MERCHANTABILITY or FITNESS FOR A PARTICULAR PURPOSE. See the GNU      |" << endl;
    cout << "| Lesser General Public License for more details.                       |" << endl;
    cout << "|                                                                       |" << endl;
    cout << "| You should have received a copy of the GNU Lesser General Public      |" << endl;
    cout << "| License along with SU2. If not, see <http://www.gnu.org/licenses/>.   |" << endl;
    cout <<"-------------------------------------------------------------------------" << endl;
  }

}

void CConfig::SetnZone(){

  /*--- Just as a clarification --- */

  if (Multizone_Problem == NO && Kind_Solver != MULTIPHYSICS){
    nZone = 1;
  }

  if (Kind_Solver == MULTIPHYSICS){
    Multizone_Problem = YES;
    if (nConfig_Files == 0){
      SU2_MPI::Error("CONFIG_LIST must be provided if PHYSICAL_PROBLEM=MULTIPHYSICS", CURRENT_FUNCTION);
    }
  }

  if (Multizone_Problem == YES){

    /*--- Some basic multizone checks ---*/

    if (nMarker_ZoneInterface % 2 != 0){
      SU2_MPI::Error("Number of markers in MARKER_ZONE_INTERFACE must be a multiple of 2", CURRENT_FUNCTION);
    }

    SinglezoneDriver  = NO;

    if (Multizone_Mesh){

      /*--- Get the number of zones from the mesh file --- */

      nZone = GetnZone(Mesh_FileName, Mesh_FileFormat);

      /*--- If config list is set, make sure number matches number of zones in mesh file --- */

      if (nConfig_Files != 0 && (nZone != nConfig_Files)){
        SU2_MPI::Error("Number of CONFIG_LIST must match number of zones in mesh file.", CURRENT_FUNCTION);
      }
    } else {

      /*--- Number of zones is determined from the number of config files provided --- */

      if (nConfig_Files == 0){
        SU2_MPI::Error("If MULTIZONE_MESH is set to YES, you must provide a list of config files using CONFIG_LIST option", CURRENT_FUNCTION);
      }
      nZone = nConfig_Files;

    }

    /*--- Check if subconfig files exist --- */

    if (nConfig_Files != 0){
      for (unsigned short iConfig = 0; iConfig < nConfig_Files; iConfig++){
        ifstream f(Config_Filenames[iConfig].c_str());
        if (!f.good()){
          SU2_MPI::Error("Config file " + Config_Filenames[iConfig] + " defined in CONFIG_FILES does not exist", CURRENT_FUNCTION);
        }
      }
    }

  }

}

void CConfig::SetPostprocessing(SU2_COMPONENT val_software, unsigned short val_izone, unsigned short val_nDim) {

  unsigned short iCFL, iMarker;
  bool ideal_gas = ((Kind_FluidModel == STANDARD_AIR) ||
                    (Kind_FluidModel == IDEAL_GAS) ||
                    (Kind_FluidModel == INC_IDEAL_GAS) ||
                    (Kind_FluidModel == INC_IDEAL_GAS_POLY) ||
                    (Kind_FluidModel == CONSTANT_DENSITY));
  bool noneq_gas = ((Kind_FluidModel == MUTATIONPP) ||
                    (Kind_FluidModel == SU2_NONEQ));
  bool standard_air = ((Kind_FluidModel == STANDARD_AIR));
  bool nemo = GetNEMOProblem();

  if (nZone > 1){
    Multizone_Problem = YES;
  }

  /*--- Set the default output files ---*/
  if (!OptionIsSet("OUTPUT_FILES")){
    nVolumeOutputFiles = 3;
    VolumeOutputFiles = new unsigned short[nVolumeOutputFiles];
    VolumeOutputFiles[0] = RESTART_BINARY;
    VolumeOutputFiles[1] = PARAVIEW_XML;
    VolumeOutputFiles[2] = SURFACE_PARAVIEW_XML;
  }

  /*--- Check if SU2 was build with TecIO support, as that is required for Tecplot Binary output. ---*/
#ifndef HAVE_TECIO
  for (unsigned short iVolumeFile = 0; iVolumeFile < nVolumeOutputFiles; iVolumeFile++){
    if (VolumeOutputFiles[iVolumeFile] == TECPLOT_BINARY ||
        VolumeOutputFiles[iVolumeFile] == SURFACE_TECPLOT_BINARY) {
      SU2_MPI::Error(string("Tecplot binary file requested in option OUTPUT_FILES but SU2 was built without TecIO support.\n"), CURRENT_FUNCTION);
    }
  }
#endif

  /*--- Check if SU2 was build with CGNS support, as that is required for CGNS output. ---*/
#ifndef HAVE_CGNS
  for (unsigned short iVolumeFile = 0; iVolumeFile < nVolumeOutputFiles; iVolumeFile++) {
    if (VolumeOutputFiles[iVolumeFile] == CGNS ||
        VolumeOutputFiles[iVolumeFile] == SURFACE_CGNS) {
      SU2_MPI::Error(string("CGNS file requested in option OUTPUT_FILES but SU2 was built without CGNS support.\n"),CURRENT_FUNCTION);
    }
  }
#endif

  /*--- STL_BINARY output not implelemted yet, but already a value in option_structure.hpp---*/
  for (unsigned short iVolumeFile = 0; iVolumeFile < nVolumeOutputFiles; iVolumeFile++) {
    if (VolumeOutputFiles[iVolumeFile] == STL_BINARY){
      SU2_MPI::Error(string("OUTPUT_FILES: 'STL_BINARY' output not implemented. Use 'STL' for ASCII output.\n"), CURRENT_FUNCTION);
    }
    if (val_nDim == 2 && (VolumeOutputFiles[iVolumeFile] == STL || VolumeOutputFiles[iVolumeFile] == STL_BINARY)) {
      SU2_MPI::Error(string("OUTPUT_FILES: 'STL(_BINARY)' output only reasonable for 3D cases.\n"), CURRENT_FUNCTION);
    }
  }

  /*--- Check if MESH_QUALITY is requested in VOLUME_OUTPUT and set the config boolean accordingly. ---*/
  Wrt_MeshQuality = false;
  for (unsigned short iField = 0; iField < nVolumeOutput; iField++) {
    if(VolumeOutput[iField].find("MESH_QUALITY") != string::npos) {
      Wrt_MeshQuality = true;
    }
  }

  /*--- Check if MULTIGRID is requested in VOLUME_OUTPUT and set the config boolean accordingly. ---*/
  Wrt_MultiGrid = false;
  for (unsigned short iField = 0; iField < nVolumeOutput; iField++) {
    if(VolumeOutput[iField].find("MULTIGRID") != string::npos) {
      Wrt_MultiGrid = true;
    }
  }

  if (Kind_Solver == NAVIER_STOKES && Kind_Turb_Model != TURB_MODEL::NONE){
    SU2_MPI::Error("KIND_TURB_MODEL must be NONE if SOLVER= NAVIER_STOKES", CURRENT_FUNCTION);
  }
  if (Kind_Solver == INC_NAVIER_STOKES && Kind_Turb_Model != TURB_MODEL::NONE){
    SU2_MPI::Error("KIND_TURB_MODEL must be NONE if SOLVER= INC_NAVIER_STOKES", CURRENT_FUNCTION);
  }
  if (Kind_Solver == RANS && Kind_Turb_Model == TURB_MODEL::NONE){
    SU2_MPI::Error("A turbulence model must be specified with KIND_TURB_MODEL if SOLVER= RANS", CURRENT_FUNCTION);
  }
  if (Kind_Solver == INC_RANS && Kind_Turb_Model == TURB_MODEL::NONE){
    SU2_MPI::Error("A turbulence model must be specified with KIND_TURB_MODEL if SOLVER= INC_RANS", CURRENT_FUNCTION);
  }

  /*--- Set the boolean Wall_Functions equal to true if there is a
   definition for the wall founctions ---*/

  Wall_Functions = false;
  if (nMarker_WallFunctions > 0) {
    for (iMarker = 0; iMarker < nMarker_WallFunctions; iMarker++) {
      if (Kind_WallFunctions[iMarker] != WALL_FUNCTIONS::NONE)
        Wall_Functions = true;

      if ((Kind_WallFunctions[iMarker] == WALL_FUNCTIONS::ADAPTIVE_FUNCTION) ||
          (Kind_WallFunctions[iMarker] == WALL_FUNCTIONS::SCALABLE_FUNCTION) ||
          (Kind_WallFunctions[iMarker] == WALL_FUNCTIONS::NONEQUILIBRIUM_MODEL))
        SU2_MPI::Error(string("For RANS problems, use NONE, STANDARD_WALL_FUNCTION or EQUILIBRIUM_WALL_MODEL.\n"), CURRENT_FUNCTION);

      if (Kind_WallFunctions[iMarker] == WALL_FUNCTIONS::STANDARD_FUNCTION) {
        if (!((Kind_Solver == RANS) || (Kind_Solver == INC_RANS)))
          SU2_MPI::Error(string("Wall model STANDARD_FUNCTION only available for RANS or INC_RANS.\n"), CURRENT_FUNCTION);
        if (nRough_Wall != 0)
          SU2_MPI::Error(string("Wall model STANDARD_FUNCTION and WALL_ROUGHNESS migh not be compatible. Checking required!\n"), CURRENT_FUNCTION);
      }

    }
  }

  /*--- Fixed CM mode requires a static movement of the grid ---*/

  if (Fixed_CM_Mode) {
    Kind_GridMovement = MOVING_HTP;
  }

  /*--- Initialize the AoA and Sideslip variables for the incompressible
   solver. This is typically unused (often internal flows). Also fixed CL
   mode for incompressible flows is not implemented ---*/

  if (Kind_Solver == INC_EULER ||
      Kind_Solver == INC_NAVIER_STOKES ||
      Kind_Solver == INC_RANS) {

    /*--- Compute x-velocity with a safegaurd for 0.0. ---*/

    su2double Vx = 1e-10;
    if (vel_init[0] != 0.0) {
      Vx = vel_init[0];
    }

    /*--- Compute the angle-of-attack and sideslip. ---*/

    su2double alpha = 0.0, beta = 0.0;
    if (val_nDim == 2) {
      alpha = atan(vel_init[1]/Vx)*180.0/PI_NUMBER;
    } else {
      alpha = atan(vel_init[2]/Vx)*180.0/PI_NUMBER;
      beta  = atan(vel_init[1]/Vx)*180.0/PI_NUMBER;
    }

    /*--- Set alpha and beta in the config class. ---*/

    SetAoA(alpha);
    SetAoS(beta);

    if (Fixed_CL_Mode) {
      SU2_MPI::Error(string("Fixed CL mode not implemented for the incompressible solver. \n"), CURRENT_FUNCTION);
    }

    /*--- Inc CHT simulation, but energy equation of fluid is inactive. ---*/
    if (Multizone_Problem && (nMarker_CHTInterface > 0) && !Energy_Equation)
      SU2_MPI::Error(string("You probably want to set INC_ENERGY_EQUATION= YES for the fluid solver. \n"), CURRENT_FUNCTION);
  }

  /*--- By default, in 2D we should use TWOD_AIRFOIL (independenly from the input file) ---*/

  if (val_nDim == 2) Geo_Description = TWOD_AIRFOIL;

  /*--- Store the SU2 module that we are executing. ---*/

  Kind_SU2 = val_software;

  /*--- Set limiter for no MUSCL reconstructions ---*/

  if ((!MUSCL_Flow) || (Kind_ConvNumScheme_Flow == SPACE_CENTERED)) Kind_SlopeLimit_Flow = NO_LIMITER;
  if ((!MUSCL_Turb) || (Kind_ConvNumScheme_Turb == SPACE_CENTERED)) Kind_SlopeLimit_Turb = NO_LIMITER;
  if ((!MUSCL_AdjFlow) || (Kind_ConvNumScheme_AdjFlow == SPACE_CENTERED)) Kind_SlopeLimit_AdjFlow = NO_LIMITER;
  if ((!MUSCL_AdjTurb) || (Kind_ConvNumScheme_AdjTurb == SPACE_CENTERED)) Kind_SlopeLimit_AdjTurb = NO_LIMITER;

  /*--- Set the default for thrust in ActDisk ---*/

  if ((Kind_ActDisk == NET_THRUST) || (Kind_ActDisk == BC_THRUST)
      || (Kind_ActDisk == DRAG_MINUS_THRUST) || (Kind_ActDisk == MASSFLOW)
      || (Kind_ActDisk == POWER))
    ActDisk_Jump = RATIO;

  /*--- Error-catching and automatic array adjustments for objective, marker, and weights arrays --- */

  /*--- If Kind_Obj has not been specified, these arrays need to take a default --*/

  if (Weight_ObjFunc == nullptr && Kind_ObjFunc == nullptr) {
    Kind_ObjFunc = new unsigned short[1];
    Kind_ObjFunc[0] = DRAG_COEFFICIENT;
    Weight_ObjFunc = new su2double[1];
    Weight_ObjFunc[0] = 1.0;
    nObj=1;
    nObjW=1;
  }

  /*--- Maker sure that arrays are the same length ---*/

  if (nObj>0) {
    if (nMarker_Monitoring!=nObj && Marker_Monitoring!= nullptr) {
      if (nMarker_Monitoring==1) {
        /*-- If only one marker was listed with multiple objectives, set that marker as the marker for each objective ---*/
        nMarker_Monitoring = nObj;
        string marker = Marker_Monitoring[0];
        delete[] Marker_Monitoring;
        Marker_Monitoring = new string[nMarker_Monitoring];
        for (iMarker=0; iMarker<nMarker_Monitoring; iMarker++)
          Marker_Monitoring[iMarker] = marker;
      }
      else if(nObj==1){
        /*--- If one objective and more than one marker: repeat objective over each marker, evenly weighted ---*/
        unsigned int obj = Kind_ObjFunc[0];
        su2double wt=1.0;
        delete[] Kind_ObjFunc;
        if (Weight_ObjFunc!=nullptr){
         wt = Weight_ObjFunc[0];
         delete[] Weight_ObjFunc;
        }
        Kind_ObjFunc = new short unsigned int[nMarker_Monitoring];
        Weight_ObjFunc = new su2double[nMarker_Monitoring];
        for (unsigned short iObj=0; iObj<nMarker_Monitoring; iObj++){
          Kind_ObjFunc[iObj] = obj;
          Weight_ObjFunc[iObj] = wt;
        }
        nObjW = nObj;
      }
      else if(nObj>1) {
        SU2_MPI::Error(string("When using more than one OBJECTIVE_FUNCTION, MARKER_MONITORING must be the same length or length 1.\n ") +
                       string("For multiple surfaces per objective, either use one objective or list the objective multiple times.\n") +
                       string("For multiple objectives per marker either use one marker or list the marker multiple times.\n")+
                       string("Similar rules apply for multi-objective optimization using OPT_OBJECTIVE rather than OBJECTIVE_FUNCTION."),
                       CURRENT_FUNCTION);
      }
    }
  }

  /*-- Correct for case where Weight_ObjFunc has not been provided or has length < kind_objfunc---*/

  if (nObjW<nObj) {
    if (Weight_ObjFunc!= nullptr && nObjW>1) {
      SU2_MPI::Error(string("The option OBJECTIVE_WEIGHT must either have the same length as OBJECTIVE_FUNCTION,\n") +
                     string("be lenght 1, or be deleted from the config file (equal weights will be applied)."), CURRENT_FUNCTION);
    }
    Weight_ObjFunc = new su2double[nObj];
    for (unsigned short iObj=0; iObj<nObj; iObj++)
      Weight_ObjFunc[iObj] = 1.0;
  }

  /*--- One final check for multi-objective with the set of objectives
   that are not counted per-surface. We will disable multi-objective here. ---*/

  if (nObj > 1) {
    unsigned short Obj_0 = Kind_ObjFunc[0];
    for (unsigned short iObj=1; iObj<nObj; iObj++){
      switch(Kind_ObjFunc[iObj]) {
        case INVERSE_DESIGN_PRESSURE:
        case INVERSE_DESIGN_HEATFLUX:
        case THRUST_COEFFICIENT:
        case TORQUE_COEFFICIENT:
        case FIGURE_OF_MERIT:
        case SURFACE_TOTAL_PRESSURE:
        case SURFACE_STATIC_PRESSURE:
        case SURFACE_STATIC_TEMPERATURE:
        case SURFACE_MASSFLOW:
        case SURFACE_UNIFORMITY:
        case SURFACE_SECONDARY:
        case SURFACE_MOM_DISTORTION:
        case SURFACE_SECOND_OVER_UNIFORM:
        case SURFACE_PRESSURE_DROP:
        case CUSTOM_OBJFUNC:
          if (Kind_ObjFunc[iObj] != Obj_0) {
            SU2_MPI::Error(string("The following objectives can only be used for the first surface in a multi-objective \n")+
                           string("problem or as a single objective applied to multiple monitoring markers:\n")+
                           string("INVERSE_DESIGN_PRESSURE, INVERSE_DESIGN_HEATFLUX, THRUST_COEFFICIENT, TORQUE_COEFFICIENT\n")+
                           string("FIGURE_OF_MERIT, SURFACE_TOTAL_PRESSURE, SURFACE_STATIC_PRESSURE, SURFACE_MASSFLOW\n")+
                           string("SURFACE_UNIFORMITY, SURFACE_SECONDARY, SURFACE_MOM_DISTORTION, SURFACE_SECOND_OVER_UNIFORM\n")+
                           string("SURFACE_PRESSURE_DROP, SURFACE_STATIC_TEMPERATURE, CUSTOM_OBJFUNC.\n"), CURRENT_FUNCTION);
          }
          break;
        default:
          break;
      }
    }
  }

  /*--- Check for unsteady problem ---*/

  if ((TimeMarching == TIME_MARCHING::TIME_STEPPING ||
       TimeMarching == TIME_MARCHING::DT_STEPPING_1ST ||
       TimeMarching == TIME_MARCHING::DT_STEPPING_2ND) && !Time_Domain){
    SU2_MPI::Error("TIME_DOMAIN must be set to YES if TIME_MARCHING is "
                   "TIME_STEPPING, DUAL_TIME_STEPPING-1ST_ORDER or DUAL_TIME_STEPPING-2ND_ORDER", CURRENT_FUNCTION);
  }

  if (Time_Domain){
    Delta_UnstTime = Time_Step;
    Delta_DynTime  = Time_Step;

    if (TimeMarching == TIME_MARCHING::TIME_STEPPING){ InnerIter = 1; }

    /*--- Set the default write frequency to 1 if unsteady instead of 250 ---*/
    if (!OptionIsSet("OUTPUT_WRT_FREQ")) { VolumeWrtFreq = 1; }

    /*--- Set History write freq for inner and outer iteration to zero by default, so only time iterations write. ---*/
    if (!OptionIsSet("HISTORY_WRT_FREQ_INNER")) { HistoryWrtFreq[2] = 0; }
    if (!OptionIsSet("HISTORY_WRT_FREQ_OUTER")) { HistoryWrtFreq[1] = 0; }

    if (Restart == NO) {
      Restart_Iter = 0;
    } else {
      if(nTimeIter <= Restart_Iter) SU2_MPI::Error("TIME_ITER must be larger than RESTART_ITER.", CURRENT_FUNCTION);
    }

    if (Time_Step <= 0.0 && Unst_CFL == 0.0){ SU2_MPI::Error("Invalid value for TIME_STEP.", CURRENT_FUNCTION); }
  } else {
    nTimeIter = 1;
    Time_Step = 0;

    /*--- Entry 0 corresponds to unsteady simulation so for steady simulation are just set to 1. ---*/
    ScreenWrtFreq[0]  = 1;
    HistoryWrtFreq[0] = 1;

    if (TimeMarching != TIME_MARCHING::HARMONIC_BALANCE) { TimeMarching = TIME_MARCHING::STEADY; }
  }

  /*--- Ensure that Discard_InFiles is false, owerwise the gradient could be wrong ---*/

  if ((ContinuousAdjoint || DiscreteAdjoint) && Fixed_CL_Mode && !Eval_dOF_dCX)
    Discard_InFiles = false;

  /*--- Deactivate the multigrid in the adjoint problem ---*/

  if ((ContinuousAdjoint && !MG_AdjointFlow) ||
      (TimeMarching == TIME_MARCHING::TIME_STEPPING)) { nMGLevels = 0; }

  if (Kind_Solver == EULER ||
      Kind_Solver == NAVIER_STOKES ||
      Kind_Solver == RANS ||
      Kind_Solver == NEMO_EULER ||
      Kind_Solver == NEMO_NAVIER_STOKES ||
      Kind_Solver == FEM_EULER ||
      Kind_Solver == FEM_NAVIER_STOKES ||
      Kind_Solver == FEM_RANS ||
      Kind_Solver == FEM_LES){
    Kind_Regime = ENUM_REGIME::COMPRESSIBLE;
  } else if (Kind_Solver == INC_EULER ||
             Kind_Solver == INC_NAVIER_STOKES ||
             Kind_Solver == INC_RANS){
    Kind_Regime = ENUM_REGIME::INCOMPRESSIBLE;
  }  else {
    Kind_Regime = ENUM_REGIME::NO_FLOW;
  }

  if ((rank == MASTER_NODE) && ContinuousAdjoint && (Ref_NonDim == DIMENSIONAL) && (Kind_SU2 == SU2_COMPONENT::SU2_CFD)) {
    cout << "WARNING: The adjoint solver should use a non-dimensional flow solution." << endl;
  }

  /*--- Initialize non-physical points/reconstructions to zero ---*/

  Nonphys_Points   = 0;
  Nonphys_Reconstr = 0;

  /*--- Set the number of external iterations to 1 for the steady state problem ---*/

  if (Kind_Solver == FEM_ELASTICITY) {
    nMGLevels = 0;
    if (Kind_Struct_Solver == STRUCT_DEFORMATION::SMALL){
      MinLogResidual = log10(Linear_Solver_Error);
    }
  }

  Radiation = (Kind_Radiation != RADIATION_MODEL::NONE);

  /*--- Check for unsupported features. ---*/

  if ((Kind_Solver != EULER && Kind_Solver != NAVIER_STOKES && Kind_Solver != RANS) && (TimeMarching == TIME_MARCHING::HARMONIC_BALANCE)){
    SU2_MPI::Error("Harmonic Balance not yet implemented for the incompressible solver.", CURRENT_FUNCTION);
  }

  /*--- Check for Fluid model consistency ---*/

  if (standard_air) {
    if (Gamma != 1.4 || Gas_Constant != 287.058) {
      Gamma = 1.4;
      Gas_Constant = 287.058;
    }
  }

  /*--- Overrule the default values for viscosity if the US measurement system is used. ---*/

  if (SystemMeasurements == US) {

    /* Correct the viscosities, if they contain the default SI values. */
    if(fabs(Mu_Constant-1.716E-5) < 1.0E-15) Mu_Constant /= 47.88025898;
    if(fabs(Mu_Ref-1.716E-5)      < 1.0E-15) Mu_Ref      /= 47.88025898;

    /* Correct the values with temperature dimension, if they contain the default SI values. */
    if(fabs(Mu_Temperature_Ref-273.15) < 1.0E-8) Mu_Temperature_Ref *= 1.8;
    if(fabs(Mu_S-110.4)                < 1.0E-8) Mu_S               *= 1.8;

    /* Correct the thermal conductivity, if it contains the default SI value. */
    if(fabs(Thermal_Conductivity_Constant-0.0257) < 1.0E-10) Thermal_Conductivity_Constant *= 0.577789317;
  }

  /*--- Check for Measurement System ---*/

  if (SystemMeasurements == US && !standard_air) {
    SU2_MPI::Error("Only STANDARD_AIR fluid model can be used with US Measurement System", CURRENT_FUNCTION);
  }

  if (Kind_FluidModel == SU2_NONEQ && Kind_TransCoeffModel != TRANSCOEFFMODEL::WILKE ) {
    SU2_MPI::Error("Only WILKE transport model is stable for the NEMO solver using SU2TClib. Use Mutation++ instead.", CURRENT_FUNCTION);
  }

  if (Kind_FluidModel == MUTATIONPP && (Kind_TransCoeffModel != TRANSCOEFFMODEL::WILKE && Kind_TransCoeffModel != TRANSCOEFFMODEL::CHAPMANN_ENSKOG)) {
    SU2_MPI::Error("Only WILKE and Chapmann-Enskog transport model can be used with Mutation++ at the moment.", CURRENT_FUNCTION);
  }

  if (!ideal_gas && !nemo) {
    if (Kind_Upwind_Flow != ROE && Kind_Upwind_Flow != HLLC && Kind_Centered_Flow != JST) {
      SU2_MPI::Error("Only ROE Upwind, HLLC Upwind scheme, and JST scheme can be used for Non-Ideal Compressible Fluids", CURRENT_FUNCTION);
    }
  }

  if (nemo){
    if (Kind_Upwind_Flow == AUSMPWPLUS)
      SU2_MPI::Error("AUSMPW+ is extremely unstable. Feel free to fix me!", CURRENT_FUNCTION);
  }

  if(GetBoolTurbomachinery()){
    nBlades = new su2double[nZone];
    FreeStreamTurboNormal= new su2double[3];
  }

  /*--- Check if Giles are used with turbo markers ---*/

  if (nMarker_Giles > 0 && !GetBoolTurbomachinery()){
    SU2_MPI::Error("Giles Boundary conditions can only be used with turbomachinery markers", CURRENT_FUNCTION);
  }

  /*--- Check for Boundary condition available for NICFD ---*/

  if ((!ideal_gas) && (!noneq_gas)) {
    if (nMarker_Inlet != 0) {
      SU2_MPI::Error("Riemann Boundary conditions or Giles must be used for inlet and outlet with Not Ideal Compressible Fluids ", CURRENT_FUNCTION);
    }
    if (nMarker_Outlet != 0) {
      SU2_MPI::Error("Riemann Boundary conditions or Giles must be used outlet with Not Ideal Compressible Fluids ", CURRENT_FUNCTION);
    }

    if (nMarker_FarField != 0) {
      SU2_MPI::Error("Riemann Boundary conditions or Giles must be used outlet with Not Ideal Compressible Fluids ", CURRENT_FUNCTION);
    }

  }

  /*--- Check for Boundary condition available for NICF ---*/

  if (ideal_gas && (Kind_Solver != INC_EULER && Kind_Solver != INC_NAVIER_STOKES && Kind_Solver != INC_RANS)) {
    if (SystemMeasurements == US && standard_air) {
      if (Kind_ViscosityModel != VISCOSITYMODEL::SUTHERLAND) {
        SU2_MPI::Error("Only SUTHERLAND viscosity model can be used with US Measurement", CURRENT_FUNCTION);
      }
    }
    if (Kind_ConductivityModel != CONDUCTIVITYMODEL::CONSTANT_PRANDTL ) {
      SU2_MPI::Error("Only CONSTANT_PRANDTL thermal conductivity model can be used with STANDARD_AIR and IDEAL_GAS", CURRENT_FUNCTION);
    }

  }
    /*--- Check for Boundary condition option agreement ---*/
  if (Kind_InitOption == REYNOLDS){
    if ((Kind_Solver == NAVIER_STOKES || Kind_Solver == RANS) && Reynolds <=0){
      SU2_MPI::Error("Reynolds number required for NAVIER_STOKES and RANS !!", CURRENT_FUNCTION);
    }
  }

  if (nKind_SurfaceMovement != nMarker_Moving) {
    SU2_MPI::Error("Number of SURFACE_MOVEMENT must match number of MARKER_MOVING", CURRENT_FUNCTION);
  }

  if (TimeMarching == TIME_MARCHING::TIME_STEPPING){
    nIter      = 1;
    nInnerIter  = 1;
  }

  if (!Multizone_Problem){
    ScreenWrtFreq[1]  = 0;
    HistoryWrtFreq[1] = 0;
    if (!Time_Domain){
      /*--- If not running multizone or unsteady, INNER_ITER and ITER are interchangeable,
       * but precedence will be given to INNER_ITER if both options are present. ---*/
      if (!OptionIsSet("INNER_ITER")){
        nInnerIter = nIter;
      }
    }
  }


  if ((Multizone_Problem || Time_Domain) && OptionIsSet("ITER")){
    SU2_MPI::Error("ITER must not be used when running multizone and/or unsteady problems.\n"
                   "Use TIME_ITER, OUTER_ITER or INNER_ITER to specify number of time iterations,\n"
                   "outer iterations or inner iterations, respectively.", CURRENT_FUNCTION);
  }

  /*--- If we're solving a purely steady problem with no prescribed grid
   movement (both rotating frame and moving walls can be steady), make sure that
   there is no grid motion ---*/

  if (GetGrid_Movement()){
    if ((Kind_SU2 == SU2_COMPONENT::SU2_CFD || Kind_SU2 == SU2_COMPONENT::SU2_SOL) &&
        (TimeMarching == TIME_MARCHING::STEADY && !Time_Domain)){

      if((Kind_GridMovement != ROTATING_FRAME) &&
         (Kind_GridMovement != STEADY_TRANSLATION) &&
         (Kind_GridMovement != NONE)){
        SU2_MPI::Error("Unsupported kind of grid movement for steady state problems.", CURRENT_FUNCTION);
      }
      for (iMarker = 0; iMarker < nMarker_Moving; iMarker++){
        if (Kind_SurfaceMovement[iMarker] != MOVING_WALL){
          SU2_MPI::Error("Unsupported kind of surface movement for steady state problems.", CURRENT_FUNCTION);
        }
      }
    }
  }

  /*--- The Line Search should be applied only in the deformation stage. ---*/

  if (Kind_SU2 != SU2_COMPONENT::SU2_DEF) {
    Opt_RelaxFactor = 1.0;
  }

  /*--- If it is not specified, set the mesh motion mach number
   equal to the freestream value. ---*/

  if (GetDynamic_Grid() && Mach_Motion == 0.0)
    Mach_Motion = Mach;

  /*--- Set the boolean flag if we are in a rotating frame (source term). ---*/

  if (Kind_GridMovement == ROTATING_FRAME)
    Rotating_Frame = true;
  else
    Rotating_Frame = false;

  /*--- In case the grid movement parameters have not been declared in the
   config file, set them equal to zero for safety. Also check to make sure
   that for each option, a value has been declared for each moving marker. ---*/

  if (nMarker_Moving > 0){
    if (nMarkerMotion_Origin == 0){
      nMarkerMotion_Origin = 3*nMarker_Moving;
      MarkerMotion_Origin = new su2double[nMarkerMotion_Origin] ();
    }
    if (nMarkerMotion_Origin/3 != nMarker_Moving){
      SU2_MPI::Error("Number of SURFACE_MOTION_ORIGIN must be three times the number of MARKER_MOVING, (x,y,z) per marker.", CURRENT_FUNCTION);
    }
    if (nMarkerTranslation == 0){
      nMarkerTranslation = 3*nMarker_Moving;
      MarkerTranslation_Rate = new su2double[nMarkerTranslation] ();
    }
    if (nMarkerTranslation/3 != nMarker_Moving){
      SU2_MPI::Error("Number of SURFACE_TRANSLATION_RATE must be three times the number of MARKER_MOVING, (x,y,z) per marker.", CURRENT_FUNCTION);
    }
    if (nMarkerRotation_Rate == 0){
      nMarkerRotation_Rate = 3*nMarker_Moving;
      MarkerRotation_Rate = new su2double[nMarkerRotation_Rate] ();
    }
    if (nMarkerRotation_Rate/3 != nMarker_Moving){
      SU2_MPI::Error("Number of SURFACE_ROTATION_RATE must be three times the number of MARKER_MOVING, (x,y,z) per marker.", CURRENT_FUNCTION);
    }
    if (nMarkerPlunging_Ampl == 0){
      nMarkerPlunging_Ampl = 3*nMarker_Moving;
      MarkerPlunging_Ampl = new su2double[nMarkerPlunging_Ampl] ();
    }
    if (nMarkerPlunging_Ampl/3 != nMarker_Moving){
      SU2_MPI::Error("Number of SURFACE_PLUNGING_AMPL must be three times the number of MARKER_MOVING, (x,y,z) per marker.", CURRENT_FUNCTION);
    }
    if (nMarkerPlunging_Omega == 0){
      nMarkerPlunging_Omega = 3*nMarker_Moving;
      MarkerPlunging_Omega = new su2double[nMarkerPlunging_Omega] ();
    }
    if (nMarkerPlunging_Omega/3 != nMarker_Moving){
      SU2_MPI::Error("Number of SURFACE_PLUNGING_OMEGA must be three times the number of MARKER_MOVING, (x,y,z) per marker.", CURRENT_FUNCTION);
    }
    if (nMarkerPitching_Ampl == 0){
      nMarkerPitching_Ampl = 3*nMarker_Moving;
      MarkerPitching_Ampl = new su2double[nMarkerPitching_Ampl] ();
    }
    if (nMarkerPitching_Ampl/3 != nMarker_Moving){
      SU2_MPI::Error("Number of SURFACE_PITCHING_AMPL must be three times the number of MARKER_MOVING, (x,y,z) per marker.", CURRENT_FUNCTION);
    }
    if (nMarkerPitching_Omega == 0){
      nMarkerPitching_Omega = 3*nMarker_Moving;
      MarkerPitching_Omega = new su2double[nMarkerPitching_Omega] ();
    }
    if (nMarkerPitching_Omega/3 != nMarker_Moving){
      SU2_MPI::Error("Number of SURFACE_PITCHING_OMEGA must be three times the number of MARKER_MOVING, (x,y,z) per marker.", CURRENT_FUNCTION);
    }
    if (nMarkerPitching_Phase == 0){
      nMarkerPitching_Phase = 3*nMarker_Moving;
      MarkerPitching_Phase = new su2double[nMarkerPitching_Phase] ();
    }
    if (nMarkerPitching_Phase/3 != nMarker_Moving){
      SU2_MPI::Error("Number of SURFACE_PITCHING_PHASE must be three times the number of MARKER_MOVING, (x,y,z) per marker.", CURRENT_FUNCTION);
    }

    if (nMoveMotion_Origin == 0){
      nMoveMotion_Origin = nMarker_Moving;
      MoveMotion_Origin = new unsigned short[nMoveMotion_Origin];
      for (iMarker = 0; iMarker < nMarker_Moving; iMarker++){
        MoveMotion_Origin[iMarker] = NO;
      }
    }
    if (nMoveMotion_Origin != nMarker_Moving){
      SU2_MPI::Error("Number of MOVE_MOTION_ORIGIN must match number of MARKER_MOVING.", CURRENT_FUNCTION);
    }
  }

  /*-- Setting Harmonic Balance period from the config file */

  if (TimeMarching == TIME_MARCHING::HARMONIC_BALANCE) {
    HarmonicBalance_Period = GetHarmonicBalance_Period();
    if (HarmonicBalance_Period < 0)  {
      SU2_MPI::Error("Not a valid value for time period!!", CURRENT_FUNCTION);
    }
    /* Initialize the Harmonic balance Frequency pointer */
    if (Omega_HB == nullptr) {
      Omega_HB = new su2double[nOmega_HB];
      for (unsigned short iZone = 0; iZone < nOmega_HB; iZone++ )
        Omega_HB[iZone] = 0.0;
  } else {
      if (nOmega_HB != nTimeInstances) {
        SU2_MPI::Error("Length of omega_HB  must match the number TIME_INSTANCES!!" , CURRENT_FUNCTION);
      }
    }
  }

  /*--- Force number of span-wise section to 1 if 2D case ---*/
  if(val_nDim ==2){
    nSpanWiseSections_User=1;
    Kind_SpanWise= EQUISPACED;
  }

  /*--- Set number of TurboPerformance markers ---*/
  if(nMarker_Turbomachinery > 0){
    if(nMarker_Turbomachinery > 1){
      nMarker_TurboPerformance = nMarker_Turbomachinery + SU2_TYPE::Int(nMarker_Turbomachinery/2) + 1;
    }else{
      nMarker_TurboPerformance = nMarker_Turbomachinery;
    }
  } else {
    nMarker_TurboPerformance = 0;
    nSpanWiseSections =1;
  }

  /*--- Set number of TurboPerformance markers ---*/
  if(nMarker_Turbomachinery != 0){
    nSpan_iZones = new unsigned short[nZone];
  }

  /*--- Set number of TurboPerformance markers ---*/
  if(GetGrid_Movement() && RampRotatingFrame && !DiscreteAdjoint){
    FinalRotation_Rate_Z = Rotation_Rate[2];
    if(abs(FinalRotation_Rate_Z) > 0.0){
      Rotation_Rate[2] = rampRotFrame_coeff[0];
    }
  }

  if(RampOutletPressure && !DiscreteAdjoint){
    for (iMarker = 0; iMarker < nMarker_Giles; iMarker++){
      if (Kind_Data_Giles[iMarker] == STATIC_PRESSURE || Kind_Data_Giles[iMarker] == STATIC_PRESSURE_1D || Kind_Data_Giles[iMarker] == RADIAL_EQUILIBRIUM ){
        FinalOutletPressure = Giles_Var1[iMarker];
        Giles_Var1[iMarker] = rampOutPres_coeff[0];
      }
    }
    for (iMarker = 0; iMarker < nMarker_Riemann; iMarker++){
      if (Kind_Data_Riemann[iMarker] == STATIC_PRESSURE || Kind_Data_Riemann[iMarker] == RADIAL_EQUILIBRIUM){
        FinalOutletPressure = Riemann_Var1[iMarker];
        Riemann_Var1[iMarker] = rampOutPres_coeff[0];
      }
    }
  }

  /*--- Check on extra Relaxation factor for Giles---*/
  if(extrarelfac[1] > 0.5){
    extrarelfac[1] = 0.5;
  }
    /*--- Use the various rigid-motion input frequencies to determine the period to be used with harmonic balance cases.
     There are THREE types of motion to consider, namely: rotation, pitching, and plunging.
     The largest period of motion is the one to be used for harmonic balance  calculations. ---*/

  /*if (Unsteady_Simulation == HARMONIC_BALANCE) {
    if (!(GetGrid_Movement())) {
      // No grid movement - Time period from config file //
      HarmonicBalance_Period = GetHarmonicBalance_Period();
    }

    else {
      unsigned short N_MOTION_TYPES = 3;
      su2double *periods;
      periods = new su2double[N_MOTION_TYPES];

      //--- rotation: ---//

      su2double Omega_mag_rot = sqrt(pow(Rotation_Rate_X[ZONE_0],2)+pow(Rotation_Rate_Y[ZONE_0],2)+pow(Rotation_Rate_Z[ZONE_0],2));
      if (Omega_mag_rot > 0)
          periods[0] = 2*PI_NUMBER/Omega_mag_rot;
      else
          periods[0] = 0.0;

      //--- pitching: ---//

      su2double Omega_mag_pitch = sqrt(pow(Pitching_Omega_X[ZONE_0],2)+pow(Pitching_Omega_Y[ZONE_0],2)+pow(Pitching_Omega_Z[ZONE_0],2));
      if (Omega_mag_pitch > 0)
          periods[1] = 2*PI_NUMBER/Omega_mag_pitch;
      else
          periods[1] = 0.0;

      //--- plunging: ---//

      su2double Omega_mag_plunge = sqrt(pow(Plunging_Omega_X[ZONE_0],2)+pow(Plunging_Omega_Y[ZONE_0],2)+pow(Plunging_Omega_Z[ZONE_0],2));
      if (Omega_mag_plunge > 0)
          periods[2] = 2*PI_NUMBER/Omega_mag_plunge;
      else
          periods[2] = 0.0;

      //--- determine which period is largest ---//

      unsigned short iVar;
      HarmonicBalance_Period = 0.0;
      for (iVar = 0; iVar < N_MOTION_TYPES; iVar++) {
          if (periods[iVar] > HarmonicBalance_Period)
              HarmonicBalance_Period = periods[iVar];
      }

      delete periods;
    }

  }*/


  /*--- In case the moment origin coordinates have not been declared in the
   config file, set them equal to zero for safety. Also check to make sure
   that for each marker, a value has been declared for the moment origin.
   Unless only one value was specified, then set this value for all the markers
   being monitored. ---*/


  if ((nRefOriginMoment_X != nRefOriginMoment_Y) || (nRefOriginMoment_X != nRefOriginMoment_Z) ) {
    SU2_MPI::Error("ERROR: Length of REF_ORIGIN_MOMENT_X, REF_ORIGIN_MOMENT_Y and REF_ORIGIN_MOMENT_Z must be the same!!", CURRENT_FUNCTION);
  }

  if (RefOriginMoment_X == nullptr) {
    RefOriginMoment_X = new su2double[nMarker_Monitoring];
    for (iMarker = 0; iMarker < nMarker_Monitoring; iMarker++ )
      RefOriginMoment_X[iMarker] = 0.0;
  } else {
    if (nRefOriginMoment_X == 1) {

      su2double aux_RefOriginMoment_X = RefOriginMoment_X[0];
      delete [] RefOriginMoment_X;
      RefOriginMoment_X = new su2double[nMarker_Monitoring];
      nRefOriginMoment_X = nMarker_Monitoring;

      for (iMarker = 0; iMarker < nMarker_Monitoring; iMarker++ )
        RefOriginMoment_X[iMarker] = aux_RefOriginMoment_X;
    }
    else if (nRefOriginMoment_X != nMarker_Monitoring) {
      SU2_MPI::Error("ERROR: Length of REF_ORIGIN_MOMENT_X must match number of Monitoring Markers!!", CURRENT_FUNCTION);
    }
  }

  if (RefOriginMoment_Y == nullptr) {
    RefOriginMoment_Y = new su2double[nMarker_Monitoring];
    for (iMarker = 0; iMarker < nMarker_Monitoring; iMarker++ )
      RefOriginMoment_Y[iMarker] = 0.0;
  } else {
    if (nRefOriginMoment_Y == 1) {

      su2double aux_RefOriginMoment_Y = RefOriginMoment_Y[0];
      delete [] RefOriginMoment_Y;
      RefOriginMoment_Y = new su2double[nMarker_Monitoring];
      nRefOriginMoment_Y = nMarker_Monitoring;

      for (iMarker = 0; iMarker < nMarker_Monitoring; iMarker++ )
        RefOriginMoment_Y[iMarker] = aux_RefOriginMoment_Y;
    }
    else if (nRefOriginMoment_Y != nMarker_Monitoring) {
      SU2_MPI::Error("ERROR: Length of REF_ORIGIN_MOMENT_Y must match number of Monitoring Markers!!", CURRENT_FUNCTION);
    }
  }

  if (RefOriginMoment_Z == nullptr) {
    RefOriginMoment_Z = new su2double[nMarker_Monitoring];
    for (iMarker = 0; iMarker < nMarker_Monitoring; iMarker++ )
      RefOriginMoment_Z[iMarker] = 0.0;
  } else {
    if (nRefOriginMoment_Z == 1) {

      su2double aux_RefOriginMoment_Z = RefOriginMoment_Z[0];
      delete [] RefOriginMoment_Z;
      RefOriginMoment_Z = new su2double[nMarker_Monitoring];
      nRefOriginMoment_Z = nMarker_Monitoring;

      for (iMarker = 0; iMarker < nMarker_Monitoring; iMarker++ )
        RefOriginMoment_Z[iMarker] = aux_RefOriginMoment_Z;
    }
    else if (nRefOriginMoment_Z != nMarker_Monitoring) {
      SU2_MPI::Error("ERROR: Length of REF_ORIGIN_MOMENT_Z must match number of Monitoring Markers!!", CURRENT_FUNCTION);
    }
  }

  /*--- Set the boolean flag if we are carrying out an aeroelastic simulation. ---*/

  if (GetGrid_Movement() && (GetSurface_Movement(AEROELASTIC) || GetSurface_Movement(AEROELASTIC_RIGID_MOTION))) Aeroelastic_Simulation = true;
  else Aeroelastic_Simulation = false;

  /*--- Initializing the size for the solutions of the Aeroelastic problem. ---*/


  if (GetGrid_Movement() && Aeroelastic_Simulation) {
    Aeroelastic_np1.resize(nMarker_Monitoring);
    Aeroelastic_n.resize(nMarker_Monitoring);
    Aeroelastic_n1.resize(nMarker_Monitoring);
    for (iMarker = 0; iMarker < nMarker_Monitoring; iMarker++) {
      Aeroelastic_np1[iMarker].resize(2);
      Aeroelastic_n[iMarker].resize(2);
      Aeroelastic_n1[iMarker].resize(2);
      for (int i =0; i<2; i++) {
        Aeroelastic_np1[iMarker][i].resize(2);
        Aeroelastic_n[iMarker][i].resize(2);
        Aeroelastic_n1[iMarker][i].resize(2);
        for (int j=0; j<2; j++) {
          Aeroelastic_np1[iMarker][i][j] = 0.0;
          Aeroelastic_n[iMarker][i][j] = 0.0;
          Aeroelastic_n1[iMarker][i][j] = 0.0;
        }
      }
    }
  }

  /*--- Allocate memory for the plunge and pitch and initialized them to zero ---*/

  if (GetGrid_Movement() && Aeroelastic_Simulation) {
    Aeroelastic_pitch = new su2double[nMarker_Monitoring];
    Aeroelastic_plunge = new su2double[nMarker_Monitoring];
    for (iMarker = 0; iMarker < nMarker_Monitoring; iMarker++ ) {
      Aeroelastic_pitch[iMarker] = 0.0;
      Aeroelastic_plunge[iMarker] = 0.0;
    }
  }

  FinestMesh = MESH_0;
  if (MGCycle == FULLMG_CYCLE) FinestMesh = nMGLevels;

  if ((Kind_Solver == NAVIER_STOKES) &&
      (Kind_Turb_Model != TURB_MODEL::NONE))
    Kind_Solver = RANS;

  if ((Kind_Solver == INC_NAVIER_STOKES) &&
      (Kind_Turb_Model != TURB_MODEL::NONE))
    Kind_Solver = INC_RANS;

  if (Kind_Solver == EULER ||
      Kind_Solver == INC_EULER ||
      Kind_Solver == NEMO_EULER ||
      Kind_Solver == FEM_EULER)
    Kind_Turb_Model = TURB_MODEL::NONE;

  Kappa_2nd_Flow = jst_coeff[0];
  Kappa_4th_Flow = jst_coeff[1];
  Kappa_2nd_AdjFlow = jst_adj_coeff[0];
  Kappa_4th_AdjFlow = jst_adj_coeff[1];
  Kappa_2nd_Heat = ad_coeff_heat[0];
  Kappa_4th_Heat = ad_coeff_heat[1];

  /*--- Make the MG_PreSmooth, MG_PostSmooth, and MG_CorrecSmooth
   arrays consistent with nMGLevels ---*/

  unsigned short * tmp_smooth = new unsigned short[nMGLevels+1];

  if ((nMG_PreSmooth != nMGLevels+1) && (nMG_PreSmooth != 0)) {
    if (nMG_PreSmooth > nMGLevels+1) {

      /*--- Truncate by removing unnecessary elements at the end ---*/

      for (unsigned int i = 0; i <= nMGLevels; i++)
        tmp_smooth[i] = MG_PreSmooth[i];
      delete [] MG_PreSmooth;
      MG_PreSmooth=nullptr;
    }
    else {

      /*--- Add additional elements equal to last element ---*/

      for (unsigned int i = 0; i < nMG_PreSmooth; i++)
        tmp_smooth[i] = MG_PreSmooth[i];
      for (unsigned int i = nMG_PreSmooth; i <= nMGLevels; i++)
        tmp_smooth[i] = MG_PreSmooth[nMG_PreSmooth-1];
      delete [] MG_PreSmooth;
      MG_PreSmooth=nullptr;
    }

    nMG_PreSmooth = nMGLevels+1;
    MG_PreSmooth = new unsigned short[nMG_PreSmooth];
    for (unsigned int i = 0; i < nMG_PreSmooth; i++)
      MG_PreSmooth[i] = tmp_smooth[i];
  }
  if ((nMGLevels != 0) && (nMG_PreSmooth == 0)) {
    delete [] MG_PreSmooth;
    nMG_PreSmooth = nMGLevels+1;
    MG_PreSmooth = new unsigned short[nMG_PreSmooth];
    for (unsigned int i = 0; i < nMG_PreSmooth; i++)
      MG_PreSmooth[i] = i+1;
  }

  if ((nMG_PostSmooth != nMGLevels+1) && (nMG_PostSmooth != 0)) {
    if (nMG_PostSmooth > nMGLevels+1) {

      /*--- Truncate by removing unnecessary elements at the end ---*/

      for (unsigned int i = 0; i <= nMGLevels; i++)
        tmp_smooth[i] = MG_PostSmooth[i];
      delete [] MG_PostSmooth;
      MG_PostSmooth=nullptr;
    }
    else {

      /*--- Add additional elements equal to last element ---*/

      for (unsigned int i = 0; i < nMG_PostSmooth; i++)
        tmp_smooth[i] = MG_PostSmooth[i];
      for (unsigned int i = nMG_PostSmooth; i <= nMGLevels; i++)
        tmp_smooth[i] = MG_PostSmooth[nMG_PostSmooth-1];
      delete [] MG_PostSmooth;
      MG_PostSmooth=nullptr;
    }

    nMG_PostSmooth = nMGLevels+1;
    MG_PostSmooth = new unsigned short[nMG_PostSmooth];
    for (unsigned int i = 0; i < nMG_PostSmooth; i++)
      MG_PostSmooth[i] = tmp_smooth[i];

  }

  if ((nMGLevels != 0) && (nMG_PostSmooth == 0)) {
    delete [] MG_PostSmooth;
    nMG_PostSmooth = nMGLevels+1;
    MG_PostSmooth = new unsigned short[nMG_PostSmooth];
    for (unsigned int i = 0; i < nMG_PostSmooth; i++)
      MG_PostSmooth[i] = 0;
  }

  if ((nMG_CorrecSmooth != nMGLevels+1) && (nMG_CorrecSmooth != 0)) {
    if (nMG_CorrecSmooth > nMGLevels+1) {

      /*--- Truncate by removing unnecessary elements at the end ---*/

      for (unsigned int i = 0; i <= nMGLevels; i++)
        tmp_smooth[i] = MG_CorrecSmooth[i];
      delete [] MG_CorrecSmooth;
      MG_CorrecSmooth = nullptr;
    }
    else {

      /*--- Add additional elements equal to last element ---*/

      for (unsigned int i = 0; i < nMG_CorrecSmooth; i++)
        tmp_smooth[i] = MG_CorrecSmooth[i];
      for (unsigned int i = nMG_CorrecSmooth; i <= nMGLevels; i++)
        tmp_smooth[i] = MG_CorrecSmooth[nMG_CorrecSmooth-1];
      delete [] MG_CorrecSmooth;
      MG_CorrecSmooth = nullptr;
    }
    nMG_CorrecSmooth = nMGLevels+1;
    MG_CorrecSmooth = new unsigned short[nMG_CorrecSmooth];
    for (unsigned int i = 0; i < nMG_CorrecSmooth; i++)
      MG_CorrecSmooth[i] = tmp_smooth[i];
  }

  if ((nMGLevels != 0) && (nMG_CorrecSmooth == 0)) {
    delete [] MG_CorrecSmooth;
    nMG_CorrecSmooth = nMGLevels+1;
    MG_CorrecSmooth = new unsigned short[nMG_CorrecSmooth];
    for (unsigned int i = 0; i < nMG_CorrecSmooth; i++)
      MG_CorrecSmooth[i] = 0;
  }

  /*--- Override MG Smooth parameters ---*/

  if (nMG_PreSmooth != 0) MG_PreSmooth[MESH_0] = 1;
  if (nMG_PostSmooth != 0) {
    MG_PostSmooth[MESH_0] = 0;
    MG_PostSmooth[nMGLevels] = 0;
  }
  if (nMG_CorrecSmooth != 0) MG_CorrecSmooth[nMGLevels] = 0;

  if (Restart) MGCycle = V_CYCLE;

  if (ContinuousAdjoint) {
    if (Kind_Solver == EULER) Kind_Solver = ADJ_EULER;
    if (Kind_Solver == NAVIER_STOKES) Kind_Solver = ADJ_NAVIER_STOKES;
    if (Kind_Solver == RANS) Kind_Solver = ADJ_RANS;
  }

  nCFL = nMGLevels+1;
  CFL = new su2double[nCFL];
  CFL[0] = CFLFineGrid;

  /*--- Handle optional CFL adapt parameter values ---*/

  if (nCFL_AdaptParam < default_cfl_adapt.size()) {
    auto newParam = new su2double [default_cfl_adapt.size()];
    for (iCFL = 0; iCFL < default_cfl_adapt.size(); ++iCFL) {
      if (iCFL < nCFL_AdaptParam) newParam[iCFL] = CFL_AdaptParam[iCFL];
      else newParam[iCFL] = default_cfl_adapt[iCFL];
    }
    swap(newParam, CFL_AdaptParam);
    delete [] newParam;
    nCFL_AdaptParam = default_cfl_adapt.size();
  }

  /*--- Evaluate when the Cl should be evaluated ---*/

  Iter_Fixed_CM        = SU2_TYPE::Int(nInnerIter / (su2double(Update_iH)+1));
  Iter_Fixed_NetThrust = SU2_TYPE::Int(nInnerIter / (su2double(Update_BCThrust)+1));

  /*--- Setting relaxation factor and CFL for the adjoint runs ---*/

  if (ContinuousAdjoint) {
    CFL[0] = CFL[0] * CFLRedCoeff_AdjFlow;
    CFL_AdaptParam[2] *= CFLRedCoeff_AdjFlow;
    CFL_AdaptParam[3] *= CFLRedCoeff_AdjFlow;
    Iter_Fixed_CM = SU2_TYPE::Int(su2double (Iter_Fixed_CM) / CFLRedCoeff_AdjFlow);
    Iter_Fixed_NetThrust = SU2_TYPE::Int(su2double (Iter_Fixed_NetThrust) / CFLRedCoeff_AdjFlow);
  }

  if ((DiscreteAdjoint) && (Inconsistent_Disc)) {
    Kind_ConvNumScheme_Flow = Kind_ConvNumScheme_AdjFlow;
    Kind_Centered_Flow = Kind_Centered_AdjFlow;
    Kind_Upwind_Flow = Kind_Upwind_AdjFlow;
    Kappa_2nd_Flow = jst_adj_coeff[0];
    Kappa_4th_Flow = jst_adj_coeff[1];
  }

  if (Update_AoA_Iter_Limit == 0 && Fixed_CL_Mode) {
    SU2_MPI::Error("ERROR: Please specify non-zero UPDATE_AOA_ITER_LIMIT.", CURRENT_FUNCTION);
  }
  if (Iter_Fixed_CM == 0) { Iter_Fixed_CM = nInnerIter+1; Update_iH = 0; }
  if (Iter_Fixed_NetThrust == 0) { Iter_Fixed_NetThrust = nInnerIter+1; Update_BCThrust = 0; }

  for (iCFL = 1; iCFL < nCFL; iCFL++)
    CFL[iCFL] = CFL[iCFL-1];

  if (nRKStep == 0) {
    nRKStep = 1;
    RK_Alpha_Step = new su2double[1]; RK_Alpha_Step[0] = 1.0;
  }

  /* Check if the byte alignment of the matrix multiplications is a
     multiple of 64. */
  if( byteAlignmentMatMul%64 ) {
    SU2_MPI::Error("ALIGNED_BYTES_MATMUL must be a multiple of 64.", CURRENT_FUNCTION);
  }

  /* Determine the value of sizeMatMulPadding, which is the matrix size in
     the vectorization direction when padding is applied to have optimal
     performance in the matrix multiplications. */
  sizeMatMulPadding = byteAlignmentMatMul/sizeof(passivedouble);

  /* Correct the number of time levels for time accurate local time
     stepping, if needed.  */
  if (nLevels_TimeAccurateLTS == 0)  nLevels_TimeAccurateLTS =  1;
  if (nLevels_TimeAccurateLTS  > 15) nLevels_TimeAccurateLTS = 15;

  /* Check that no time accurate local time stepping is specified for time
     integration schemes other than ADER. */
  if (Kind_TimeIntScheme_FEM_Flow != ADER_DG && nLevels_TimeAccurateLTS != 1) {

    if (rank==MASTER_NODE) {
      cout << endl << "WARNING: "
           << nLevels_TimeAccurateLTS << " levels specified for time accurate local time stepping." << endl
           << "Time accurate local time stepping is only possible for ADER, hence this option is not used." << endl
           << endl;
    }

    nLevels_TimeAccurateLTS = 1;
  }

  if (Kind_TimeIntScheme_FEM_Flow == ADER_DG) {

    TimeMarching = TIME_MARCHING::TIME_STEPPING;  // Only time stepping for ADER.

    /* If time accurate local time stepping is used, make sure that an unsteady
       CFL is specified. If not, terminate. */
    if (nLevels_TimeAccurateLTS != 1) {
      if(Unst_CFL == 0.0)
        SU2_MPI::Error("ERROR: Unsteady CFL not specified for time accurate local time stepping.",
                       CURRENT_FUNCTION);
    }

    /* Determine the location of the ADER time DOFs, which are the Gauss-Legendre
       integration points corresponding to the number of time DOFs. */
    vector<passivedouble> GLPoints(nTimeDOFsADER_DG), GLWeights(nTimeDOFsADER_DG);
    CGaussJacobiQuadrature GaussJacobi;
    GaussJacobi.GetQuadraturePoints(0.0, 0.0, -1.0, 1.0, GLPoints, GLWeights);

    TimeDOFsADER_DG = new su2double[nTimeDOFsADER_DG];
    for(unsigned short i=0; i<nTimeDOFsADER_DG; ++i)
      TimeDOFsADER_DG[i] = GLPoints[i];

    /* Determine the number of integration points in time, their locations
       on the interval [-1..1] and their integration weights. */
    unsigned short orderExact = ceil(Quadrature_Factor_Time_ADER_DG*(nTimeDOFsADER_DG-1));
    nTimeIntegrationADER_DG = orderExact/2 + 1;
    nTimeIntegrationADER_DG = max(nTimeIntegrationADER_DG, nTimeDOFsADER_DG);
    GLPoints.resize(nTimeIntegrationADER_DG);
    GLWeights.resize(nTimeIntegrationADER_DG);
    GaussJacobi.GetQuadraturePoints(0.0, 0.0, -1.0, 1.0, GLPoints, GLWeights);

    TimeIntegrationADER_DG    = new su2double[nTimeIntegrationADER_DG];
    WeightsIntegrationADER_DG = new su2double[nTimeIntegrationADER_DG];
    for(unsigned short i=0; i<nTimeIntegrationADER_DG; ++i) {
      TimeIntegrationADER_DG[i]    = GLPoints[i];
      WeightsIntegrationADER_DG[i] = GLWeights[i];
    }
  }

  if (nIntCoeffs == 0) {
    nIntCoeffs = 2;
    Int_Coeffs = new su2double[2]; Int_Coeffs[0] = 0.25; Int_Coeffs[1] = 0.5;
  }

  if (nElasticityMod == 0) {
    nElasticityMod = 1;
    ElasticityMod = new su2double[1]; ElasticityMod[0] = 2E11;
  }

  if (nPoissonRatio == 0) {
    nPoissonRatio = 1;
    PoissonRatio = new su2double[1]; PoissonRatio[0] = 0.30;
  }

  if (nMaterialDensity == 0) {
    nMaterialDensity = 1;
    MaterialDensity = new su2double[1]; MaterialDensity[0] = 7854;
  }

  if (nElectric_Constant == 0) {
    nElectric_Constant = 1;
    Electric_Constant = new su2double[1]; Electric_Constant[0] = 0.0;
  }

  if (nElectric_Field == 0) {
    nElectric_Field = 1;
    Electric_Field_Mod = new su2double[1]; Electric_Field_Mod[0] = 0.0;
  }

  if (nDim_RefNode == 0) {
    nDim_RefNode = 3;
    RefNode_Displacement = new su2double[3];
    RefNode_Displacement[0] = 0.0; RefNode_Displacement[1] = 0.0; RefNode_Displacement[2] = 0.0;
  }

  if (nDim_Electric_Field == 0) {
    nDim_Electric_Field = 2;
    Electric_Field_Dir = new su2double[2]; Electric_Field_Dir[0] = 0.0;  Electric_Field_Dir[1] = 1.0;
  }

  if ((Kind_SU2 == SU2_COMPONENT::SU2_CFD) && (Kind_Solver == NO_SOLVER)) {
    SU2_MPI::Error("PHYSICAL_PROBLEM must be set in the configuration file", CURRENT_FUNCTION);
  }

  /*--- Set a flag for viscous simulations ---*/

  Viscous = (( Kind_Solver == NAVIER_STOKES          ) ||
             ( Kind_Solver == NEMO_NAVIER_STOKES     ) ||
             ( Kind_Solver == ADJ_NAVIER_STOKES      ) ||
             ( Kind_Solver == RANS                   ) ||
             ( Kind_Solver == ADJ_RANS               ) ||
             ( Kind_Solver == FEM_NAVIER_STOKES      ) ||
             ( Kind_Solver == FEM_RANS               ) ||
             ( Kind_Solver == FEM_LES                ) ||
             ( Kind_Solver == INC_NAVIER_STOKES      ) ||
             ( Kind_Solver == INC_RANS               ) );

  /*--- To avoid boundary intersections, let's add a small constant to the planes. ---*/

  if (Geo_Description == NACELLE) {
    for (unsigned short iSections = 0; iSections < nLocationStations; iSections++) {
      if (LocationStations[iSections] == 0) LocationStations[iSections] = 1E-6;
      if (LocationStations[iSections] == 360) LocationStations[iSections] = 359.999999;
    }
  }
  else {
    for (unsigned short iSections = 0; iSections < nLocationStations; iSections++) {
      LocationStations[iSections] += EPS;
    }
    geo_loc[0] += EPS;
    geo_loc[1] += EPS;
  }

  /*--- Length based parameter for slope limiters uses a default value of
   0.1m ---*/

  RefElemLength = 1.0;
  if (SystemMeasurements == US) RefElemLength /= 0.3048;

  /*--- Re-scale the length based parameters. The US system uses feet,
   but SU2 assumes that the grid is in inches ---*/

  if ((SystemMeasurements == US) && (Kind_SU2 == SU2_COMPONENT::SU2_CFD)) {

    for (iMarker = 0; iMarker < nMarker_Monitoring; iMarker++) {
      RefOriginMoment_X[iMarker] = RefOriginMoment_X[iMarker]/12.0;
      RefOriginMoment_Y[iMarker] = RefOriginMoment_Y[iMarker]/12.0;
      RefOriginMoment_Z[iMarker] = RefOriginMoment_Z[iMarker]/12.0;
    }

    for (iMarker = 0; iMarker < nMarker_Moving; iMarker++){
      for (unsigned short iDim = 0; iDim < 3; iDim++){
        MarkerMotion_Origin[3*iMarker+iDim] /= 12.0;
      }
    }

    RefLength = RefLength/12.0;

    if ((val_nDim == 2) && (!Axisymmetric)) RefArea = RefArea/12.0;
    else RefArea = RefArea/144.0;
    Length_Reynolds = Length_Reynolds/12.0;
    Highlite_Area = Highlite_Area/144.0;
    SemiSpan = SemiSpan/12.0;

    ea_lim[0] /= 12.0;
    ea_lim[1] /= 12.0;
    ea_lim[2] /= 12.0;

    if (Geo_Description != NACELLE) {
      for (unsigned short iSections = 0; iSections < nLocationStations; iSections++) {
        LocationStations[iSections] = LocationStations[iSections]/12.0;
      }
      geo_loc[0] /= 12.0;
      geo_loc[1] /= 12.0;
    }

    for (int i=0; i<7; ++i) eng_cyl[i] /= 12.0;
  }

  if ((Kind_Turb_Model != TURB_MODEL::SA) && (Kind_Trans_Model == BC)){
    SU2_MPI::Error("BC transition model currently only available in combination with SA turbulence model!", CURRENT_FUNCTION);
  }

  if (Kind_Trans_Model == LM) {
    SU2_MPI::Error("The LM transition model is under maintenance.", CURRENT_FUNCTION);
  }

  if(Turb_Fixed_Values && !OptionIsSet("TURB_FIXED_VALUES_DOMAIN")){
    SU2_MPI::Error("TURB_FIXED_VALUES activated, but no domain set with TURB_FIXED_VALUES_DOMAIN.", CURRENT_FUNCTION);
  }

  /*--- Check for constant lift mode. Initialize the update flag for
   the AoA with each iteration to false  ---*/

  if (Fixed_CL_Mode) Update_AoA = false;
  if (Fixed_CM_Mode) Update_HTPIncidence = false;

  if (DirectDiff != NO_DERIVATIVE) {
#ifndef CODI_FORWARD_TYPE
    if (Kind_SU2 == SU2_COMPONENT::SU2_CFD) {
      SU2_MPI::Error("SU2_CFD: Config option DIRECT_DIFF= YES requires AD support.\n"
                     "Please use SU2_CFD_DIRECTDIFF (meson.py ... -Denable-directdiff=true ...).",
                     CURRENT_FUNCTION);
    }
#endif
    /*--- Initialize the derivative values ---*/
    switch (DirectDiff) {
      case D_MACH:
        SU2_TYPE::SetDerivative(Mach, 1.0);
        break;
      case D_AOA:
        SU2_TYPE::SetDerivative(AoA, 1.0);
        break;
      case D_SIDESLIP:
        SU2_TYPE::SetDerivative(AoS, 1.0);
        break;
      case D_REYNOLDS:
        SU2_TYPE::SetDerivative(Reynolds, 1.0);
        break;
      case D_TURB2LAM:
       SU2_TYPE::SetDerivative(Turb2LamViscRatio_FreeStream, 1.0);
        break;
      default:
        /*--- All other cases are handled in the specific solver ---*/
        break;
      }
  }

#if defined CODI_REVERSE_TYPE
  AD_Mode = YES;

  AD::PreaccEnabled = AD_Preaccumulation;

#else
  if (AD_Mode == YES) {
    SU2_MPI::Error("Config option AUTO_DIFF= YES requires AD support.\n"
                   "Please use SU2_???_AD (meson.py ... -Denable-autodiff=true ...).",
                   CURRENT_FUNCTION);
  }
#endif

  delete [] tmp_smooth;

  /*--- Make sure that implicit time integration is disabled
        for the FEM fluid solver (numerics). ---*/
  if ((Kind_Solver == FEM_EULER)         ||
      (Kind_Solver == FEM_NAVIER_STOKES) ||
      (Kind_Solver == FEM_RANS)          ||
      (Kind_Solver == FEM_LES)) {
     Kind_TimeIntScheme_Flow = Kind_TimeIntScheme_FEM_Flow;
  }

  /*--- Set up the time stepping / unsteady CFL options. ---*/
  if ((TimeMarching == TIME_MARCHING::TIME_STEPPING) && (Unst_CFL != 0.0)) {
    for (iCFL = 0; iCFL < nCFL; iCFL++)
      CFL[iCFL] = Unst_CFL;
  }


  /*--- If it is a fixed mode problem, then we will add Iter_dCL_dAlpha iterations to
    evaluate the derivatives with respect to a change in the AoA and CL ---*/

  if (!ContinuousAdjoint & !DiscreteAdjoint) {
    if (Fixed_CL_Mode) nInnerIter += Iter_dCL_dAlpha;

    if (Fixed_CM_Mode) {
      nInnerIter += Iter_dCL_dAlpha;
      MinLogResidual = -24;
    }
  }

  /* --- Set Finite Difference mode to false by default --- */

  Finite_Difference_Mode = false;

  /* --- Throw error if UQ used for any turbulence model other that SST --- */

  if (Kind_Solver == RANS && Kind_Turb_Model != TURB_MODEL::SST && Kind_Turb_Model != TURB_MODEL::SST_SUST && using_uq){
    SU2_MPI::Error("UQ capabilities only implemented for NAVIER_STOKES solver SST turbulence model", CURRENT_FUNCTION);
  }

  /* --- Throw error if invalid componentiality used --- */

  if (using_uq && (eig_val_comp > 3 || eig_val_comp < 1)){
    SU2_MPI::Error("Componentality should be either 1, 2, or 3!", CURRENT_FUNCTION);
  }

  /*--- If there are not design variables defined in the file ---*/

  if (nDV == 0) {
    nDV = 1;
    Design_Variable = new unsigned short [nDV];
    Design_Variable[0] = NO_DEFORMATION;
  }

  /*--- Checks for incompressible flow problems. ---*/

  if (Kind_Solver == INC_EULER) {
    /*--- Force inviscid problems to use constant density and disable energy. ---*/
    if (Kind_DensityModel != INC_DENSITYMODEL::CONSTANT || Energy_Equation == true) {
      SU2_MPI::Error("Inviscid incompressible problems must be constant density (no energy eqn.).\n Use DENSITY_MODEL= CONSTANT and ENERGY_EQUATION= NO.", CURRENT_FUNCTION);
    }
  }

  /*--- Default values should recover original incompressible behavior (for old config files). ---*/

  if (Kind_Solver == INC_EULER || Kind_Solver == INC_NAVIER_STOKES || Kind_Solver == INC_RANS) {
    if ((Kind_DensityModel == INC_DENSITYMODEL::CONSTANT) || (Kind_DensityModel == INC_DENSITYMODEL::BOUSSINESQ))
      Kind_FluidModel = CONSTANT_DENSITY;
  }

  /*--- Energy equation must be active for any fluid models other than constant density. ---*/

  if (Kind_DensityModel != INC_DENSITYMODEL::CONSTANT) Energy_Equation = true;

  if (Kind_DensityModel == INC_DENSITYMODEL::BOUSSINESQ) {
    Energy_Equation = true;
    if (Body_Force) {
      SU2_MPI::Error("Body force and Boussinesq source terms are not currently compatible.", CURRENT_FUNCTION);
    }
  }

  if (Kind_DensityModel == INC_DENSITYMODEL::VARIABLE) {
    if (Kind_FluidModel != INC_IDEAL_GAS && Kind_FluidModel != INC_IDEAL_GAS_POLY) {
      SU2_MPI::Error("Variable density incompressible solver limited to ideal gases.\n Check the fluid model options (use INC_IDEAL_GAS, INC_IDEAL_GAS_POLY).", CURRENT_FUNCTION);
    }
  }

  if (Kind_Solver != INC_EULER && Kind_Solver != INC_NAVIER_STOKES && Kind_Solver != INC_RANS) {
    if ((Kind_FluidModel == CONSTANT_DENSITY) || (Kind_FluidModel == INC_IDEAL_GAS) || (Kind_FluidModel == INC_IDEAL_GAS_POLY)) {
      SU2_MPI::Error("Fluid model not compatible with compressible flows.\n CONSTANT_DENSITY/INC_IDEAL_GAS/INC_IDEAL_GAS_POLY are for incompressible only.", CURRENT_FUNCTION);
    }
  }

  if (Kind_Solver == INC_NAVIER_STOKES || Kind_Solver == INC_RANS) {
    if (Kind_ViscosityModel == VISCOSITYMODEL::SUTHERLAND) {
      if ((Kind_FluidModel != INC_IDEAL_GAS) && (Kind_FluidModel != INC_IDEAL_GAS_POLY)) {
        SU2_MPI::Error("Sutherland's law only valid for ideal gases in incompressible flows.\n Must use VISCOSITY_MODEL=CONSTANT_VISCOSITY and set viscosity with\n MU_CONSTANT, or use DENSITY_MODEL= VARIABLE with FLUID_MODEL= INC_IDEAL_GAS or INC_IDEAL_GAS_POLY for VISCOSITY_MODEL=SUTHERLAND.\n NOTE: FREESTREAM_VISCOSITY is no longer used for incompressible flows!", CURRENT_FUNCTION);
      }
    }
  }

  /*--- Check the coefficients for the polynomial models. ---*/

  if (Kind_Solver != INC_EULER && Kind_Solver != INC_NAVIER_STOKES && Kind_Solver != INC_RANS) {
    if ((Kind_ViscosityModel == VISCOSITYMODEL::POLYNOMIAL) || (Kind_ConductivityModel == CONDUCTIVITYMODEL::POLYNOMIAL) || (Kind_FluidModel == INC_IDEAL_GAS_POLY)) {
      SU2_MPI::Error("POLYNOMIAL_VISCOSITY and POLYNOMIAL_CONDUCTIVITY are for incompressible only currently.", CURRENT_FUNCTION);
    }
  }

  if ((Kind_Solver == INC_EULER || Kind_Solver == INC_NAVIER_STOKES || Kind_Solver == INC_RANS) && (Kind_FluidModel == INC_IDEAL_GAS_POLY)) {
    su2double sum = 0.0;
    for (unsigned short iVar = 0; iVar < N_POLY_COEFFS; iVar++) {
      sum += GetCp_PolyCoeff(iVar);
    }
    if ((N_POLY_COEFFS < 1) || (sum == 0.0))
      SU2_MPI::Error(string("CP_POLYCOEFFS not set for fluid model INC_IDEAL_GAS_POLY. \n"), CURRENT_FUNCTION);
  }

  if (((Kind_Solver == INC_EULER || Kind_Solver == INC_NAVIER_STOKES || Kind_Solver == INC_RANS)) && (Kind_ViscosityModel == VISCOSITYMODEL::POLYNOMIAL)) {
    su2double sum = 0.0;
    for (unsigned short iVar = 0; iVar < N_POLY_COEFFS; iVar++) {
      sum += GetMu_PolyCoeff(iVar);
    }
    if ((N_POLY_COEFFS < 1) || (sum == 0.0))
      SU2_MPI::Error(string("MU_POLYCOEFFS not set for viscosity model POLYNOMIAL_VISCOSITY. \n"), CURRENT_FUNCTION);
  }

  if ((Kind_Solver == INC_EULER || Kind_Solver == INC_NAVIER_STOKES || Kind_Solver == INC_RANS) && (Kind_ConductivityModel == CONDUCTIVITYMODEL::POLYNOMIAL)) {
    su2double sum = 0.0;
    for (unsigned short iVar = 0; iVar < N_POLY_COEFFS; iVar++) {
      sum += GetKt_PolyCoeff(iVar);
    }
    if ((N_POLY_COEFFS < 1) || (sum == 0.0))
      SU2_MPI::Error(string("KT_POLYCOEFFS not set for conductivity model POLYNOMIAL_CONDUCTIVITY. \n"), CURRENT_FUNCTION);
  }

  /*--- Incompressible solver currently limited to SI units. ---*/

  if ((Kind_Solver == INC_EULER || Kind_Solver == INC_NAVIER_STOKES || Kind_Solver == INC_RANS) && (SystemMeasurements == US)) {
    SU2_MPI::Error("Must use SI units for incompressible solver.", CURRENT_FUNCTION);
  }

  /*--- Check that the non-dim type is valid. ---*/

  if ((Kind_Solver == INC_EULER || Kind_Solver == INC_NAVIER_STOKES || Kind_Solver == INC_RANS)) {
    if ((Ref_Inc_NonDim != INITIAL_VALUES) && (Ref_Inc_NonDim != REFERENCE_VALUES) && (Ref_Inc_NonDim != DIMENSIONAL)) {
      SU2_MPI::Error("Incompressible non-dim. scheme invalid.\n Must use INITIAL_VALUES, REFERENCE_VALUES, or DIMENSIONAL.", CURRENT_FUNCTION);
    }
  }

  /*--- Check that the incompressible inlets are correctly specified. ---*/

  if ((Kind_Solver == INC_EULER || Kind_Solver == INC_NAVIER_STOKES || Kind_Solver == INC_RANS) && (nMarker_Inlet != 0)) {
    if (nMarker_Inlet != nInc_Inlet) {
      SU2_MPI::Error("Inlet types for incompressible problem improperly specified.\n Use INC_INLET_TYPE= VELOCITY_INLET or PRESSURE_INLET.\n Must list a type for each inlet marker, including duplicates, e.g.,\n INC_INLET_TYPE= VELOCITY_INLET VELOCITY_INLET PRESSURE_INLET", CURRENT_FUNCTION);
    }
    for (unsigned short iInlet = 0; iInlet < nInc_Inlet; iInlet++){
      if ((Kind_Inc_Inlet[iInlet] != INLET_TYPE::VELOCITY_INLET) && (Kind_Inc_Inlet[iInlet] != INLET_TYPE::PRESSURE_INLET)) {
        SU2_MPI::Error("Undefined incompressible inlet type. VELOCITY_INLET or PRESSURE_INLET possible.", CURRENT_FUNCTION);
      }
    }
  }

  /*--- Check that the incompressible inlets are correctly specified. ---*/

  if ((Kind_Solver == INC_EULER || Kind_Solver == INC_NAVIER_STOKES || Kind_Solver == INC_RANS) && (nMarker_Outlet != 0)) {
    if (nMarker_Outlet != nInc_Outlet) {
      SU2_MPI::Error("Outlet types for incompressible problem improperly specified.\n Use INC_OUTLET_TYPE= PRESSURE_OUTLET or MASS_FLOW_OUTLET.\n Must list a type for each inlet marker, including duplicates, e.g.,\n INC_OUTLET_TYPE= PRESSURE_OUTLET PRESSURE_OUTLET MASS_FLOW_OUTLET", CURRENT_FUNCTION);
    }
    for (unsigned short iInlet = 0; iInlet < nInc_Outlet; iInlet++){
      if ((Kind_Inc_Outlet[iInlet] != INC_OUTLET_TYPE::PRESSURE_OUTLET) && (Kind_Inc_Outlet[iInlet] != INC_OUTLET_TYPE::MASS_FLOW_OUTLET)) {
        SU2_MPI::Error("Undefined incompressible outlet type. PRESSURE_OUTLET or MASS_FLOW_OUTLET possible.", CURRENT_FUNCTION);
      }
    }
  }

  /*--- Assert that there are two markers being analyzed if the
   pressure drop objective function is selected. ---*/

  for (unsigned short iObj = 0; iObj < nObj; iObj++) {
    if ((Kind_ObjFunc[iObj] == SURFACE_PRESSURE_DROP) && (nMarker_Analyze != 2)) {
      SU2_MPI::Error("Must list two markers for the pressure drop objective function.\n Expected format: MARKER_ANALYZE= (outlet_name, inlet_name).", CURRENT_FUNCTION);
    }
  }

  /*--- Check feassbility for Streamwise Periodic flow ---*/
  if (Kind_Streamwise_Periodic != ENUM_STREAMWISE_PERIODIC::NONE) {
    if (Kind_Regime != ENUM_REGIME::INCOMPRESSIBLE)
      SU2_MPI::Error("Streamwise Periodic Flow currently only implemented for incompressible flow.", CURRENT_FUNCTION);
    if (Kind_Solver == INC_EULER)
      SU2_MPI::Error("Streamwise Periodic Flow + Incompressible Euler: Not tested yet.", CURRENT_FUNCTION);
    if (nMarker_PerBound == 0)
      SU2_MPI::Error("A MARKER_PERIODIC pair has to be set with KIND_STREAMWISE_PERIODIC != NONE.", CURRENT_FUNCTION);
    if (Energy_Equation && Streamwise_Periodic_Temperature && nMarker_Isothermal != 0)
      SU2_MPI::Error("No MARKER_ISOTHERMAL marker allowed with STREAMWISE_PERIODIC_TEMPERATURE= YES, only MARKER_HEATFLUX & MARKER_SYM.", CURRENT_FUNCTION);
    if (DiscreteAdjoint && Kind_Streamwise_Periodic == ENUM_STREAMWISE_PERIODIC::MASSFLOW)
      SU2_MPI::Error("Discrete Adjoint currently not validated for prescribed MASSFLOW.", CURRENT_FUNCTION);
    if (Ref_Inc_NonDim != DIMENSIONAL)
      SU2_MPI::Error("Streamwise Periodicity only works with \"INC_NONDIM= DIMENSIONAL\", the nondimensionalization with source terms doesn;t work in general.", CURRENT_FUNCTION);
    if (Axisymmetric)
      SU2_MPI::Error("Streamwise Periodicity terms does not not have axisymmetric corrections.", CURRENT_FUNCTION);
    if (!Energy_Equation) Streamwise_Periodic_Temperature = false;
  } else {
    /*--- Safety measure ---*/
    Streamwise_Periodic_Temperature = false;
  }

  /*--- Check that if the wall roughness array are compatible and set deafult values if needed. ---*/
   if ((nMarker_HeatFlux > 0) || (nMarker_Isothermal > 0) || (nMarker_HeatTransfer) || (nMarker_CHTInterface > 0)) {

     /*--- The total number of wall markers. ---*/
     unsigned short nWall = nMarker_HeatFlux + nMarker_Isothermal + nMarker_HeatTransfer + nMarker_CHTInterface;

     /*--- If no roughness is specified all walls are assumed to be smooth. ---*/
     if (nRough_Wall == 0) {

       nRough_Wall = nWall;
       Roughness_Height = new su2double [nWall];
       Kind_Wall = new WALL_TYPE [nWall];
       for (iMarker = 0; iMarker < nMarker_HeatFlux; iMarker++) {
         Roughness_Height[iMarker] = 0.0;
         Kind_Wall[iMarker] = WALL_TYPE::SMOOTH;
       }
       for (iMarker = 0; iMarker < nMarker_Isothermal; iMarker++) {
         Roughness_Height[nMarker_HeatFlux + iMarker] = 0.0;
         Kind_Wall[nMarker_HeatFlux + iMarker] = WALL_TYPE::SMOOTH;
       }
       for (iMarker = 0; iMarker < nMarker_HeatTransfer; iMarker++) {
         Roughness_Height[nMarker_HeatFlux + nMarker_Isothermal + iMarker] = 0.0;
         Kind_Wall[nMarker_HeatFlux + nMarker_Isothermal + iMarker] = WALL_TYPE::SMOOTH;
       }
       for (iMarker = 0; iMarker < nMarker_CHTInterface; iMarker++) {
         Roughness_Height[nMarker_HeatFlux + nMarker_Isothermal + nMarker_HeatTransfer + iMarker] = 0.0;
         Kind_Wall[nMarker_HeatFlux + nMarker_Isothermal + nMarker_HeatTransfer + iMarker] = WALL_TYPE::SMOOTH;
       }

       /*--- Check for mismatch in number of rough walls and solid walls. ---*/
     } else if (nRough_Wall > nWall) {
        SU2_MPI::Error("Mismatch in number of rough walls and solid walls. Number of rough walls cannot be more than solid walls.", CURRENT_FUNCTION);
       /*--- Check name of the marker and assign the corresponding roughness. ---*/
     } else {
       /*--- Store roughness heights in a temp array. ---*/
       vector<su2double> temp_rough;
       for (iMarker = 0; iMarker < nRough_Wall; iMarker++)
         temp_rough.push_back(Roughness_Height[iMarker]);

       /*--- Reallocate the roughness arrays in case not all walls are rough. ---*/
       delete Roughness_Height;
       delete Kind_Wall;
       Roughness_Height = new su2double [nWall];
       Kind_Wall = new WALL_TYPE [nWall];
       unsigned short jMarker, chkRough = 0;

       /*--- Initialize everything to smooth. ---*/
       for (iMarker = 0; iMarker < nWall; iMarker++) {
         Roughness_Height[iMarker] = 0.0;
         Kind_Wall[iMarker] = WALL_TYPE::SMOOTH;
       }

       /*--- Look through heat flux, isothermal, heat transfer and cht_interface markers and assign proper values. ---*/
       for (iMarker = 0; iMarker < nRough_Wall; iMarker++) {
         for (jMarker = 0; jMarker < nMarker_HeatFlux; jMarker++)
           if (Marker_HeatFlux[jMarker].compare(Marker_RoughWall[iMarker]) == 0) {
             Roughness_Height[jMarker] = temp_rough[iMarker];
             chkRough++;
           }

         for (jMarker = 0; jMarker < nMarker_Isothermal; jMarker++)
           if (Marker_Isothermal[jMarker].compare(Marker_RoughWall[iMarker]) == 0) {
             Roughness_Height[nMarker_HeatFlux + jMarker] = temp_rough[iMarker];
             chkRough++;
           }

         for (jMarker = 0; jMarker < nMarker_HeatTransfer; jMarker++)
           if (Marker_HeatTransfer[jMarker].compare(Marker_RoughWall[iMarker]) == 0) {
             Roughness_Height[nMarker_HeatFlux + nMarker_Isothermal + jMarker] = temp_rough[iMarker];
             chkRough++;
           }

         for (jMarker = 0; jMarker < nMarker_CHTInterface; jMarker++)
           if (Marker_CHTInterface[jMarker].compare(Marker_RoughWall[iMarker]) == 0) {
             Roughness_Height[nMarker_HeatFlux + nMarker_Isothermal + nMarker_HeatTransfer + jMarker] = temp_rough[iMarker];
             chkRough++;
           }
       }

       /*--- Update kind_wall when a non zero roughness value is specified. ---*/
       for (iMarker = 0; iMarker < nWall; iMarker++)
         if (Roughness_Height[iMarker] != 0.0)
           Kind_Wall[iMarker] = WALL_TYPE::ROUGH;

       /*--- Check if a non solid wall marker was specified as rough. ---*/
       if (chkRough != nRough_Wall)
         SU2_MPI::Error("Only solid walls can be rough.", CURRENT_FUNCTION);
     }
   }

  /*--- Handle default options for topology optimization ---*/

  if (topology_optimization && top_optim_nKernel==0) {
    top_optim_nKernel = 1;
    top_optim_kernels = new ENUM_FILTER_KERNEL [1];
    top_optim_kernels[0] = ENUM_FILTER_KERNEL::CONICAL_WEIGHT;
  }

  if (top_optim_nKernel != 0) {
    /*--- Set default value of kernel parameters ---*/
    if (top_optim_nKernelParams == 0) {
      top_optim_nKernelParams = top_optim_nKernel;
      top_optim_kernel_params = new su2double [top_optim_nKernel];
      for (unsigned short i=0; i<top_optim_nKernel; ++i) top_optim_kernel_params[i] = 1.0;
    }
    /*--- Broadcast the only value provided ---*/
    else if (top_optim_nKernelParams==1 && top_optim_nKernel>1) {
      su2double tmp = top_optim_kernel_params[0];
      delete [] top_optim_kernel_params;
      top_optim_nKernelParams = top_optim_nKernel;
      top_optim_kernel_params = new su2double [top_optim_nKernel];
      for (unsigned short i=0; i<top_optim_nKernel; ++i) top_optim_kernel_params[i] = tmp;
    }
    /*--- Numbers do not match ---*/
    else if (top_optim_nKernelParams != top_optim_nKernel) {
      SU2_MPI::Error("Different number of topology filter kernels and respective parameters.", CURRENT_FUNCTION);
    }

    /*--- Set default value of filter radius ---*/
    if (top_optim_nRadius == 0) {
      top_optim_nRadius = top_optim_nKernel;
      top_optim_filter_radius = new su2double [top_optim_nKernel];
      for (unsigned short i=0; i<top_optim_nKernel; ++i) top_optim_filter_radius[i] = 1.0e-6;
    }
    /*--- Broadcast the only value provided ---*/
    else if (top_optim_nRadius==1 && top_optim_nKernel>1) {
      su2double tmp = top_optim_filter_radius[0];
      delete [] top_optim_filter_radius;
      top_optim_nRadius = top_optim_nKernel;
      top_optim_filter_radius = new su2double [top_optim_nKernel];
      for (unsigned short i=0; i<top_optim_nKernel; ++i) top_optim_filter_radius[i] = tmp;
    }
    /*--- Numbers do not match ---*/
    else if (top_optim_nRadius != top_optim_nKernel) {
      SU2_MPI::Error("Different number of topology filter kernels and respective radii.", CURRENT_FUNCTION);
    }
  }

  /*--- If we are executing SU2_DOT in surface file mode, then
   force the projected surface sensitivity file to be written. ---*/

  Wrt_Projected_Sensitivity = false;
  if ((Kind_SU2 == SU2_COMPONENT::SU2_DOT) && (Design_Variable[0] == SURFACE_FILE)) {
    Wrt_Projected_Sensitivity = true;
  }

  /*--- Delay the output until exit for minimal communication mode. ---*/

  if (Comm_Level != COMM_FULL) {

    /*--- Disable the use of Comm_Level = NONE until we have properly
     implemented it. ---*/

    if (Comm_Level == COMM_NONE)
      SU2_MPI::Error("COMM_LEVEL = NONE not yet implemented.", CURRENT_FUNCTION);
  }

  /*--- Check the conductivity model. Deactivate the turbulent component
   if we are not running RANS. ---*/

  if ((Kind_Solver != RANS) &&
      (Kind_Solver != ADJ_RANS) &&
      (Kind_Solver != DISC_ADJ_RANS) &&
      (Kind_Solver != INC_RANS) &&
      (Kind_Solver != DISC_ADJ_INC_RANS)){
    Kind_ConductivityModel_Turb = CONDUCTIVITYMODEL_TURB::NONE;
  }

  /* Set a default for the size of the RECTANGLE / BOX grid sizes. */

  if (nMesh_Box_Size == 0) {
    nMesh_Box_Size = 3;
    Mesh_Box_Size = new short [nMesh_Box_Size];
    Mesh_Box_Size[0] = 33;
    Mesh_Box_Size[1] = 33;
    Mesh_Box_Size[2] = 33;
  } else if (nMesh_Box_Size != 3) {
    SU2_MPI::Error(string("MESH_BOX_SIZE specified without 3 values.\n"),
                   CURRENT_FUNCTION);
  }

  /* Force the lowest memory preconditioner when direct solvers are used. */

  auto isPastix = [](unsigned short kindSolver) {
    return kindSolver == PASTIX_LDLT || kindSolver == PASTIX_LU;
  };

  if (isPastix(Kind_Linear_Solver)) Kind_Linear_Solver_Prec = LU_SGS;
  if (isPastix(Kind_DiscAdj_Linear_Solver)) Kind_DiscAdj_Linear_Prec = LU_SGS;
  if (isPastix(Kind_Deform_Linear_Solver)) Kind_Deform_Linear_Solver_Prec = LU_SGS;


  if (DiscreteAdjoint) {
#if !defined CODI_REVERSE_TYPE
    if (Kind_SU2 == SU2_COMPONENT::SU2_CFD) {
      SU2_MPI::Error(string("SU2_CFD: Config option MATH_PROBLEM= DISCRETE_ADJOINT requires AD support!\n") +
                     string("Please use SU2_CFD_AD (configuration/compilation is done using the preconfigure.py script)."),
                     CURRENT_FUNCTION);
    }
#endif

    /*--- Use the same linear solver on the primal as the one used in the adjoint. ---*/
    Kind_Linear_Solver = Kind_DiscAdj_Linear_Solver;
    Kind_Linear_Solver_Prec = Kind_DiscAdj_Linear_Prec;

    if (Time_Domain) {

      Restart_Flow = false;

      if (Unst_AdjointIter- long(nTimeIter) < 0){
        SU2_MPI::Error(string("Invalid iteration number requested for unsteady adjoint.\n" ) +
                       string("Make sure EXT_ITER is larger or equal than UNST_ADJOINT_ITER."),
                       CURRENT_FUNCTION);
      }

      /*--- If the averaging interval is not set, we average over all time-steps ---*/

      if (Iter_Avg_Objective == 0.0) {
        Iter_Avg_Objective = nTimeIter;
      }

    }

    /*--- Note that this is deliberatly done at the end of this routine! ---*/
    switch(Kind_Solver) {
      case EULER:
        Kind_Solver = DISC_ADJ_EULER;
        break;
      case RANS:
        Kind_Solver = DISC_ADJ_RANS;
        break;
      case NAVIER_STOKES:
        Kind_Solver = DISC_ADJ_NAVIER_STOKES;
        break;
      case INC_EULER:
        Kind_Solver = DISC_ADJ_INC_EULER;
        break;
      case INC_RANS:
        Kind_Solver = DISC_ADJ_INC_RANS;
        break;
      case INC_NAVIER_STOKES:
        Kind_Solver = DISC_ADJ_INC_NAVIER_STOKES;
        break;
      case FEM_EULER :
        Kind_Solver = DISC_ADJ_FEM_EULER;
        break;
      case FEM_RANS :
        Kind_Solver = DISC_ADJ_FEM_RANS;
        break;
      case FEM_NAVIER_STOKES :
        Kind_Solver = DISC_ADJ_FEM_NS;
        break;
      case FEM_ELASTICITY:
        Kind_Solver = DISC_ADJ_FEM;
        break;
      case HEAT_EQUATION:
        Kind_Solver = DISC_ADJ_HEAT;
        break;
      default:
        break;
    }

    RampOutletPressure = false;
    RampRotatingFrame = false;
  }

  /* 2nd-order MUSCL is not possible for the continuous adjoint
   turbulence model. */

  if (MUSCL_AdjTurb) {
    SU2_MPI::Error(string("MUSCL_ADJTURB= YES not currently supported.\n") +
                   string("Please select MUSCL_ADJTURB= NO (first-order)."),
                   CURRENT_FUNCTION);
  }

  /* Check for whether we need a second gradient method to calculate
   gradients for uwpind reconstruction. Set additional booleans to
   minimize overhead as appropriate. */

  if (MUSCL_Flow || MUSCL_Turb || MUSCL_Heat || MUSCL_AdjFlow) {

    ReconstructionGradientRequired = true;

    if ((Kind_Gradient_Method_Recon == NO_GRADIENT) ||
        (Kind_Gradient_Method_Recon == Kind_Gradient_Method)) {

      /* The default behavior if no reconstruction gradient is specified
       is to use the same gradient as needed for the viscous/source terms
       without recomputation. If they are using the same method, then
       we also want to avoid recomputation. */

      ReconstructionGradientRequired = false;
      Kind_Gradient_Method_Recon     = Kind_Gradient_Method;
    }

  }

  if (ReconstructionGradientRequired && GetFluidProblem() && Kind_ConvNumScheme_Flow == SPACE_CENTERED)
    SU2_MPI::Error("For centered schemes the option NUM_METHOD_GRAD_RECON should not be set.", CURRENT_FUNCTION);

  /* Simpler boolean to control allocation of least-squares memory. */

  LeastSquaresRequired = false;
  if ((Kind_Gradient_Method_Recon == LEAST_SQUARES) ||
      (Kind_Gradient_Method_Recon == WEIGHTED_LEAST_SQUARES) ||
      (Kind_Gradient_Method       == LEAST_SQUARES) ||
      (Kind_Gradient_Method       == WEIGHTED_LEAST_SQUARES)) {
    LeastSquaresRequired = true;
  }

  if (Kind_Gradient_Method == LEAST_SQUARES) {
    SU2_MPI::Error(string("LEAST_SQUARES gradient method not allowed for viscous / source terms.\n") +
                   string("Please select either WEIGHTED_LEAST_SQUARES or GREEN_GAUSS."),
                   CURRENT_FUNCTION);
  }

  /* Protect against using CFL adaption for non-flow or certain
   unsteady flow problems. */

  if (CFL_Adapt && !GetFluidProblem()) {
    SU2_MPI::Error(string("CFL adaption only available for finite-volume fluid solvers.\n") +
                   string("Please select CFL_ADAPT = NO."),
                   CURRENT_FUNCTION);
  }

  if (CFL_Adapt && (TimeMarching == TIME_MARCHING::TIME_STEPPING)) {
    SU2_MPI::Error(string("CFL adaption not available for TIME_STEPPING integration.\n") +
                   string("Please select CFL_ADAPT = NO."),
                   CURRENT_FUNCTION);
  }

  /* Protect against using incorrect CFL adaption parameters. */

  if (CFL_Adapt && (CFL_AdaptParam[0] > 1.0)) {
    SU2_MPI::Error(string("CFL adaption factor down should be less than 1.0."), CURRENT_FUNCTION);
  }

  if (CFL_Adapt && (CFL_AdaptParam[1] < 1.0)) {
    SU2_MPI::Error(string("CFL adaption factor up should be greater than 1.0."), CURRENT_FUNCTION);
  }

  if (CFL_Adapt && (CFL_AdaptParam[2] > CFL_AdaptParam[3])) {
    SU2_MPI::Error(string("CFL adaption minimum CFL is larger than the maximum CFL."), CURRENT_FUNCTION);
  }

  /*--- 0 in the config file means "disable" which can be done using a very large group. ---*/
  if (edgeColorGroupSize==0) edgeColorGroupSize = 1<<30;

  /*--- Specifying a deforming surface requires a mesh deformation solver. ---*/
  if (GetSurface_Movement(DEFORMING)) Deform_Mesh = true;

  if (GetGasModel() == "ARGON") {monoatomic = true;}
  else {monoatomic = false;}

  // This option is deprecated. After a grace period until 7.2.0 the usage warning should become an error.
  if(OptionIsSet("CONV_CRITERIA") && rank == MASTER_NODE) {
    cout << "\n\nWARNING: CONV_CRITERIA is deprecated. SU2 will choose the criteria automatically based on the CONV_FIELD.\n"
            "That is, RESIDUAL for any RMS_* BGS_* value, and CAUCHY for coefficients such as DRAG etc.\n" << endl;
  }
}

void CConfig::SetMarkers(SU2_COMPONENT val_software) {

  unsigned short iMarker_All, iMarker_CfgFile, iMarker_Euler, iMarker_Custom,
  iMarker_FarField, iMarker_SymWall, iMarker_PerBound,
  iMarker_NearFieldBound, iMarker_Fluid_InterfaceBound,
  iMarker_Inlet, iMarker_Riemann, iMarker_Giles, iMarker_Outlet,
  iMarker_Smoluchowski_Maxwell,
  iMarker_Isothermal,iMarker_HeatFlux,iMarker_HeatTansfer,
  iMarker_EngineInflow, iMarker_EngineExhaust, iMarker_Damper,
  iMarker_Displacement, iMarker_Load, iMarker_FlowLoad, iMarker_Internal,
  iMarker_Monitoring, iMarker_Designing, iMarker_GeoEval, iMarker_Plotting, iMarker_Analyze,
  iMarker_DV, iMarker_Moving, iMarker_SobolevBC, iMarker_PyCustom, iMarker_Supersonic_Inlet, iMarker_Supersonic_Outlet,
  iMarker_Clamped, iMarker_ZoneInterface, iMarker_CHTInterface, iMarker_Load_Dir, iMarker_Disp_Dir, iMarker_Load_Sine,
  iMarker_Fluid_Load, iMarker_Deform_Mesh, iMarker_Deform_Mesh_Sym_Plane,
  iMarker_ActDiskInlet, iMarker_ActDiskOutlet,
  iMarker_Turbomachinery, iMarker_MixingPlaneInterface;

  int size = SINGLE_NODE;
  SU2_MPI::Comm_size(SU2_MPI::GetComm(), &size);

  /*--- Compute the total number of markers in the config file ---*/
  nMarker_CfgFile = nMarker_Euler + nMarker_FarField + nMarker_SymWall +
  nMarker_PerBound + nMarker_NearFieldBound + nMarker_Fluid_InterfaceBound +
  nMarker_CHTInterface + nMarker_Inlet + nMarker_Riemann + nMarker_Smoluchowski_Maxwell +
  nMarker_Giles + nMarker_Outlet + nMarker_Isothermal +
  nMarker_HeatFlux + nMarker_HeatTransfer +
  nMarker_EngineInflow + nMarker_EngineExhaust + nMarker_Internal +
  nMarker_Supersonic_Inlet + nMarker_Supersonic_Outlet + nMarker_Displacement + nMarker_Load +
  nMarker_FlowLoad + nMarker_Custom + nMarker_Damper + nMarker_Fluid_Load +
  nMarker_Clamped + nMarker_Load_Sine + nMarker_Load_Dir + nMarker_Disp_Dir +
  nMarker_ActDiskInlet + nMarker_ActDiskOutlet + nMarker_ZoneInterface;

  /*--- Add the possible send/receive domains ---*/

  nMarker_Max = nMarker_CfgFile + OVERHEAD*size;

  /*--- Basic dimensionalization of the markers (worst scenario) ---*/

  nMarker_All = nMarker_Max;

  /*--- Allocate the memory (markers in each domain) ---*/

  Marker_All_TagBound       = new string[nMarker_All];    // Store the tag that correspond with each marker.
  Marker_All_SendRecv       = new short[nMarker_All] ();   // +#domain (send), -#domain (receive).
  Marker_All_KindBC         = new unsigned short[nMarker_All] (); // Store the kind of boundary condition.
  Marker_All_Monitoring     = new unsigned short[nMarker_All] (); // Store whether the boundary should be monitored.
  Marker_All_Designing      = new unsigned short[nMarker_All] (); // Store whether the boundary should be designed.
  Marker_All_Plotting       = new unsigned short[nMarker_All] (); // Store whether the boundary should be plotted.
  Marker_All_Analyze        = new unsigned short[nMarker_All] (); // Store whether the boundary should be plotted.
  Marker_All_ZoneInterface  = new unsigned short[nMarker_All] (); // Store whether the boundary is in the FSI interface.
  Marker_All_GeoEval        = new unsigned short[nMarker_All] (); // Store whether the boundary should be geometry evaluation.
  Marker_All_DV             = new unsigned short[nMarker_All] (); // Store whether the boundary should be affected by design variables.
  Marker_All_Moving         = new unsigned short[nMarker_All] (); // Store whether the boundary should be in motion.
  Marker_All_Deform_Mesh    = new unsigned short[nMarker_All] (); // Store whether the boundary is deformable.
  Marker_All_Deform_Mesh_Sym_Plane = new unsigned short[nMarker_All] (); //Store wheter the boundary will follow the deformation
  Marker_All_Fluid_Load     = new unsigned short[nMarker_All] (); // Store whether the boundary computes/applies fluid loads.
  Marker_All_PyCustom       = new unsigned short[nMarker_All] (); // Store whether the boundary is Python customizable.
  Marker_All_PerBound       = new short[nMarker_All] ();          // Store whether the boundary belongs to a periodic boundary.
  Marker_All_Turbomachinery       = new unsigned short[nMarker_All] (); // Store whether the boundary is in needed for Turbomachinery computations.
  Marker_All_TurbomachineryFlag   = new unsigned short[nMarker_All] (); // Store whether the boundary has a flag for Turbomachinery computations.
  Marker_All_MixingPlaneInterface = new unsigned short[nMarker_All] (); // Store whether the boundary has a in the MixingPlane interface.
  Marker_All_SobolevBC      = new unsigned short[nMarker_All] ();	// Store wether the boundary should apply to the gradient smoothing.

  for (iMarker_All = 0; iMarker_All < nMarker_All; iMarker_All++) {
    Marker_All_TagBound[iMarker_All] = "SEND_RECEIVE";
  }

  /*--- Allocate the memory (markers in the config file) ---*/

  Marker_CfgFile_TagBound             = new string[nMarker_CfgFile];
  Marker_CfgFile_KindBC               = new unsigned short[nMarker_CfgFile] ();
  Marker_CfgFile_Monitoring           = new unsigned short[nMarker_CfgFile] ();
  Marker_CfgFile_Designing            = new unsigned short[nMarker_CfgFile] ();
  Marker_CfgFile_Plotting             = new unsigned short[nMarker_CfgFile] ();
  Marker_CfgFile_Analyze              = new unsigned short[nMarker_CfgFile] ();
  Marker_CfgFile_GeoEval              = new unsigned short[nMarker_CfgFile] ();
  Marker_CfgFile_ZoneInterface        = new unsigned short[nMarker_CfgFile] ();
  Marker_CfgFile_DV                   = new unsigned short[nMarker_CfgFile] ();
  Marker_CfgFile_Moving               = new unsigned short[nMarker_CfgFile] ();
  Marker_CfgFile_Deform_Mesh          = new unsigned short[nMarker_CfgFile] ();
  Marker_CfgFile_Deform_Mesh_Sym_Plane= new unsigned short[nMarker_CfgFile] ();
  Marker_CfgFile_Fluid_Load           = new unsigned short[nMarker_CfgFile] ();
  Marker_CfgFile_PerBound             = new unsigned short[nMarker_CfgFile] ();
  Marker_CfgFile_Turbomachinery       = new unsigned short[nMarker_CfgFile] ();
  Marker_CfgFile_TurbomachineryFlag   = new unsigned short[nMarker_CfgFile] ();
  Marker_CfgFile_MixingPlaneInterface = new unsigned short[nMarker_CfgFile] ();
  Marker_CfgFile_PyCustom             = new unsigned short[nMarker_CfgFile] ();
  Marker_CfgFile_SobolevBC            = new unsigned short[nMarker_CfgFile] ();

  for (iMarker_CfgFile = 0; iMarker_CfgFile < nMarker_CfgFile; iMarker_CfgFile++) {
    Marker_CfgFile_TagBound[iMarker_CfgFile] = "SEND_RECEIVE";
  }

  /*--- Allocate memory to store surface information (Analyze BC) ---*/

  Surface_MassFlow = new su2double[nMarker_Analyze] ();
  Surface_Mach = new su2double[nMarker_Analyze] ();
  Surface_Temperature = new su2double[nMarker_Analyze] ();
  Surface_Pressure = new su2double[nMarker_Analyze] ();
  Surface_Density = new su2double[nMarker_Analyze] ();
  Surface_Enthalpy = new su2double[nMarker_Analyze] ();
  Surface_NormalVelocity = new su2double[nMarker_Analyze] ();
  Surface_Uniformity = new su2double[nMarker_Analyze] ();
  Surface_SecondaryStrength = new su2double[nMarker_Analyze] ();
  Surface_SecondOverUniform = new su2double[nMarker_Analyze] ();
  Surface_MomentumDistortion = new su2double[nMarker_Analyze] ();
  Surface_TotalTemperature = new su2double[nMarker_Analyze] ();
  Surface_TotalPressure = new su2double[nMarker_Analyze] ();
  Surface_PressureDrop = new su2double[nMarker_Analyze] ();
  Surface_DC60 = new su2double[nMarker_Analyze] ();
  Surface_IDC = new su2double[nMarker_Analyze] ();
  Surface_IDC_Mach = new su2double[nMarker_Analyze] ();
  Surface_IDR = new su2double[nMarker_Analyze] ();

  /*--- Populate the marker information in the config file (all domains) ---*/

  iMarker_CfgFile = 0;
  for (iMarker_Euler = 0; iMarker_Euler < nMarker_Euler; iMarker_Euler++) {
    Marker_CfgFile_TagBound[iMarker_CfgFile] = Marker_Euler[iMarker_Euler];
    Marker_CfgFile_KindBC[iMarker_CfgFile] = EULER_WALL;
    iMarker_CfgFile++;
  }

  for (iMarker_FarField = 0; iMarker_FarField < nMarker_FarField; iMarker_FarField++) {
    Marker_CfgFile_TagBound[iMarker_CfgFile] = Marker_FarField[iMarker_FarField];
    Marker_CfgFile_KindBC[iMarker_CfgFile] = FAR_FIELD;
    iMarker_CfgFile++;
  }

  for (iMarker_SymWall = 0; iMarker_SymWall < nMarker_SymWall; iMarker_SymWall++) {
    Marker_CfgFile_TagBound[iMarker_CfgFile] = Marker_SymWall[iMarker_SymWall];
    Marker_CfgFile_KindBC[iMarker_CfgFile] = SYMMETRY_PLANE;
    iMarker_CfgFile++;
  }

  for (iMarker_PerBound = 0; iMarker_PerBound < nMarker_PerBound; iMarker_PerBound++) {
    Marker_CfgFile_TagBound[iMarker_CfgFile] = Marker_PerBound[iMarker_PerBound];
    Marker_CfgFile_KindBC[iMarker_CfgFile] = PERIODIC_BOUNDARY;
    Marker_CfgFile_PerBound[iMarker_CfgFile] = iMarker_PerBound + 1;
    iMarker_CfgFile++;
  }

  ActDisk_DeltaPress = new su2double[nMarker_ActDiskInlet] ();
  ActDisk_DeltaTemp = new su2double[nMarker_ActDiskInlet] ();
  ActDisk_TotalPressRatio = new su2double[nMarker_ActDiskInlet] ();
  ActDisk_TotalTempRatio = new su2double[nMarker_ActDiskInlet] ();
  ActDisk_StaticPressRatio = new su2double[nMarker_ActDiskInlet] ();
  ActDisk_StaticTempRatio = new su2double[nMarker_ActDiskInlet] ();
  ActDisk_Power = new su2double[nMarker_ActDiskInlet] ();
  ActDisk_MassFlow = new su2double[nMarker_ActDiskInlet] ();
  ActDisk_Mach = new su2double[nMarker_ActDiskInlet] ();
  ActDisk_Force = new su2double[nMarker_ActDiskInlet] ();
  ActDisk_NetThrust = new su2double[nMarker_ActDiskInlet] ();
  ActDisk_BCThrust = new su2double[nMarker_ActDiskInlet] ();
  ActDisk_BCThrust_Old = new su2double[nMarker_ActDiskInlet] ();
  ActDisk_GrossThrust = new su2double[nMarker_ActDiskInlet] ();
  ActDisk_Area = new su2double[nMarker_ActDiskInlet] ();
  ActDisk_ReverseMassFlow = new su2double[nMarker_ActDiskInlet] ();

  ActDiskInlet_MassFlow = new su2double[nMarker_ActDiskInlet] ();
  ActDiskInlet_Temperature = new su2double[nMarker_ActDiskInlet] ();
  ActDiskInlet_TotalTemperature = new su2double[nMarker_ActDiskInlet] ();
  ActDiskInlet_Pressure = new su2double[nMarker_ActDiskInlet] ();
  ActDiskInlet_TotalPressure = new su2double[nMarker_ActDiskInlet] ();
  ActDiskInlet_RamDrag = new su2double[nMarker_ActDiskInlet] ();
  ActDiskInlet_Force = new su2double[nMarker_ActDiskInlet] ();
  ActDiskInlet_Power = new su2double[nMarker_ActDiskInlet] ();

  for (iMarker_ActDiskInlet = 0; iMarker_ActDiskInlet < nMarker_ActDiskInlet; iMarker_ActDiskInlet++) {
    Marker_CfgFile_TagBound[iMarker_CfgFile] = Marker_ActDiskInlet[iMarker_ActDiskInlet];
    Marker_CfgFile_KindBC[iMarker_CfgFile] = ACTDISK_INLET;
    iMarker_CfgFile++;
  }

  ActDiskOutlet_MassFlow = new su2double[nMarker_ActDiskOutlet] ();
  ActDiskOutlet_Temperature = new su2double[nMarker_ActDiskOutlet] ();
  ActDiskOutlet_TotalTemperature = new su2double[nMarker_ActDiskOutlet] ();
  ActDiskOutlet_Pressure = new su2double[nMarker_ActDiskOutlet] ();
  ActDiskOutlet_TotalPressure = new su2double[nMarker_ActDiskOutlet] ();
  ActDiskOutlet_GrossThrust = new su2double[nMarker_ActDiskOutlet] ();
  ActDiskOutlet_Force = new su2double[nMarker_ActDiskOutlet] ();
  ActDiskOutlet_Power = new su2double[nMarker_ActDiskOutlet] ();

  for (iMarker_ActDiskOutlet = 0; iMarker_ActDiskOutlet < nMarker_ActDiskOutlet; iMarker_ActDiskOutlet++) {
    Marker_CfgFile_TagBound[iMarker_CfgFile] = Marker_ActDiskOutlet[iMarker_ActDiskOutlet];
    Marker_CfgFile_KindBC[iMarker_CfgFile] = ACTDISK_OUTLET;
    iMarker_CfgFile++;
  }

  Outlet_MassFlow = new su2double[nMarker_Outlet] ();
  Outlet_Density  = new su2double[nMarker_Outlet] ();
  Outlet_Area     = new su2double[nMarker_Outlet] ();

  for (iMarker_NearFieldBound = 0; iMarker_NearFieldBound < nMarker_NearFieldBound; iMarker_NearFieldBound++) {
    Marker_CfgFile_TagBound[iMarker_CfgFile] = Marker_NearFieldBound[iMarker_NearFieldBound];
    Marker_CfgFile_KindBC[iMarker_CfgFile] = NEARFIELD_BOUNDARY;
    iMarker_CfgFile++;
  }

  for (iMarker_Fluid_InterfaceBound = 0; iMarker_Fluid_InterfaceBound < nMarker_Fluid_InterfaceBound; iMarker_Fluid_InterfaceBound++) {
    Marker_CfgFile_TagBound[iMarker_CfgFile] = Marker_Fluid_InterfaceBound[iMarker_Fluid_InterfaceBound];
    Marker_CfgFile_KindBC[iMarker_CfgFile] = FLUID_INTERFACE;
    iMarker_CfgFile++;
  }

  for (iMarker_CHTInterface = 0; iMarker_CHTInterface < nMarker_CHTInterface; iMarker_CHTInterface++) {
    Marker_CfgFile_TagBound[iMarker_CfgFile] = Marker_CHTInterface[iMarker_CHTInterface];
    Marker_CfgFile_KindBC[iMarker_CfgFile] = CHT_WALL_INTERFACE;
    iMarker_CfgFile++;
  }

  for (iMarker_Inlet = 0; iMarker_Inlet < nMarker_Inlet; iMarker_Inlet++) {
    Marker_CfgFile_TagBound[iMarker_CfgFile] = Marker_Inlet[iMarker_Inlet];
    Marker_CfgFile_KindBC[iMarker_CfgFile] = INLET_FLOW;
    iMarker_CfgFile++;
  }

  for (iMarker_Riemann = 0; iMarker_Riemann < nMarker_Riemann; iMarker_Riemann++) {
    Marker_CfgFile_TagBound[iMarker_CfgFile] = Marker_Riemann[iMarker_Riemann];
    Marker_CfgFile_KindBC[iMarker_CfgFile] = RIEMANN_BOUNDARY;
    iMarker_CfgFile++;
  }

  for (iMarker_Giles = 0; iMarker_Giles < nMarker_Giles; iMarker_Giles++) {
    Marker_CfgFile_TagBound[iMarker_CfgFile] = Marker_Giles[iMarker_Giles];
    Marker_CfgFile_KindBC[iMarker_CfgFile] = GILES_BOUNDARY;
    iMarker_CfgFile++;
  }

  Engine_Power       = new su2double[nMarker_EngineInflow] ();
  Engine_Mach        = new su2double[nMarker_EngineInflow] ();
  Engine_Force       = new su2double[nMarker_EngineInflow] ();
  Engine_NetThrust   = new su2double[nMarker_EngineInflow] ();
  Engine_GrossThrust = new su2double[nMarker_EngineInflow] ();
  Engine_Area        = new su2double[nMarker_EngineInflow] ();

  Inflow_Mach = new su2double[nMarker_EngineInflow] ();
  Inflow_Pressure = new su2double[nMarker_EngineInflow] ();
  Inflow_MassFlow = new su2double[nMarker_EngineInflow] ();
  Inflow_ReverseMassFlow = new su2double[nMarker_EngineInflow] ();
  Inflow_TotalPressure = new su2double[nMarker_EngineInflow] ();
  Inflow_Temperature = new su2double[nMarker_EngineInflow] ();
  Inflow_TotalTemperature = new su2double[nMarker_EngineInflow] ();
  Inflow_RamDrag = new su2double[nMarker_EngineInflow] ();
  Inflow_Force = new su2double[nMarker_EngineInflow] ();
  Inflow_Power = new su2double[nMarker_EngineInflow] ();

  for (iMarker_EngineInflow = 0; iMarker_EngineInflow < nMarker_EngineInflow; iMarker_EngineInflow++) {
    Marker_CfgFile_TagBound[iMarker_CfgFile] = Marker_EngineInflow[iMarker_EngineInflow];
    Marker_CfgFile_KindBC[iMarker_CfgFile] = ENGINE_INFLOW;
    iMarker_CfgFile++;
  }

  Exhaust_Pressure = new su2double[nMarker_EngineExhaust] ();
  Exhaust_Temperature = new su2double[nMarker_EngineExhaust] ();
  Exhaust_MassFlow = new su2double[nMarker_EngineExhaust] ();
  Exhaust_TotalPressure = new su2double[nMarker_EngineExhaust] ();
  Exhaust_TotalTemperature = new su2double[nMarker_EngineExhaust] ();
  Exhaust_GrossThrust = new su2double[nMarker_EngineExhaust] ();
  Exhaust_Force = new su2double[nMarker_EngineExhaust] ();
  Exhaust_Power = new su2double[nMarker_EngineExhaust] ();

  for (iMarker_EngineExhaust = 0; iMarker_EngineExhaust < nMarker_EngineExhaust; iMarker_EngineExhaust++) {
    Marker_CfgFile_TagBound[iMarker_CfgFile] = Marker_EngineExhaust[iMarker_EngineExhaust];
    Marker_CfgFile_KindBC[iMarker_CfgFile] = ENGINE_EXHAUST;
    iMarker_CfgFile++;
  }

  for (iMarker_Supersonic_Inlet = 0; iMarker_Supersonic_Inlet < nMarker_Supersonic_Inlet; iMarker_Supersonic_Inlet++) {
    Marker_CfgFile_TagBound[iMarker_CfgFile] = Marker_Supersonic_Inlet[iMarker_Supersonic_Inlet];
    Marker_CfgFile_KindBC[iMarker_CfgFile] = SUPERSONIC_INLET;
    iMarker_CfgFile++;
  }

  for (iMarker_Supersonic_Outlet = 0; iMarker_Supersonic_Outlet < nMarker_Supersonic_Outlet; iMarker_Supersonic_Outlet++) {
    Marker_CfgFile_TagBound[iMarker_CfgFile] = Marker_Supersonic_Outlet[iMarker_Supersonic_Outlet];
    Marker_CfgFile_KindBC[iMarker_CfgFile] = SUPERSONIC_OUTLET;
    iMarker_CfgFile++;
  }

  for (iMarker_Internal = 0; iMarker_Internal < nMarker_Internal; iMarker_Internal++) {
    Marker_CfgFile_TagBound[iMarker_CfgFile] = Marker_Internal[iMarker_Internal];
    Marker_CfgFile_KindBC[iMarker_CfgFile] = INTERNAL_BOUNDARY;
    iMarker_CfgFile++;
  }

  for (iMarker_Custom = 0; iMarker_Custom < nMarker_Custom; iMarker_Custom++) {
    Marker_CfgFile_TagBound[iMarker_CfgFile] = Marker_Custom[iMarker_Custom];
    Marker_CfgFile_KindBC[iMarker_CfgFile] = CUSTOM_BOUNDARY;
    iMarker_CfgFile++;
  }

  for (iMarker_Outlet = 0; iMarker_Outlet < nMarker_Outlet; iMarker_Outlet++) {
    Marker_CfgFile_TagBound[iMarker_CfgFile] = Marker_Outlet[iMarker_Outlet];
    Marker_CfgFile_KindBC[iMarker_CfgFile] = OUTLET_FLOW;
    iMarker_CfgFile++;
  }

  for (iMarker_Isothermal = 0; iMarker_Isothermal < nMarker_Isothermal; iMarker_Isothermal++) {
    Marker_CfgFile_TagBound[iMarker_CfgFile] = Marker_Isothermal[iMarker_Isothermal];
    Marker_CfgFile_KindBC[iMarker_CfgFile] = ISOTHERMAL;
    iMarker_CfgFile++;
  }

  for (iMarker_Smoluchowski_Maxwell = 0; iMarker_Smoluchowski_Maxwell < nMarker_Smoluchowski_Maxwell; iMarker_Smoluchowski_Maxwell++) {
    Marker_CfgFile_TagBound[iMarker_CfgFile] = Marker_Smoluchowski_Maxwell[iMarker_Smoluchowski_Maxwell];
    Marker_CfgFile_KindBC[iMarker_CfgFile] = SMOLUCHOWSKI_MAXWELL;
    iMarker_CfgFile++;
  }

  for (iMarker_HeatFlux = 0; iMarker_HeatFlux < nMarker_HeatFlux; iMarker_HeatFlux++) {
    Marker_CfgFile_TagBound[iMarker_CfgFile] = Marker_HeatFlux[iMarker_HeatFlux];
    Marker_CfgFile_KindBC[iMarker_CfgFile] = HEAT_FLUX;
    iMarker_CfgFile++;
  }

  for (iMarker_HeatTansfer = 0; iMarker_HeatTansfer < nMarker_HeatTransfer; iMarker_HeatTansfer++) {
    Marker_CfgFile_TagBound[iMarker_CfgFile] = Marker_HeatTransfer[iMarker_HeatTansfer];
    Marker_CfgFile_KindBC[iMarker_CfgFile] = HEAT_TRANSFER;
    iMarker_CfgFile++;
  }

  for (iMarker_Clamped = 0; iMarker_Clamped < nMarker_Clamped; iMarker_Clamped++) {
    Marker_CfgFile_TagBound[iMarker_CfgFile] = Marker_Clamped[iMarker_Clamped];
    Marker_CfgFile_KindBC[iMarker_CfgFile] = CLAMPED_BOUNDARY;
    iMarker_CfgFile++;
  }

  for (iMarker_Displacement = 0; iMarker_Displacement < nMarker_Displacement; iMarker_Displacement++) {
    Marker_CfgFile_TagBound[iMarker_CfgFile] = Marker_Displacement[iMarker_Displacement];
    Marker_CfgFile_KindBC[iMarker_CfgFile] = DISPLACEMENT_BOUNDARY;
    iMarker_CfgFile++;
  }

  for (iMarker_Load = 0; iMarker_Load < nMarker_Load; iMarker_Load++) {
    Marker_CfgFile_TagBound[iMarker_CfgFile] = Marker_Load[iMarker_Load];
    Marker_CfgFile_KindBC[iMarker_CfgFile] = LOAD_BOUNDARY;
    iMarker_CfgFile++;
  }

  for (iMarker_Damper = 0; iMarker_Damper < nMarker_Damper; iMarker_Damper++) {
    Marker_CfgFile_TagBound[iMarker_CfgFile] = Marker_Damper[iMarker_Damper];
    Marker_CfgFile_KindBC[iMarker_CfgFile] = DAMPER_BOUNDARY;
    iMarker_CfgFile++;
  }

  for (iMarker_Load_Dir = 0; iMarker_Load_Dir < nMarker_Load_Dir; iMarker_Load_Dir++) {
    Marker_CfgFile_TagBound[iMarker_CfgFile] = Marker_Load_Dir[iMarker_Load_Dir];
    Marker_CfgFile_KindBC[iMarker_CfgFile] = LOAD_DIR_BOUNDARY;
    iMarker_CfgFile++;
  }

  for (iMarker_Disp_Dir = 0; iMarker_Disp_Dir < nMarker_Disp_Dir; iMarker_Disp_Dir++) {
    Marker_CfgFile_TagBound[iMarker_CfgFile] = Marker_Disp_Dir[iMarker_Disp_Dir];
    Marker_CfgFile_KindBC[iMarker_CfgFile] = DISP_DIR_BOUNDARY;
    iMarker_CfgFile++;
  }

  for (iMarker_Load_Sine = 0; iMarker_Load_Sine < nMarker_Load_Sine; iMarker_Load_Sine++) {
    Marker_CfgFile_TagBound[iMarker_CfgFile] = Marker_Load_Sine[iMarker_Load_Sine];
    Marker_CfgFile_KindBC[iMarker_CfgFile] = LOAD_SINE_BOUNDARY;
    iMarker_CfgFile++;
  }

  for (iMarker_Fluid_Load = 0; iMarker_Fluid_Load < nMarker_Fluid_Load; iMarker_Fluid_Load++) {
    Marker_CfgFile_TagBound[iMarker_CfgFile] = Marker_Fluid_Load[iMarker_Fluid_Load];
    iMarker_CfgFile++;
  }

  for (iMarker_FlowLoad = 0; iMarker_FlowLoad < nMarker_FlowLoad; iMarker_FlowLoad++) {
    Marker_CfgFile_TagBound[iMarker_CfgFile] = Marker_FlowLoad[iMarker_FlowLoad];
    Marker_CfgFile_KindBC[iMarker_CfgFile] = FLOWLOAD_BOUNDARY;
    iMarker_CfgFile++;
  }

  for (iMarker_CfgFile = 0; iMarker_CfgFile < nMarker_CfgFile; iMarker_CfgFile++) {
    Marker_CfgFile_Monitoring[iMarker_CfgFile] = NO;
    for (iMarker_Monitoring = 0; iMarker_Monitoring < nMarker_Monitoring; iMarker_Monitoring++)
      if (Marker_CfgFile_TagBound[iMarker_CfgFile] == Marker_Monitoring[iMarker_Monitoring])
        Marker_CfgFile_Monitoring[iMarker_CfgFile] = YES;
  }

  for (iMarker_CfgFile = 0; iMarker_CfgFile < nMarker_CfgFile; iMarker_CfgFile++) {
    Marker_CfgFile_GeoEval[iMarker_CfgFile] = NO;
    for (iMarker_GeoEval = 0; iMarker_GeoEval < nMarker_GeoEval; iMarker_GeoEval++)
      if (Marker_CfgFile_TagBound[iMarker_CfgFile] == Marker_GeoEval[iMarker_GeoEval])
        Marker_CfgFile_GeoEval[iMarker_CfgFile] = YES;
  }

  for (iMarker_CfgFile = 0; iMarker_CfgFile < nMarker_CfgFile; iMarker_CfgFile++) {
    Marker_CfgFile_Designing[iMarker_CfgFile] = NO;
    for (iMarker_Designing = 0; iMarker_Designing < nMarker_Designing; iMarker_Designing++)
      if (Marker_CfgFile_TagBound[iMarker_CfgFile] == Marker_Designing[iMarker_Designing])
        Marker_CfgFile_Designing[iMarker_CfgFile] = YES;
  }

  for (iMarker_CfgFile = 0; iMarker_CfgFile < nMarker_CfgFile; iMarker_CfgFile++) {
    Marker_CfgFile_Plotting[iMarker_CfgFile] = NO;
    for (iMarker_Plotting = 0; iMarker_Plotting < nMarker_Plotting; iMarker_Plotting++)
      if (Marker_CfgFile_TagBound[iMarker_CfgFile] == Marker_Plotting[iMarker_Plotting])
        Marker_CfgFile_Plotting[iMarker_CfgFile] = YES;
  }

  for (iMarker_CfgFile = 0; iMarker_CfgFile < nMarker_CfgFile; iMarker_CfgFile++) {
    Marker_CfgFile_Analyze[iMarker_CfgFile] = NO;
    for (iMarker_Analyze = 0; iMarker_Analyze < nMarker_Analyze; iMarker_Analyze++)
      if (Marker_CfgFile_TagBound[iMarker_CfgFile] == Marker_Analyze[iMarker_Analyze])
        Marker_CfgFile_Analyze[iMarker_CfgFile] = YES;
  }

  /*--- Identification of multi-physics interface markers ---*/

  for (iMarker_CfgFile = 0; iMarker_CfgFile < nMarker_CfgFile; iMarker_CfgFile++) {
    Marker_CfgFile_ZoneInterface[iMarker_CfgFile] = NO;
    for (iMarker_ZoneInterface = 0; iMarker_ZoneInterface < nMarker_ZoneInterface; iMarker_ZoneInterface++)
      if (Marker_CfgFile_TagBound[iMarker_CfgFile] == Marker_ZoneInterface[iMarker_ZoneInterface])
        Marker_CfgFile_ZoneInterface[iMarker_CfgFile] = YES;
  }

  /*--- Identification of Turbomachinery markers and flag them---*/

  for (iMarker_CfgFile = 0; iMarker_CfgFile < nMarker_CfgFile; iMarker_CfgFile++) {
    unsigned short indexMarker=0;
    Marker_CfgFile_Turbomachinery[iMarker_CfgFile] = NO;
    Marker_CfgFile_TurbomachineryFlag[iMarker_CfgFile] = NO;
    for (iMarker_Turbomachinery = 0; iMarker_Turbomachinery < nMarker_Turbomachinery; iMarker_Turbomachinery++){
      if (Marker_CfgFile_TagBound[iMarker_CfgFile] == Marker_TurboBoundIn[iMarker_Turbomachinery]){
        indexMarker=(iMarker_Turbomachinery+1);
        Marker_CfgFile_Turbomachinery[iMarker_CfgFile] = indexMarker;
        Marker_CfgFile_TurbomachineryFlag[iMarker_CfgFile] = INFLOW;
      }
      if (Marker_CfgFile_TagBound[iMarker_CfgFile] == Marker_TurboBoundOut[iMarker_Turbomachinery]){
        indexMarker=(iMarker_Turbomachinery+1);
        Marker_CfgFile_Turbomachinery[iMarker_CfgFile] = indexMarker;
        Marker_CfgFile_TurbomachineryFlag[iMarker_CfgFile] = OUTFLOW;
      }
    }
  }

  /*--- Identification of MixingPlane interface markers ---*/

  for (iMarker_CfgFile = 0; iMarker_CfgFile < nMarker_CfgFile; iMarker_CfgFile++) {
    unsigned short indexMarker=0;
    Marker_CfgFile_MixingPlaneInterface[iMarker_CfgFile] = NO;
    for (iMarker_MixingPlaneInterface = 0; iMarker_MixingPlaneInterface < nMarker_MixingPlaneInterface; iMarker_MixingPlaneInterface++)
      if (Marker_CfgFile_TagBound[iMarker_CfgFile] == Marker_MixingPlaneInterface[iMarker_MixingPlaneInterface])
        indexMarker=(int)(iMarker_MixingPlaneInterface/2+1);
    Marker_CfgFile_MixingPlaneInterface[iMarker_CfgFile] = indexMarker;
  }

  for (iMarker_CfgFile = 0; iMarker_CfgFile < nMarker_CfgFile; iMarker_CfgFile++) {
    Marker_CfgFile_DV[iMarker_CfgFile] = NO;
    for (iMarker_DV = 0; iMarker_DV < nMarker_DV; iMarker_DV++)
      if (Marker_CfgFile_TagBound[iMarker_CfgFile] == Marker_DV[iMarker_DV])
        Marker_CfgFile_DV[iMarker_CfgFile] = YES;
  }

  /*--- Add an extra check for DV_MARKER to make sure that any given marker
   *    name is recognized as an existing boundary in the problem. ---*/

  for (iMarker_DV = 0; iMarker_DV < nMarker_DV; iMarker_DV++) {
    bool found = false;
    for (iMarker_CfgFile = 0; iMarker_CfgFile < nMarker_CfgFile; iMarker_CfgFile++) {
      if (Marker_CfgFile_TagBound[iMarker_CfgFile] == Marker_DV[iMarker_DV]) {
        found = true;
        break;
      }
    }
    if(!found) {
      SU2_MPI::Error("DV_MARKER contains marker names that do not exist in the lists of BCs in the config file.", CURRENT_FUNCTION);
    }
  }

  for (iMarker_CfgFile = 0; iMarker_CfgFile < nMarker_CfgFile; iMarker_CfgFile++) {
    Marker_CfgFile_Moving[iMarker_CfgFile] = NO;
    for (iMarker_Moving = 0; iMarker_Moving < nMarker_Moving; iMarker_Moving++)
      if (Marker_CfgFile_TagBound[iMarker_CfgFile] == Marker_Moving[iMarker_Moving])
        Marker_CfgFile_Moving[iMarker_CfgFile] = YES;
  }

  for (iMarker_CfgFile = 0; iMarker_CfgFile < nMarker_CfgFile; iMarker_CfgFile++) {
    Marker_CfgFile_Deform_Mesh[iMarker_CfgFile] = NO;
    for (iMarker_Deform_Mesh = 0; iMarker_Deform_Mesh < nMarker_Deform_Mesh; iMarker_Deform_Mesh++)
      if (Marker_CfgFile_TagBound[iMarker_CfgFile] == Marker_Deform_Mesh[iMarker_Deform_Mesh])
        Marker_CfgFile_Deform_Mesh[iMarker_CfgFile] = YES;
  }

  for (iMarker_CfgFile = 0; iMarker_CfgFile < nMarker_CfgFile; iMarker_CfgFile++) {
    Marker_CfgFile_Deform_Mesh_Sym_Plane[iMarker_CfgFile] = NO;
    for (iMarker_Deform_Mesh_Sym_Plane = 0; iMarker_Deform_Mesh_Sym_Plane < nMarker_Deform_Mesh_Sym_Plane; iMarker_Deform_Mesh_Sym_Plane++)
      if (Marker_CfgFile_TagBound[iMarker_CfgFile] == Marker_Deform_Mesh_Sym_Plane[iMarker_Deform_Mesh_Sym_Plane])
        Marker_CfgFile_Deform_Mesh_Sym_Plane[iMarker_CfgFile] = YES;
  }

  for (iMarker_CfgFile = 0; iMarker_CfgFile < nMarker_CfgFile; iMarker_CfgFile++) {
    Marker_CfgFile_Fluid_Load[iMarker_CfgFile] = NO;
    for (iMarker_Fluid_Load = 0; iMarker_Fluid_Load < nMarker_Fluid_Load; iMarker_Fluid_Load++)
      if (Marker_CfgFile_TagBound[iMarker_CfgFile] == Marker_Fluid_Load[iMarker_Fluid_Load])
        Marker_CfgFile_Fluid_Load[iMarker_CfgFile] = YES;
  }

  for (iMarker_CfgFile=0; iMarker_CfgFile < nMarker_CfgFile; iMarker_CfgFile++) {
    Marker_CfgFile_PyCustom[iMarker_CfgFile] = NO;
    for(iMarker_PyCustom=0; iMarker_PyCustom < nMarker_PyCustom; iMarker_PyCustom++)
      if (Marker_CfgFile_TagBound[iMarker_CfgFile] == Marker_PyCustom[iMarker_PyCustom])
        Marker_CfgFile_PyCustom[iMarker_CfgFile] = YES;
  }

  for (iMarker_CfgFile = 0; iMarker_CfgFile < nMarker_CfgFile; iMarker_CfgFile++) {
    Marker_CfgFile_SobolevBC[iMarker_CfgFile] = NO;
    for (iMarker_SobolevBC = 0; iMarker_SobolevBC < nMarker_SobolevBC; iMarker_SobolevBC++)
      if (Marker_CfgFile_TagBound[iMarker_CfgFile] == Marker_SobolevBC[iMarker_SobolevBC])
        Marker_CfgFile_SobolevBC[iMarker_CfgFile] = YES;
  }

}

void CConfig::SetOutput(SU2_COMPONENT val_software, unsigned short val_izone) {

  unsigned short iMarker_Euler, iMarker_Custom, iMarker_FarField,
  iMarker_SymWall, iMarker_PerBound, iMarker_NearFieldBound,
  iMarker_Fluid_InterfaceBound, iMarker_Inlet, iMarker_Riemann,
  iMarker_Deform_Mesh, iMarker_Deform_Mesh_Sym_Plane, iMarker_Fluid_Load,
  iMarker_Smoluchowski_Maxwell, iWall_Catalytic,
  iMarker_Giles, iMarker_Outlet, iMarker_Isothermal, iMarker_HeatFlux, iMarker_HeatTransfer,
  iMarker_EngineInflow, iMarker_EngineExhaust, iMarker_Displacement, iMarker_Damper,
  iMarker_Load, iMarker_FlowLoad, iMarker_Internal, iMarker_Monitoring,
  iMarker_Designing, iMarker_GeoEval, iMarker_Plotting, iMarker_Analyze, iMarker_DV, iDV_Value,
  iMarker_ZoneInterface, iMarker_PyCustom, iMarker_Load_Dir, iMarker_Disp_Dir, iMarker_Load_Sine, iMarker_Clamped,
  iMarker_Moving, iMarker_Supersonic_Inlet, iMarker_Supersonic_Outlet, iMarker_ActDiskInlet,
  iMarker_Emissivity,
  iMarker_ActDiskOutlet, iMarker_MixingPlaneInterface,
  iMarker_SobolevBC;

  bool fea = ((Kind_Solver == FEM_ELASTICITY) || (Kind_Solver == DISC_ADJ_FEM));

  cout << endl <<"----------------- Physical Case Definition ( Zone "  << iZone << " ) -------------------" << endl;
  if (val_software == SU2_COMPONENT::SU2_CFD) {
    if (FSI_Problem)
     cout << "Fluid-Structure Interaction." << endl;

    if (DiscreteAdjoint) {
     cout <<"Discrete Adjoint equations using Algorithmic Differentiation\n";
     cout <<"based on the physical case: ";
    }
    switch (Kind_Solver) {
      case EULER:     case DISC_ADJ_EULER:
      case INC_EULER: case DISC_ADJ_INC_EULER:
      case FEM_EULER: case DISC_ADJ_FEM_EULER:
        if (Kind_Regime == ENUM_REGIME::COMPRESSIBLE) cout << "Compressible Euler equations." << endl;
        if (Kind_Regime == ENUM_REGIME::INCOMPRESSIBLE) cout << "Incompressible Euler equations." << endl;
        break;
      case NAVIER_STOKES:     case DISC_ADJ_NAVIER_STOKES:
      case INC_NAVIER_STOKES: case DISC_ADJ_INC_NAVIER_STOKES:
      case FEM_NAVIER_STOKES: case DISC_ADJ_FEM_NS:
        if (Kind_Regime == ENUM_REGIME::COMPRESSIBLE) cout << "Compressible Laminar Navier-Stokes' equations." << endl;
        if (Kind_Regime == ENUM_REGIME::INCOMPRESSIBLE) cout << "Incompressible Laminar Navier-Stokes' equations." << endl;
        break;
      case RANS:     case DISC_ADJ_RANS:
      case INC_RANS: case DISC_ADJ_INC_RANS:
      case FEM_RANS: case DISC_ADJ_FEM_RANS:
        if (Kind_Regime == ENUM_REGIME::COMPRESSIBLE) cout << "Compressible RANS equations." << endl;
        if (Kind_Regime == ENUM_REGIME::INCOMPRESSIBLE) cout << "Incompressible RANS equations." << endl;
        cout << "Turbulence model: ";
        switch (Kind_Turb_Model) {
          case TURB_MODEL::NONE: break;
          case TURB_MODEL::SA:        cout << "Spalart Allmaras" << endl; break;
          case TURB_MODEL::SA_NEG:    cout << "Negative Spalart Allmaras" << endl; break;
          case TURB_MODEL::SA_E:      cout << "Edwards Spalart Allmaras" << endl; break;
          case TURB_MODEL::SA_COMP:   cout << "Compressibility Correction Spalart Allmaras" << endl; break;
          case TURB_MODEL::SA_E_COMP: cout << "Compressibility Correction Edwards Spalart Allmaras" << endl; break;
          case TURB_MODEL::SST:       cout << "Menter's SST"     << endl; break;
          case TURB_MODEL::SST_SUST:  cout << "Menter's SST with sustaining terms" << endl; break;
        }
        if (QCR) cout << "Using Quadratic Constitutive Relation, 2000 version (QCR2000)" << endl;
        if (Kind_Trans_Model == BC) cout << "Using the revised BC transition model (2020)" << endl;
        cout << "Hybrid RANS/LES: ";
        switch (Kind_HybridRANSLES){
          case NO_HYBRIDRANSLES: cout <<  "No Hybrid RANS/LES" << endl; break;
          case SA_DES:   cout << "Detached Eddy Simulation (DES97) " << endl; break;
          case SA_DDES:  cout << "Delayed Detached Eddy Simulation (DDES) with Standard SGS" << endl; break;
          case SA_ZDES:  cout << "Delayed Detached Eddy Simulation (DDES) with Vorticity-based SGS" << endl; break;
          case SA_EDDES: cout << "Delayed Detached Eddy Simulation (DDES) with Shear-layer Adapted SGS" << endl; break;
        }
        if (using_uq){
          cout << "Perturbing Reynold's Stress Matrix towards "<< eig_val_comp << " component turbulence"<< endl;
          if (uq_permute) cout << "Permuting eigenvectors" << endl;
        }
        break;
      case NEMO_EULER:
        if (Kind_Regime == ENUM_REGIME::COMPRESSIBLE) cout << "Compressible two-temperature thermochemical non-equilibrium Euler equations." << endl;
        if(Kind_FluidModel == SU2_NONEQ){
          if ((GasModel != "N2") && (GasModel != "AIR-5") && (GasModel != "ARGON"))
          SU2_MPI::Error("The GAS_MODEL given as input is not valid. Choose one of the options: N2, AIR-5, ARGON.", CURRENT_FUNCTION);
        }
        break;
      case NEMO_NAVIER_STOKES:
        if (Kind_Regime == ENUM_REGIME::COMPRESSIBLE) cout << "Compressible two-temperature thermochemical non-equilibrium Navier-Stokes equations." << endl;
        if(Kind_FluidModel == SU2_NONEQ){
          if ((GasModel != "N2") && (GasModel != "AIR-5") && (GasModel != "ARGON"))
          SU2_MPI::Error("The GAS_MODEL given as input is not valid. Choose one of the options: N2, AIR-5, ARGON.", CURRENT_FUNCTION);
        }
        break;
      case FEM_LES:
        if (Kind_Regime == ENUM_REGIME::COMPRESSIBLE)   cout << "Compressible LES equations." << endl;
        if (Kind_Regime == ENUM_REGIME::INCOMPRESSIBLE) cout << "Incompressible LES equations." << endl;
        cout << "Subgrid Scale model: ";
        switch (Kind_SGS_Model) {
          case IMPLICIT_LES: cout << "Implicit LES" << endl; break;
          case SMAGORINSKY:  cout << "Smagorinsky " << endl; break;
          case WALE:         cout << "WALE"         << endl; break;
          case VREMAN:       cout << "VREMAN"         << endl; break;
          default:
            SU2_MPI::Error("Subgrid Scale model not specified.", CURRENT_FUNCTION);

        }
        break;
      case FEM_ELASTICITY: case DISC_ADJ_FEM:
        if (Kind_Struct_Solver == STRUCT_DEFORMATION::SMALL) cout << "Geometrically linear elasticity solver." << endl;
        if (Kind_Struct_Solver == STRUCT_DEFORMATION::LARGE) cout << "Geometrically non-linear elasticity solver." << endl;
        if (Kind_Material == STRUCT_MODEL::LINEAR_ELASTIC) cout << "Linear elastic material." << endl;
        if (Kind_Material == STRUCT_MODEL::NEO_HOOKEAN) {
          if (Kind_Material_Compress == STRUCT_COMPRESS::COMPRESSIBLE)
            cout << "Compressible Neo-Hookean material model." << endl;
        }
        break;
      case ADJ_EULER: cout << "Continuous Euler adjoint equations." << endl; break;
      case ADJ_NAVIER_STOKES:
        if (Frozen_Visc_Cont)
          cout << "Continuous Navier-Stokes adjoint equations with frozen (laminar) viscosity." << endl;
        else
          cout << "Continuous Navier-Stokes adjoint equations." << endl;
        break;
      case ADJ_RANS:
        if (Frozen_Visc_Cont)
          cout << "Continuous RANS adjoint equations with frozen (laminar and eddy) viscosity." << endl;
        else
          cout << "Continuous RANS adjoint equations." << endl;

        break;

    }

    if ((Kind_Regime == ENUM_REGIME::COMPRESSIBLE) && (Kind_Solver != FEM_ELASTICITY)) {
      cout << "Mach number: " << Mach <<"."<< endl;
      cout << "Angle of attack (AoA): " << AoA <<" deg, and angle of sideslip (AoS): " << AoS <<" deg."<< endl;
      if ((Kind_Solver == NAVIER_STOKES) || (Kind_Solver == ADJ_NAVIER_STOKES) ||
          (Kind_Solver == RANS) || (Kind_Solver == ADJ_RANS) ||
          (Kind_Solver == NEMO_NAVIER_STOKES))
        cout << "Reynolds number: " << Reynolds <<". Reference length "  << Length_Reynolds << "." << endl;
      if (Fixed_CL_Mode) {
        cout << "Fixed CL mode, target value: " << Target_CL << "." << endl;
      }
      if (Fixed_CM_Mode) {
          cout << "Fixed CM mode, target value:  " << Target_CM << "." << endl;
          cout << "HTP rotation axis (X,Z): ("<< htp_axis[0] <<", "<< htp_axis[1] <<")."<< endl;
      }
    }

    if (EquivArea) {
      cout <<"The equivalent area is going to be evaluated on the near-field."<< endl;
      cout <<"The lower integration limit is "<<ea_lim[0]<<", and the upper is "<<ea_lim[1]<<"."<< endl;
      cout <<"The near-field is situated at "<<ea_lim[2]<<"."<< endl;
    }

    if (GetGrid_Movement()) {
      cout << "Performing a dynamic mesh simulation: ";
      switch (Kind_GridMovement) {
        case NO_MOVEMENT:     cout << "no direct movement." << endl; break;
        case RIGID_MOTION:    cout << "rigid mesh motion." << endl; break;
        case MOVING_HTP:      cout << "HTP moving." << endl; break;
        case ROTATING_FRAME:  cout << "rotating reference frame." << endl; break;
        case EXTERNAL:        cout << "externally prescribed motion." << endl; break;
      }
    }

    if (Restart) {
      if (Read_Binary_Restart) cout << "Reading and writing binary SU2 native restart files." << endl;
      else cout << "Reading and writing ASCII SU2 native restart files." << endl;
      if (!ContinuousAdjoint && Kind_Solver != FEM_ELASTICITY) cout << "Read flow solution from: " << Solution_FileName << "." << endl;
      if (ContinuousAdjoint) cout << "Read adjoint solution from: " << Solution_AdjFileName << "." << endl;
    }
    else {
        if (fea) cout << "No restart solution, initialize from undeformed configuration." << endl;
        else cout << "No restart solution, use the values at infinity (freestream)." << endl;
    }

    if (ContinuousAdjoint)
      cout << "Read flow solution from: " << Solution_FileName << "." << endl;

    if (!fea){
      if (Kind_Regime == ENUM_REGIME::COMPRESSIBLE) {
        if (Ref_NonDim == DIMENSIONAL) { cout << "Dimensional simulation." << endl; }
        else if (Ref_NonDim == FREESTREAM_PRESS_EQ_ONE) { cout << "Non-Dimensional simulation (P=1.0, Rho=1.0, T=1.0 at the farfield)." << endl; }
        else if (Ref_NonDim == FREESTREAM_VEL_EQ_MACH) { cout << "Non-Dimensional simulation (V=Mach, Rho=1.0, T=1.0 at the farfield)." << endl; }
        else if (Ref_NonDim == FREESTREAM_VEL_EQ_ONE) { cout << "Non-Dimensional simulation (V=1.0, Rho=1.0, T=1.0 at the farfield)." << endl; }
    } else if (Kind_Regime == ENUM_REGIME::INCOMPRESSIBLE) {
        if (Ref_Inc_NonDim == DIMENSIONAL) { cout << "Dimensional simulation." << endl; }
        else if (Ref_Inc_NonDim == INITIAL_VALUES) { cout << "Non-Dimensional simulation using intialization values." << endl; }
        else if (Ref_Inc_NonDim == REFERENCE_VALUES) { cout << "Non-Dimensional simulation using user-specified reference values." << endl; }
      }

      if (RefArea == 0.0) cout << "The reference area will be computed using y(2D) or z(3D) projection." << endl;
      else { cout << "The reference area is " << RefArea;
        if (SystemMeasurements == US) cout << " ft^2." << endl; else cout << " m^2." << endl;
      }

      if (SemiSpan == 0.0) cout << "The semi-span will be computed using the max y(3D) value." << endl;
      else { cout << "The semi-span length area is " << SemiSpan;
        if (SystemMeasurements == US) cout << " ft." << endl; else cout << " m." << endl;
      }

      cout << "The reference length is " << RefLength;
      if (SystemMeasurements == US) cout << " ft." << endl; else cout << " m." << endl;

      if (nMarker_Monitoring != 0){
        if ((nRefOriginMoment_X > 1) || (nRefOriginMoment_Y > 1) || (nRefOriginMoment_Z > 1)) {
          cout << "Surface(s) where the force coefficients are evaluated and \n";
          cout << "their reference origin for moment computation: \n";

          for (iMarker_Monitoring = 0; iMarker_Monitoring < nMarker_Monitoring; iMarker_Monitoring++) {
            cout << "   - " << Marker_Monitoring[iMarker_Monitoring] << " (" << RefOriginMoment_X[iMarker_Monitoring] <<", "<<RefOriginMoment_Y[iMarker_Monitoring] <<", "<< RefOriginMoment_Z[iMarker_Monitoring] << ")";
            if (iMarker_Monitoring < nMarker_Monitoring-1) cout << ".\n";
            else {
              if (SystemMeasurements == US) cout <<" ft."<< endl;
              else cout <<" m."<< endl;
            }

          }
        }
        else {
          cout << "Reference origin for moment evaluation is (" << RefOriginMoment_X[0] << ", " << RefOriginMoment_Y[0] << ", " << RefOriginMoment_Z[0] << ")." << endl;
          cout << "Surface(s) where the force coefficients are evaluated: ";
          for (iMarker_Monitoring = 0; iMarker_Monitoring < nMarker_Monitoring; iMarker_Monitoring++) {
            cout << Marker_Monitoring[iMarker_Monitoring];
            if (iMarker_Monitoring < nMarker_Monitoring-1) cout << ", ";
            else cout <<"."<< endl;
          }
          cout<< endl;
        }
      }
    }

    if (nMarker_Designing != 0) {
      cout << "Surface(s) where the objective function is evaluated: ";
      for (iMarker_Designing = 0; iMarker_Designing < nMarker_Designing; iMarker_Designing++) {
        cout << Marker_Designing[iMarker_Designing];
        if (iMarker_Designing < nMarker_Designing-1) cout << ", ";
        else cout <<".";
      }
      cout<< endl;
    }

    if (nMarker_Plotting != 0) {
      cout << "Surface(s) plotted in the output file: ";
      for (iMarker_Plotting = 0; iMarker_Plotting < nMarker_Plotting; iMarker_Plotting++) {
        cout << Marker_Plotting[iMarker_Plotting];
        if (iMarker_Plotting < nMarker_Plotting-1) cout << ", ";
        else cout <<".";
      }
      cout<< endl;
    }

    if (nMarker_Analyze != 0) {
      cout << "Surface(s) to be analyzed in detail: ";
      for (iMarker_Analyze = 0; iMarker_Analyze < nMarker_Analyze; iMarker_Analyze++) {
        cout << Marker_Analyze[iMarker_Analyze];
        if (iMarker_Analyze < nMarker_Analyze-1) cout << ", ";
        else cout <<".";
      }
      cout<< endl;
    }

    if (nMarker_ZoneInterface != 0) {
      cout << "Surface(s) acting as an interface among zones: ";
      for (iMarker_ZoneInterface = 0; iMarker_ZoneInterface < nMarker_ZoneInterface; iMarker_ZoneInterface++) {
        cout << Marker_ZoneInterface[iMarker_ZoneInterface];
        if (iMarker_ZoneInterface < nMarker_ZoneInterface-1) cout << ", ";
        else cout <<".";
      }
      cout<<endl;
    }

    if(nMarker_PyCustom != 0) {
      cout << "Surface(s) that are customizable in Python: ";
      for(iMarker_PyCustom=0; iMarker_PyCustom < nMarker_PyCustom; iMarker_PyCustom++){
        cout << Marker_PyCustom[iMarker_PyCustom];
        if (iMarker_PyCustom < nMarker_PyCustom-1) cout << ", ";
        else cout << ".";
      }
      cout << endl;
    }

    if (nMarker_DV != 0) {
      cout << "Surface(s) affected by the design variables: ";
      for (iMarker_DV = 0; iMarker_DV < nMarker_DV; iMarker_DV++) {
        cout << Marker_DV[iMarker_DV];
        if (iMarker_DV < nMarker_DV-1) cout << ", ";
        else cout <<".";
      }
      cout<< endl;
    }

    if (nMarker_Moving != 0) {
      cout << "Surface(s) in motion: ";
      for (iMarker_Moving = 0; iMarker_Moving < nMarker_Moving; iMarker_Moving++) {
        cout << Marker_Moving[iMarker_Moving];
        if (iMarker_Moving < nMarker_Moving-1) cout << ", ";
        else cout <<".";
      }
      cout<< endl;
    }

  }

  if (val_software == SU2_COMPONENT::SU2_GEO) {
    if (nMarker_GeoEval != 0) {
      cout << "Surface(s) where the geometrical based functions is evaluated: ";
      for (iMarker_GeoEval = 0; iMarker_GeoEval < nMarker_GeoEval; iMarker_GeoEval++) {
        cout << Marker_GeoEval[iMarker_GeoEval];
        if (iMarker_GeoEval < nMarker_GeoEval-1) cout << ", ";
        else cout <<".";
      }
      cout<< endl;
    }
  }

  cout << "Input mesh file name: " << Mesh_FileName << endl;

  if (val_software == SU2_COMPONENT::SU2_DOT) {
    if (DiscreteAdjoint) {
      cout << "Input sensitivity file name: " << GetObjFunc_Extension(Solution_AdjFileName) << "." << endl;
    }else {
    cout << "Input sensitivity file name: " << SurfAdjCoeff_FileName << "." << endl;
  }
  }

  if (val_software == SU2_COMPONENT::SU2_DEF) {
    cout << endl <<"---------------- Grid deformation parameters ( Zone "  << iZone << " )  ----------------" << endl;
    cout << "Grid deformation using a linear elasticity method." << endl;

    if (Hold_GridFixed == YES) cout << "Hold some regions of the mesh fixed (hardcode implementation)." << endl;
  }

  if (val_software == SU2_COMPONENT::SU2_DOT) {
  cout << endl <<"-------------- Surface deformation parameters ( Zone "  << iZone << " ) ----------------" << endl;
  }

  if (((val_software == SU2_COMPONENT::SU2_DEF) || (val_software == SU2_COMPONENT::SU2_DOT)) && (Design_Variable[0] != NO_DEFORMATION)) {

    for (unsigned short iDV = 0; iDV < nDV; iDV++) {


      if ((Design_Variable[iDV] != NO_DEFORMATION) &&
          (Design_Variable[iDV] != FFD_SETTING) &&
          (Design_Variable[iDV] != SCALE_GRID) &&
          (Design_Variable[iDV] != TRANSLATE_GRID) &&
          (Design_Variable[iDV] != ROTATE_GRID) &&
          (Design_Variable[iDV] != SURFACE_FILE)) {

        if (iDV == 0)
          cout << "Design variables definition (markers <-> value <-> param):" << endl;

        switch (Design_Variable[iDV]) {
          case FFD_CONTROL_POINT_2D:  cout << "FFD 2D (control point) <-> "; break;
          case FFD_CAMBER_2D:         cout << "FFD 2D (camber) <-> "; break;
          case FFD_THICKNESS_2D:      cout << "FFD 2D (thickness) <-> "; break;
          case FFD_TWIST_2D:          cout << "FFD 2D (twist) <-> "; break;
          case HICKS_HENNE:           cout << "Hicks Henne <-> " ; break;
          case SURFACE_BUMP:          cout << "Surface bump <-> " ; break;
          case ANGLE_OF_ATTACK:       cout << "Angle of attack <-> " ; break;
          case CST:                   cout << "Kulfan parameter number (CST) <-> " ; break;
          case TRANSLATION:           cout << "Translation design variable."; break;
          case SCALE:                 cout << "Scale design variable."; break;
          case NACA_4DIGITS:          cout << "NACA four digits <-> "; break;
          case PARABOLIC:             cout << "Parabolic <-> "; break;
          case AIRFOIL:               cout << "Airfoil <-> "; break;
          case ROTATION:              cout << "Rotation <-> "; break;
          case FFD_CONTROL_POINT:     cout << "FFD (control point) <-> "; break;
          case FFD_NACELLE:           cout << "FFD (nacelle) <-> "; break;
          case FFD_GULL:              cout << "FFD (gull) <-> "; break;
          case FFD_TWIST:             cout << "FFD (twist) <-> "; break;
          case FFD_ROTATION:          cout << "FFD (rotation) <-> "; break;
          case FFD_CONTROL_SURFACE:   cout << "FFD (control surface) <-> "; break;
          case FFD_CAMBER:            cout << "FFD (camber) <-> "; break;
          case FFD_THICKNESS:         cout << "FFD (thickness) -> "; break;
          case FFD_ANGLE_OF_ATTACK:   cout << "FFD (angle of attack) <-> "; break;
        }

        for (iMarker_DV = 0; iMarker_DV < nMarker_DV; iMarker_DV++) {
          cout << Marker_DV[iMarker_DV];
          if (iMarker_DV < nMarker_DV-1) cout << ", ";
          else cout << " <-> ";
        }

        for (iDV_Value = 0; iDV_Value < nDV_Value[iDV]; iDV_Value++) {
          cout << DV_Value[iDV][iDV_Value];
          if (iDV_Value != nDV_Value[iDV]-1) cout << ", ";
        }
        cout << " <-> ";

        if ((Design_Variable[iDV] == NO_DEFORMATION) ||
            (Design_Variable[iDV] == FFD_SETTING) ||
            (Design_Variable[iDV] == SCALE) ) nParamDV = 0;
        if (Design_Variable[iDV] == ANGLE_OF_ATTACK) nParamDV = 1;
        if ((Design_Variable[iDV] == FFD_CAMBER_2D) ||
            (Design_Variable[iDV] == FFD_THICKNESS_2D) ||
            (Design_Variable[iDV] == HICKS_HENNE) ||
            (Design_Variable[iDV] == PARABOLIC) ||
            (Design_Variable[iDV] == AIRFOIL) ||
            (Design_Variable[iDV] == FFD_GULL) ||
            (Design_Variable[iDV] == FFD_ANGLE_OF_ATTACK) ) nParamDV = 2;
        if ((Design_Variable[iDV] ==  TRANSLATION) ||
            (Design_Variable[iDV] ==  NACA_4DIGITS) ||
            (Design_Variable[iDV] ==  CST) ||
            (Design_Variable[iDV] ==  SURFACE_BUMP) ||
            (Design_Variable[iDV] ==  FFD_CAMBER) ||
            (Design_Variable[iDV] ==  FFD_TWIST_2D) ||
            (Design_Variable[iDV] ==  FFD_THICKNESS) ) nParamDV = 3;
        if (Design_Variable[iDV] == FFD_CONTROL_POINT_2D) nParamDV = 5;
        if (Design_Variable[iDV] == ROTATION) nParamDV = 6;
        if ((Design_Variable[iDV] ==  FFD_CONTROL_POINT) ||
            (Design_Variable[iDV] ==  FFD_ROTATION) ||
            (Design_Variable[iDV] ==  FFD_CONTROL_SURFACE) ) nParamDV = 7;
        if (Design_Variable[iDV] == FFD_TWIST) nParamDV = 8;

        for (unsigned short iParamDV = 0; iParamDV < nParamDV; iParamDV++) {

          if (iParamDV == 0) cout << "( ";

          if ((iParamDV == 0) &&
              ((Design_Variable[iDV] == NO_DEFORMATION) ||
               (Design_Variable[iDV] == FFD_SETTING) ||
               (Design_Variable[iDV] == FFD_ANGLE_OF_ATTACK) ||
               (Design_Variable[iDV] == FFD_CONTROL_POINT_2D) ||
               (Design_Variable[iDV] == FFD_CAMBER_2D) ||
               (Design_Variable[iDV] == FFD_THICKNESS_2D) ||
               (Design_Variable[iDV] == FFD_TWIST_2D) ||
               (Design_Variable[iDV] == FFD_CONTROL_POINT) ||
               (Design_Variable[iDV] == FFD_NACELLE) ||
               (Design_Variable[iDV] == FFD_GULL) ||
               (Design_Variable[iDV] == FFD_TWIST) ||
               (Design_Variable[iDV] == FFD_ROTATION) ||
               (Design_Variable[iDV] == FFD_CONTROL_SURFACE) ||
               (Design_Variable[iDV] == FFD_CAMBER) ||
               (Design_Variable[iDV] == FFD_THICKNESS))) cout << FFDTag[iDV];
          else cout << ParamDV[iDV][iParamDV];

          if (iParamDV < nParamDV-1) cout << ", ";
          else cout <<" )"<< endl;

        }

      }

      else if (Design_Variable[iDV] == NO_DEFORMATION) {
        cout << "No deformation of the numerical grid. Just output .su2 file." << endl;
      }

      else if (Design_Variable[iDV] == SCALE_GRID) {
        nParamDV = 0;
        cout << "Scaling of the volume grid by a constant factor." << endl;
      }

      else if (Design_Variable[iDV] == TRANSLATE_GRID) {
        nParamDV = 3;
        cout << "Rigid translation of the volume grid." << endl;
      }

      else if (Design_Variable[iDV] == ROTATE_GRID) {
        nParamDV = 6;
        cout << "Rigid rotation of the volume grid." << endl;
      }

      else if (Design_Variable[iDV] == FFD_SETTING) {

        cout << "Setting the FFD box structure." << endl;
        cout << "FFD boxes definition (FFD tag <-> degree <-> coord):" << endl;

        for (unsigned short iFFDBox = 0; iFFDBox < nFFDBox; iFFDBox++) {

          cout << TagFFDBox[iFFDBox] << " <-> ";

          for (unsigned short iDegreeFFD = 0; iDegreeFFD < 3; iDegreeFFD++) {
            if (iDegreeFFD == 0) cout << "( ";
            cout << DegreeFFDBox[iFFDBox][iDegreeFFD];
            if (iDegreeFFD < 2) cout << ", ";
            else cout <<" )";
          }

          cout << " <-> ";

          for (unsigned short iCoordFFD = 0; iCoordFFD < 24; iCoordFFD++) {
            if (iCoordFFD == 0) cout << "( ";
            cout << CoordFFDBox[iFFDBox][iCoordFFD];
            if (iCoordFFD < 23) cout << ", ";
            else cout <<" )"<< endl;
          }

        }

      }

      else cout << endl;

    }
  }

  if (((val_software == SU2_COMPONENT::SU2_CFD) && ( ContinuousAdjoint || DiscreteAdjoint)) || (val_software == SU2_COMPONENT::SU2_DOT)) {

    cout << endl <<"---------------- Design problem definition  ( Zone "  << iZone << " ) ------------------" << endl;
    if (nObj==1) {
      switch (Kind_ObjFunc[0]) {
        case DRAG_COEFFICIENT:           cout << "CD objective function";
          if (Fixed_CL_Mode) {           cout << " using fixed CL mode, dCD/dCL = " << dCD_dCL << "." << endl; }
          else if (Fixed_CM_Mode) {      cout << " using fixed CMy mode, dCD/dCMy = " << dCD_dCMy << "." << endl; }
          else {                         cout << "." << endl; }
          break;
        case LIFT_COEFFICIENT:           cout << "CL objective function." << endl; break;
        case MOMENT_X_COEFFICIENT:       cout << "CMx objective function" << endl;
          if (Fixed_CL_Mode) {           cout << " using fixed CL mode, dCMx/dCL = " << dCMx_dCL << "." << endl; }
          else {                         cout << "." << endl; }
          break;
        case MOMENT_Y_COEFFICIENT:       cout << "CMy objective function" << endl;
          if (Fixed_CL_Mode) {           cout << " using fixed CL mode, dCMy/dCL = " << dCMy_dCL << "." << endl; }
          else {                         cout << "." << endl; }
          break;
        case MOMENT_Z_COEFFICIENT:       cout << "CMz objective function" << endl;
          if (Fixed_CL_Mode) {           cout << " using fixed CL mode, dCMz/dCL = " << dCMz_dCL << "." << endl; }
          else {                         cout << "." << endl; }
          break;
        case INVERSE_DESIGN_PRESSURE:    cout << "Inverse design (Cp) objective function." << endl; break;
        case INVERSE_DESIGN_HEATFLUX:    cout << "Inverse design (Heat Flux) objective function." << endl; break;
        case SIDEFORCE_COEFFICIENT:      cout << "Side force objective function." << endl; break;
        case EFFICIENCY:                 cout << "CL/CD objective function." << endl; break;
        case EQUIVALENT_AREA:            cout << "Equivalent area objective function. CD weight: " << WeightCd <<"."<< endl;  break;
        case NEARFIELD_PRESSURE:         cout << "Nearfield pressure objective function. CD weight: " << WeightCd <<"."<< endl;  break;
        case FORCE_X_COEFFICIENT:        cout << "X-force objective function." << endl; break;
        case FORCE_Y_COEFFICIENT:        cout << "Y-force objective function." << endl; break;
        case FORCE_Z_COEFFICIENT:        cout << "Z-force objective function." << endl; break;
        case THRUST_COEFFICIENT:         cout << "Thrust objective function." << endl; break;
        case TORQUE_COEFFICIENT:         cout << "Torque efficiency objective function." << endl; break;
        case TOTAL_HEATFLUX:             cout << "Total heat flux objective function." << endl; break;
        case MAXIMUM_HEATFLUX:           cout << "Maximum heat flux objective function." << endl; break;
        case FIGURE_OF_MERIT:            cout << "Rotor Figure of Merit objective function." << endl; break;
        case BUFFET_SENSOR:              cout << "Buffet sensor objective function." << endl; break;
        case SURFACE_TOTAL_PRESSURE:     cout << "Average total pressure objective function." << endl; break;
        case SURFACE_STATIC_PRESSURE:    cout << "Average static pressure objective function." << endl; break;
        case SURFACE_STATIC_TEMPERATURE: cout << "Average static temperature objective function." << endl; break;
        case SURFACE_MASSFLOW:           cout << "Mass flow rate objective function." << endl; break;
        case SURFACE_MACH:               cout << "Mach number objective function." << endl; break;
        case CUSTOM_OBJFUNC:             cout << "Custom objective function." << endl; break;
        case REFERENCE_GEOMETRY:         cout << "Target geometry objective function." << endl; break;
        case REFERENCE_NODE:             cout << "Target node displacement objective function." << endl; break;
        case VOLUME_FRACTION:            cout << "Volume fraction objective function." << endl; break;
        case TOPOL_DISCRETENESS:         cout << "Topology discreteness objective function." << endl; break;
        case TOPOL_COMPLIANCE:           cout << "Topology compliance objective function." << endl; break;
        case STRESS_PENALTY:             cout << "Stress penalty objective function." << endl; break;
      }
    }
    else {
      cout << "Weighted sum objective function." << endl;
    }

  }

  if (val_software == SU2_COMPONENT::SU2_CFD) {
    cout << endl <<"--------------- Space Numerical Integration ( Zone "  << iZone << " ) ------------------" << endl;

    if (SmoothNumGrid) cout << "There are some smoothing iterations on the grid coordinates." << endl;

    if ((Kind_Solver == EULER)          || (Kind_Solver == NAVIER_STOKES)          || (Kind_Solver == RANS) ||
        (Kind_Solver == INC_EULER)      || (Kind_Solver == INC_NAVIER_STOKES)      || (Kind_Solver == INC_RANS) ||
        (Kind_Solver == NEMO_EULER)     || (Kind_Solver == NEMO_NAVIER_STOKES)     ||
        (Kind_Solver == DISC_ADJ_EULER) || (Kind_Solver == DISC_ADJ_NAVIER_STOKES) || (Kind_Solver == DISC_ADJ_RANS) ) {

      if (Kind_ConvNumScheme_Flow == SPACE_CENTERED) {
        if (Kind_Centered_Flow == LAX) {
          cout << "Lax-Friedrich scheme (1st order in space) for the flow inviscid terms."<< endl;
          cout << "Lax viscous coefficients (1st): " << Kappa_1st_Flow << "." << endl;
          cout << "First order integration." << endl;
        }
        else {
          cout << "Jameson-Schmidt-Turkel scheme (2nd order in space) for the flow inviscid terms."<< endl;
          cout << "JST viscous coefficients (2nd & 4th): " << Kappa_2nd_Flow << ", " << Kappa_4th_Flow << "." << endl;
          cout << "The method includes a grid stretching correction (p = 0.3)."<< endl;
        }
      }

      if (Kind_ConvNumScheme_Flow == SPACE_UPWIND) {
        if (Kind_Upwind_Flow == ROE)    cout << "Roe (with entropy fix = "<< EntropyFix_Coeff <<") solver for the flow inviscid terms."<< endl;
        if (Kind_Upwind_Flow == TURKEL) cout << "Roe-Turkel solver for the flow inviscid terms."<< endl;
        if (Kind_Upwind_Flow == AUSM)   cout << "AUSM solver for the flow inviscid terms."<< endl;
        if (Kind_Upwind_Flow == HLLC)   cout << "HLLC solver for the flow inviscid terms."<< endl;
        if (Kind_Upwind_Flow == SW)     cout << "Steger-Warming solver for the flow inviscid terms."<< endl;
        if (Kind_Upwind_Flow == MSW)    cout << "Modified Steger-Warming solver for the flow inviscid terms."<< endl;
        if (Kind_Upwind_Flow == CUSP)   cout << "CUSP solver for the flow inviscid terms."<< endl;
        if (Kind_Upwind_Flow == L2ROE)  cout << "L2ROE Low Mach ROE solver for the flow inviscid terms."<< endl;
        if (Kind_Upwind_Flow == LMROE)  cout << "Rieper Low Mach ROE solver for the flow inviscid terms."<< endl;
        if (Kind_Upwind_Flow == SLAU)   cout << "Simple Low-Dissipation AUSM solver for the flow inviscid terms."<< endl;
        if (Kind_Upwind_Flow == SLAU2)  cout << "Simple Low-Dissipation AUSM 2 solver for the flow inviscid terms."<< endl;
        if (Kind_Upwind_Flow == FDS)    cout << "Flux difference splitting (FDS) upwind scheme for the flow inviscid terms."<< endl;
        if (Kind_Upwind_Flow == AUSMPLUSUP)  cout << "AUSM+-up solver for the flow inviscid terms."<< endl;
        if (Kind_Upwind_Flow == AUSMPLUSUP2) cout << "AUSM+-up2 solver for the flow inviscid terms."<< endl;
        if (Kind_Upwind_Flow == AUSMPWPLUS)  cout << "AUSMPWPLUS solver for the flow inviscid terms."<< endl;

        if (Kind_Solver == EULER         || Kind_Solver == DISC_ADJ_EULER ||
            Kind_Solver == NAVIER_STOKES || Kind_Solver == DISC_ADJ_NAVIER_STOKES ||
            Kind_Solver == RANS          || Kind_Solver == DISC_ADJ_RANS) {
          switch (Kind_RoeLowDiss) {
            case NO_ROELOWDISS: cout << "Standard Roe without low-dissipation function."<< endl; break;
            case NTS: cout << "Roe with NTS low-dissipation function."<< endl; break;
            case FD: cout << "Roe with DDES's FD low-dissipation function."<< endl; break;
            case NTS_DUCROS: cout << "Roe with NTS low-dissipation function + Ducros shock sensor."<< endl; break;
            case FD_DUCROS: cout << "Roe with DDES's FD low-dissipation function + Ducros shock sensor."<< endl; break;
          }
        }

        if (MUSCL_Flow) {
          cout << "Second order integration in space, with slope limiter." << endl;
            switch (Kind_SlopeLimit_Flow) {
              case NO_LIMITER:
                cout << "No slope-limiting method. "<< endl;
                break;
              case VENKATAKRISHNAN:
                cout << "Venkatakrishnan slope-limiting method, with constant: " << Venkat_LimiterCoeff <<". "<< endl;
                cout << "The reference element size is: " << RefElemLength <<". "<< endl;
                break;
              case VENKATAKRISHNAN_WANG:
                cout << "Venkatakrishnan-Wang slope-limiting method, with constant: " << Venkat_LimiterCoeff <<". "<< endl;
                break;
              case BARTH_JESPERSEN:
                cout << "Barth-Jespersen slope-limiting method." << endl;
                break;
              case VAN_ALBADA_EDGE:
                cout << "Van Albada slope-limiting method implemented by edges." << endl;
                break;
            }
        }
        else {
          cout << "First order integration in space." << endl;
        }

      }

    }

    if ((Kind_Solver == RANS) || (Kind_Solver == DISC_ADJ_RANS)) {
      if (Kind_ConvNumScheme_Turb == SPACE_UPWIND) {
        if (Kind_Upwind_Turb == SCALAR_UPWIND) cout << "Scalar upwind solver for the turbulence model."<< endl;
        if (MUSCL_Turb) {
          cout << "Second order integration in space with slope limiter." << endl;
            switch (Kind_SlopeLimit_Turb) {
              case NO_LIMITER:
                cout << "No slope-limiting method. "<< endl;
                break;
              case VENKATAKRISHNAN:
                cout << "Venkatakrishnan slope-limiting method, with constant: " << Venkat_LimiterCoeff <<". "<< endl;
                cout << "The reference element size is: " << RefElemLength <<". "<< endl;
                break;
              case VENKATAKRISHNAN_WANG:
                cout << "Venkatakrishnan-Wang slope-limiting method, with constant: " << Venkat_LimiterCoeff <<". "<< endl;
                break;
              case BARTH_JESPERSEN:
                cout << "Barth-Jespersen slope-limiting method." << endl;
                break;
              case VAN_ALBADA_EDGE:
                cout << "Van Albada slope-limiting method implemented by edges." << endl;
                break;
            }
        }
        else {
          cout << "First order integration in space." << endl;
        }
      }
    }

    if ((Kind_Solver == ADJ_EULER) || (Kind_Solver == ADJ_NAVIER_STOKES) || (Kind_Solver == ADJ_RANS)) {

      if (Kind_ConvNumScheme_AdjFlow == SPACE_CENTERED) {
        if (Kind_Centered_AdjFlow == JST) {
          cout << "Jameson-Schmidt-Turkel scheme for the adjoint inviscid terms."<< endl;
          cout << "JST viscous coefficients (1st, 2nd, & 4th): " << Kappa_1st_AdjFlow
          << ", " << Kappa_2nd_AdjFlow << ", " << Kappa_4th_AdjFlow <<"."<< endl;
          cout << "The method includes a grid stretching correction (p = 0.3)."<< endl;
          cout << "Second order integration." << endl;
        }
        if (Kind_Centered_AdjFlow == LAX) {
          cout << "Lax-Friedrich scheme for the adjoint inviscid terms."<< endl;
          cout << "First order integration." << endl;
        }
      }

      if (Kind_ConvNumScheme_AdjFlow == SPACE_UPWIND) {
        if (Kind_Upwind_AdjFlow == ROE) cout << "Roe (with entropy fix = "<< EntropyFix_Coeff <<") solver for the adjoint inviscid terms."<< endl;
        if (MUSCL_AdjFlow) {
          cout << "Second order integration with slope limiter." << endl;
            switch (Kind_SlopeLimit_AdjFlow) {
              case NO_LIMITER:
                cout << "No slope-limiting method. "<< endl;
                break;
              case VENKATAKRISHNAN:
                cout << "Venkatakrishnan slope-limiting method, with constant: " << Venkat_LimiterCoeff <<". "<< endl;
                cout << "The reference element size is: " << RefElemLength <<". "<< endl;
                break;
              case VENKATAKRISHNAN_WANG:
                cout << "Venkatakrishnan-Wang slope-limiting method, with constant: " << Venkat_LimiterCoeff <<". "<< endl;
                break;
              case BARTH_JESPERSEN:
                cout << "Barth-Jespersen slope-limiting method." << endl;
                break;
              case VAN_ALBADA_EDGE:
                cout << "Van Albada slope-limiting method implemented by edges." << endl;
                break;
              case SHARP_EDGES:
                cout << "Sharp edges slope-limiting method, with constant: " << Venkat_LimiterCoeff <<". "<< endl;
                cout << "The reference element size is: " << RefElemLength <<". "<< endl;
                cout << "The reference sharp edge distance is: " << AdjSharp_LimiterCoeff*RefElemLength*Venkat_LimiterCoeff <<". "<< endl;
                break;
              case WALL_DISTANCE:
                cout << "Wall distance slope-limiting method, with constant: " << Venkat_LimiterCoeff <<". "<< endl;
                cout << "The reference element size is: " << RefElemLength <<". "<< endl;
                cout << "The reference wall distance is: " << AdjSharp_LimiterCoeff*RefElemLength*Venkat_LimiterCoeff <<". "<< endl;
                break;
            }
        }
        else {
          cout << "First order integration." << endl;
        }
      }

      cout << "The reference sharp edge distance is: " << AdjSharp_LimiterCoeff*RefElemLength*Venkat_LimiterCoeff <<". "<< endl;

    }

    if ((Kind_Solver == ADJ_RANS) && (!Frozen_Visc_Cont)) {
      if (Kind_ConvNumScheme_AdjTurb == SPACE_UPWIND) {
        if (Kind_Upwind_Turb == SCALAR_UPWIND) cout << "Scalar upwind solver (first order) for the adjoint turbulence model."<< endl;
        if (MUSCL_AdjTurb) {
          cout << "Second order integration with slope limiter." << endl;
            switch (Kind_SlopeLimit_AdjTurb) {
              case NO_LIMITER:
                cout << "No slope-limiting method. "<< endl;
                break;
              case VENKATAKRISHNAN:
                cout << "Venkatakrishnan slope-limiting method, with constant: " << Venkat_LimiterCoeff <<". "<< endl;
                cout << "The reference element size is: " << RefElemLength <<". "<< endl;
                break;
              case VENKATAKRISHNAN_WANG:
                cout << "Venkatakrishnan-Wang slope-limiting method, with constant: " << Venkat_LimiterCoeff <<". "<< endl;
                break;
              case BARTH_JESPERSEN:
                cout << "Barth-Jespersen slope-limiting method." << endl;
                break;
              case VAN_ALBADA_EDGE:
                cout << "Van Albada slope-limiting method implemented by edges." << endl;
                break;
              case SHARP_EDGES:
                cout << "Sharp edges slope-limiting method, with constant: " << Venkat_LimiterCoeff <<". "<< endl;
                cout << "The reference element size is: " << RefElemLength <<". "<< endl;
                cout << "The reference sharp edge distance is: " << AdjSharp_LimiterCoeff*RefElemLength*Venkat_LimiterCoeff <<". "<< endl;
                break;
              case WALL_DISTANCE:
                cout << "Wall distance slope-limiting method, with constant: " << Venkat_LimiterCoeff <<". "<< endl;
                cout << "The reference element size is: " << RefElemLength <<". "<< endl;
                cout << "The reference wall distance is: " << AdjSharp_LimiterCoeff*RefElemLength*Venkat_LimiterCoeff <<". "<< endl;
                break;
            }
        }
        else {
          cout << "First order integration." << endl;
        }
      }
    }

    if ((Kind_Solver == NAVIER_STOKES) || (Kind_Solver == RANS) ||
        (Kind_Solver == INC_NAVIER_STOKES) || (Kind_Solver == INC_RANS) ||
        (Kind_Solver == NEMO_NAVIER_STOKES) ||
        (Kind_Solver == DISC_ADJ_INC_NAVIER_STOKES) || (Kind_Solver == DISC_ADJ_INC_RANS) ||
        (Kind_Solver == DISC_ADJ_NAVIER_STOKES) || (Kind_Solver == DISC_ADJ_RANS)) {
        cout << "Average of gradients with correction (viscous flow terms)." << endl;
    }

    if ((Kind_Solver == ADJ_NAVIER_STOKES) || (Kind_Solver == ADJ_RANS)) {
      cout << "Average of gradients with correction (viscous adjoint terms)." << endl;
    }

    if ((Kind_Solver == RANS) || (Kind_Solver == DISC_ADJ_RANS) || (Kind_Solver == INC_RANS) || (Kind_Solver == DISC_ADJ_INC_RANS) ) {
      cout << "Average of gradients with correction (viscous turbulence terms)." << endl;
    }

    if ((Kind_Solver == ADJ_RANS) && (!Frozen_Visc_Cont)) {
      cout << "Average of gradients with correction (2nd order) for computation of adjoint viscous turbulence terms." << endl;
      if (Kind_TimeIntScheme_AdjTurb == EULER_IMPLICIT) cout << "Euler implicit method for the turbulent adjoint equation." << endl;
    }

    if(Kind_Solver != FEM_EULER && Kind_Solver != FEM_NAVIER_STOKES &&
       Kind_Solver != FEM_RANS  && Kind_Solver != FEM_LES &&
       Kind_Solver != DISC_ADJ_FEM_EULER && Kind_Solver != DISC_ADJ_FEM_NS &&
       Kind_Solver != DISC_ADJ_FEM_RANS) {
      if (!fea){
        switch (Kind_Gradient_Method_Recon) {
          case GREEN_GAUSS: cout << "Gradient for upwind reconstruction: Green-Gauss." << endl; break;
          case LEAST_SQUARES: cout << "Gradient for upwind reconstruction: unweighted Least-Squares." << endl; break;
          case WEIGHTED_LEAST_SQUARES: cout << "Gradient for upwind reconstruction: inverse-distance weighted Least-Squares." << endl; break;
        }
        switch (Kind_Gradient_Method) {
          case GREEN_GAUSS: cout << "Gradient for viscous and source terms: Green-Gauss." << endl; break;
          case LEAST_SQUARES: cout << "Gradient for viscous and source terms: unweighted Least-Squares." << endl; break;
          case WEIGHTED_LEAST_SQUARES: cout << "Gradient for viscous and source terms: inverse-distance weighted Least-Squares." << endl; break;
        }
      }
      else{
        cout << "Spatial discretization using the Finite Element Method." << endl;
      }
    }

    if(Kind_Solver == FEM_EULER || Kind_Solver == FEM_NAVIER_STOKES ||
       Kind_Solver == FEM_RANS  || Kind_Solver == FEM_LES ||
       Kind_Solver == DISC_ADJ_FEM_EULER || Kind_Solver == DISC_ADJ_FEM_NS ||
       Kind_Solver == DISC_ADJ_FEM_RANS) {
      if(Kind_FEM_Flow == DG) {
        cout << "Discontinuous Galerkin Finite element solver" << endl;

        switch( Riemann_Solver_FEM ) {
          case ROE:           cout << "Roe (with entropy fix) solver for inviscid fluxes over the faces" << endl; break;
          case LAX_FRIEDRICH: cout << "Lax-Friedrich solver for inviscid fluxes over the faces" << endl; break;
          case AUSM:          cout << "AUSM solver inviscid fluxes over the faces" << endl; break;
          case HLLC:          cout << "HLLC solver inviscid fluxes over the faces" << endl; break;
        }

        if(Kind_Solver != FEM_EULER && Kind_Solver != DISC_ADJ_FEM_EULER) {
          cout << "Theta symmetrizing terms interior penalty: " << Theta_Interior_Penalty_DGFEM << endl;
        }
      }

      cout << "Quadrature factor for elements with constant Jacobian:     " << Quadrature_Factor_Straight << endl;
      cout << "Quadrature factor for elements with non-constant Jacobian: " << Quadrature_Factor_Curved << endl;

      cout << "Byte alignment matrix multiplications:      " << byteAlignmentMatMul << endl;
      cout << "Padded matrix size for optimal performance: " << sizeMatMulPadding << endl;
    }

    cout << endl <<"--------------- Time Numerical Integration  ( Zone "  << iZone << " ) ------------------" << endl;

    if (!fea) {
    switch (TimeMarching) {
      case TIME_MARCHING::STEADY:
        cout << "Local time stepping (steady state simulation)." << endl; break;

      case TIME_MARCHING::TIME_STEPPING:
        cout << "Unsteady simulation using a time stepping strategy."<< endl;
        if (Unst_CFL != 0.0) {
          cout << "Time step computed by the code. Unsteady CFL number: " << Unst_CFL <<"."<< endl;
          if (Delta_UnstTime != 0.0) {
            cout << "Synchronization time provided by the user (s): "<< Delta_UnstTime << "." << endl;
          }
        }
        else cout << "Unsteady time step provided by the user (s): "<< Delta_UnstTime << "." << endl;
        break;

      case TIME_MARCHING::DT_STEPPING_1ST: case TIME_MARCHING::DT_STEPPING_2ND:
        if (TimeMarching == TIME_MARCHING::DT_STEPPING_1ST) cout << "Unsteady simulation, dual time stepping strategy (first order in time)."<< endl;
        if (TimeMarching == TIME_MARCHING::DT_STEPPING_2ND) cout << "Unsteady simulation, dual time stepping strategy (second order in time)."<< endl;
        if (Unst_CFL != 0.0) cout << "Time step computed by the code. Unsteady CFL number: " << Unst_CFL <<"."<< endl;
        else cout << "Unsteady time step provided by the user (s): "<< Delta_UnstTime << "." << endl;
        break;

      default:
        break;
    }
  }
  else {
    if (Time_Domain) {
      cout << "Dynamic structural analysis."<< endl;
      cout << "Time step provided by the user for the dynamic analysis(s): "<< Delta_DynTime << "." << endl;
    } else {
      cout << "Static structural analysis." << endl;
    }
  }

    if ((Kind_Solver == EULER) || (Kind_Solver == NAVIER_STOKES) || (Kind_Solver == RANS) ||
        (Kind_Solver == INC_EULER) || (Kind_Solver == INC_NAVIER_STOKES) || (Kind_Solver == INC_RANS) ||
        (Kind_Solver == NEMO_EULER) || (Kind_Solver == NEMO_NAVIER_STOKES) ||
        (Kind_Solver == DISC_ADJ_INC_EULER) || (Kind_Solver == DISC_ADJ_INC_NAVIER_STOKES) || (Kind_Solver == DISC_ADJ_INC_RANS) ||
        (Kind_Solver == DISC_ADJ_EULER) || (Kind_Solver == DISC_ADJ_NAVIER_STOKES) || (Kind_Solver == DISC_ADJ_RANS) ||
        (Kind_Solver == DISC_ADJ_FEM_EULER) || (Kind_Solver == DISC_ADJ_FEM_NS) || (Kind_Solver == DISC_ADJ_FEM_RANS)) {
      switch (Kind_TimeIntScheme_Flow) {
        case RUNGE_KUTTA_EXPLICIT:
          cout << "Runge-Kutta explicit method for the flow equations." << endl;
          cout << "Number of steps: " << nRKStep << endl;
          cout << "Alpha coefficients: ";
          for (unsigned short iRKStep = 0; iRKStep < nRKStep; iRKStep++) {
            cout << "\t" << RK_Alpha_Step[iRKStep];
          }
          cout << endl;
          break;
        case EULER_EXPLICIT:
          cout << "Euler explicit method for the flow equations." << endl;
          break;
        case EULER_IMPLICIT:
          cout << "Euler implicit method for the flow equations." << endl;
          if (Kind_FluidModel == MUTATIONPP)
            SU2_MPI::Error("Implicit time scheme is not yet implemented with Mutation++. Use EULER_EXPLICIT.", CURRENT_FUNCTION);
          switch (Kind_Linear_Solver) {
            case BCGSTAB:
            case FGMRES:
            case RESTARTED_FGMRES:
              if (Kind_Linear_Solver == BCGSTAB)
                cout << "BCGSTAB is used for solving the linear system." << endl;
              else
                cout << "FGMRES is used for solving the linear system." << endl;
              switch (Kind_Linear_Solver_Prec) {
                case ILU: cout << "Using a ILU("<< Linear_Solver_ILU_n <<") preconditioning."<< endl; break;
                case LINELET: cout << "Using a linelet preconditioning."<< endl; break;
                case LU_SGS:  cout << "Using a LU-SGS preconditioning."<< endl; break;
                case JACOBI:  cout << "Using a Jacobi preconditioning."<< endl; break;
              }
              break;
            case SMOOTHER:
              switch (Kind_Linear_Solver_Prec) {
                case ILU:     cout << "A ILU(" << Linear_Solver_ILU_n << ")"; break;
                case LINELET: cout << "A Linelet"; break;
                case LU_SGS:  cout << "A LU-SGS"; break;
                case JACOBI:  cout << "A Jacobi"; break;
              }
              cout << " method is used for smoothing the linear system." << endl;
              break;
          }
          cout << "Convergence criteria of the linear solver: "<< Linear_Solver_Error <<"."<< endl;
          cout << "Max number of linear iterations: "<< Linear_Solver_Iter <<"."<< endl;
          break;
        case CLASSICAL_RK4_EXPLICIT:
          cout << "Classical RK4 explicit method for the flow equations." << endl;
          cout << "Number of steps: " << 4 << endl;
          cout << "Time coefficients: {0.5, 0.5, 1, 1}" << endl;
          cout << "Function coefficients: {1/6, 1/3, 1/3, 1/6}" << endl;
          break;
      }
    }

    if (fea) {
      switch (Kind_TimeIntScheme_FEA) {
        case STRUCT_TIME_INT::CD_EXPLICIT:
          cout << "Explicit time integration (NOT IMPLEMENTED YET)." << endl;
          break;
        case STRUCT_TIME_INT::GENERALIZED_ALPHA:
          cout << "Generalized-alpha method." << endl;
          break;
        case STRUCT_TIME_INT::NEWMARK_IMPLICIT:
          if (Dynamic_Analysis) cout << "Newmark implicit method for the structural time integration." << endl;
          switch (Kind_Linear_Solver) {
            case BCGSTAB:
              cout << "BCGSTAB is used for solving the linear system." << endl;
              cout << "Convergence criteria of the linear solver: "<< Linear_Solver_Error <<"."<< endl;
              cout << "Max number of iterations: "<< Linear_Solver_Iter <<"."<< endl;
              break;
            case FGMRES: case RESTARTED_FGMRES:
              cout << "FGMRES is used for solving the linear system." << endl;
              cout << "Convergence criteria of the linear solver: "<< Linear_Solver_Error <<"."<< endl;
              cout << "Max number of iterations: "<< Linear_Solver_Iter <<"."<< endl;
              break;
            case CONJUGATE_GRADIENT:
              cout << "A Conjugate Gradient method is used for solving the linear system." << endl;
              cout << "Convergence criteria of the linear solver: "<< Linear_Solver_Error <<"."<< endl;
              cout << "Max number of iterations: "<< Linear_Solver_Iter <<"."<< endl;
              break;
          }
          break;
      }
    }

    if ((Kind_Solver == ADJ_EULER) || (Kind_Solver == ADJ_NAVIER_STOKES) || (Kind_Solver == ADJ_RANS)) {
      switch (Kind_TimeIntScheme_AdjFlow) {
        case RUNGE_KUTTA_EXPLICIT:
          cout << "Runge-Kutta explicit method for the adjoint equations." << endl;
          cout << "Number of steps: " << nRKStep << endl;
          cout << "Alpha coefficients: ";
          for (unsigned short iRKStep = 0; iRKStep < nRKStep; iRKStep++) {
            cout << "\t" << RK_Alpha_Step[iRKStep];
          }
          cout << endl;
          break;
        case EULER_EXPLICIT: cout << "Euler explicit method for the adjoint equations." << endl; break;
        case EULER_IMPLICIT: cout << "Euler implicit method for the adjoint equations." << endl; break;
      }
    }

    if(Kind_Solver == FEM_EULER || Kind_Solver == FEM_NAVIER_STOKES ||
       Kind_Solver == FEM_RANS  || Kind_Solver == FEM_LES) {
      switch (Kind_TimeIntScheme_FEM_Flow) {
        case RUNGE_KUTTA_EXPLICIT:
          cout << "Runge-Kutta explicit method for the flow equations." << endl;
          cout << "Number of steps: " << nRKStep << endl;
          cout << "Alpha coefficients: ";
          for (unsigned short iRKStep = 0; iRKStep < nRKStep; iRKStep++) {
            cout << "\t" << RK_Alpha_Step[iRKStep];
          }
          cout << endl;
          break;
        case CLASSICAL_RK4_EXPLICIT:
          cout << "Classical RK4 explicit method for the flow equations." << endl;
          cout << "Number of steps: " << 4 << endl;
          cout << "Time coefficients: {0.5, 0.5, 1, 1}" << endl;
          cout << "Function coefficients: {1/6, 1/3, 1/3, 1/6}" << endl;
          break;

        case ADER_DG:
          if(nLevels_TimeAccurateLTS == 1)
            cout << "ADER-DG for the flow equations with global time stepping." << endl;
          else
            cout << "ADER-DG for the flow equations with " << nLevels_TimeAccurateLTS
                 << " levels for time accurate local time stepping." << endl;

          switch( Kind_ADER_Predictor ) {
            case ADER_ALIASED_PREDICTOR:
              cout << "An aliased approach is used in the predictor step. " << endl;
              break;
            case ADER_NON_ALIASED_PREDICTOR:
              cout << "A non-aliased approach is used in the predictor step. " << endl;
              break;
          }
          cout << "Number of time DOFs ADER-DG predictor step: " << nTimeDOFsADER_DG << endl;
          cout << "Location of time DOFs ADER-DG on the interval [-1,1]: ";
          for (unsigned short iDOF=0; iDOF<nTimeDOFsADER_DG; iDOF++) {
            cout << "\t" << TimeDOFsADER_DG[iDOF];
          }
          cout << endl;
          cout << "Time quadrature factor for ADER-DG: " << Quadrature_Factor_Time_ADER_DG << endl;
          cout << "Number of time integration points ADER-DG: " << nTimeIntegrationADER_DG << endl;
          cout << "Location of time integration points ADER-DG on the interval [-1,1]: ";
          for (unsigned short iDOF=0; iDOF<nTimeIntegrationADER_DG; iDOF++) {
            cout << "\t" << TimeIntegrationADER_DG[iDOF];
          }
          cout << endl;
          cout << "Weights of time integration points ADER-DG on the interval [-1,1]: ";
          for (unsigned short iDOF=0; iDOF<nTimeIntegrationADER_DG; iDOF++) {
            cout << "\t" << WeightsIntegrationADER_DG[iDOF];
          }
          cout << endl;
          break;
      }
    }

    if (nMGLevels !=0) {

      if (nStartUpIter != 0) cout << "A total of " << nStartUpIter << " start up iterations on the fine grid."<< endl;
      if (MGCycle == V_CYCLE) cout << "V Multigrid Cycle, with " << nMGLevels << " multigrid levels."<< endl;
      if (MGCycle == W_CYCLE) cout << "W Multigrid Cycle, with " << nMGLevels << " multigrid levels."<< endl;
      if (MGCycle == FULLMG_CYCLE) cout << "Full Multigrid Cycle, with " << nMGLevels << " multigrid levels."<< endl;

      cout << "Damping factor for the residual restriction: " << Damp_Res_Restric <<"."<< endl;
      cout << "Damping factor for the correction prolongation: " << Damp_Correc_Prolong <<"."<< endl;
    }

    if ((Kind_Solver != FEM_ELASTICITY) && (Kind_Solver != DISC_ADJ_FEM)) {

      if (!CFL_Adapt) cout << "No CFL adaptation." << endl;
      else cout << "CFL adaptation. Factor down: "<< CFL_AdaptParam[0] <<", factor up: "<< CFL_AdaptParam[1]
        <<",\n                lower limit: "<< CFL_AdaptParam[2] <<", upper limit: " << CFL_AdaptParam[3]
        <<",\n                acceptable linear residual: "<< CFL_AdaptParam[4] << "." << endl;

      if (nMGLevels !=0) {
        PrintingToolbox::CTablePrinter MGTable(&std::cout);

        MGTable.AddColumn("MG Level",         10);
        MGTable.AddColumn("Presmooth",     10);
        MGTable.AddColumn("PostSmooth",    10);
        MGTable.AddColumn("CorrectSmooth", 10);
        MGTable.SetAlign(PrintingToolbox::CTablePrinter::RIGHT);
        MGTable.PrintHeader();
        for (unsigned short iLevel = 0; iLevel < nMGLevels+1; iLevel++) {
          MGTable << iLevel << MG_PreSmooth[iLevel] << MG_PostSmooth[iLevel] << MG_CorrecSmooth[iLevel];
        }
        MGTable.PrintFooter();
      }
      if (TimeMarching != TIME_MARCHING::TIME_STEPPING) {
        cout << "Courant-Friedrichs-Lewy number:   ";
        cout.precision(3);
        cout.width(6); cout << CFL[0];
        cout << endl;
      }

    }

    if ((Kind_Solver == RANS) || (Kind_Solver == DISC_ADJ_RANS) ||
        (Kind_Solver == INC_RANS) || (Kind_Solver == DISC_ADJ_INC_RANS))
      if (Kind_TimeIntScheme_Turb == EULER_IMPLICIT)
        cout << "Euler implicit time integration for the turbulence model." << endl;
  }

  if (val_software == SU2_COMPONENT::SU2_CFD) {

    cout << endl <<"------------------ Convergence Criteria  ( Zone "  << iZone << " ) ---------------------" << endl;

    cout << "Maximum number of solver subiterations: " << nInnerIter <<"."<< endl;
    if (Multizone_Problem)
      cout << "Maximum number of solver outer iterations: " << nOuterIter <<"."<< endl;
    if (Time_Domain)
      cout << "Maximum number of physical time-steps: " << nTimeIter <<"."<< endl;

    cout << "Begin convergence monitoring at iteration " << StartConv_Iter << "." << endl;
    cout << "Residual minimum value: 1e" << MinLogResidual << "." << endl;
    cout << "Cauchy series min. value: " << Cauchy_Eps << "." << endl;
    cout << "Number of Cauchy elements: " << Cauchy_Elems << "." << endl;
    if(Cauchy_Elems <1){
      SU2_MPI::Error(to_string(Cauchy_Elems) + string(" Cauchy elements are no viable input. Please check your configuration file."), CURRENT_FUNCTION);
    }
    cout << "Begin windowed time average at iteration " << StartWindowIteration << "." << endl;

    if(Wnd_Cauchy_Crit){
      cout << "Begin time convergence monitoring at iteration " << Wnd_StartConv_Iter + StartWindowIteration << "." << endl;
      cout << "Time cauchy series min. value: " << Wnd_Cauchy_Eps << "." << endl;
      cout << "Number of Cauchy elements: " << Wnd_Cauchy_Elems << "." << endl;
      if(Wnd_Cauchy_Elems <1){
        SU2_MPI::Error(to_string(Wnd_Cauchy_Elems) +string(" Cauchy elements are no viable input. Please check your configuration file."), CURRENT_FUNCTION);
      }
    }
  }

  cout << endl <<"-------------------- Output Information ( Zone "  << iZone << " ) ----------------------" << endl;

  if (val_software == SU2_COMPONENT::SU2_CFD) {

    cout << "Writing solution files every " << VolumeWrtFreq <<" iterations."<< endl;
    cout << "Writing the convergence history file every " << HistoryWrtFreq[2] <<" inner iterations."<< endl;
    if (Multizone_Problem){
      cout << "Writing the convergence history file every " << HistoryWrtFreq[1] <<" outer iterations."<< endl;
    }
    if (Time_Domain) {
      cout << "Writing the convergence history file every " << HistoryWrtFreq[0] <<" time iterations."<< endl;
    }
    cout << "Writing the screen convergence history every " << ScreenWrtFreq[2] <<" inner iterations."<< endl;
    if (Multizone_Problem){
      cout << "Writing the screen convergence history every " << ScreenWrtFreq[1] <<" outer iterations."<< endl;
    }
    if (Time_Domain) {
      cout << "Writing the screen convergence history every " << ScreenWrtFreq[0] <<" time iterations."<< endl;
    }

    switch (Tab_FileFormat) {
      case TAB_CSV: cout << "The tabular file format is CSV (.csv)." << endl; break;
      case TAB_TECPLOT: cout << "The tabular file format is Tecplot (.dat)." << endl; break;
    }

    cout << "Convergence history file name: " << Conv_FileName << "." << endl;

    cout << "Forces breakdown file name: " << Breakdown_FileName << "." << endl;


    if (!ContinuousAdjoint && !DiscreteAdjoint) {
      cout << "Surface file name: " << SurfCoeff_FileName << "." << endl;
      cout << "Volume file name: " << Volume_FileName << "." << endl;
      cout << "Restart file name: " << Restart_FileName << "." << endl;
    }

    if (ContinuousAdjoint || DiscreteAdjoint) {
      cout << "Adjoint solution file name: " << Solution_AdjFileName << "." << endl;
      cout << "Restart adjoint file name: " << Restart_AdjFileName << "." << endl;
      cout << "Adjoint variables file name: " << Adj_FileName << "." << endl;
      cout << "Surface adjoint file name: " << SurfAdjCoeff_FileName << "." << endl;
    }

  }

  if (val_software == SU2_COMPONENT::SU2_SOL) {
    switch (Tab_FileFormat) {
      case TAB_CSV: cout << "The tabular file format is CSV (.csv)." << endl; break;
      case TAB_TECPLOT: cout << "The tabular file format is Tecplot (.dat)." << endl; break;
    }
    cout << "Flow variables file name: " << Volume_FileName << "." << endl;
  }

  if (val_software == SU2_COMPONENT::SU2_DEF) {
    cout << "Output mesh file name: " << Mesh_Out_FileName << ". " << endl;
    switch (GetDeform_Stiffness_Type()) {
      case INVERSE_VOLUME:
        cout << "Cell stiffness scaled by inverse of the cell volume." << endl;
        break;
      case SOLID_WALL_DISTANCE:
        cout << "Cell stiffness scaled by distance to nearest solid surface." << endl;
        break;
      case CONSTANT_STIFFNESS:
        cout << "Imposing constant cell stiffness." << endl;
        break;
    }
  }

  if (val_software == SU2_COMPONENT::SU2_DOT) {
    if (DiscreteAdjoint) {
      cout << "Output Volume Sensitivity file name: " << VolSens_FileName << ". " << endl;
      cout << "Output Surface Sensitivity file name: " << SurfSens_FileName << ". " << endl;
    }
    cout << "Output gradient file name: " << ObjFunc_Grad_FileName << ". " << endl;
  }

  cout << endl <<"------------- Config File Boundary Information ( Zone "  << iZone << " ) ---------------" << endl;

  PrintingToolbox::CTablePrinter BoundaryTable(&std::cout);
  BoundaryTable.AddColumn("Marker Type", 35);
  BoundaryTable.AddColumn("Marker Name", 35);

  BoundaryTable.PrintHeader();

  if (nMarker_Euler != 0) {
    BoundaryTable << "Euler wall";
    for (iMarker_Euler = 0; iMarker_Euler < nMarker_Euler; iMarker_Euler++) {
      BoundaryTable << Marker_Euler[iMarker_Euler];
      if (iMarker_Euler < nMarker_Euler-1)  BoundaryTable << " ";
    }
    BoundaryTable.PrintFooter();
  }

  if (nMarker_FarField != 0) {
    BoundaryTable << "Far-field";
    for (iMarker_FarField = 0; iMarker_FarField < nMarker_FarField; iMarker_FarField++) {
      BoundaryTable << Marker_FarField[iMarker_FarField];
      if (iMarker_FarField < nMarker_FarField-1)  BoundaryTable << " ";
    }
    BoundaryTable.PrintFooter();
  }

  if (nMarker_SymWall != 0) {
    BoundaryTable << "Symmetry plane";
    for (iMarker_SymWall = 0; iMarker_SymWall < nMarker_SymWall; iMarker_SymWall++) {
      BoundaryTable << Marker_SymWall[iMarker_SymWall];
      if (iMarker_SymWall < nMarker_SymWall-1)  BoundaryTable << " ";
    }
    BoundaryTable.PrintFooter();
  }

  if (nMarker_PerBound != 0) {
    BoundaryTable << "Periodic boundary";
    for (iMarker_PerBound = 0; iMarker_PerBound < nMarker_PerBound; iMarker_PerBound++) {
      BoundaryTable << Marker_PerBound[iMarker_PerBound];
      if (iMarker_PerBound < nMarker_PerBound-1)  BoundaryTable << " ";
    }
    BoundaryTable.PrintFooter();
  }

  if (nMarker_NearFieldBound != 0) {
    BoundaryTable << "Near-field boundary";
    for (iMarker_NearFieldBound = 0; iMarker_NearFieldBound < nMarker_NearFieldBound; iMarker_NearFieldBound++) {
      BoundaryTable << Marker_NearFieldBound[iMarker_NearFieldBound];
      if (iMarker_NearFieldBound < nMarker_NearFieldBound-1)  BoundaryTable << " ";
    }
    BoundaryTable.PrintFooter();
  }

  if (nMarker_Deform_Mesh != 0) {
    BoundaryTable << "Deformable mesh boundary";
    for (iMarker_Deform_Mesh = 0; iMarker_Deform_Mesh < nMarker_Deform_Mesh; iMarker_Deform_Mesh++) {
      BoundaryTable << Marker_Deform_Mesh[iMarker_Deform_Mesh];
      if (iMarker_Deform_Mesh < nMarker_Deform_Mesh-1)  BoundaryTable << " ";
    }
    BoundaryTable.PrintFooter();
  }

  if (nMarker_Deform_Mesh_Sym_Plane != 0) {
    BoundaryTable << "Symmetric deformable mesh boundary";
    for (iMarker_Deform_Mesh_Sym_Plane = 0; iMarker_Deform_Mesh_Sym_Plane < nMarker_Deform_Mesh_Sym_Plane; iMarker_Deform_Mesh_Sym_Plane++) {
      BoundaryTable << Marker_Deform_Mesh_Sym_Plane[iMarker_Deform_Mesh_Sym_Plane];
      if (iMarker_Deform_Mesh_Sym_Plane < nMarker_Deform_Mesh_Sym_Plane-1)  BoundaryTable << " ";
    }
    BoundaryTable.PrintFooter();
  }

  if (nMarker_Fluid_Load != 0) {
    BoundaryTable << "Fluid loads boundary";
    for (iMarker_Fluid_Load = 0; iMarker_Fluid_Load < nMarker_Fluid_Load; iMarker_Fluid_Load++) {
      BoundaryTable << Marker_Fluid_Load[iMarker_Fluid_Load];
      if (iMarker_Fluid_Load < nMarker_Fluid_Load-1)  BoundaryTable << " ";
    }
    BoundaryTable.PrintFooter();
  }

  if (nMarker_Fluid_InterfaceBound != 0) {
    BoundaryTable << "Fluid interface boundary";
    for (iMarker_Fluid_InterfaceBound = 0; iMarker_Fluid_InterfaceBound < nMarker_Fluid_InterfaceBound; iMarker_Fluid_InterfaceBound++) {
      BoundaryTable << Marker_Fluid_InterfaceBound[iMarker_Fluid_InterfaceBound];
      if (iMarker_Fluid_InterfaceBound < nMarker_Fluid_InterfaceBound-1)  BoundaryTable << " ";
    }
    BoundaryTable.PrintFooter();
  }

  if (nMarker_FlowLoad != 0) {
    BoundaryTable << "Flow load boundary";
    for (iMarker_FlowLoad = 0; iMarker_FlowLoad < nMarker_FlowLoad; iMarker_FlowLoad++) {
      BoundaryTable << Marker_FlowLoad[iMarker_FlowLoad];
      if (iMarker_FlowLoad < nMarker_FlowLoad-1)  BoundaryTable << " ";
    }
    BoundaryTable.PrintFooter();
  }

  if (nMarker_Internal != 0) {
    BoundaryTable << "Internal boundary";
    for (iMarker_Internal = 0; iMarker_Internal < nMarker_Internal; iMarker_Internal++) {
      BoundaryTable << Marker_Internal[iMarker_Internal];
      if (iMarker_Internal < nMarker_Internal-1)  BoundaryTable << " ";
    }
    BoundaryTable.PrintFooter();
  }

  if (nMarker_Inlet != 0) {
    BoundaryTable << "Inlet boundary";
    for (iMarker_Inlet = 0; iMarker_Inlet < nMarker_Inlet; iMarker_Inlet++) {
      BoundaryTable << Marker_Inlet[iMarker_Inlet];
      if (iMarker_Inlet < nMarker_Inlet-1)  BoundaryTable << " ";
    }
    BoundaryTable.PrintFooter();
  }

  if (nMarker_Riemann != 0) {
    BoundaryTable << "Riemann boundary";
    for (iMarker_Riemann = 0; iMarker_Riemann < nMarker_Riemann; iMarker_Riemann++) {
      BoundaryTable << Marker_Riemann[iMarker_Riemann];
      if (iMarker_Riemann < nMarker_Riemann-1)  BoundaryTable << " ";
    }
    BoundaryTable.PrintFooter();
  }

  if (nMarker_Giles != 0) {
    BoundaryTable << "Giles boundary";
    for (iMarker_Giles = 0; iMarker_Giles < nMarker_Giles; iMarker_Giles++) {
      BoundaryTable << Marker_Giles[iMarker_Giles];
      if (iMarker_Giles < nMarker_Giles-1)  BoundaryTable << " ";
    }
    BoundaryTable.PrintFooter();
  }

  if (nMarker_MixingPlaneInterface != 0) {
    BoundaryTable << "MixingPlane boundary";
    for (iMarker_MixingPlaneInterface = 0; iMarker_MixingPlaneInterface < nMarker_MixingPlaneInterface; iMarker_MixingPlaneInterface++) {
      BoundaryTable << Marker_MixingPlaneInterface[iMarker_MixingPlaneInterface];
      if (iMarker_MixingPlaneInterface < nMarker_MixingPlaneInterface-1)  BoundaryTable << " ";
    }
    BoundaryTable.PrintFooter();
  }

  if (nMarker_EngineInflow != 0) {
    BoundaryTable << "Engine inflow boundary";
    for (iMarker_EngineInflow = 0; iMarker_EngineInflow < nMarker_EngineInflow; iMarker_EngineInflow++) {
      BoundaryTable << Marker_EngineInflow[iMarker_EngineInflow];
      if (iMarker_EngineInflow < nMarker_EngineInflow-1)  BoundaryTable << " ";
    }
    BoundaryTable.PrintFooter();
  }

  if (nMarker_EngineExhaust != 0) {
    BoundaryTable << "Engine exhaust boundary";
    for (iMarker_EngineExhaust = 0; iMarker_EngineExhaust < nMarker_EngineExhaust; iMarker_EngineExhaust++) {
      BoundaryTable << Marker_EngineExhaust[iMarker_EngineExhaust];
      if (iMarker_EngineExhaust < nMarker_EngineExhaust-1)  BoundaryTable << " ";
    }
    BoundaryTable.PrintFooter();
  }

  if (nMarker_Supersonic_Inlet != 0) {
    BoundaryTable << "Supersonic inlet boundary";
    for (iMarker_Supersonic_Inlet = 0; iMarker_Supersonic_Inlet < nMarker_Supersonic_Inlet; iMarker_Supersonic_Inlet++) {
      BoundaryTable << Marker_Supersonic_Inlet[iMarker_Supersonic_Inlet];
      if (iMarker_Supersonic_Inlet < nMarker_Supersonic_Inlet-1)  BoundaryTable << " ";
    }
    BoundaryTable.PrintFooter();
  }

  if (nMarker_Supersonic_Outlet != 0) {
    BoundaryTable << "Supersonic outlet boundary";
    for (iMarker_Supersonic_Outlet = 0; iMarker_Supersonic_Outlet < nMarker_Supersonic_Outlet; iMarker_Supersonic_Outlet++) {
      BoundaryTable << Marker_Supersonic_Outlet[iMarker_Supersonic_Outlet];
      if (iMarker_Supersonic_Outlet < nMarker_Supersonic_Outlet-1)  BoundaryTable << " ";
    }
    BoundaryTable.PrintFooter();
  }

  if (nMarker_Outlet != 0) {
    BoundaryTable << "Outlet boundary";
    for (iMarker_Outlet = 0; iMarker_Outlet < nMarker_Outlet; iMarker_Outlet++) {
      BoundaryTable << Marker_Outlet[iMarker_Outlet];
      if (iMarker_Outlet < nMarker_Outlet-1)  BoundaryTable << " ";
    }
    BoundaryTable.PrintFooter();
  }

  if (nMarker_Isothermal != 0) {
    BoundaryTable << "Isothermal wall";
    for (iMarker_Isothermal = 0; iMarker_Isothermal < nMarker_Isothermal; iMarker_Isothermal++) {
      BoundaryTable << Marker_Isothermal[iMarker_Isothermal];
      if (iMarker_Isothermal < nMarker_Isothermal-1)  BoundaryTable << " ";
    }
    BoundaryTable.PrintFooter();
  }

  if (nMarker_Smoluchowski_Maxwell != 0) {
    BoundaryTable << "Smoluchowski/Maxwell jump wall";
    for (iMarker_Smoluchowski_Maxwell = 0; iMarker_Smoluchowski_Maxwell < nMarker_Smoluchowski_Maxwell; iMarker_Smoluchowski_Maxwell++) {
      BoundaryTable << Marker_Smoluchowski_Maxwell[iMarker_Smoluchowski_Maxwell];
      if (iMarker_Smoluchowski_Maxwell< nMarker_Smoluchowski_Maxwell-1)  BoundaryTable << " ";
    }
    BoundaryTable.PrintFooter();
  }

  if (nMarker_HeatFlux != 0) {
    BoundaryTable << "Heat flux wall";
    for (iMarker_HeatFlux = 0; iMarker_HeatFlux < nMarker_HeatFlux; iMarker_HeatFlux++) {
      BoundaryTable << Marker_HeatFlux[iMarker_HeatFlux];
      if (iMarker_HeatFlux < nMarker_HeatFlux-1)  BoundaryTable << " ";
    }
    BoundaryTable.PrintFooter();
  }

  if (nMarker_HeatTransfer != 0) {
    BoundaryTable << "Heat transfer wall";
    for (iMarker_HeatTransfer = 0; iMarker_HeatTransfer < nMarker_HeatTransfer; iMarker_HeatTransfer++) {
      BoundaryTable << Marker_HeatTransfer[iMarker_HeatTransfer];
      if (iMarker_HeatTransfer < nMarker_HeatTransfer-1)  BoundaryTable << " ";
    }
    BoundaryTable.PrintFooter();
  }

  if (nWall_Catalytic != 0) {
    BoundaryTable << "Catalytic wall";
    for (iWall_Catalytic = 0; iWall_Catalytic < nWall_Catalytic; iWall_Catalytic++) {
      BoundaryTable << Wall_Catalytic[iWall_Catalytic];
      if (iWall_Catalytic < nWall_Catalytic-1)  BoundaryTable << " ";
    }
    BoundaryTable.PrintFooter();
  }

  if (nMarker_Clamped != 0) {
    BoundaryTable << "Clamped boundary";
    for (iMarker_Clamped = 0; iMarker_Clamped < nMarker_Clamped; iMarker_Clamped++) {
      BoundaryTable << Marker_Clamped[iMarker_Clamped];
      if (iMarker_Clamped < nMarker_Clamped-1)  BoundaryTable << " ";
    }
    BoundaryTable.PrintFooter();
  }

  if (nMarker_Displacement != 0) {
    BoundaryTable << "Displacement boundary";
    for (iMarker_Displacement = 0; iMarker_Displacement < nMarker_Displacement; iMarker_Displacement++) {
      BoundaryTable << Marker_Displacement[iMarker_Displacement];
      if (iMarker_Displacement < nMarker_Displacement-1)  BoundaryTable << " ";
    }
    BoundaryTable.PrintFooter();
  }

  if (nMarker_Load != 0) {
    BoundaryTable << "Normal load boundary";
    for (iMarker_Load = 0; iMarker_Load < nMarker_Load; iMarker_Load++) {
      BoundaryTable << Marker_Load[iMarker_Load];
      if (iMarker_Load < nMarker_Load-1)  BoundaryTable << " ";
    }
    BoundaryTable.PrintFooter();
  }

  if (nMarker_Damper != 0) {
    BoundaryTable << "Damper boundary";
    for (iMarker_Damper = 0; iMarker_Damper < nMarker_Damper; iMarker_Damper++) {
      BoundaryTable << Marker_Damper[iMarker_Damper];
      if (iMarker_Damper < nMarker_Damper-1)  BoundaryTable << " ";
    }
    BoundaryTable.PrintFooter();
  }

  if (nMarker_Load_Dir != 0) {
    BoundaryTable << "Load boundary";
    for (iMarker_Load_Dir = 0; iMarker_Load_Dir < nMarker_Load_Dir; iMarker_Load_Dir++) {
      BoundaryTable << Marker_Load_Dir[iMarker_Load_Dir];
      if (iMarker_Load_Dir < nMarker_Load_Dir-1)  BoundaryTable << " ";
    }
    BoundaryTable.PrintFooter();
  }

  if (nMarker_Disp_Dir != 0) {
    BoundaryTable << "Disp boundary";
    for (iMarker_Disp_Dir = 0; iMarker_Disp_Dir < nMarker_Disp_Dir; iMarker_Disp_Dir++) {
      BoundaryTable << Marker_Disp_Dir[iMarker_Disp_Dir];
      if (iMarker_Disp_Dir < nMarker_Disp_Dir-1)  BoundaryTable << " ";
    }
    BoundaryTable.PrintFooter();
  }

  if (nMarker_Load_Sine != 0) {
    BoundaryTable << "Sine-Wave boundary";
    for (iMarker_Load_Sine = 0; iMarker_Load_Sine < nMarker_Load_Sine; iMarker_Load_Sine++) {
      BoundaryTable << Marker_Load_Sine[iMarker_Load_Sine];
      if (iMarker_Load_Sine < nMarker_Load_Sine-1)  BoundaryTable << " ";
    }
    BoundaryTable.PrintFooter();
  }

  if (nMarker_Emissivity != 0) {
    BoundaryTable << "Radiative boundary";
    for (iMarker_Emissivity = 0; iMarker_Emissivity < nMarker_Emissivity; iMarker_Emissivity++) {
      BoundaryTable << Marker_Emissivity[iMarker_Emissivity]; // << "(" << Wall_Emissivity[iMarker_Emissivity] << ")";
      if (iMarker_Emissivity < nMarker_Emissivity-1)  BoundaryTable << " ";
    }
    BoundaryTable.PrintFooter();
  }

  if (nMarker_Custom != 0) {
    BoundaryTable << "Custom boundary";
    for (iMarker_Custom = 0; iMarker_Custom < nMarker_Custom; iMarker_Custom++) {
      BoundaryTable << Marker_Custom[iMarker_Custom];
      if (iMarker_Custom < nMarker_Custom-1)  BoundaryTable << " ";
    }
    BoundaryTable.PrintFooter();
  }

  if (nMarker_ActDiskInlet != 0) {
    BoundaryTable << "Actuator disk (inlet) boundary";
    for (iMarker_ActDiskInlet = 0; iMarker_ActDiskInlet < nMarker_ActDiskInlet; iMarker_ActDiskInlet++) {
      BoundaryTable << Marker_ActDiskInlet[iMarker_ActDiskInlet];
      if (iMarker_ActDiskInlet < nMarker_ActDiskInlet-1)  BoundaryTable << " ";
    }
    BoundaryTable.PrintFooter();
  }

  if (nMarker_ActDiskOutlet != 0) {
    BoundaryTable << "Actuator disk (outlet) boundary";
    for (iMarker_ActDiskOutlet = 0; iMarker_ActDiskOutlet < nMarker_ActDiskOutlet; iMarker_ActDiskOutlet++) {
      BoundaryTable << Marker_ActDiskOutlet[iMarker_ActDiskOutlet];
      if (iMarker_ActDiskOutlet < nMarker_ActDiskOutlet-1)  BoundaryTable << " ";
    }
    BoundaryTable.PrintFooter();
  }

  if (nMarker_SobolevBC != 0) {
    BoundaryTable << "Sobolev boundary";
    for (iMarker_SobolevBC = 0; iMarker_SobolevBC < nMarker_SobolevBC; iMarker_SobolevBC++) {
      BoundaryTable << Marker_SobolevBC[iMarker_SobolevBC];
      if (iMarker_SobolevBC < nMarker_SobolevBC-1)  BoundaryTable << " ";
    }
    BoundaryTable.PrintFooter();
  }

  if (nMarker_ActDiskOutlet != 0) {
    if (GetKind_ActDisk() == VARIABLE_LOAD) {
      cout << endl << "Actuator disk with variable load." << endl;
      cout << "Actuator disk data read from file: " << GetActDisk_FileName() << endl;
    }
  }

}

bool CConfig::TokenizeString(string & str, string & option_name,
                             vector<string> & option_value) {
  const string delimiters(" (){}:,\t\n\v\f\r");
  // check for comments or empty string
  string::size_type pos, last_pos;
  pos = str.find_first_of("%");
  if ( (str.length() == 0) || (pos == 0) ) {
    // str is empty or a comment line, so no option here
    return false;
  }
  if (pos != string::npos) {
    // remove comment at end if necessary
    str.erase(pos);
  }

  // look for line composed on only delimiters (usually whitespace)
  pos = str.find_first_not_of(delimiters);
  if (pos == string::npos) {
    return false;
  }

  // find the equals sign and split string
  string name_part, value_part;
  pos = str.find("=");
  if (pos == string::npos) {
    cerr << "Error in TokenizeString(): "
    << "line in the configuration file with no \"=\" sign."
    << endl;
    cout << "Look for: " << str << endl;
    cout << "str.length() = " << str.length() << endl;
    throw(-1);
  }
  name_part = str.substr(0, pos);
  value_part = str.substr(pos+1, string::npos);
  //cout << "name_part  = |" << name_part  << "|" << endl;
  //cout << "value_part = |" << value_part << "|" << endl;

  // the first_part should consist of one string with no interior delimiters
  last_pos = name_part.find_first_not_of(delimiters, 0);
  pos = name_part.find_first_of(delimiters, last_pos);
  if ( (name_part.length() == 0) || (last_pos == string::npos) ) {
    cerr << "Error in CConfig::TokenizeString(): "
    << "line in the configuration file with no name before the \"=\" sign."
    << endl;
    throw(-1);
  }
  if (pos == string::npos) pos = name_part.length();
  option_name = name_part.substr(last_pos, pos - last_pos);
  last_pos = name_part.find_first_not_of(delimiters, pos);
  if (last_pos != string::npos) {
    cerr << "Error in TokenizeString(): "
    << "two or more options before an \"=\" sign in the configuration file."
    << endl;
    throw(-1);
  }
  StringToUpperCase(option_name);

  //cout << "option_name = |" << option_name << "|" << endl;
  //cout << "pos = " << pos << ": last_pos = " << last_pos << endl;

  // now fill the option value vector
  option_value.clear();
  last_pos = value_part.find_first_not_of(delimiters, 0);
  pos = value_part.find_first_of(delimiters, last_pos);
  while (string::npos != pos || string::npos != last_pos) {
    // add token to the vector<string>
    option_value.push_back(value_part.substr(last_pos, pos - last_pos));
    // skip delimiters
    last_pos = value_part.find_first_not_of(delimiters, pos);
    // find next "non-delimiter"
    pos = value_part.find_first_of(delimiters, last_pos);
  }
  if (option_value.size() == 0) {
    cerr << "Error in TokenizeString(): "
    << "option " << option_name << " in configuration file with no value assigned."
    << endl;
    throw(-1);
  }

#if 0
  cout << "option value(s) = ";
  for (unsigned int i = 0; i < option_value.size(); i++)
    cout << option_value[i] << " ";
  cout << endl;
#endif

  // look for ';' DV delimiters attached to values
  vector<string>::iterator it;
  it = option_value.begin();
  while (it != option_value.end()) {
    if (it->compare(";") == 0) {
      it++;
      continue;
    }

    pos = it->find(';');
    if (pos != string::npos) {
      string before_semi = it->substr(0, pos);
      string after_semi= it->substr(pos+1, string::npos);
      if (before_semi.empty()) {
        *it = ";";
        it++;
        option_value.insert(it, after_semi);
      } else {
        *it = before_semi;
        it++;
        vector<string> to_insert;
        to_insert.push_back(";");
        if (!after_semi.empty())
          to_insert.push_back(after_semi);
        option_value.insert(it, to_insert.begin(), to_insert.end());
      }
      it = option_value.begin(); // go back to beginning; not efficient
      continue;
    } else {
      it++;
    }
  }
#if 0
  cout << "option value(s) = ";
  for (unsigned int i = 0; i < option_value.size(); i++)
    cout << option_value[i] << " ";
  cout << endl;
#endif
  // remove any consecutive ";"
  it = option_value.begin();
  bool semi_at_prev = false;
  while (it != option_value.end()) {
    if (semi_at_prev) {
      if (it->compare(";") == 0) {
        option_value.erase(it);
        it = option_value.begin();
        semi_at_prev = false;
        continue;
      }
    }
    if (it->compare(";") == 0) {
      semi_at_prev = true;
    } else {
      semi_at_prev = false;
    }
    it++;
  }

#if 0
  cout << "option value(s) = ";
  for (unsigned int i = 0; i < option_value.size(); i++)
    cout << option_value[i] << " ";
  cout << endl;
#endif
  return true;
}

unsigned short CConfig::GetMarker_CfgFile_TagBound(string val_marker) const {

  unsigned short iMarker_CfgFile;

  for (iMarker_CfgFile = 0; iMarker_CfgFile < nMarker_CfgFile; iMarker_CfgFile++)
    if (Marker_CfgFile_TagBound[iMarker_CfgFile] == val_marker)
      return iMarker_CfgFile;

  SU2_MPI::Error(string("The configuration file doesn't have any definition for marker ") + val_marker, CURRENT_FUNCTION);
  return 0;
}

string CConfig::GetMarker_CfgFile_TagBound(unsigned short val_marker) const {
  return Marker_CfgFile_TagBound[val_marker];
}

unsigned short CConfig::GetMarker_CfgFile_KindBC(string val_marker) const {
  unsigned short iMarker_CfgFile;
  for (iMarker_CfgFile = 0; iMarker_CfgFile < nMarker_CfgFile; iMarker_CfgFile++)
    if (Marker_CfgFile_TagBound[iMarker_CfgFile] == val_marker) break;
  return Marker_CfgFile_KindBC[iMarker_CfgFile];
}

unsigned short CConfig::GetMarker_CfgFile_Monitoring(string val_marker) const {
  unsigned short iMarker_CfgFile;
  for (iMarker_CfgFile = 0; iMarker_CfgFile < nMarker_CfgFile; iMarker_CfgFile++)
    if (Marker_CfgFile_TagBound[iMarker_CfgFile] == val_marker) break;
  return Marker_CfgFile_Monitoring[iMarker_CfgFile];
}

unsigned short CConfig::GetMarker_CfgFile_GeoEval(string val_marker) const {
  unsigned short iMarker_CfgFile;
  for (iMarker_CfgFile = 0; iMarker_CfgFile < nMarker_CfgFile; iMarker_CfgFile++)
    if (Marker_CfgFile_TagBound[iMarker_CfgFile] == val_marker) break;
  return Marker_CfgFile_GeoEval[iMarker_CfgFile];
}

unsigned short CConfig::GetMarker_CfgFile_Designing(string val_marker) const {
  unsigned short iMarker_CfgFile;
  for (iMarker_CfgFile = 0; iMarker_CfgFile < nMarker_CfgFile; iMarker_CfgFile++)
    if (Marker_CfgFile_TagBound[iMarker_CfgFile] == val_marker) break;
  return Marker_CfgFile_Designing[iMarker_CfgFile];
}

unsigned short CConfig::GetMarker_CfgFile_Plotting(string val_marker) const {
  unsigned short iMarker_CfgFile;
  for (iMarker_CfgFile = 0; iMarker_CfgFile < nMarker_CfgFile; iMarker_CfgFile++)
    if (Marker_CfgFile_TagBound[iMarker_CfgFile] == val_marker) break;
  return Marker_CfgFile_Plotting[iMarker_CfgFile];
}

unsigned short CConfig::GetMarker_CfgFile_Analyze(string val_marker) const {
  unsigned short iMarker_CfgFile;
  for (iMarker_CfgFile = 0; iMarker_CfgFile < nMarker_CfgFile; iMarker_CfgFile++)
    if (Marker_CfgFile_TagBound[iMarker_CfgFile] == val_marker) break;
  return Marker_CfgFile_Analyze[iMarker_CfgFile];
}

unsigned short CConfig::GetMarker_CfgFile_ZoneInterface(string val_marker) const {
  unsigned short iMarker_CfgFile;
  for (iMarker_CfgFile = 0; iMarker_CfgFile < nMarker_CfgFile; iMarker_CfgFile++)
    if (Marker_CfgFile_TagBound[iMarker_CfgFile] == val_marker) break;
  return Marker_CfgFile_ZoneInterface[iMarker_CfgFile];
}

unsigned short CConfig::GetMarker_CfgFile_Turbomachinery(string val_marker) const {
  unsigned short iMarker_CfgFile;
  for (iMarker_CfgFile = 0; iMarker_CfgFile < nMarker_CfgFile; iMarker_CfgFile++)
    if (Marker_CfgFile_TagBound[iMarker_CfgFile] == val_marker) break;
  return Marker_CfgFile_Turbomachinery[iMarker_CfgFile];
}

unsigned short CConfig::GetMarker_CfgFile_TurbomachineryFlag(string val_marker) const {
  unsigned short iMarker_CfgFile;
  for (iMarker_CfgFile = 0; iMarker_CfgFile < nMarker_CfgFile; iMarker_CfgFile++)
    if (Marker_CfgFile_TagBound[iMarker_CfgFile] == val_marker) break;
  return Marker_CfgFile_TurbomachineryFlag[iMarker_CfgFile];
}

unsigned short CConfig::GetMarker_CfgFile_MixingPlaneInterface(string val_marker) const {
  unsigned short iMarker_CfgFile;
  for (iMarker_CfgFile = 0; iMarker_CfgFile < nMarker_CfgFile; iMarker_CfgFile++)
    if (Marker_CfgFile_TagBound[iMarker_CfgFile] == val_marker) break;
  return Marker_CfgFile_MixingPlaneInterface[iMarker_CfgFile];
}

unsigned short CConfig::GetMarker_CfgFile_DV(string val_marker) const {
  unsigned short iMarker_CfgFile;
  for (iMarker_CfgFile = 0; iMarker_CfgFile < nMarker_CfgFile; iMarker_CfgFile++)
    if (Marker_CfgFile_TagBound[iMarker_CfgFile] == val_marker) break;
  return Marker_CfgFile_DV[iMarker_CfgFile];
}

unsigned short CConfig::GetMarker_CfgFile_Moving(string val_marker) const {
  unsigned short iMarker_CfgFile;
  for (iMarker_CfgFile = 0; iMarker_CfgFile < nMarker_CfgFile; iMarker_CfgFile++)
    if (Marker_CfgFile_TagBound[iMarker_CfgFile] == val_marker) break;
  return Marker_CfgFile_Moving[iMarker_CfgFile];
}

unsigned short CConfig::GetMarker_CfgFile_Deform_Mesh(string val_marker) const {
  unsigned short iMarker_CfgFile;
  for (iMarker_CfgFile = 0; iMarker_CfgFile < nMarker_CfgFile; iMarker_CfgFile++)
    if (Marker_CfgFile_TagBound[iMarker_CfgFile] == val_marker) break;
  return Marker_CfgFile_Deform_Mesh[iMarker_CfgFile];
}

unsigned short CConfig::GetMarker_CfgFile_Deform_Mesh_Sym_Plane(string val_marker) const {
  unsigned short iMarker_CfgFile;
  for (iMarker_CfgFile = 0; iMarker_CfgFile < nMarker_CfgFile; iMarker_CfgFile++)
    if (Marker_CfgFile_TagBound[iMarker_CfgFile] == val_marker) break;
  return Marker_CfgFile_Deform_Mesh_Sym_Plane[iMarker_CfgFile];
}

unsigned short CConfig::GetMarker_CfgFile_Fluid_Load(string val_marker) const {
  unsigned short iMarker_CfgFile;
  for (iMarker_CfgFile = 0; iMarker_CfgFile < nMarker_CfgFile; iMarker_CfgFile++)
    if (Marker_CfgFile_TagBound[iMarker_CfgFile] == val_marker) break;
  return Marker_CfgFile_Fluid_Load[iMarker_CfgFile];
}

unsigned short CConfig::GetMarker_CfgFile_PyCustom(string val_marker) const {
  unsigned short iMarker_CfgFile;
  for (iMarker_CfgFile=0; iMarker_CfgFile < nMarker_CfgFile; iMarker_CfgFile++)
    if (Marker_CfgFile_TagBound[iMarker_CfgFile] == val_marker) break;
  return Marker_CfgFile_PyCustom[iMarker_CfgFile];
}

unsigned short CConfig::GetMarker_CfgFile_PerBound(string val_marker) const {
  unsigned short iMarker_CfgFile;
  for (iMarker_CfgFile = 0; iMarker_CfgFile < nMarker_CfgFile; iMarker_CfgFile++)
    if (Marker_CfgFile_TagBound[iMarker_CfgFile] == val_marker) break;
  return Marker_CfgFile_PerBound[iMarker_CfgFile];
}

unsigned short CConfig::GetMarker_ZoneInterface(string val_marker) const {
  unsigned short iMarker_CfgFile;
  for (iMarker_CfgFile = 0; iMarker_CfgFile < nMarker_CfgFile; iMarker_CfgFile++)
    if (Marker_CfgFile_TagBound[iMarker_CfgFile] == val_marker) break;
  return Marker_CfgFile_ZoneInterface[iMarker_CfgFile];
}

unsigned short CConfig::GetMarker_CfgFile_SobolevBC(string val_marker) const {
  unsigned short iMarker_CfgFile;
  for (iMarker_CfgFile = 0; iMarker_CfgFile < nMarker_CfgFile; iMarker_CfgFile++)
    if (Marker_CfgFile_TagBound[iMarker_CfgFile] == val_marker) break;
  return Marker_CfgFile_SobolevBC[iMarker_CfgFile];
}

bool CConfig::GetViscous_Wall(unsigned short iMarker) const {

  return (Marker_All_KindBC[iMarker] == HEAT_FLUX  ||
          Marker_All_KindBC[iMarker] == ISOTHERMAL ||
          Marker_All_KindBC[iMarker] == HEAT_TRANSFER ||
          Marker_All_KindBC[iMarker] == SMOLUCHOWSKI_MAXWELL ||
          Marker_All_KindBC[iMarker] == CHT_WALL_INTERFACE);
}

bool CConfig::GetSolid_Wall(unsigned short iMarker) const {

  return GetViscous_Wall(iMarker) ||
         Marker_All_KindBC[iMarker] == EULER_WALL;
}

void CConfig::SetSurface_Movement(unsigned short iMarker, unsigned short kind_movement) {

  unsigned short* new_surface_movement = new unsigned short[nMarker_Moving + 1];
  string* new_marker_moving = new string[nMarker_Moving+1];

  for (unsigned short iMarker_Moving = 0; iMarker_Moving < nMarker_Moving; iMarker_Moving++){
    new_surface_movement[iMarker_Moving] = Kind_SurfaceMovement[iMarker_Moving];
    new_marker_moving[iMarker_Moving] = Marker_Moving[iMarker_Moving];
  }

  if (nKind_SurfaceMovement > 0){
    delete [] Marker_Moving;
    delete [] Kind_SurfaceMovement;
  }

  Kind_SurfaceMovement = new_surface_movement;
  Marker_Moving        = new_marker_moving;

  Kind_SurfaceMovement[nMarker_Moving] = kind_movement;
  Marker_Moving[nMarker_Moving] = Marker_All_TagBound[iMarker];

  nMarker_Moving++;
  nKind_SurfaceMovement++;

}
CConfig::~CConfig(void) {

  unsigned long iDV, iMarker, iPeriodic, iFFD;

  /*--- Delete all of the option objects in the global option map ---*/

  for(map<string, COptionBase*>::iterator itr = option_map.begin(); itr != option_map.end(); itr++) {
    delete itr->second;
  }

  delete [] TimeDOFsADER_DG;
  delete [] TimeIntegrationADER_DG;
  delete [] WeightsIntegrationADER_DG;
  delete [] RK_Alpha_Step;
  delete [] MG_PreSmooth;
  delete [] MG_PostSmooth;

  /*--- Free memory for Aeroelastic problems. ---*/

  delete[] Aeroelastic_pitch;
  delete[] Aeroelastic_plunge;

 /*--- Free memory for airfoil sections ---*/

 delete [] LocationStations;

  /*--- motion origin: ---*/

  delete [] MarkerMotion_Origin;

  delete [] MoveMotion_Origin;

  /*--- translation: ---*/

  delete [] MarkerTranslation_Rate;

  /*--- rotation: ---*/

  delete [] MarkerRotation_Rate;

  /*--- pitching: ---*/

  delete [] MarkerPitching_Omega;

  /*--- pitching amplitude: ---*/

  delete [] MarkerPitching_Ampl;

  /*--- pitching phase: ---*/

  delete [] MarkerPitching_Phase;

  /*--- plunging: ---*/

  delete [] MarkerPlunging_Omega;

  /*--- plunging amplitude: ---*/
  delete [] MarkerPlunging_Ampl;

  /*--- reference origin for moments ---*/

  delete [] RefOriginMoment_X;
  delete [] RefOriginMoment_Y;
  delete [] RefOriginMoment_Z;

  /*--- Free memory for Harmonic Blance Frequency  pointer ---*/

  delete [] Omega_HB;

  /*--- Marker pointers ---*/

  delete[] Marker_CfgFile_GeoEval;
  delete[] Marker_All_GeoEval;

  delete[] Marker_CfgFile_TagBound;
  delete[] Marker_All_TagBound;

  delete[] Marker_CfgFile_KindBC;
  delete[] Marker_All_KindBC;

  delete[] Marker_CfgFile_Monitoring;
  delete[] Marker_All_Monitoring;

  delete[] Marker_CfgFile_Designing;
  delete[] Marker_All_Designing;

  delete[] Marker_CfgFile_Plotting;
  delete[] Marker_All_Plotting;

  delete[] Marker_CfgFile_Analyze;
  delete[] Marker_All_Analyze;

  delete[] Marker_CfgFile_ZoneInterface;
  delete[] Marker_All_ZoneInterface;

  delete[] Marker_CfgFile_DV;
  delete[] Marker_All_DV;

  delete[] Marker_CfgFile_Moving;
  delete[] Marker_All_Moving;

  delete[] Marker_CfgFile_Deform_Mesh;
  delete[] Marker_All_Deform_Mesh;

  delete[] Marker_CfgFile_Deform_Mesh_Sym_Plane;
  delete[] Marker_All_Deform_Mesh_Sym_Plane;

  delete[] Marker_CfgFile_Fluid_Load;
  delete[] Marker_All_Fluid_Load;

  delete[] Marker_CfgFile_PyCustom;
  delete[] Marker_All_PyCustom;

  delete[] Marker_CfgFile_PerBound;
  delete[] Marker_All_PerBound;

  delete [] Marker_CfgFile_Turbomachinery;
  delete [] Marker_All_Turbomachinery;

  delete [] Marker_CfgFile_TurbomachineryFlag;
  delete [] Marker_All_TurbomachineryFlag;

  delete [] Marker_CfgFile_MixingPlaneInterface;
  delete [] Marker_All_MixingPlaneInterface;

  delete [] Marker_CfgFile_SobolevBC;
  delete [] Marker_All_SobolevBC;

  delete[] Marker_DV;
  delete[] Marker_Moving;
  delete[] Marker_Monitoring;
  delete[] Marker_Designing;
  delete[] Marker_GeoEval;
  delete[] Marker_Plotting;
  delete[] Marker_Analyze;
  delete[] Marker_WallFunctions;
  delete[] Marker_ZoneInterface;
  delete[] Marker_CHTInterface;
  delete [] Marker_PyCustom;
  delete[] Marker_All_SendRecv;
  delete[] Marker_SobolevBC;

  delete[] Kind_Inc_Inlet;
  delete[] Kind_Inc_Outlet;

  delete[] Kind_WallFunctions;

  delete[] Kind_Wall;

  delete[] Config_Filenames;

  if (IntInfo_WallFunctions != nullptr) {
    for (iMarker = 0; iMarker < nMarker_WallFunctions; ++iMarker) {
      if (IntInfo_WallFunctions[iMarker] != nullptr)
        delete[] IntInfo_WallFunctions[iMarker];
    }
    delete[] IntInfo_WallFunctions;
  }

  if (DoubleInfo_WallFunctions != nullptr) {
    for (iMarker = 0; iMarker < nMarker_WallFunctions; ++iMarker) {
      if (DoubleInfo_WallFunctions[iMarker] != nullptr)
        delete[] DoubleInfo_WallFunctions[iMarker];
    }
    delete[] DoubleInfo_WallFunctions;
  }

       delete[] Kind_ObjFunc;
       delete[] Weight_ObjFunc;

  if (DV_Value != nullptr) {
    for (iDV = 0; iDV < nDV; iDV++) delete[] DV_Value[iDV];
    delete [] DV_Value;
  }

  if (ParamDV != nullptr) {
    for (iDV = 0; iDV < nDV; iDV++) delete[] ParamDV[iDV];
    delete [] ParamDV;
  }

  if (CoordFFDBox != nullptr) {
    for (iFFD = 0; iFFD < nFFDBox; iFFD++) delete[] CoordFFDBox[iFFD];
    delete [] CoordFFDBox;
  }

  if (DegreeFFDBox != nullptr) {
    for (iFFD = 0; iFFD < nFFDBox; iFFD++) delete[] DegreeFFDBox[iFFD];
    delete [] DegreeFFDBox;
  }

     delete[] Design_Variable;

     delete[]  Exhaust_Temperature_Target;
     delete[]  Exhaust_Pressure_Target;
     delete[] Exhaust_Pressure;
     delete[] Exhaust_Temperature;
     delete[] Exhaust_MassFlow;
     delete[] Exhaust_TotalPressure;
     delete[] Exhaust_TotalTemperature;
     delete[] Exhaust_GrossThrust;
     delete[] Exhaust_Force;
     delete[] Exhaust_Power;

     delete[]  Inflow_Mach;
     delete[] Inflow_Pressure;
     delete[] Inflow_MassFlow;
     delete[] Inflow_ReverseMassFlow;
     delete[] Inflow_TotalPressure;
     delete[] Inflow_Temperature;
     delete[] Inflow_TotalTemperature;
     delete[] Inflow_RamDrag;
     delete[]  Inflow_Force;
     delete[] Inflow_Power;

     delete[]  Engine_Power;
     delete[]  Engine_Mach;
     delete[]  Engine_Force;
     delete[]  Engine_NetThrust;
     delete[]  Engine_GrossThrust;
     delete[]  Engine_Area;
     delete[] EngineInflow_Target;

     delete[]  ActDiskInlet_MassFlow;
     delete[]  ActDiskInlet_Temperature;
     delete[]  ActDiskInlet_TotalTemperature;
     delete[]  ActDiskInlet_Pressure;
     delete[]  ActDiskInlet_TotalPressure;
     delete[]  ActDiskInlet_RamDrag;
     delete[]  ActDiskInlet_Force;
     delete[]  ActDiskInlet_Power;

     delete[]  ActDiskOutlet_MassFlow;
     delete[]  ActDiskOutlet_Temperature;
     delete[]  ActDiskOutlet_TotalTemperature;
     delete[]  ActDiskOutlet_Pressure;
     delete[]  ActDiskOutlet_TotalPressure;
     delete[]  ActDiskOutlet_GrossThrust;
     delete[]  ActDiskOutlet_Force;
     delete[]  ActDiskOutlet_Power;

     delete[]  Outlet_MassFlow;
     delete[]  Outlet_Density;
     delete[]  Outlet_Area;

     delete[]  ActDisk_DeltaPress;
     delete[]  ActDisk_DeltaTemp;
     delete[]  ActDisk_TotalPressRatio;
     delete[]  ActDisk_TotalTempRatio;
     delete[]  ActDisk_StaticPressRatio;
     delete[]  ActDisk_StaticTempRatio;
     delete[]  ActDisk_Power;
     delete[]  ActDisk_MassFlow;
     delete[]  ActDisk_Mach;
     delete[]  ActDisk_Force;
     delete[]  ActDisk_NetThrust;
     delete[]  ActDisk_BCThrust;
     delete[]  ActDisk_BCThrust_Old;
     delete[]  ActDisk_GrossThrust;
     delete[]  ActDisk_Area;
     delete[]  ActDisk_ReverseMassFlow;

     delete[]  Surface_MassFlow;
     delete[]  Surface_Mach;
     delete[]  Surface_Temperature;
     delete[]  Surface_Pressure;
     delete[]  Surface_Density;
     delete[]  Surface_Enthalpy;
     delete[]  Surface_NormalVelocity;
     delete[]  Surface_Uniformity;
     delete[]  Surface_SecondaryStrength;
     delete[]  Surface_SecondOverUniform;
     delete[]  Surface_MomentumDistortion;
     delete[]  Surface_TotalTemperature;
     delete[]  Surface_TotalPressure;
     delete[]  Surface_PressureDrop;
     delete[]  Surface_DC60;
     delete[]  Surface_IDC;
     delete[]  Surface_IDC_Mach;
     delete[]  Surface_IDR;

  delete[]  Inlet_Ttotal;
  delete[]  Inlet_Ptotal;
  if (Inlet_FlowDir != nullptr) {
    for (iMarker = 0; iMarker < nMarker_Inlet; iMarker++)
      delete [] Inlet_FlowDir[iMarker];
    delete [] Inlet_FlowDir;
  }

  if (Inlet_Velocity != nullptr) {
    for (iMarker = 0; iMarker < nMarker_Supersonic_Inlet; iMarker++)
      delete [] Inlet_Velocity[iMarker];
    delete [] Inlet_Velocity;
  }

  if (Inlet_MassFrac != nullptr) {
    for (iMarker = 0; iMarker < nMarker_Supersonic_Inlet; iMarker++)
      delete [] Inlet_MassFrac[iMarker];
    delete [] Inlet_MassFrac;
  }

  if (Riemann_FlowDir != nullptr) {
    for (iMarker = 0; iMarker < nMarker_Riemann; iMarker++)
      delete [] Riemann_FlowDir[iMarker];
    delete [] Riemann_FlowDir;
  }

  if (Giles_FlowDir != nullptr) {
    for (iMarker = 0; iMarker < nMarker_Giles; iMarker++)
      delete [] Giles_FlowDir[iMarker];
    delete [] Giles_FlowDir;
  }

  if (Load_Sine_Dir != nullptr) {
    for (iMarker = 0; iMarker < nMarker_Load_Sine; iMarker++)
      delete [] Load_Sine_Dir[iMarker];
    delete [] Load_Sine_Dir;
  }

  if (Load_Dir != nullptr) {
    for (iMarker = 0; iMarker < nMarker_Load_Dir; iMarker++)
      delete [] Load_Dir[iMarker];
    delete [] Load_Dir;
  }

     delete[] Inlet_Temperature;
     delete[] Inlet_Pressure;
     delete[] Outlet_Pressure;
     delete[] Isothermal_Temperature;
     delete[] Heat_Flux;
     delete[] HeatTransfer_Coeff;
     delete[] HeatTransfer_WallTemp;
     delete[] Displ_Value;
     delete[] Load_Value;
     delete[] Damper_Constant;
     delete[] Load_Dir_Multiplier;
     delete[] Load_Dir_Value;
     delete[] Disp_Dir;
     delete[] Disp_Dir_Multiplier;
     delete[] Disp_Dir_Value;
     delete[] Load_Sine_Amplitude;
     delete[] Load_Sine_Frequency;
     delete[] FlowLoad_Value;
     delete[] Roughness_Height;
     delete[] Wall_Emissivity;
  /*--- related to periodic boundary conditions ---*/

  for (iMarker = 0; iMarker < nMarker_PerBound; iMarker++) {
    if (Periodic_RotCenter   != nullptr) delete [] Periodic_RotCenter[iMarker];
    if (Periodic_RotAngles   != nullptr) delete [] Periodic_RotAngles[iMarker];
    if (Periodic_Translation != nullptr) delete [] Periodic_Translation[iMarker];
  }
  delete[] Periodic_RotCenter;
  delete[] Periodic_RotAngles;
  delete[] Periodic_Translation;

  for (iPeriodic = 0; iPeriodic < nPeriodic_Index; iPeriodic++) {
    if (Periodic_Center    != nullptr) delete [] Periodic_Center[iPeriodic];
    if (Periodic_Rotation  != nullptr) delete [] Periodic_Rotation[iPeriodic];
    if (Periodic_Translate != nullptr) delete [] Periodic_Translate[iPeriodic];
  }
  delete[] Periodic_Center;
  delete[] Periodic_Rotation;
  delete[] Periodic_Translate;

  delete[] MG_CorrecSmooth;
         delete[] PlaneTag;
              delete[] CFL;
   delete[] CFL_AdaptParam;

  /*--- String markers ---*/

               delete[] Marker_Euler;
            delete[] Marker_FarField;
              delete[] Marker_Custom;
             delete[] Marker_SymWall;
            delete[] Marker_PerBound;
            delete[] Marker_PerDonor;
      delete[] Marker_NearFieldBound;
         delete[] Marker_Deform_Mesh;
         delete[] Marker_Deform_Mesh_Sym_Plane;
          delete[] Marker_Fluid_Load;
      delete[] Marker_Fluid_InterfaceBound;
               delete[] Marker_Inlet;
    delete[] Marker_Supersonic_Inlet;
    delete[] Marker_Supersonic_Outlet;
              delete[] Marker_Outlet;
          delete[] Marker_Isothermal;
  delete[] Marker_Smoluchowski_Maxwell;
       delete[] Marker_EngineInflow;
      delete[] Marker_EngineExhaust;
        delete[] Marker_Displacement;
                delete[] Marker_Load;
                delete[] Marker_Damper;
                delete[] Marker_Load_Dir;
                delete[] Marker_Disp_Dir;
                delete[] Marker_Load_Sine;
            delete[] Marker_FlowLoad;
             delete[] Marker_Internal;
                delete[] Marker_HeatFlux;
          delete[] Marker_Emissivity;

  delete [] Int_Coeffs;

  delete [] ElasticityMod;
  delete [] PoissonRatio;
  delete [] MaterialDensity;
  delete [] Electric_Constant;
  delete [] Electric_Field_Mod;
  delete [] RefNode_Displacement;
  delete [] Electric_Field_Dir;

  /*--- Delete some arrays needed just for initializing options. ---*/

  delete [] FFDTag;
  delete [] nDV_Value;
  delete [] TagFFDBox;

  delete [] Kind_Data_Riemann;
  delete [] Riemann_Var1;
  delete [] Riemann_Var2;
  delete [] Kind_Data_Giles;
  delete [] Giles_Var1;
  delete [] Giles_Var2;
  delete [] RelaxFactorAverage;
  delete [] RelaxFactorFourier;
  delete [] nSpan_iZones;
  delete [] Kind_TurboMachinery;

  delete [] Marker_MixingPlaneInterface;
  delete [] Marker_TurboBoundIn;
  delete [] Marker_TurboBoundOut;
  delete [] Marker_Riemann;
  delete [] Marker_Giles;
  delete [] Marker_Shroud;

  delete [] nBlades;
  delete [] FreeStreamTurboNormal;

  delete [] top_optim_kernels;
  delete [] top_optim_kernel_params;
  delete [] top_optim_filter_radius;

  delete [] ScreenOutput;
  delete [] HistoryOutput;
  delete [] VolumeOutput;
  delete [] Mesh_Box_Size;
  delete [] VolumeOutputFiles;

  delete [] ConvField;

}

string CConfig::GetFilename(string filename, string ext, int Iter) const {

  /*--- Remove any extension --- */

  unsigned short lastindex = filename.find_last_of(".");
  filename = filename.substr(0, lastindex);

  /*--- Add the extension --- */

  filename = filename + string(ext);

  /*--- Append the zone number if multizone problems ---*/
  if (Multizone_Problem)
    filename = GetMultizone_FileName(filename, GetiZone(), ext);

  /*--- Append the zone number if multiple instance problems ---*/
  if (GetnTimeInstances() > 1)
    filename = GetMultiInstance_FileName(filename, GetiInst(), ext);

  if (GetTime_Domain()){
    filename = GetUnsteady_FileName(filename, Iter, ext);
  }

  return filename;
}

string CConfig::GetUnsteady_FileName(string val_filename, int val_iter, string ext) const {

  string UnstExt="", UnstFilename = val_filename;
  char buffer[50];

  /*--- Check that a positive value iteration is requested (for now). ---*/

  if (val_iter < 0) {
    SU2_MPI::Error("Requesting a negative iteration number for the restart file!!", CURRENT_FUNCTION);
  }

  unsigned short lastindex = UnstFilename.find_last_of(".");
  UnstFilename = UnstFilename.substr(0, lastindex);

  /*--- Append iteration number for unsteady cases ---*/

  if (Time_Domain) {

    if ((val_iter >= 0)    && (val_iter < 10))    SPRINTF (buffer, "_0000%d", val_iter);
    if ((val_iter >= 10)   && (val_iter < 100))   SPRINTF (buffer, "_000%d",  val_iter);
    if ((val_iter >= 100)  && (val_iter < 1000))  SPRINTF (buffer, "_00%d",   val_iter);
    if ((val_iter >= 1000) && (val_iter < 10000)) SPRINTF (buffer, "_0%d",    val_iter);
    if (val_iter >= 10000) SPRINTF (buffer, "_%d", val_iter);
    UnstExt = string(buffer);
  }
  UnstExt += ext;
  UnstFilename.append(UnstExt);

  return UnstFilename;
}

string CConfig::GetMultizone_FileName(string val_filename, int val_iZone, string ext) const {

    string multizone_filename = val_filename;
    char buffer[50];

    unsigned short lastindex = multizone_filename.find_last_of(".");
    multizone_filename = multizone_filename.substr(0, lastindex);

    if (Multizone_Problem) {
        SPRINTF (buffer, "_%d", SU2_TYPE::Int(val_iZone));
        multizone_filename.append(string(buffer));
    }

    multizone_filename += ext;
    return multizone_filename;
}

string CConfig::GetMultizone_HistoryFileName(string val_filename, int val_iZone, string ext) const {

    string multizone_filename = val_filename;
    char buffer[50];
    unsigned short lastindex = multizone_filename.find_last_of(".");
    multizone_filename = multizone_filename.substr(0, lastindex);
    if (Multizone_Problem) {
        SPRINTF (buffer, "_%d", SU2_TYPE::Int(val_iZone));
        multizone_filename.append(string(buffer));
    }
    multizone_filename += ext;
    return multizone_filename;
}

string CConfig::GetMultiInstance_FileName(string val_filename, int val_iInst, string ext) const {

  string multizone_filename = val_filename;
  char buffer[50];

  unsigned short lastindex = multizone_filename.find_last_of(".");
  multizone_filename = multizone_filename.substr(0, lastindex);
  SPRINTF (buffer, "_%d", SU2_TYPE::Int(val_iInst));
  multizone_filename.append(string(buffer));
  multizone_filename += ext;
  return multizone_filename;
}

string CConfig::GetMultiInstance_HistoryFileName(string val_filename, int val_iInst) const {

  string multizone_filename = val_filename;
  char buffer[50];

  unsigned short lastindex = multizone_filename.find_last_of(".");
  multizone_filename = multizone_filename.substr(0, lastindex);
  SPRINTF (buffer, "_%d", SU2_TYPE::Int(val_iInst));
  multizone_filename.append(string(buffer));

  return multizone_filename;
}

string CConfig::GetObjFunc_Extension(string val_filename) const {

  string AdjExt, Filename = val_filename;

  if (ContinuousAdjoint || DiscreteAdjoint) {

    /*--- Remove filename extension (.dat) ---*/

    unsigned short lastindex = Filename.find_last_of(".");
    Filename = Filename.substr(0, lastindex);

    if (nObj==1) {
      switch (Kind_ObjFunc[0]) {
        case DRAG_COEFFICIENT:            AdjExt = "_cd";       break;
        case LIFT_COEFFICIENT:            AdjExt = "_cl";       break;
        case SIDEFORCE_COEFFICIENT:       AdjExt = "_csf";      break;
        case INVERSE_DESIGN_PRESSURE:     AdjExt = "_invpress"; break;
        case INVERSE_DESIGN_HEATFLUX:     AdjExt = "_invheat";  break;
        case MOMENT_X_COEFFICIENT:        AdjExt = "_cmx";      break;
        case MOMENT_Y_COEFFICIENT:        AdjExt = "_cmy";      break;
        case MOMENT_Z_COEFFICIENT:        AdjExt = "_cmz";      break;
        case EFFICIENCY:                  AdjExt = "_eff";      break;
        case EQUIVALENT_AREA:             AdjExt = "_ea";       break;
        case NEARFIELD_PRESSURE:          AdjExt = "_nfp";      break;
        case FORCE_X_COEFFICIENT:         AdjExt = "_cfx";      break;
        case FORCE_Y_COEFFICIENT:         AdjExt = "_cfy";      break;
        case FORCE_Z_COEFFICIENT:         AdjExt = "_cfz";      break;
        case THRUST_COEFFICIENT:          AdjExt = "_ct";       break;
        case TORQUE_COEFFICIENT:          AdjExt = "_cq";       break;
        case TOTAL_HEATFLUX:              AdjExt = "_totheat";  break;
        case MAXIMUM_HEATFLUX:            AdjExt = "_maxheat";  break;
        case AVG_TEMPERATURE:             AdjExt = "_avtp";     break;
        case FIGURE_OF_MERIT:             AdjExt = "_merit";    break;
        case BUFFET_SENSOR:               AdjExt = "_buffet";   break;
        case SURFACE_TOTAL_PRESSURE:      AdjExt = "_pt";       break;
        case SURFACE_STATIC_PRESSURE:     AdjExt = "_pe";       break;
        case SURFACE_STATIC_TEMPERATURE:  AdjExt = "_T";        break;
        case SURFACE_MASSFLOW:            AdjExt = "_mfr";      break;
        case SURFACE_UNIFORMITY:          AdjExt = "_uniform";  break;
        case SURFACE_SECONDARY:           AdjExt = "_second";   break;
        case SURFACE_MOM_DISTORTION:      AdjExt = "_distort";  break;
        case SURFACE_SECOND_OVER_UNIFORM: AdjExt = "_sou";      break;
        case SURFACE_PRESSURE_DROP:       AdjExt = "_dp";       break;
        case SURFACE_MACH:                AdjExt = "_mach";     break;
        case CUSTOM_OBJFUNC:              AdjExt = "_custom";   break;
        case KINETIC_ENERGY_LOSS:         AdjExt = "_ke";       break;
        case TOTAL_PRESSURE_LOSS:         AdjExt = "_pl";       break;
        case FLOW_ANGLE_OUT:              AdjExt = "_fao";      break;
        case FLOW_ANGLE_IN:               AdjExt = "_fai";      break;
        case TOTAL_EFFICIENCY:            AdjExt = "_teff";     break;
        case TOTAL_STATIC_EFFICIENCY:     AdjExt = "_tseff";    break;
        case EULERIAN_WORK:               AdjExt = "_ew";       break;
        case MASS_FLOW_IN:                AdjExt = "_mfi";      break;
        case MASS_FLOW_OUT:               AdjExt = "_mfo";      break;
        case ENTROPY_GENERATION:          AdjExt = "_entg";     break;
        case REFERENCE_GEOMETRY:          AdjExt = "_refgeom";  break;
        case REFERENCE_NODE:              AdjExt = "_refnode";  break;
        case VOLUME_FRACTION:             AdjExt = "_volfrac";  break;
        case TOPOL_DISCRETENESS:          AdjExt = "_topdisc";  break;
        case TOPOL_COMPLIANCE:            AdjExt = "_topcomp";  break;
        case STRESS_PENALTY:              AdjExt = "_stress";   break;
      }
    }
    else{
      AdjExt = "_combo";
    }
    Filename.append(AdjExt);

    /*--- Lastly, add the .dat extension ---*/
    Filename.append(".dat");

  }

  return Filename;
}

unsigned short CConfig::GetContainerPosition(unsigned short val_eqsystem) {

  switch (val_eqsystem) {
    case RUNTIME_FLOW_SYS:      return FLOW_SOL;
    case RUNTIME_TURB_SYS:      return TURB_SOL;
    case RUNTIME_TRANS_SYS:     return TRANS_SOL;
    case RUNTIME_HEAT_SYS:      return HEAT_SOL;
    case RUNTIME_FEA_SYS:       return FEA_SOL;
    case RUNTIME_ADJFLOW_SYS:   return ADJFLOW_SOL;
    case RUNTIME_ADJTURB_SYS:   return ADJTURB_SOL;
    case RUNTIME_ADJFEA_SYS:    return ADJFEA_SOL;
    case RUNTIME_RADIATION_SYS: return RAD_SOL;
    case RUNTIME_MULTIGRID_SYS: return 0;
  }
  return 0;
}

void CConfig::SetKind_ConvNumScheme(unsigned short val_kind_convnumscheme,
                                    unsigned short val_kind_centered, unsigned short val_kind_upwind,
                                    unsigned short val_kind_slopelimit, bool val_muscl,
                                    unsigned short val_kind_fem) {

  Kind_ConvNumScheme = val_kind_convnumscheme;
  Kind_Centered = val_kind_centered;
  Kind_Upwind = val_kind_upwind;
  Kind_FEM = val_kind_fem;
  Kind_SlopeLimit = val_kind_slopelimit;
  MUSCL = val_muscl;

}

void CConfig::SetGlobalParam(unsigned short val_solver,
                             unsigned short val_system) {

  /*--- Set the simulation global time ---*/

  Current_UnstTime = static_cast<su2double>(TimeIter)*Delta_UnstTime;
  Current_UnstTimeND = static_cast<su2double>(TimeIter)*Delta_UnstTimeND;

  /*--- Set the solver methods ---*/

  switch (val_solver) {
    case EULER: case INC_EULER: case NEMO_EULER:
      if (val_system == RUNTIME_FLOW_SYS) {
        SetKind_ConvNumScheme(Kind_ConvNumScheme_Flow, Kind_Centered_Flow,
                              Kind_Upwind_Flow, Kind_SlopeLimit_Flow,
                              MUSCL_Flow, NONE);
        SetKind_TimeIntScheme(Kind_TimeIntScheme_Flow);
      }
      break;
    case NAVIER_STOKES: case INC_NAVIER_STOKES: case NEMO_NAVIER_STOKES:
      if (val_system == RUNTIME_FLOW_SYS) {
        SetKind_ConvNumScheme(Kind_ConvNumScheme_Flow, Kind_Centered_Flow,
                              Kind_Upwind_Flow, Kind_SlopeLimit_Flow,
                              MUSCL_Flow, NONE);
        SetKind_TimeIntScheme(Kind_TimeIntScheme_Flow);
      }
      if (val_system == RUNTIME_HEAT_SYS) {
        SetKind_ConvNumScheme(Kind_ConvNumScheme_Heat, NONE, NONE, NONE, NONE, NONE);
        SetKind_TimeIntScheme(Kind_TimeIntScheme_Heat);
      }
      break;
    case RANS: case INC_RANS:
      if (val_system == RUNTIME_FLOW_SYS) {
        SetKind_ConvNumScheme(Kind_ConvNumScheme_Flow, Kind_Centered_Flow,
                              Kind_Upwind_Flow, Kind_SlopeLimit_Flow,
                              MUSCL_Flow, NONE);
        SetKind_TimeIntScheme(Kind_TimeIntScheme_Flow);
      }
      if (val_system == RUNTIME_TURB_SYS) {
        SetKind_ConvNumScheme(Kind_ConvNumScheme_Turb, Kind_Centered_Turb,
                              Kind_Upwind_Turb, Kind_SlopeLimit_Turb,
                              MUSCL_Turb, NONE);
        SetKind_TimeIntScheme(Kind_TimeIntScheme_Turb);
      }
      if (val_system == RUNTIME_TRANS_SYS) {
        SetKind_ConvNumScheme(Kind_ConvNumScheme_Turb, Kind_Centered_Turb,
                              Kind_Upwind_Turb, Kind_SlopeLimit_Turb,
                              MUSCL_Turb, NONE);
        SetKind_TimeIntScheme(Kind_TimeIntScheme_Turb);
      }
      if (val_system == RUNTIME_HEAT_SYS) {
        SetKind_ConvNumScheme(Kind_ConvNumScheme_Heat, NONE, NONE, NONE, NONE, NONE);
        SetKind_TimeIntScheme(Kind_TimeIntScheme_Heat);
      }
      break;
    case FEM_EULER:
      if (val_system == RUNTIME_FLOW_SYS) {
        SetKind_ConvNumScheme(Kind_ConvNumScheme_FEM_Flow, Kind_Centered_Flow,
                              Kind_Upwind_Flow, Kind_SlopeLimit_Flow,
                              MUSCL_Flow, Kind_FEM_Flow);
        SetKind_TimeIntScheme(Kind_TimeIntScheme_FEM_Flow);
      }
      break;
    case FEM_NAVIER_STOKES:
      if (val_system == RUNTIME_FLOW_SYS) {
        SetKind_ConvNumScheme(Kind_ConvNumScheme_Flow, Kind_Centered_Flow,
                              Kind_Upwind_Flow, Kind_SlopeLimit_Flow,
                              MUSCL_Flow, Kind_FEM_Flow);
        SetKind_TimeIntScheme(Kind_TimeIntScheme_FEM_Flow);
      }
      break;
    case FEM_LES:
      if (val_system == RUNTIME_FLOW_SYS) {
        SetKind_ConvNumScheme(Kind_ConvNumScheme_Flow, Kind_Centered_Flow,
                              Kind_Upwind_Flow, Kind_SlopeLimit_Flow,
                              MUSCL_Flow, Kind_FEM_Flow);
        SetKind_TimeIntScheme(Kind_TimeIntScheme_FEM_Flow);
      }
      break;
    case ADJ_EULER:
      if (val_system == RUNTIME_FLOW_SYS) {
        SetKind_ConvNumScheme(Kind_ConvNumScheme_Flow, Kind_Centered_Flow,
                              Kind_Upwind_Flow, Kind_SlopeLimit_Flow,
                              MUSCL_Flow, NONE);
        SetKind_TimeIntScheme(Kind_TimeIntScheme_Flow);
      }
      if (val_system == RUNTIME_ADJFLOW_SYS) {
        SetKind_ConvNumScheme(Kind_ConvNumScheme_AdjFlow, Kind_Centered_AdjFlow,
                              Kind_Upwind_AdjFlow, Kind_SlopeLimit_AdjFlow,
                              MUSCL_AdjFlow, NONE);
        SetKind_TimeIntScheme(Kind_TimeIntScheme_AdjFlow);
      }
      break;
    case ADJ_NAVIER_STOKES:
      if (val_system == RUNTIME_FLOW_SYS) {
        SetKind_ConvNumScheme(Kind_ConvNumScheme_Flow, Kind_Centered_Flow,
                              Kind_Upwind_Flow, Kind_SlopeLimit_Flow,
                              MUSCL_Flow, NONE);
        SetKind_TimeIntScheme(Kind_TimeIntScheme_Flow);
      }
      if (val_system == RUNTIME_ADJFLOW_SYS) {
        SetKind_ConvNumScheme(Kind_ConvNumScheme_AdjFlow, Kind_Centered_AdjFlow,
                              Kind_Upwind_AdjFlow, Kind_SlopeLimit_AdjFlow,
                              MUSCL_AdjFlow, NONE);
        SetKind_TimeIntScheme(Kind_TimeIntScheme_AdjFlow);
      }
      break;
    case ADJ_RANS:
      if (val_system == RUNTIME_FLOW_SYS) {
        SetKind_ConvNumScheme(Kind_ConvNumScheme_Flow, Kind_Centered_Flow,
                              Kind_Upwind_Flow, Kind_SlopeLimit_Flow,
                              MUSCL_Flow, NONE);
        SetKind_TimeIntScheme(Kind_TimeIntScheme_Flow);
      }
      if (val_system == RUNTIME_ADJFLOW_SYS) {
        SetKind_ConvNumScheme(Kind_ConvNumScheme_AdjFlow, Kind_Centered_AdjFlow,
                              Kind_Upwind_AdjFlow, Kind_SlopeLimit_AdjFlow,
                              MUSCL_AdjFlow, NONE);
        SetKind_TimeIntScheme(Kind_TimeIntScheme_AdjFlow);
      }
      if (val_system == RUNTIME_TURB_SYS) {
        SetKind_ConvNumScheme(Kind_ConvNumScheme_Turb, Kind_Centered_Turb,
                              Kind_Upwind_Turb, Kind_SlopeLimit_Turb,
                              MUSCL_Turb, NONE);
        SetKind_TimeIntScheme(Kind_TimeIntScheme_Turb);
      }
      if (val_system == RUNTIME_ADJTURB_SYS) {
        SetKind_ConvNumScheme(Kind_ConvNumScheme_AdjTurb, Kind_Centered_AdjTurb,
                              Kind_Upwind_AdjTurb, Kind_SlopeLimit_AdjTurb,
                              MUSCL_AdjTurb, NONE);
        SetKind_TimeIntScheme(Kind_TimeIntScheme_AdjTurb);
      }
      break;
    case HEAT_EQUATION:
      if (val_system == RUNTIME_HEAT_SYS) {
        SetKind_ConvNumScheme(NONE, NONE, NONE, NONE, NONE, NONE);
        SetKind_TimeIntScheme(Kind_TimeIntScheme_Heat);
      }
      break;

    case FEM_ELASTICITY:

      Current_DynTime = static_cast<su2double>(TimeIter)*Delta_DynTime;

      if (val_system == RUNTIME_FEA_SYS) {
        SetKind_ConvNumScheme(NONE, NONE, NONE, NONE, NONE, NONE);
        SetKind_TimeIntScheme(NONE);
      }
      break;
  }
}

const su2double* CConfig::GetPeriodicRotCenter(string val_marker) const {
  unsigned short iMarker_PerBound;
  for (iMarker_PerBound = 0; iMarker_PerBound < nMarker_PerBound; iMarker_PerBound++)
    if (Marker_PerBound[iMarker_PerBound] == val_marker) break;
  return Periodic_RotCenter[iMarker_PerBound];
}

const su2double* CConfig::GetPeriodicRotAngles(string val_marker) const {
  unsigned short iMarker_PerBound;
  for (iMarker_PerBound = 0; iMarker_PerBound < nMarker_PerBound; iMarker_PerBound++)
    if (Marker_PerBound[iMarker_PerBound] == val_marker) break;
  return Periodic_RotAngles[iMarker_PerBound];
}

const su2double* CConfig::GetPeriodicTranslation(string val_marker) const {
  unsigned short iMarker_PerBound;
  for (iMarker_PerBound = 0; iMarker_PerBound < nMarker_PerBound; iMarker_PerBound++)
    if (Marker_PerBound[iMarker_PerBound] == val_marker) break;
  return Periodic_Translation[iMarker_PerBound];
}

unsigned short CConfig::GetMarker_Periodic_Donor(string val_marker) const {
  unsigned short iMarker_PerBound, jMarker_PerBound, kMarker_All;

  /*--- Find the marker for this periodic boundary. ---*/
  for (iMarker_PerBound = 0; iMarker_PerBound < nMarker_PerBound; iMarker_PerBound++)
    if (Marker_PerBound[iMarker_PerBound] == val_marker) break;

  /*--- Find corresponding donor. ---*/
  for (jMarker_PerBound = 0; jMarker_PerBound < nMarker_PerBound; jMarker_PerBound++)
    if (Marker_PerBound[jMarker_PerBound] == Marker_PerDonor[iMarker_PerBound]) break;

  /*--- Find and return global marker index for donor boundary. ---*/
  for (kMarker_All = 0; kMarker_All < nMarker_CfgFile; kMarker_All++)
    if (Marker_PerBound[jMarker_PerBound] == Marker_All_TagBound[kMarker_All]) break;

  return kMarker_All;
}

su2double CConfig::GetActDisk_NetThrust(string val_marker) const {
  unsigned short iMarker_ActDisk;
  for (iMarker_ActDisk = 0; iMarker_ActDisk < nMarker_ActDiskInlet; iMarker_ActDisk++)
    if ((Marker_ActDiskInlet[iMarker_ActDisk] == val_marker) ||
        (Marker_ActDiskOutlet[iMarker_ActDisk] == val_marker)) break;
  return ActDisk_NetThrust[iMarker_ActDisk];
}

su2double CConfig::GetActDisk_Power(string val_marker) const {
  unsigned short iMarker_ActDisk;
  for (iMarker_ActDisk = 0; iMarker_ActDisk < nMarker_ActDiskInlet; iMarker_ActDisk++)
    if ((Marker_ActDiskInlet[iMarker_ActDisk] == val_marker) ||
        (Marker_ActDiskOutlet[iMarker_ActDisk] == val_marker)) break;
  return ActDisk_Power[iMarker_ActDisk];
}

su2double CConfig::GetActDisk_MassFlow(string val_marker) const {
  unsigned short iMarker_ActDisk;
  for (iMarker_ActDisk = 0; iMarker_ActDisk < nMarker_ActDiskInlet; iMarker_ActDisk++)
    if ((Marker_ActDiskInlet[iMarker_ActDisk] == val_marker) ||
        (Marker_ActDiskOutlet[iMarker_ActDisk] == val_marker)) break;
  return ActDisk_MassFlow[iMarker_ActDisk];
}

su2double CConfig::GetActDisk_Mach(string val_marker) const {
  unsigned short iMarker_ActDisk;
  for (iMarker_ActDisk = 0; iMarker_ActDisk < nMarker_ActDiskInlet; iMarker_ActDisk++)
    if ((Marker_ActDiskInlet[iMarker_ActDisk] == val_marker) ||
        (Marker_ActDiskOutlet[iMarker_ActDisk] == val_marker)) break;
  return ActDisk_Mach[iMarker_ActDisk];
}

su2double CConfig::GetActDisk_Force(string val_marker) const {
  unsigned short iMarker_ActDisk;
  for (iMarker_ActDisk = 0; iMarker_ActDisk < nMarker_ActDiskInlet; iMarker_ActDisk++)
    if ((Marker_ActDiskInlet[iMarker_ActDisk] == val_marker) ||
        (Marker_ActDiskOutlet[iMarker_ActDisk] == val_marker)) break;
  return ActDisk_Force[iMarker_ActDisk];
}

su2double CConfig::GetActDisk_BCThrust(string val_marker) const {
  unsigned short iMarker_ActDisk;
  for (iMarker_ActDisk = 0; iMarker_ActDisk < nMarker_ActDiskInlet; iMarker_ActDisk++)
    if ((Marker_ActDiskInlet[iMarker_ActDisk] == val_marker) ||
        (Marker_ActDiskOutlet[iMarker_ActDisk] == val_marker)) break;
  return ActDisk_BCThrust[iMarker_ActDisk];
}

su2double CConfig::GetActDisk_BCThrust_Old(string val_marker) const {
  unsigned short iMarker_ActDisk;
  for (iMarker_ActDisk = 0; iMarker_ActDisk < nMarker_ActDiskInlet; iMarker_ActDisk++)
    if ((Marker_ActDiskInlet[iMarker_ActDisk] == val_marker) ||
        (Marker_ActDiskOutlet[iMarker_ActDisk] == val_marker)) break;
  return ActDisk_BCThrust_Old[iMarker_ActDisk];
}

void CConfig::SetActDisk_BCThrust(string val_marker, su2double val_actdisk_bcthrust) {
  unsigned short iMarker_ActDisk;
  for (iMarker_ActDisk = 0; iMarker_ActDisk < nMarker_ActDiskInlet; iMarker_ActDisk++)
    if ((Marker_ActDiskInlet[iMarker_ActDisk] == val_marker) ||
        (Marker_ActDiskOutlet[iMarker_ActDisk] == val_marker)) break;
  ActDisk_BCThrust[iMarker_ActDisk] = val_actdisk_bcthrust;
}

void CConfig::SetActDisk_BCThrust_Old(string val_marker, su2double val_actdisk_bcthrust_old) {
  unsigned short iMarker_ActDisk;
  for (iMarker_ActDisk = 0; iMarker_ActDisk < nMarker_ActDiskInlet; iMarker_ActDisk++)
    if ((Marker_ActDiskInlet[iMarker_ActDisk] == val_marker) ||
        (Marker_ActDiskOutlet[iMarker_ActDisk] == val_marker)) break;
  ActDisk_BCThrust_Old[iMarker_ActDisk] = val_actdisk_bcthrust_old;
}

su2double CConfig::GetActDisk_Area(string val_marker) const {
  unsigned short iMarker_ActDisk;
  for (iMarker_ActDisk = 0; iMarker_ActDisk < nMarker_ActDiskInlet; iMarker_ActDisk++)
    if ((Marker_ActDiskInlet[iMarker_ActDisk] == val_marker) ||
        (Marker_ActDiskOutlet[iMarker_ActDisk] == val_marker)) break;
  return ActDisk_Area[iMarker_ActDisk];
}

su2double CConfig::GetActDisk_ReverseMassFlow(string val_marker) const {
  unsigned short iMarker_ActDisk;
  for (iMarker_ActDisk = 0; iMarker_ActDisk < nMarker_ActDiskInlet; iMarker_ActDisk++)
    if ((Marker_ActDiskInlet[iMarker_ActDisk] == val_marker) ||
        (Marker_ActDiskOutlet[iMarker_ActDisk] == val_marker)) break;
  return ActDisk_ReverseMassFlow[iMarker_ActDisk];
}

su2double CConfig::GetActDisk_PressJump(string val_marker, unsigned short val_value) const {
  unsigned short iMarker_ActDisk;
  for (iMarker_ActDisk = 0; iMarker_ActDisk < nMarker_ActDiskInlet; iMarker_ActDisk++)
    if ((Marker_ActDiskInlet[iMarker_ActDisk] == val_marker) ||
        (Marker_ActDiskOutlet[iMarker_ActDisk] == val_marker)) break;
  return ActDisk_PressJump[iMarker_ActDisk][val_value];
}

su2double CConfig::GetActDisk_TempJump(string val_marker, unsigned short val_value) const {
  unsigned short iMarker_ActDisk;
  for (iMarker_ActDisk = 0; iMarker_ActDisk < nMarker_ActDiskInlet; iMarker_ActDisk++)
    if ((Marker_ActDiskInlet[iMarker_ActDisk] == val_marker) ||
        (Marker_ActDiskOutlet[iMarker_ActDisk] == val_marker)) break;
  return ActDisk_TempJump[iMarker_ActDisk][val_value];;
}

su2double CConfig::GetActDisk_Omega(string val_marker, unsigned short val_value) const {
  unsigned short iMarker_ActDisk;
  for (iMarker_ActDisk = 0; iMarker_ActDisk < nMarker_ActDiskInlet; iMarker_ActDisk++)
    if ((Marker_ActDiskInlet[iMarker_ActDisk] == val_marker) ||
        (Marker_ActDiskOutlet[iMarker_ActDisk] == val_marker)) break;
  return ActDisk_Omega[iMarker_ActDisk][val_value];;
}

su2double CConfig::GetOutlet_MassFlow(string val_marker) const {
  unsigned short iMarker_Outlet;
  for (iMarker_Outlet = 0; iMarker_Outlet < nMarker_Outlet; iMarker_Outlet++)
    if ((Marker_Outlet[iMarker_Outlet] == val_marker)) break;
  return Outlet_MassFlow[iMarker_Outlet];
}

su2double CConfig::GetOutlet_Density(string val_marker) const {
  unsigned short iMarker_Outlet;
  for (iMarker_Outlet = 0; iMarker_Outlet < nMarker_Outlet; iMarker_Outlet++)
    if ((Marker_Outlet[iMarker_Outlet] == val_marker)) break;
  return Outlet_Density[iMarker_Outlet];
}

su2double CConfig::GetOutlet_Area(string val_marker) const {
  unsigned short iMarker_Outlet;
  for (iMarker_Outlet = 0; iMarker_Outlet < nMarker_Outlet; iMarker_Outlet++)
    if ((Marker_Outlet[iMarker_Outlet] == val_marker)) break;
  return Outlet_Area[iMarker_Outlet];
}

unsigned short CConfig::GetMarker_CfgFile_ActDiskOutlet(string val_marker) const {
  unsigned short iMarker_ActDisk, kMarker_All;

  /*--- Find the marker for this actuator disk inlet. ---*/

  for (iMarker_ActDisk = 0; iMarker_ActDisk < nMarker_ActDiskInlet; iMarker_ActDisk++)
    if (Marker_ActDiskInlet[iMarker_ActDisk] == val_marker) break;

  /*--- Find and return global marker index for the actuator disk outlet. ---*/

  for (kMarker_All = 0; kMarker_All < nMarker_CfgFile; kMarker_All++)
    if (Marker_ActDiskOutlet[iMarker_ActDisk] == Marker_CfgFile_TagBound[kMarker_All]) break;

  return kMarker_All;
}

unsigned short CConfig::GetMarker_CfgFile_EngineExhaust(string val_marker) const {
  unsigned short iMarker_Engine, kMarker_All;

  /*--- Find the marker for this engine inflow. ---*/

  for (iMarker_Engine = 0; iMarker_Engine < nMarker_EngineInflow; iMarker_Engine++)
    if (Marker_EngineInflow[iMarker_Engine] == val_marker) break;

  /*--- Find and return global marker index for the engine exhaust. ---*/

  for (kMarker_All = 0; kMarker_All < nMarker_CfgFile; kMarker_All++)
    if (Marker_EngineExhaust[iMarker_Engine] == Marker_CfgFile_TagBound[kMarker_All]) break;

  return kMarker_All;
}

bool CConfig::GetVolumetric_Movement() const {
  bool volumetric_movement = false;

  if (GetSurface_Movement(AEROELASTIC) ||
      GetSurface_Movement(AEROELASTIC_RIGID_MOTION)||
      GetSurface_Movement(EXTERNAL) ||
      GetSurface_Movement(EXTERNAL_ROTATION)){
    volumetric_movement = true;
  }

  if (Kind_SU2 == SU2_COMPONENT::SU2_DEF ||
      Kind_SU2 == SU2_COMPONENT::SU2_DOT ||
      DirectDiff)
  { volumetric_movement = true;}

  if (GetSmoothGradient())
  { volumetric_movement=true; }

  return volumetric_movement;
}

bool CConfig::GetSurface_Movement(unsigned short kind_movement) const {
  for (unsigned short iMarkerMoving = 0; iMarkerMoving < nKind_SurfaceMovement; iMarkerMoving++){
    if (Kind_SurfaceMovement[iMarkerMoving] == kind_movement){
      return true;
    }
  }
  return false;
}

unsigned short CConfig::GetMarker_Moving(string val_marker) const {
  unsigned short iMarker_Moving;

  /*--- Find the marker for this moving boundary. ---*/
  for (iMarker_Moving = 0; iMarker_Moving < nMarker_Moving; iMarker_Moving++)
    if (Marker_Moving[iMarker_Moving] == val_marker) break;

  return iMarker_Moving;
}

bool CConfig::GetMarker_Moving_Bool(string val_marker) const {
  unsigned short iMarker_Moving;

  /*--- Find the marker for this moving boundary, if it exists. ---*/
  for (iMarker_Moving = 0; iMarker_Moving < nMarker_Moving; iMarker_Moving++)
    if (Marker_Moving[iMarker_Moving] == val_marker) return true;

  return false;
}

unsigned short CConfig::GetMarker_Deform_Mesh(string val_marker) const {
  unsigned short iMarker_Deform_Mesh;

  /*--- Find the marker for this interface boundary. ---*/
  for (iMarker_Deform_Mesh = 0; iMarker_Deform_Mesh < nMarker_Deform_Mesh; iMarker_Deform_Mesh++)
    if (Marker_Deform_Mesh[iMarker_Deform_Mesh] == val_marker) break;

  return iMarker_Deform_Mesh;
}

unsigned short CConfig::GetMarker_Deform_Mesh_Sym_Plane(string val_marker) const {
  unsigned short iMarker_Deform_Mesh_Sym_Plane;

  /*--- Find the marker for this interface boundary. ---*/
  for (iMarker_Deform_Mesh_Sym_Plane = 0; iMarker_Deform_Mesh_Sym_Plane < nMarker_Deform_Mesh_Sym_Plane; iMarker_Deform_Mesh_Sym_Plane++)
    if (Marker_Deform_Mesh_Sym_Plane[iMarker_Deform_Mesh_Sym_Plane] == val_marker) break;

  return iMarker_Deform_Mesh_Sym_Plane;
}

unsigned short CConfig::GetMarker_Fluid_Load(string val_marker) const {
  unsigned short iMarker_Fluid_Load;

  /*--- Find the marker for this interface boundary. ---*/
  for (iMarker_Fluid_Load = 0; iMarker_Fluid_Load < nMarker_Fluid_Load; iMarker_Fluid_Load++)
    if (Marker_Fluid_Load[iMarker_Fluid_Load] == val_marker) break;

  return iMarker_Fluid_Load;
}

unsigned short CConfig::GetMarker_SobolevBC(string val_marker) const {
  unsigned short iMarker_Sobolev;

  /*--- Find the marker for this moving boundary. ---*/
  for (iMarker_Sobolev = 0; iMarker_Sobolev < nMarker_SobolevBC; iMarker_Sobolev++)
    if (Marker_SobolevBC[iMarker_Sobolev] == val_marker) break;

  return iMarker_Sobolev;
}

su2double CConfig::GetExhaust_Temperature_Target(string val_marker) const {
  unsigned short iMarker_EngineExhaust;
  for (iMarker_EngineExhaust = 0; iMarker_EngineExhaust < nMarker_EngineExhaust; iMarker_EngineExhaust++)
    if (Marker_EngineExhaust[iMarker_EngineExhaust] == val_marker) break;
  return Exhaust_Temperature_Target[iMarker_EngineExhaust];
}

su2double CConfig::GetExhaust_Pressure_Target(string val_marker) const {
  unsigned short iMarker_EngineExhaust;
  for (iMarker_EngineExhaust = 0; iMarker_EngineExhaust < nMarker_EngineExhaust; iMarker_EngineExhaust++)
    if (Marker_EngineExhaust[iMarker_EngineExhaust] == val_marker) break;
  return Exhaust_Pressure_Target[iMarker_EngineExhaust];
}

INLET_TYPE CConfig::GetKind_Inc_Inlet(string val_marker) const {
  unsigned short iMarker_Inlet;
  for (iMarker_Inlet = 0; iMarker_Inlet < nMarker_Inlet; iMarker_Inlet++)
    if (Marker_Inlet[iMarker_Inlet] == val_marker) break;
  return Kind_Inc_Inlet[iMarker_Inlet];
}

INC_OUTLET_TYPE CConfig::GetKind_Inc_Outlet(string val_marker) const {
  unsigned short iMarker_Outlet;
  for (iMarker_Outlet = 0; iMarker_Outlet < nMarker_Outlet; iMarker_Outlet++)
    if (Marker_Outlet[iMarker_Outlet] == val_marker) break;
  return Kind_Inc_Outlet[iMarker_Outlet];
}

su2double CConfig::GetInlet_Ttotal(string val_marker) const {
  unsigned short iMarker_Inlet;
  for (iMarker_Inlet = 0; iMarker_Inlet < nMarker_Inlet; iMarker_Inlet++)
    if (Marker_Inlet[iMarker_Inlet] == val_marker) break;
  return Inlet_Ttotal[iMarker_Inlet];
}

su2double CConfig::GetInlet_Ptotal(string val_marker) const {
  unsigned short iMarker_Inlet;
  for (iMarker_Inlet = 0; iMarker_Inlet < nMarker_Inlet; iMarker_Inlet++)
    if (Marker_Inlet[iMarker_Inlet] == val_marker) break;
  return Inlet_Ptotal[iMarker_Inlet];
}

void CConfig::SetInlet_Ptotal(su2double val_pressure, string val_marker) {
  unsigned short iMarker_Inlet;
  for (iMarker_Inlet = 0; iMarker_Inlet < nMarker_Inlet; iMarker_Inlet++)
    if (Marker_Inlet[iMarker_Inlet] == val_marker)
      Inlet_Ptotal[iMarker_Inlet] = val_pressure;
}

const su2double* CConfig::GetInlet_FlowDir(string val_marker) const {
  unsigned short iMarker_Inlet;
  for (iMarker_Inlet = 0; iMarker_Inlet < nMarker_Inlet; iMarker_Inlet++)
    if (Marker_Inlet[iMarker_Inlet] == val_marker) break;
  return Inlet_FlowDir[iMarker_Inlet];
}

su2double CConfig::GetInlet_Temperature(string val_marker) const {
  unsigned short iMarker_Supersonic_Inlet;
  for (iMarker_Supersonic_Inlet = 0; iMarker_Supersonic_Inlet < nMarker_Supersonic_Inlet; iMarker_Supersonic_Inlet++)
    if (Marker_Supersonic_Inlet[iMarker_Supersonic_Inlet] == val_marker) break;
  return Inlet_Temperature[iMarker_Supersonic_Inlet];
}

su2double CConfig::GetInlet_Pressure(string val_marker) const {
  unsigned short iMarker_Supersonic_Inlet;
  for (iMarker_Supersonic_Inlet = 0; iMarker_Supersonic_Inlet < nMarker_Supersonic_Inlet; iMarker_Supersonic_Inlet++)
    if (Marker_Supersonic_Inlet[iMarker_Supersonic_Inlet] == val_marker) break;
  return Inlet_Pressure[iMarker_Supersonic_Inlet];
}

const su2double* CConfig::GetInlet_Velocity(string val_marker) const {
  unsigned short iMarker_Supersonic_Inlet;
  for (iMarker_Supersonic_Inlet = 0; iMarker_Supersonic_Inlet < nMarker_Supersonic_Inlet; iMarker_Supersonic_Inlet++)
    if (Marker_Supersonic_Inlet[iMarker_Supersonic_Inlet] == val_marker) break;
  return Inlet_Velocity[iMarker_Supersonic_Inlet];
}

const su2double* CConfig::GetInlet_MassFrac(string val_marker) const {
  unsigned short iMarker_Supersonic_Inlet;
  for (iMarker_Supersonic_Inlet = 0; iMarker_Supersonic_Inlet < nMarker_Supersonic_Inlet; iMarker_Supersonic_Inlet++)
    if (Marker_Supersonic_Inlet[iMarker_Supersonic_Inlet] == val_marker) break;
  return Inlet_MassFrac[iMarker_Supersonic_Inlet];
}

su2double CConfig::GetOutlet_Pressure(string val_marker) const {
  unsigned short iMarker_Outlet;
  for (iMarker_Outlet = 0; iMarker_Outlet < nMarker_Outlet; iMarker_Outlet++)
    if (Marker_Outlet[iMarker_Outlet] == val_marker) break;
  return Outlet_Pressure[iMarker_Outlet];
}

void CConfig::SetOutlet_Pressure(su2double val_pressure, string val_marker) {
  unsigned short iMarker_Outlet;
  for (iMarker_Outlet = 0; iMarker_Outlet < nMarker_Outlet; iMarker_Outlet++)
    if (Marker_Outlet[iMarker_Outlet] == val_marker)
      Outlet_Pressure[iMarker_Outlet] = val_pressure;
}

su2double CConfig::GetRiemann_Var1(string val_marker) const {
  unsigned short iMarker_Riemann;
  for (iMarker_Riemann = 0; iMarker_Riemann < nMarker_Riemann; iMarker_Riemann++)
    if (Marker_Riemann[iMarker_Riemann] == val_marker) break;
  return Riemann_Var1[iMarker_Riemann];
}

su2double CConfig::GetRiemann_Var2(string val_marker) const {
  unsigned short iMarker_Riemann;
  for (iMarker_Riemann = 0; iMarker_Riemann < nMarker_Riemann; iMarker_Riemann++)
    if (Marker_Riemann[iMarker_Riemann] == val_marker) break;
  return Riemann_Var2[iMarker_Riemann];
}

const su2double* CConfig::GetRiemann_FlowDir(string val_marker) const {
  unsigned short iMarker_Riemann;
  for (iMarker_Riemann = 0; iMarker_Riemann < nMarker_Riemann; iMarker_Riemann++)
    if (Marker_Riemann[iMarker_Riemann] == val_marker) break;
  return Riemann_FlowDir[iMarker_Riemann];
}

unsigned short CConfig::GetKind_Data_Riemann(string val_marker) const {
  unsigned short iMarker_Riemann;
  for (iMarker_Riemann = 0; iMarker_Riemann < nMarker_Riemann; iMarker_Riemann++)
    if (Marker_Riemann[iMarker_Riemann] == val_marker) break;
  return Kind_Data_Riemann[iMarker_Riemann];
}

su2double CConfig::GetGiles_Var1(string val_marker) const {
  unsigned short iMarker_Giles;
  for (iMarker_Giles = 0; iMarker_Giles < nMarker_Giles; iMarker_Giles++)
    if (Marker_Giles[iMarker_Giles] == val_marker) break;
  return Giles_Var1[iMarker_Giles];
}

void CConfig::SetGiles_Var1(su2double newVar1, string val_marker) {
  unsigned short iMarker_Giles;
  for (iMarker_Giles = 0; iMarker_Giles < nMarker_Giles; iMarker_Giles++)
    if (Marker_Giles[iMarker_Giles] == val_marker) break;
  Giles_Var1[iMarker_Giles] = newVar1;
}

su2double CConfig::GetGiles_Var2(string val_marker) const {
  unsigned short iMarker_Giles;
  for (iMarker_Giles = 0; iMarker_Giles < nMarker_Giles; iMarker_Giles++)
    if (Marker_Giles[iMarker_Giles] == val_marker) break;
  return Giles_Var2[iMarker_Giles];
}

su2double CConfig::GetGiles_RelaxFactorAverage(string val_marker) const {
  unsigned short iMarker_Giles;
  for (iMarker_Giles = 0; iMarker_Giles < nMarker_Giles; iMarker_Giles++)
    if (Marker_Giles[iMarker_Giles] == val_marker) break;
  return RelaxFactorAverage[iMarker_Giles];
}

su2double CConfig::GetGiles_RelaxFactorFourier(string val_marker) const {
  unsigned short iMarker_Giles;
  for (iMarker_Giles = 0; iMarker_Giles < nMarker_Giles; iMarker_Giles++)
    if (Marker_Giles[iMarker_Giles] == val_marker) break;
  return RelaxFactorFourier[iMarker_Giles];
}

const su2double* CConfig::GetGiles_FlowDir(string val_marker) const {
  unsigned short iMarker_Giles;
  for (iMarker_Giles = 0; iMarker_Giles < nMarker_Giles; iMarker_Giles++)
    if (Marker_Giles[iMarker_Giles] == val_marker) break;
  return Giles_FlowDir[iMarker_Giles];
}

unsigned short CConfig::GetKind_Data_Giles(string val_marker) const {
  unsigned short iMarker_Giles;
  for (iMarker_Giles = 0; iMarker_Giles < nMarker_Giles; iMarker_Giles++)
    if (Marker_Giles[iMarker_Giles] == val_marker) break;
  return Kind_Data_Giles[iMarker_Giles];
}

su2double CConfig::GetPressureOut_BC() const {
  unsigned short iMarker_BC;
  su2double pres_out = 0.0;
  for (iMarker_BC = 0; iMarker_BC < nMarker_Giles; iMarker_BC++){
    if (Kind_Data_Giles[iMarker_BC] == STATIC_PRESSURE || Kind_Data_Giles[iMarker_BC] == STATIC_PRESSURE_1D || Kind_Data_Giles[iMarker_BC] == RADIAL_EQUILIBRIUM ){
      pres_out = Giles_Var1[iMarker_BC];
    }
  }
  for (iMarker_BC = 0; iMarker_BC < nMarker_Riemann; iMarker_BC++){
    if (Kind_Data_Riemann[iMarker_BC] == STATIC_PRESSURE || Kind_Data_Riemann[iMarker_BC] == RADIAL_EQUILIBRIUM){
      pres_out = Riemann_Var1[iMarker_BC];
    }
  }
  return pres_out/Pressure_Ref;
}

void CConfig::SetPressureOut_BC(su2double val_press) {
  unsigned short iMarker_BC;
  for (iMarker_BC = 0; iMarker_BC < nMarker_Giles; iMarker_BC++){
    if (Kind_Data_Giles[iMarker_BC] == STATIC_PRESSURE || Kind_Data_Giles[iMarker_BC] == STATIC_PRESSURE_1D || Kind_Data_Giles[iMarker_BC] == RADIAL_EQUILIBRIUM ){
      Giles_Var1[iMarker_BC] = val_press*Pressure_Ref;
    }
  }
  for (iMarker_BC = 0; iMarker_BC < nMarker_Riemann; iMarker_BC++){
    if (Kind_Data_Riemann[iMarker_BC] == STATIC_PRESSURE || Kind_Data_Riemann[iMarker_BC] == RADIAL_EQUILIBRIUM){
      Riemann_Var1[iMarker_BC] = val_press*Pressure_Ref;
    }
  }
}

su2double CConfig::GetTotalPressureIn_BC() const {
  unsigned short iMarker_BC;
  su2double tot_pres_in = 0.0;
  for (iMarker_BC = 0; iMarker_BC < nMarker_Giles; iMarker_BC++){
    if (Kind_Data_Giles[iMarker_BC] == TOTAL_CONDITIONS_PT || Kind_Data_Giles[iMarker_BC] == TOTAL_CONDITIONS_PT_1D){
      tot_pres_in = Giles_Var1[iMarker_BC];
    }
  }
  for (iMarker_BC = 0; iMarker_BC < nMarker_Riemann; iMarker_BC++){
    if (Kind_Data_Riemann[iMarker_BC] == TOTAL_CONDITIONS_PT ){
      tot_pres_in = Riemann_Var1[iMarker_BC];
    }
  }
  if(nMarker_Inlet == 1 && Kind_Inlet == INLET_TYPE::TOTAL_CONDITIONS){
    tot_pres_in = Inlet_Ptotal[0];
  }
  return tot_pres_in/Pressure_Ref;
}

su2double CConfig::GetTotalTemperatureIn_BC() const {
  unsigned short iMarker_BC;
  su2double tot_temp_in = 0.0;
  for (iMarker_BC = 0; iMarker_BC < nMarker_Giles; iMarker_BC++){
    if (Kind_Data_Giles[iMarker_BC] == TOTAL_CONDITIONS_PT || Kind_Data_Giles[iMarker_BC] == TOTAL_CONDITIONS_PT_1D){
      tot_temp_in = Giles_Var2[iMarker_BC];
    }
  }
  for (iMarker_BC = 0; iMarker_BC < nMarker_Riemann; iMarker_BC++){
    if (Kind_Data_Riemann[iMarker_BC] == TOTAL_CONDITIONS_PT ){
      tot_temp_in = Riemann_Var2[iMarker_BC];
    }
  }

  if(nMarker_Inlet == 1 && Kind_Inlet == INLET_TYPE::TOTAL_CONDITIONS){
    tot_temp_in = Inlet_Ttotal[0];
  }
  return tot_temp_in/Temperature_Ref;
}

void CConfig::SetTotalTemperatureIn_BC(su2double val_temp) {
  unsigned short iMarker_BC;
  for (iMarker_BC = 0; iMarker_BC < nMarker_Giles; iMarker_BC++){
    if (Kind_Data_Giles[iMarker_BC] == TOTAL_CONDITIONS_PT || Kind_Data_Giles[iMarker_BC] == TOTAL_CONDITIONS_PT_1D){
      Giles_Var2[iMarker_BC] = val_temp*Temperature_Ref;
    }
  }
  for (iMarker_BC = 0; iMarker_BC < nMarker_Riemann; iMarker_BC++){
    if (Kind_Data_Riemann[iMarker_BC] == TOTAL_CONDITIONS_PT ){
      Riemann_Var2[iMarker_BC] = val_temp*Temperature_Ref;
    }
  }

  if(nMarker_Inlet == 1 && Kind_Inlet == INLET_TYPE::TOTAL_CONDITIONS){
    Inlet_Ttotal[0] = val_temp*Temperature_Ref;
  }
}

su2double CConfig::GetFlowAngleIn_BC() const {
  unsigned short iMarker_BC;
  su2double alpha_in = 0.0;
  for (iMarker_BC = 0; iMarker_BC < nMarker_Giles; iMarker_BC++){
    if (Kind_Data_Giles[iMarker_BC] == TOTAL_CONDITIONS_PT || Kind_Data_Giles[iMarker_BC] == TOTAL_CONDITIONS_PT_1D){
      alpha_in = atan(Giles_FlowDir[iMarker_BC][1]/Giles_FlowDir[iMarker_BC][0]);
    }
  }
  for (iMarker_BC = 0; iMarker_BC < nMarker_Riemann; iMarker_BC++){
    if (Kind_Data_Riemann[iMarker_BC] == TOTAL_CONDITIONS_PT ){
      alpha_in = atan(Riemann_FlowDir[iMarker_BC][1]/Riemann_FlowDir[iMarker_BC][0]);
    }
  }

  if(nMarker_Inlet == 1 && Kind_Inlet == INLET_TYPE::TOTAL_CONDITIONS){
    alpha_in = atan(Inlet_FlowDir[0][1]/Inlet_FlowDir[0][0]);
  }

  return alpha_in;
}

su2double CConfig::GetIncInlet_BC() const {

  su2double val_out = 0.0;

  if (nMarker_Inlet > 0) {
    if (Kind_Inc_Inlet[0] == INLET_TYPE::VELOCITY_INLET)
      val_out = Inlet_Ptotal[0]/Velocity_Ref;
    else if (Kind_Inc_Inlet[0] == INLET_TYPE::PRESSURE_INLET)
      val_out = Inlet_Ptotal[0]/Pressure_Ref;
  }

  return val_out;
}

void CConfig::SetIncInlet_BC(su2double val_in) {

  if (nMarker_Inlet > 0) {
    if (Kind_Inc_Inlet[0] == INLET_TYPE::VELOCITY_INLET)
      Inlet_Ptotal[0] = val_in*Velocity_Ref;
    else if (Kind_Inc_Inlet[0] == INLET_TYPE::PRESSURE_INLET)
      Inlet_Ptotal[0] = val_in*Pressure_Ref;
  }
}

su2double CConfig::GetIncTemperature_BC() const {

  su2double val_out = 0.0;

  if (nMarker_Inlet > 0)
    val_out = Inlet_Ttotal[0]/Temperature_Ref;

  return val_out;
}

void CConfig::SetIncTemperature_BC(su2double val_temperature) {
  if (nMarker_Inlet > 0)
    Inlet_Ttotal[0] = val_temperature*Temperature_Ref;
}

su2double CConfig::GetIncPressureOut_BC() const {

  su2double pressure_out = 0.0;

  if (nMarker_FarField > 0){
    pressure_out = Pressure_FreeStreamND;
  } else if (nMarker_Outlet > 0) {
    pressure_out = Outlet_Pressure[0]/Pressure_Ref;
  }

  return pressure_out;
}

void CConfig::SetIncPressureOut_BC(su2double val_pressure) {

  if (nMarker_FarField > 0){
    Pressure_FreeStreamND = val_pressure;
  } else if (nMarker_Outlet > 0) {
    Outlet_Pressure[0] = val_pressure*Pressure_Ref;
  }

}

su2double CConfig::GetIsothermal_Temperature(string val_marker) const {

  for (unsigned short iMarker_Isothermal = 0; iMarker_Isothermal < nMarker_Isothermal; iMarker_Isothermal++)
    if (Marker_Isothermal[iMarker_Isothermal] == val_marker)
      return Isothermal_Temperature[iMarker_Isothermal];

  return Isothermal_Temperature[0];
}

su2double CConfig::GetWall_HeatFlux(string val_marker) const {

  for (unsigned short iMarker_HeatFlux = 0; iMarker_HeatFlux < nMarker_HeatFlux; iMarker_HeatFlux++)
    if (Marker_HeatFlux[iMarker_HeatFlux] == val_marker)
      return Heat_Flux[iMarker_HeatFlux];

  return Heat_Flux[0];
}

su2double CConfig::GetWall_HeatTransfer_Coefficient(string val_marker) const {

  for (unsigned short iMarker_HeatTransfer = 0; iMarker_HeatTransfer < nMarker_HeatTransfer; iMarker_HeatTransfer++)
    if (Marker_HeatTransfer[iMarker_HeatTransfer] == val_marker)
      return HeatTransfer_Coeff[iMarker_HeatTransfer];

  return HeatTransfer_Coeff[0];
}

su2double CConfig::GetWall_HeatTransfer_Temperature(string val_marker) const {

  for (unsigned short iMarker_HeatTransfer = 0; iMarker_HeatTransfer < nMarker_HeatTransfer; iMarker_HeatTransfer++)
    if (Marker_HeatTransfer[iMarker_HeatTransfer] == val_marker)
      return HeatTransfer_WallTemp[iMarker_HeatTransfer];

  return HeatTransfer_WallTemp[0];
}

pair<WALL_TYPE, su2double> CConfig::GetWallRoughnessProperties(string val_marker) const {
  unsigned short iMarker = 0;
  short          flag = -1;
  pair<WALL_TYPE, su2double> WallProp;

  if (nMarker_HeatFlux > 0 || nMarker_Isothermal > 0 || nMarker_HeatTransfer || nMarker_CHTInterface > 0) {
    for (iMarker = 0; iMarker < nMarker_HeatFlux; iMarker++)
      if (Marker_HeatFlux[iMarker] == val_marker) {
        flag = iMarker;
        WallProp = make_pair(Kind_Wall[flag], Roughness_Height[flag]);
        return WallProp;
      }
    for (iMarker = 0; iMarker < nMarker_Isothermal; iMarker++)
      if (Marker_Isothermal[iMarker] == val_marker) {
        flag = nMarker_HeatFlux + iMarker;
        WallProp = make_pair(Kind_Wall[flag], Roughness_Height[flag]);
        return WallProp;
      }
    for (iMarker = 0; iMarker < nMarker_HeatTransfer; iMarker++)
      if (Marker_HeatTransfer[iMarker] == val_marker) {
        flag = nMarker_HeatFlux + nMarker_Isothermal + iMarker;
        WallProp = make_pair(Kind_Wall[flag], Roughness_Height[flag]);
        return WallProp;
      }
    for (iMarker = 0; iMarker < nMarker_CHTInterface; iMarker++)
      if (Marker_CHTInterface[iMarker] == val_marker) {
        flag = nMarker_HeatFlux + nMarker_Isothermal + nMarker_HeatTransfer + iMarker;
        WallProp = make_pair(Kind_Wall[flag], Roughness_Height[flag]);
        return WallProp;
      }
  }

  WallProp = make_pair(WALL_TYPE::SMOOTH, 0.0);
  return WallProp;
}

WALL_FUNCTIONS CConfig::GetWallFunction_Treatment(string val_marker) const {

  WALL_FUNCTIONS WallFunction = WALL_FUNCTIONS::NONE;

  for(unsigned short iMarker=0; iMarker<nMarker_WallFunctions; iMarker++) {
    if(Marker_WallFunctions[iMarker] == val_marker) {
      WallFunction = Kind_WallFunctions[iMarker];
      break;
    }
  }

  return WallFunction;
}

const unsigned short* CConfig::GetWallFunction_IntInfo(string val_marker) const {
  unsigned short *intInfo = nullptr;

  for(unsigned short iMarker=0; iMarker<nMarker_WallFunctions; iMarker++) {
    if(Marker_WallFunctions[iMarker] == val_marker) {
      intInfo = IntInfo_WallFunctions[iMarker];
      break;
    }
  }

  return intInfo;
}

const su2double* CConfig::GetWallFunction_DoubleInfo(string val_marker) const {
  su2double *doubleInfo = nullptr;

  for(unsigned short iMarker=0; iMarker<nMarker_WallFunctions; iMarker++) {
    if(Marker_WallFunctions[iMarker] == val_marker) {
      doubleInfo = DoubleInfo_WallFunctions[iMarker];
      break;
    }
  }

  return doubleInfo;
}

su2double CConfig::GetEngineInflow_Target(string val_marker) const {
  unsigned short iMarker_EngineInflow;
  for (iMarker_EngineInflow = 0; iMarker_EngineInflow < nMarker_EngineInflow; iMarker_EngineInflow++)
    if (Marker_EngineInflow[iMarker_EngineInflow] == val_marker) break;
  return EngineInflow_Target[iMarker_EngineInflow];
}

su2double CConfig::GetInflow_Pressure(string val_marker) const {
  unsigned short iMarker_EngineInflow;
  for (iMarker_EngineInflow = 0; iMarker_EngineInflow < nMarker_EngineInflow; iMarker_EngineInflow++)
    if (Marker_EngineInflow[iMarker_EngineInflow] == val_marker) break;
  return Inflow_Pressure[iMarker_EngineInflow];
}

su2double CConfig::GetInflow_MassFlow(string val_marker) const {
  unsigned short iMarker_EngineInflow;
  for (iMarker_EngineInflow = 0; iMarker_EngineInflow < nMarker_EngineInflow; iMarker_EngineInflow++)
    if (Marker_EngineInflow[iMarker_EngineInflow] == val_marker) break;
  return Inflow_MassFlow[iMarker_EngineInflow];
}

su2double CConfig::GetInflow_ReverseMassFlow(string val_marker) const {
  unsigned short iMarker_EngineInflow;
  for (iMarker_EngineInflow = 0; iMarker_EngineInflow < nMarker_EngineInflow; iMarker_EngineInflow++)
    if (Marker_EngineInflow[iMarker_EngineInflow] == val_marker) break;
  return Inflow_ReverseMassFlow[iMarker_EngineInflow];
}

su2double CConfig::GetInflow_TotalPressure(string val_marker) const {
  unsigned short iMarker_EngineInflow;
  for (iMarker_EngineInflow = 0; iMarker_EngineInflow < nMarker_EngineInflow; iMarker_EngineInflow++)
    if (Marker_EngineInflow[iMarker_EngineInflow] == val_marker) break;
  return Inflow_TotalPressure[iMarker_EngineInflow];
}

su2double CConfig::GetInflow_Temperature(string val_marker) const {
  unsigned short iMarker_EngineInflow;
  for (iMarker_EngineInflow = 0; iMarker_EngineInflow < nMarker_EngineInflow; iMarker_EngineInflow++)
    if (Marker_EngineInflow[iMarker_EngineInflow] == val_marker) break;
  return Inflow_Temperature[iMarker_EngineInflow];
}

su2double CConfig::GetInflow_TotalTemperature(string val_marker) const {
  unsigned short iMarker_EngineInflow;
  for (iMarker_EngineInflow = 0; iMarker_EngineInflow < nMarker_EngineInflow; iMarker_EngineInflow++)
    if (Marker_EngineInflow[iMarker_EngineInflow] == val_marker) break;
  return Inflow_TotalTemperature[iMarker_EngineInflow];
}

su2double CConfig::GetInflow_RamDrag(string val_marker) const {
  unsigned short iMarker_EngineInflow;
  for (iMarker_EngineInflow = 0; iMarker_EngineInflow < nMarker_EngineInflow; iMarker_EngineInflow++)
    if (Marker_EngineInflow[iMarker_EngineInflow] == val_marker) break;
  return Inflow_RamDrag[iMarker_EngineInflow];
}

su2double CConfig::GetInflow_Force(string val_marker) const {
  unsigned short iMarker_EngineInflow;
  for (iMarker_EngineInflow = 0; iMarker_EngineInflow < nMarker_EngineInflow; iMarker_EngineInflow++)
    if (Marker_EngineInflow[iMarker_EngineInflow] == val_marker) break;
  return Inflow_Force[iMarker_EngineInflow];
}

su2double CConfig::GetInflow_Power(string val_marker) const {
  unsigned short iMarker_EngineInflow;
  for (iMarker_EngineInflow = 0; iMarker_EngineInflow < nMarker_EngineInflow; iMarker_EngineInflow++)
    if (Marker_EngineInflow[iMarker_EngineInflow] == val_marker) break;
  return Inflow_Power[iMarker_EngineInflow];
}

su2double CConfig::GetInflow_Mach(string val_marker) const {
  unsigned short iMarker_EngineInflow;
  for (iMarker_EngineInflow = 0; iMarker_EngineInflow < nMarker_EngineInflow; iMarker_EngineInflow++)
    if (Marker_EngineInflow[iMarker_EngineInflow] == val_marker) break;
  return Inflow_Mach[iMarker_EngineInflow];
}

su2double CConfig::GetExhaust_Pressure(string val_marker) const {
  unsigned short iMarker_EngineExhaust;
  for (iMarker_EngineExhaust = 0; iMarker_EngineExhaust < nMarker_EngineExhaust; iMarker_EngineExhaust++)
    if (Marker_EngineExhaust[iMarker_EngineExhaust] == val_marker) break;
  return Exhaust_Pressure[iMarker_EngineExhaust];
}

su2double CConfig::GetExhaust_Temperature(string val_marker) const {
  unsigned short iMarker_EngineExhaust;
  for (iMarker_EngineExhaust = 0; iMarker_EngineExhaust < nMarker_EngineExhaust; iMarker_EngineExhaust++)
    if (Marker_EngineExhaust[iMarker_EngineExhaust] == val_marker) break;
  return Exhaust_Temperature[iMarker_EngineExhaust];
}

su2double CConfig::GetExhaust_MassFlow(string val_marker) const {
  unsigned short iMarker_EngineExhaust;
  for (iMarker_EngineExhaust = 0; iMarker_EngineExhaust < nMarker_EngineExhaust; iMarker_EngineExhaust++)
    if (Marker_EngineExhaust[iMarker_EngineExhaust] == val_marker) break;
  return Exhaust_MassFlow[iMarker_EngineExhaust];
}

su2double CConfig::GetExhaust_TotalPressure(string val_marker) const {
  unsigned short iMarker_EngineExhaust;
  for (iMarker_EngineExhaust = 0; iMarker_EngineExhaust < nMarker_EngineExhaust; iMarker_EngineExhaust++)
    if (Marker_EngineExhaust[iMarker_EngineExhaust] == val_marker) break;
  return Exhaust_TotalPressure[iMarker_EngineExhaust];
}

su2double CConfig::GetExhaust_TotalTemperature(string val_marker) const {
  unsigned short iMarker_EngineExhaust;
  for (iMarker_EngineExhaust = 0; iMarker_EngineExhaust < nMarker_EngineExhaust; iMarker_EngineExhaust++)
    if (Marker_EngineExhaust[iMarker_EngineExhaust] == val_marker) break;
  return Exhaust_TotalTemperature[iMarker_EngineExhaust];
}

su2double CConfig::GetExhaust_GrossThrust(string val_marker) const {
  unsigned short iMarker_EngineExhaust;
  for (iMarker_EngineExhaust = 0; iMarker_EngineExhaust < nMarker_EngineExhaust; iMarker_EngineExhaust++)
    if (Marker_EngineExhaust[iMarker_EngineExhaust] == val_marker) break;
  return Exhaust_GrossThrust[iMarker_EngineExhaust];
}

su2double CConfig::GetExhaust_Force(string val_marker) const {
  unsigned short iMarker_EngineExhaust;
  for (iMarker_EngineExhaust = 0; iMarker_EngineExhaust < nMarker_EngineExhaust; iMarker_EngineExhaust++)
    if (Marker_EngineExhaust[iMarker_EngineExhaust] == val_marker) break;
  return Exhaust_Force[iMarker_EngineExhaust];
}

su2double CConfig::GetExhaust_Power(string val_marker) const {
  unsigned short iMarker_EngineExhaust;
  for (iMarker_EngineExhaust = 0; iMarker_EngineExhaust < nMarker_EngineExhaust; iMarker_EngineExhaust++)
    if (Marker_EngineExhaust[iMarker_EngineExhaust] == val_marker) break;
  return Exhaust_Power[iMarker_EngineExhaust];
}

su2double CConfig::GetActDiskInlet_Pressure(string val_marker) const {
  unsigned short iMarker_ActDiskInlet;
  for (iMarker_ActDiskInlet = 0; iMarker_ActDiskInlet < nMarker_ActDiskInlet; iMarker_ActDiskInlet++)
    if (Marker_ActDiskInlet[iMarker_ActDiskInlet] == val_marker) break;
  return ActDiskInlet_Pressure[iMarker_ActDiskInlet];
}

su2double CConfig::GetActDiskInlet_TotalPressure(string val_marker) const {
  unsigned short iMarker_ActDiskInlet;
  for (iMarker_ActDiskInlet = 0; iMarker_ActDiskInlet < nMarker_ActDiskInlet; iMarker_ActDiskInlet++)
    if (Marker_ActDiskInlet[iMarker_ActDiskInlet] == val_marker) break;
  return ActDiskInlet_TotalPressure[iMarker_ActDiskInlet];
}

su2double CConfig::GetActDiskInlet_RamDrag(string val_marker) const {
  unsigned short iMarker_ActDiskInlet;
  for (iMarker_ActDiskInlet = 0; iMarker_ActDiskInlet < nMarker_ActDiskInlet; iMarker_ActDiskInlet++)
    if (Marker_ActDiskInlet[iMarker_ActDiskInlet] == val_marker) break;
  return ActDiskInlet_RamDrag[iMarker_ActDiskInlet];
}

su2double CConfig::GetActDiskInlet_Force(string val_marker) const {
  unsigned short iMarker_ActDiskInlet;
  for (iMarker_ActDiskInlet = 0; iMarker_ActDiskInlet < nMarker_ActDiskInlet; iMarker_ActDiskInlet++)
    if (Marker_ActDiskInlet[iMarker_ActDiskInlet] == val_marker) break;
  return ActDiskInlet_Force[iMarker_ActDiskInlet];
}

su2double CConfig::GetActDiskInlet_Power(string val_marker) const {
  unsigned short iMarker_ActDiskInlet;
  for (iMarker_ActDiskInlet = 0; iMarker_ActDiskInlet < nMarker_ActDiskInlet; iMarker_ActDiskInlet++)
    if (Marker_ActDiskInlet[iMarker_ActDiskInlet] == val_marker) break;
  return ActDiskInlet_Power[iMarker_ActDiskInlet];
}

su2double CConfig::GetActDiskOutlet_Pressure(string val_marker) const {
  unsigned short iMarker_ActDiskOutlet;
  for (iMarker_ActDiskOutlet = 0; iMarker_ActDiskOutlet < nMarker_ActDiskOutlet; iMarker_ActDiskOutlet++)
    if (Marker_ActDiskOutlet[iMarker_ActDiskOutlet] == val_marker) break;
  return ActDiskOutlet_Pressure[iMarker_ActDiskOutlet];
}

su2double CConfig::GetActDiskOutlet_TotalPressure(string val_marker) const {
  unsigned short iMarker_ActDiskOutlet;
  for (iMarker_ActDiskOutlet = 0; iMarker_ActDiskOutlet < nMarker_ActDiskOutlet; iMarker_ActDiskOutlet++)
    if (Marker_ActDiskOutlet[iMarker_ActDiskOutlet] == val_marker) break;
  return ActDiskOutlet_TotalPressure[iMarker_ActDiskOutlet];
}

su2double CConfig::GetActDiskOutlet_GrossThrust(string val_marker) const {
  unsigned short iMarker_ActDiskOutlet;
  for (iMarker_ActDiskOutlet = 0; iMarker_ActDiskOutlet < nMarker_ActDiskOutlet; iMarker_ActDiskOutlet++)
    if (Marker_ActDiskOutlet[iMarker_ActDiskOutlet] == val_marker) break;
  return ActDiskOutlet_GrossThrust[iMarker_ActDiskOutlet];
}

su2double CConfig::GetActDiskOutlet_Force(string val_marker) const {
  unsigned short iMarker_ActDiskOutlet;
  for (iMarker_ActDiskOutlet = 0; iMarker_ActDiskOutlet < nMarker_ActDiskOutlet; iMarker_ActDiskOutlet++)
    if (Marker_ActDiskOutlet[iMarker_ActDiskOutlet] == val_marker) break;
  return ActDiskOutlet_Force[iMarker_ActDiskOutlet];
}

su2double CConfig::GetActDiskOutlet_Power(string val_marker) const {
  unsigned short iMarker_ActDiskOutlet;
  for (iMarker_ActDiskOutlet = 0; iMarker_ActDiskOutlet < nMarker_ActDiskOutlet; iMarker_ActDiskOutlet++)
    if (Marker_ActDiskOutlet[iMarker_ActDiskOutlet] == val_marker) break;
  return ActDiskOutlet_Power[iMarker_ActDiskOutlet];
}

su2double CConfig::GetActDiskInlet_Temperature(string val_marker) const {
  unsigned short iMarker_ActDiskInlet;
  for (iMarker_ActDiskInlet = 0; iMarker_ActDiskInlet < nMarker_ActDiskInlet; iMarker_ActDiskInlet++)
    if (Marker_ActDiskInlet[iMarker_ActDiskInlet] == val_marker) break;
  return ActDiskInlet_Temperature[iMarker_ActDiskInlet];
}

su2double CConfig::GetActDiskInlet_TotalTemperature(string val_marker) const {
  unsigned short iMarker_ActDiskInlet;
  for (iMarker_ActDiskInlet = 0; iMarker_ActDiskInlet < nMarker_ActDiskInlet; iMarker_ActDiskInlet++)
    if (Marker_ActDiskInlet[iMarker_ActDiskInlet] == val_marker) break;
  return ActDiskInlet_TotalTemperature[iMarker_ActDiskInlet];
}

su2double CConfig::GetActDiskOutlet_Temperature(string val_marker) const {
  unsigned short iMarker_ActDiskOutlet;
  for (iMarker_ActDiskOutlet = 0; iMarker_ActDiskOutlet < nMarker_ActDiskOutlet; iMarker_ActDiskOutlet++)
    if (Marker_ActDiskOutlet[iMarker_ActDiskOutlet] == val_marker) break;
  return ActDiskOutlet_Temperature[iMarker_ActDiskOutlet];
}

su2double CConfig::GetActDiskOutlet_TotalTemperature(string val_marker) const {
  unsigned short iMarker_ActDiskOutlet;
  for (iMarker_ActDiskOutlet = 0; iMarker_ActDiskOutlet < nMarker_ActDiskOutlet; iMarker_ActDiskOutlet++)
    if (Marker_ActDiskOutlet[iMarker_ActDiskOutlet] == val_marker) break;
  return ActDiskOutlet_TotalTemperature[iMarker_ActDiskOutlet];
}

su2double CConfig::GetActDiskInlet_MassFlow(string val_marker) const {
  unsigned short iMarker_ActDiskInlet;
  for (iMarker_ActDiskInlet = 0; iMarker_ActDiskInlet < nMarker_ActDiskInlet; iMarker_ActDiskInlet++)
    if (Marker_ActDiskInlet[iMarker_ActDiskInlet] == val_marker) break;
  return ActDiskInlet_MassFlow[iMarker_ActDiskInlet];
}

su2double CConfig::GetActDiskOutlet_MassFlow(string val_marker) const {
  unsigned short iMarker_ActDiskOutlet;
  for (iMarker_ActDiskOutlet = 0; iMarker_ActDiskOutlet < nMarker_ActDiskOutlet; iMarker_ActDiskOutlet++)
    if (Marker_ActDiskOutlet[iMarker_ActDiskOutlet] == val_marker) break;
  return ActDiskOutlet_MassFlow[iMarker_ActDiskOutlet];
}

su2double CConfig::GetDispl_Value(string val_marker) const {
  unsigned short iMarker_Displacement;
  for (iMarker_Displacement = 0; iMarker_Displacement < nMarker_Displacement; iMarker_Displacement++)
    if (Marker_Displacement[iMarker_Displacement] == val_marker) break;
  return Displ_Value[iMarker_Displacement];
}

su2double CConfig::GetLoad_Value(string val_marker) const {
  unsigned short iMarker_Load;
  for (iMarker_Load = 0; iMarker_Load < nMarker_Load; iMarker_Load++)
    if (Marker_Load[iMarker_Load] == val_marker) break;
  return Load_Value[iMarker_Load];
}

su2double CConfig::GetDamper_Constant(string val_marker) const {
  unsigned short iMarker_Damper;
  for (iMarker_Damper = 0; iMarker_Damper < nMarker_Damper; iMarker_Damper++)
    if (Marker_Damper[iMarker_Damper] == val_marker) break;
  return Damper_Constant[iMarker_Damper];
}

su2double CConfig::GetLoad_Dir_Value(string val_marker) const {
  unsigned short iMarker_Load_Dir;
  for (iMarker_Load_Dir = 0; iMarker_Load_Dir < nMarker_Load_Dir; iMarker_Load_Dir++)
    if (Marker_Load_Dir[iMarker_Load_Dir] == val_marker) break;
  return Load_Dir_Value[iMarker_Load_Dir];
}

su2double CConfig::GetLoad_Dir_Multiplier(string val_marker) const {
  unsigned short iMarker_Load_Dir;
  for (iMarker_Load_Dir = 0; iMarker_Load_Dir < nMarker_Load_Dir; iMarker_Load_Dir++)
    if (Marker_Load_Dir[iMarker_Load_Dir] == val_marker) break;
  return Load_Dir_Multiplier[iMarker_Load_Dir];
}

su2double CConfig::GetDisp_Dir_Value(string val_marker) const {
  unsigned short iMarker_Disp_Dir;
  for (iMarker_Disp_Dir = 0; iMarker_Disp_Dir < nMarker_Disp_Dir; iMarker_Disp_Dir++)
    if (Marker_Disp_Dir[iMarker_Disp_Dir] == val_marker) break;
  return Disp_Dir_Value[iMarker_Disp_Dir];
}

su2double CConfig::GetDisp_Dir_Multiplier(string val_marker) const {
  unsigned short iMarker_Disp_Dir;
  for (iMarker_Disp_Dir = 0; iMarker_Disp_Dir < nMarker_Disp_Dir; iMarker_Disp_Dir++)
    if (Marker_Disp_Dir[iMarker_Disp_Dir] == val_marker) break;
  return Disp_Dir_Multiplier[iMarker_Disp_Dir];
}

const su2double* CConfig::GetLoad_Dir(string val_marker) const {
  unsigned short iMarker_Load_Dir;
  for (iMarker_Load_Dir = 0; iMarker_Load_Dir < nMarker_Load_Dir; iMarker_Load_Dir++)
    if (Marker_Load_Dir[iMarker_Load_Dir] == val_marker) break;
  return Load_Dir[iMarker_Load_Dir];
}

const su2double* CConfig::GetDisp_Dir(string val_marker) const {
  unsigned short iMarker_Disp_Dir;
  for (iMarker_Disp_Dir = 0; iMarker_Disp_Dir < nMarker_Disp_Dir; iMarker_Disp_Dir++)
    if (Marker_Disp_Dir[iMarker_Disp_Dir] == val_marker) break;
  return Disp_Dir[iMarker_Disp_Dir];
}

su2double CConfig::GetLoad_Sine_Amplitude(string val_marker) const {
  unsigned short iMarker_Load_Sine;
  for (iMarker_Load_Sine = 0; iMarker_Load_Sine < nMarker_Load_Sine; iMarker_Load_Sine++)
    if (Marker_Load_Sine[iMarker_Load_Sine] == val_marker) break;
  return Load_Sine_Amplitude[iMarker_Load_Sine];
}

su2double CConfig::GetLoad_Sine_Frequency(string val_marker) const {
  unsigned short iMarker_Load_Sine;
  for (iMarker_Load_Sine = 0; iMarker_Load_Sine < nMarker_Load_Sine; iMarker_Load_Sine++)
    if (Marker_Load_Sine[iMarker_Load_Sine] == val_marker) break;
  return Load_Sine_Frequency[iMarker_Load_Sine];
}

const su2double* CConfig::GetLoad_Sine_Dir(string val_marker) const {
  unsigned short iMarker_Load_Sine;
  for (iMarker_Load_Sine = 0; iMarker_Load_Sine < nMarker_Load_Sine; iMarker_Load_Sine++)
    if (Marker_Load_Sine[iMarker_Load_Sine] == val_marker) break;
  return Load_Sine_Dir[iMarker_Load_Sine];
}

su2double CConfig::GetWall_Emissivity(string val_marker) const {

  unsigned short iMarker_Emissivity = 0;

  if (nMarker_Emissivity > 0) {
    for (iMarker_Emissivity = 0; iMarker_Emissivity < nMarker_Emissivity; iMarker_Emissivity++)
      if (Marker_Emissivity[iMarker_Emissivity] == val_marker) break;
  }

  return Wall_Emissivity[iMarker_Emissivity];
}

su2double CConfig::GetFlowLoad_Value(string val_marker) const {
  unsigned short iMarker_FlowLoad;
  for (iMarker_FlowLoad = 0; iMarker_FlowLoad < nMarker_FlowLoad; iMarker_FlowLoad++)
    if (Marker_FlowLoad[iMarker_FlowLoad] == val_marker) break;
  return FlowLoad_Value[iMarker_FlowLoad];
}

short CConfig::FindInterfaceMarker(unsigned short iInterface) const {

  /*--- The names of the two markers that form the interface. ---*/
  const auto& sideA = Marker_ZoneInterface[2*iInterface];
  const auto& sideB = Marker_ZoneInterface[2*iInterface+1];

  for (unsigned short iMarker = 0; iMarker < nMarker_All; iMarker++) {
    /*--- If the marker is sideA or sideB of the interface (order does not matter). ---*/
    const auto& tag = Marker_All_TagBound[iMarker];
    if ((tag == sideA) || (tag == sideB)) return iMarker;
  }
  return -1;
}

void CConfig::Tick(double *val_start_time) {

#ifdef PROFILE
  *val_start_time = SU2_MPI::Wtime();
#endif

}

void CConfig::Tock(double val_start_time, string val_function_name, int val_group_id) {

#ifdef PROFILE

  double val_stop_time = 0.0, val_elapsed_time = 0.0;

  val_stop_time = SU2_MPI::Wtime();

  /*--- Compute the elapsed time for this subroutine ---*/
  val_elapsed_time = val_stop_time - val_start_time;

  /*--- Store the subroutine name and the elapsed time ---*/
  Profile_Function_tp.push_back(val_function_name);
  Profile_Time_tp.push_back(val_elapsed_time);
  Profile_ID_tp.push_back(val_group_id);

#endif

}

void CConfig::SetProfilingCSV(void) {

#ifdef PROFILE

  int rank = MASTER_NODE;
  int size = SINGLE_NODE;
#ifdef HAVE_MPI
  SU2_MPI::Comm_rank(SU2_MPI::GetComm(), &rank);
  SU2_MPI::Comm_size(SU2_MPI::GetComm(), &size);
#endif

  /*--- Each rank has the same stack trace, so the they have the same
   function calls and ordering in the vectors. We're going to reduce
   the timings from each rank and extract the avg, min, and max timings. ---*/

  /*--- First, create a local mapping, so that we can extract the
   min and max values for each function. ---*/

  for (unsigned int i = 0; i < Profile_Function_tp.size(); i++) {

    /*--- Add the function and initialize if not already stored (the ID
     only needs to be stored the first time).---*/
    if (Profile_Map_tp.find(Profile_Function_tp[i]) == Profile_Map_tp.end()) {

      vector<int> profile; profile.push_back(i);
      Profile_Map_tp.insert(pair<string,vector<int> >(Profile_Function_tp[i],profile));

    } else {

      /*--- This function has already been added, so simply increment the
       number of calls and total time for this function. ---*/

      Profile_Map_tp[Profile_Function_tp[i]].push_back(i);

    }
  }

  /*--- We now have everything gathered by function name, so we can loop over
   each function and store the min/max times. ---*/

  int map_size = 0;
  for (map<string,vector<int> >::iterator it=Profile_Map_tp.begin(); it!=Profile_Map_tp.end(); ++it) {
    map_size++;
  }

  /*--- Allocate and initialize memory ---*/

  double *l_min_red = NULL, *l_max_red = NULL, *l_tot_red = NULL, *l_avg_red = NULL;
  int *n_calls_red = NULL;
  double* l_min = new double[map_size];
  double* l_max = new double[map_size];
  double* l_tot = new double[map_size];
  double* l_avg = new double[map_size];
  int* n_calls  = new int[map_size];
  for (int i = 0; i < map_size; i++)
  {
    l_min[i]   = 1e10;
    l_max[i]   = 0.0;
    l_tot[i]   = 0.0;
    l_avg[i]   = 0.0;
    n_calls[i] = 0;
  }

  /*--- Collect the info for each function from the current rank ---*/

  int func_counter = 0;
  for (map<string,vector<int> >::iterator it=Profile_Map_tp.begin(); it!=Profile_Map_tp.end(); ++it) {

    for (unsigned int i = 0; i < (it->second).size(); i++) {
      n_calls[func_counter]++;
      l_tot[func_counter] += Profile_Time_tp[(it->second)[i]];
      if (Profile_Time_tp[(it->second)[i]] < l_min[func_counter])
        l_min[func_counter] = Profile_Time_tp[(it->second)[i]];
      if (Profile_Time_tp[(it->second)[i]] > l_max[func_counter])
        l_max[func_counter] = Profile_Time_tp[(it->second)[i]];

    }
    l_avg[func_counter] = l_tot[func_counter]/((double)n_calls[func_counter]);
    func_counter++;
  }

  /*--- Now reduce the data ---*/

  if (rank == MASTER_NODE) {
    l_min_red = new double[map_size];
    l_max_red = new double[map_size];
    l_tot_red = new double[map_size];
    l_avg_red = new double[map_size];
    n_calls_red  = new int[map_size];
  }

#ifdef HAVE_MPI
  MPI_Reduce(n_calls, n_calls_red, map_size, MPI_INT, MPI_SUM, MASTER_NODE, SU2_MPI::GetComm());
  MPI_Reduce(l_tot, l_tot_red, map_size, MPI_DOUBLE, MPI_SUM, MASTER_NODE, SU2_MPI::GetComm());
  MPI_Reduce(l_avg, l_avg_red, map_size, MPI_DOUBLE, MPI_SUM, MASTER_NODE, SU2_MPI::GetComm());
  MPI_Reduce(l_min, l_min_red, map_size, MPI_DOUBLE, MPI_MIN, MASTER_NODE, SU2_MPI::GetComm());
  MPI_Reduce(l_max, l_max_red, map_size, MPI_DOUBLE, MPI_MAX, MASTER_NODE, SU2_MPI::GetComm());
#else
  memcpy(n_calls_red, n_calls, map_size*sizeof(int));
  memcpy(l_tot_red,   l_tot,   map_size*sizeof(double));
  memcpy(l_avg_red,   l_avg,   map_size*sizeof(double));
  memcpy(l_min_red,   l_min,   map_size*sizeof(double));
  memcpy(l_max_red,   l_max,   map_size*sizeof(double));
#endif

  /*--- The master rank will write the file ---*/

  if (rank == MASTER_NODE) {

    /*--- Take averages over all ranks on the master ---*/

    for (int i = 0; i < map_size; i++) {
      l_tot_red[i]   = l_tot_red[i]/(double)size;
      l_avg_red[i]   = l_avg_red[i]/(double)size;
      n_calls_red[i] = n_calls_red[i]/size;
    }

    /*--- Now write a CSV file with the processed results ---*/

    ofstream Profile_File;
    Profile_File.precision(15);
    Profile_File.open("profiling.csv");

    /*--- Create the CSV header ---*/

    Profile_File << "\"Function_Name\", \"N_Calls\", \"Avg_Total_Time\", \"Avg_Time\", \"Min_Time\", \"Max_Time\", \"Function_ID\"" << endl;

    /*--- Loop through the map and write the results to the file ---*/

    func_counter = 0;
    for (map<string,vector<int> >::iterator it=Profile_Map_tp.begin(); it!=Profile_Map_tp.end(); ++it) {

      Profile_File << scientific << it->first << ", " << n_calls_red[func_counter] << ", " << l_tot_red[func_counter] << ", " << l_avg_red[func_counter] << ", " << l_min_red[func_counter] << ", " << l_max_red[func_counter] << ", " << (int)Profile_ID_tp[(it->second)[0]] << endl;
      func_counter++;
    }

    Profile_File.close();

  }

  delete [] l_min;
  delete [] l_max;
  delete [] l_avg;
  delete [] l_tot;
  delete [] n_calls;
  if (rank == MASTER_NODE) {
    delete [] l_min_red;
    delete [] l_max_red;
    delete [] l_avg_red;
    delete [] l_tot_red;
    delete [] n_calls_red;
  }

#endif

}

void CConfig::GEMM_Tick(double *val_start_time) const {

#ifdef PROFILE

#ifdef HAVE_MKL
  *val_start_time = dsecnd();
#else
  *val_start_time = SU2_MPI::Wtime();
#endif

#endif

}

void CConfig::GEMM_Tock(double val_start_time, int M, int N, int K) const {

#ifdef PROFILE

  /* Determine the timing value. The actual function called depends on
     the type of executable. */
  double val_stop_time = 0.0;

#ifdef HAVE_MKL
  val_stop_time = dsecnd();
#else
  val_stop_time = SU2_MPI::Wtime();
#endif

  /* Compute the elapsed time. */
  const double val_elapsed_time = val_stop_time - val_start_time;

  /* Create the CLong3T from the M-N-K values and check if it is already
     stored in the map GEMM_Profile_MNK. */
  CLong3T MNK(M, N, K);
  map<CLong3T, int>::iterator MI = GEMM_Profile_MNK.find(MNK);

  if(MI == GEMM_Profile_MNK.end()) {

    /* Entry is not present yet. Create it. */
    const int ind = GEMM_Profile_MNK.size();
    GEMM_Profile_MNK[MNK] = ind;

    GEMM_Profile_NCalls.push_back(1);
    GEMM_Profile_TotTime.push_back(val_elapsed_time);
    GEMM_Profile_MinTime.push_back(val_elapsed_time);
    GEMM_Profile_MaxTime.push_back(val_elapsed_time);
  }
  else {

    /* Entry is already present. Determine its index in the
       map and update the corresponding vectors. */
    const int ind = MI->second;
    ++GEMM_Profile_NCalls[ind];
    GEMM_Profile_TotTime[ind] += val_elapsed_time;
    GEMM_Profile_MinTime[ind]  = min(GEMM_Profile_MinTime[ind], val_elapsed_time);
    GEMM_Profile_MaxTime[ind]  = max(GEMM_Profile_MaxTime[ind], val_elapsed_time);
  }

#endif

}

void CConfig::GEMMProfilingCSV(void) {

#ifdef PROFILE

  /* Initialize the rank to the master node. */
  int rank = MASTER_NODE;

#ifdef HAVE_MPI
  /* Parallel executable. The profiling data must be sent to the master node.
     First determine the rank and size. */
  int size;
  SU2_MPI::Comm_rank(SU2_MPI::GetComm(), &rank);
  SU2_MPI::Comm_size(SU2_MPI::GetComm(), &size);

  /* Check for the master node. */
  if(rank == MASTER_NODE) {

    /* Master node. Loop over the other ranks to receive their data. */
    for(int proc=1; proc<size; ++proc) {

      /* Block until a message from this processor arrives. Determine
         the number of entries in the receive buffers. */
      SU2_MPI::Status status;
      SU2_MPI::Probe(proc, 0, SU2_MPI::GetComm(), &status);

      int nEntries;
      SU2_MPI::Get_count(&status, MPI_LONG, &nEntries);

      /* Allocate the memory for the receive buffers and receive the
         three messages using blocking receives. */
      vector<long>   recvBufNCalls(nEntries);
      vector<double> recvBufTotTime(nEntries);
      vector<double> recvBufMinTime(nEntries);
      vector<double> recvBufMaxTime(nEntries);
      vector<long>   recvBufMNK(3*nEntries);

      SU2_MPI::Recv(recvBufNCalls.data(), recvBufNCalls.size(),
                    MPI_LONG, proc, 0, SU2_MPI::GetComm(), &status);
      SU2_MPI::Recv(recvBufTotTime.data(), recvBufTotTime.size(),
                    MPI_DOUBLE, proc, 1, SU2_MPI::GetComm(), &status);
      SU2_MPI::Recv(recvBufMinTime.data(), recvBufMinTime.size(),
                    MPI_DOUBLE, proc, 2, SU2_MPI::GetComm(), &status);
      SU2_MPI::Recv(recvBufMaxTime.data(), recvBufMaxTime.size(),
                    MPI_DOUBLE, proc, 3, SU2_MPI::GetComm(), &status);
      SU2_MPI::Recv(recvBufMNK.data(), recvBufMNK.size(),
                    MPI_LONG, proc, 4, SU2_MPI::GetComm(), &status);

      /* Loop over the number of entries. */
      for(int i=0; i<nEntries; ++i) {

        /* Create the CLong3T from the M-N-K values and check if it is already
           stored in the map GEMM_Profile_MNK. */
        CLong3T MNK(recvBufMNK[3*i], recvBufMNK[3*i+1], recvBufMNK[3*i+2]);
        map<CLong3T, int>::iterator MI = GEMM_Profile_MNK.find(MNK);

        if(MI == GEMM_Profile_MNK.end()) {

          /* Entry is not present yet. Create it. */
          const int ind = GEMM_Profile_MNK.size();
          GEMM_Profile_MNK[MNK] = ind;

          GEMM_Profile_NCalls.push_back(recvBufNCalls[i]);
          GEMM_Profile_TotTime.push_back(recvBufTotTime[i]);
          GEMM_Profile_MinTime.push_back(recvBufMinTime[i]);
          GEMM_Profile_MaxTime.push_back(recvBufMaxTime[i]);
        }
        else {

          /* Entry is already present. Determine its index in the
             map and update the corresponding vectors. */
          const int ind = MI->second;
          GEMM_Profile_NCalls[ind]  += recvBufNCalls[i];
          GEMM_Profile_TotTime[ind] += recvBufTotTime[i];
          GEMM_Profile_MinTime[ind]  = min(GEMM_Profile_MinTime[ind], recvBufMinTime[i]);
          GEMM_Profile_MaxTime[ind]  = max(GEMM_Profile_MaxTime[ind], recvBufMaxTime[i]);
        }
      }
    }
  }
  else {

    /* Not the master node. Create the send buffer for the MNK data. */
    vector<long> sendBufMNK(3*GEMM_Profile_NCalls.size());
    for(map<CLong3T, int>::iterator MI =GEMM_Profile_MNK.begin();
                                    MI!=GEMM_Profile_MNK.end(); ++MI) {

      const int ind = 3*MI->second;
      sendBufMNK[ind]   = MI->first.long0;
      sendBufMNK[ind+1] = MI->first.long1;
      sendBufMNK[ind+2] = MI->first.long2;
    }

    /* Send the data to the master node using blocking sends. */
    SU2_MPI::Send(GEMM_Profile_NCalls.data(), GEMM_Profile_NCalls.size(),
                  MPI_LONG, MASTER_NODE, 0, SU2_MPI::GetComm());
    SU2_MPI::Send(GEMM_Profile_TotTime.data(), GEMM_Profile_TotTime.size(),
                  MPI_DOUBLE, MASTER_NODE, 1, SU2_MPI::GetComm());
    SU2_MPI::Send(GEMM_Profile_MinTime.data(), GEMM_Profile_MinTime.size(),
                  MPI_DOUBLE, MASTER_NODE, 2, SU2_MPI::GetComm());
    SU2_MPI::Send(GEMM_Profile_MaxTime.data(), GEMM_Profile_MaxTime.size(),
                  MPI_DOUBLE, MASTER_NODE, 3, SU2_MPI::GetComm());
    SU2_MPI::Send(sendBufMNK.data(), sendBufMNK.size(),
                  MPI_LONG, MASTER_NODE, 4, SU2_MPI::GetComm());
  }

#endif

  /*--- The master rank will write the file ---*/
  if (rank == MASTER_NODE) {

    /* Store the elements of the map GEMM_Profile_MNK in
       vectors for post processing reasons. */
    const unsigned int nItems = GEMM_Profile_MNK.size();
    vector<long> M(nItems), N(nItems), K(nItems);
    for(map<CLong3T, int>::iterator MI =GEMM_Profile_MNK.begin();
                                    MI!=GEMM_Profile_MNK.end(); ++MI) {

      const int ind = MI->second;
      M[ind] = MI->first.long0;
      N[ind] = MI->first.long1;
      K[ind] = MI->first.long2;
    }

    /* In order to create a nicer output the profiling data is sorted in
       terms of CPU time spent. Create a vector of pairs for carrying
       out this sort. */
    vector<pair<double, unsigned int> > sortedTime;

    for(unsigned int i=0; i<GEMM_Profile_TotTime.size(); ++i)
      sortedTime.push_back(make_pair(GEMM_Profile_TotTime[i], i));

    sort(sortedTime.begin(), sortedTime.end());

    /* Open the profiling file. */
    ofstream Profile_File;
    Profile_File.precision(15);
    Profile_File.open("gemm_profiling.csv");

    /* Create the CSV header */
    Profile_File << "\"Total_Time\", \"N_Calls\", \"Avg_Time\", \"Min_Time\", \"Max_Time\", \"M\", \"N\", \"K\", \"Avg GFLOPs\"" << endl;

    /* Loop through the different items, where the item with the largest total time is
       written first. As sortedTime is sorted in increasing order, the sequence of
       sortedTime must be reversed. */
    for(vector<pair<double, unsigned int> >::reverse_iterator rit =sortedTime.rbegin();
                                                              rit!=sortedTime.rend(); ++rit) {
      /* Determine the original index in the profiling vectors. */
      const unsigned int ind = rit->second;
      const double AvgTime = GEMM_Profile_TotTime[ind]/GEMM_Profile_NCalls[ind];
      const double GFlops   = 2.0e-9*M[ind]*N[ind]*K[ind]/AvgTime;

      /* Write the data. */
      Profile_File << scientific << GEMM_Profile_TotTime[ind] << ", " << GEMM_Profile_NCalls[ind] << ", "
                   << AvgTime << ", " << GEMM_Profile_MinTime[ind] << ", " << GEMM_Profile_MaxTime[ind] << ", "
                   << M[ind] << ", " << N[ind] << ", " << K[ind] << ", " << GFlops << endl;
    }

    /* Close the file. */
    Profile_File.close();
  }

#endif

}

void CConfig::SetFreeStreamTurboNormal(const su2double* turboNormal){

  FreeStreamTurboNormal[0] = turboNormal[0];
  FreeStreamTurboNormal[1] = turboNormal[1];
  FreeStreamTurboNormal[2] = 0.0;

}

void CConfig::SetMultizone(const CConfig *driver_config, const CConfig* const* config_container){

  for (unsigned short iZone = 0; iZone < nZone; iZone++){

    if (config_container[iZone]->GetTime_Domain() != GetTime_Domain()){
      SU2_MPI::Error("Option TIME_DOMAIN must be the same in all zones.", CURRENT_FUNCTION);
    }
    if (config_container[iZone]->GetnTime_Iter() != GetnTime_Iter()){
      SU2_MPI::Error("Option TIME_ITER must be the same in all zones.", CURRENT_FUNCTION);
    }
    if (config_container[iZone]->GetnOuter_Iter() != GetnOuter_Iter()){
      SU2_MPI::Error("Option OUTER_ITER must be the same in all zones.", CURRENT_FUNCTION);
    }
    if (config_container[iZone]->GetTime_Step() != GetTime_Step()){
      SU2_MPI::Error("Option TIME_STEP must be the same in all zones.", CURRENT_FUNCTION);
    }
    if (config_container[iZone]->GetUnst_CFL() != 0.0){
      SU2_MPI::Error("Option UNST_CFL_NUMBER cannot be used in multizone problems (must be 0),"
                     " use a fixed TIME_STEP instead.", CURRENT_FUNCTION);
    }
    if (config_container[iZone]->GetMultizone_Problem() != GetMultizone_Problem()){
      SU2_MPI::Error("Option MULTIZONE must be the same in all zones.", CURRENT_FUNCTION);
    }
    if (config_container[iZone]->GetMultizone_Mesh() != GetMultizone_Mesh()){
      SU2_MPI::Error("Option MULTIZONE_MESH must be the same in all zones.", CURRENT_FUNCTION);
    }
    if(config_container[iZone]->GetWnd_Cauchy_Crit() == true){
      SU2_MPI::Error("Option WINDOW_CAUCHY_CRIT must be deactivated for multizone problems.", CURRENT_FUNCTION);
    }
  }
  if(driver_config->GetWnd_Cauchy_Crit() == true){
    SU2_MPI::Error("Option WINDOW_CAUCHY_CRIT must be deactivated for multizone problems.", CURRENT_FUNCTION);
  }

  bool multiblockDriver = false;
  for (unsigned short iFiles = 0; iFiles < driver_config->GetnVolumeOutputFiles(); iFiles++){
    if (driver_config->GetVolumeOutputFiles()[iFiles] == PARAVIEW_MULTIBLOCK){
      multiblockDriver = true;
    }
  }

  bool multiblockZone = false;
  for (unsigned short iZone = 0; iZone < nZone; iZone++){
    multiblockZone = false;
    for (unsigned short iFiles = 0; iFiles < config_container[iZone]->GetnVolumeOutputFiles(); iFiles++){
      if (config_container[iZone]->GetVolumeOutputFiles()[iFiles] == PARAVIEW_MULTIBLOCK){
        multiblockZone = true;
      }
    }
    if (multiblockZone != multiblockDriver){
      SU2_MPI::Error("To enable PARAVIEW_MULTIBLOCK output, add it to OUTPUT_FILES option in main config and\n"
                     "remove option from sub-config files.", CURRENT_FUNCTION);
    }
  }

  /*--- Fix the Time Step for all subdomains, for the case of time-dependent problems ---*/
  if (driver_config->GetTime_Domain()){
    Delta_UnstTime = driver_config->GetTime_Step();
    Delta_DynTime  = driver_config->GetTime_Step();

    Time_Domain = true;
  }

  /*------------------------------------------------------------*/
  /*------ Determine the special properties of the problem -----*/
  /*------------------------------------------------------------*/

  bool fluid_zone = false;
  bool structural_zone = false;

  /*--- If there is at least a fluid and a structural zone ---*/
  for (auto iZone = 0u; iZone < nZone; iZone++) {
    fluid_zone |= config_container[iZone]->GetFluidProblem();
    structural_zone |= config_container[iZone]->GetStructuralProblem();
  }

  if (structural_zone) Relaxation = true;

  /*--- If the problem has FSI properties ---*/
  FSI_Problem = fluid_zone && structural_zone;

  Multizone_Residual = true;
}<|MERGE_RESOLUTION|>--- conflicted
+++ resolved
@@ -2829,13 +2829,8 @@
 
   /*!\brief MAX_BASIS_DIM \n DESCRIPTION: Maximum number of basis vectors.*/
   addUnsignedShortOption("MAX_BASIS_DIM", maxBasisDim, 100);
-<<<<<<< HEAD
-
-  /*!\brief MAX_BASIS_DIM \n DESCRIPTION: Maximum number of basis vectors.*/
-=======
   
   /*!\brief ROM_SAVE_FREQ \n DESCRIPTION: How often to save snapshots for unsteady problems.*/
->>>>>>> a4836f40
   addUnsignedShortOption("ROM_SAVE_FREQ", rom_save_freq, 1);
 
   /* END_CONFIG_OPTIONS */
