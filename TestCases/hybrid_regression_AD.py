--- conflicted
+++ resolved
@@ -242,11 +242,7 @@
     pywrapper_FEA_AD_FlowLoad.test_vals_aarch64 = [-0.131745, -0.553214, -0.000364, -0.003101]
     pywrapper_FEA_AD_FlowLoad.command       = TestCase.Command(exec = "python", param = "run_adjoint.py --parallel -f")
     pywrapper_FEA_AD_FlowLoad.timeout       = 1600
-<<<<<<< HEAD
     pywrapper_FEA_AD_FlowLoad.tol           = 1e-2
-=======
-    pywrapper_FEA_AD_FlowLoad.tol           = 5e-3
->>>>>>> a0cab874
     pywrapper_FEA_AD_FlowLoad.new_output    = False
     pywrapper_FEA_AD_FlowLoad.enabled_with_tsan = False
     test_list.append(pywrapper_FEA_AD_FlowLoad)
