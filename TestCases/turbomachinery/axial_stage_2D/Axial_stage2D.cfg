--- conflicted
+++ resolved
@@ -190,10 +190,6 @@
 % Parameters of the adaptive CFL number (factor down, factor up, CFL min value, CFL max value )
 CFL_ADAPT_PARAM= ( 1.3, 1.2, 1.0, 10.0)
 %
-<<<<<<< HEAD
-
-=======
->>>>>>> 62e6edb8
 
 % ------------------------ LINEAR SOLVER DEFINITION ---------------------------%
 %
