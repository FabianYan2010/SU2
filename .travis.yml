--- conflicted
+++ resolved
@@ -12,11 +12,7 @@
 notifications:
     email:
         recipients:
-<<<<<<< HEAD
-            - ole.burghardt@scicomp.uni-kl.de
-=======
             - su2code-dev@lists.stanford.edu 
->>>>>>> a922b825
   
 branches:
     only:
