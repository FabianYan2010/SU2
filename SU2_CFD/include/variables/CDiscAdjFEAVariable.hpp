/*!
 * \file CDiscAdjFEAVariable.hpp
 * \brief Main class for defining the variables of the adjoint FEA solver.
 * \author T. Albring, R. Sanchez.
 * \version 6.2.0 "Falcon"
 *
 * The current SU2 release has been coordinated by the
 * SU2 International Developers Society <www.su2devsociety.org>
 * with selected contributions from the open-source community.
 *
 * The main research teams contributing to the current release are:
 *  - Prof. Juan J. Alonso's group at Stanford University.
 *  - Prof. Piero Colonna's group at Delft University of Technology.
 *  - Prof. Nicolas R. Gauger's group at Kaiserslautern University of Technology.
 *  - Prof. Alberto Guardone's group at Polytechnic University of Milan.
 *  - Prof. Rafael Palacios' group at Imperial College London.
 *  - Prof. Vincent Terrapon's group at the University of Liege.
 *  - Prof. Edwin van der Weide's group at the University of Twente.
 *  - Lab. of New Concepts in Aeronautics at Tech. Institute of Aeronautics.
 *
 * Copyright 2012-2019, Francisco D. Palacios, Thomas D. Economon,
 *                      Tim Albring, and the SU2 contributors.
 *
 * SU2 is free software; you can redistribute it and/or
 * modify it under the terms of the GNU Lesser General Public
 * License as published by the Free Software Foundation; either
 * version 2.1 of the License, or (at your option) any later version.
 *
 * SU2 is distributed in the hope that it will be useful,
 * but WITHOUT ANY WARRANTY; without even the implied warranty of
 * MERCHANTABILITY or FITNESS FOR A PARTICULAR PURPOSE. See the GNU
 * Lesser General Public License for more details.
 *
 * You should have received a copy of the GNU Lesser General Public
 * License along with SU2. If not, see <http://www.gnu.org/licenses/>.
 */

#pragma once

#include "CVariable.hpp"

<<<<<<< HEAD
/*!
 * \class CDiscAdjFEAVariable
 * \brief Main class for defining the variables of the adjoint solver.
 * \ingroup Discrete_Adjoint
 * \author T. Albring, R. Sanchez.
 * \version 6.2.0 "Falcon"
 */
class CDiscAdjFEAVariable final : public CVariable {
=======
class CDiscAdjFEAVariable : public CVariable {
>>>>>>> d781ddc8
private:
  Mat_t Sensitivity; /* Vector holding the derivative of target functional with respect to the coordinates at this node*/
  Mat_t Solution_Direct;

  Mat_t Dynamic_Derivative;
  Mat_t Dynamic_Derivative_n;
  Mat_t Dynamic_Derivative_Vel;
  Mat_t Dynamic_Derivative_Vel_n;
  Mat_t Dynamic_Derivative_Accel;
  Mat_t Dynamic_Derivative_Accel_n;

  Mat_t Solution_Vel;
  Mat_t Solution_Accel;

  Mat_t Solution_Vel_time_n;
  Mat_t Solution_Accel_time_n;

  Mat_t Solution_Old_Vel;
  Mat_t Solution_Old_Accel;

  Mat_t Solution_Direct_Vel;
  Mat_t Solution_Direct_Accel;

  Mat_t Cross_Term_Derivative;
  Mat_t Geometry_CrossTerm_Derivative;

  Mat_t Solution_BGS;
  Mat_t Solution_BGS_k;

public:
  /*!
   * \brief Constructor of the class.
   * \param[in] disp - Pointer to the adjoint value (initialization value).
   * \param[in] vel - Pointer to the adjoint value (initialization value).
   * \param[in] accel - Pointer to the adjoint value (initialization value).
   * \param[in] npoint - Number of points/nodes/vertices in the domain.
   * \param[in] ndim - Number of dimensions of the problem.
   * \param[in] nvar - Number of variables of the problem.
   * \param[in] config - Definition of the particular problem.
   */
  CDiscAdjFEAVariable(const su2double *disp, const su2double *vel, const su2double *accel,
                      Idx_t npoint, Idx_t ndim, Idx_t nvar, bool unsteady, CConfig *config);

  /*!
   * \brief Destructor of the class.
   */
  ~CDiscAdjFEAVariable() = default;

  /*!
   * \brief Set the sensitivity at the node
   * \param[in] iDim - spacial component
   * \param[in] val - value of the Sensitivity
   */
  inline void SetSensitivity(Idx_t iPoint, Idx_t iDim, su2double val) override { Sensitivity(iPoint,iDim) = val; }

  /*!
   * \brief Get the Sensitivity at the node
   * \param[in] iDim - spacial component
   * \return value of the Sensitivity
   */
  inline su2double GetSensitivity(Idx_t iPoint, Idx_t iDim) const override { return Sensitivity(iPoint,iDim);}

  inline void SetDynamic_Derivative(Idx_t iPoint, Idx_t iVar, su2double der) override {
    Dynamic_Derivative(iPoint,iVar) = der;
  }

  inline void SetDynamic_Derivative_n(Idx_t iPoint, Idx_t iVar, su2double der) override {
    Dynamic_Derivative_n(iPoint,iVar) = der;
  }

  inline su2double GetDynamic_Derivative(Idx_t iPoint, Idx_t iVar) const override {
    return Dynamic_Derivative(iPoint,iVar);
  }

  inline su2double GetDynamic_Derivative_n(Idx_t iPoint, Idx_t iVar) const override {
    return Dynamic_Derivative_n(iPoint,iVar);
  }

  inline void SetDynamic_Derivative_Vel(Idx_t iPoint, Idx_t iVar, su2double der) override {
    Dynamic_Derivative_Vel(iPoint,iVar) = der;
  }

  inline void SetDynamic_Derivative_Vel_n(Idx_t iPoint, Idx_t iVar, su2double der) override {
    Dynamic_Derivative_Vel_n(iPoint,iVar) = der;
  }

  inline su2double GetDynamic_Derivative_Vel(Idx_t iPoint, Idx_t iVar) const override {
    return Dynamic_Derivative_Vel(iPoint,iVar);
  }

  inline su2double GetDynamic_Derivative_Vel_n(Idx_t iPoint, Idx_t iVar) const override {
    return Dynamic_Derivative_Vel_n(iPoint,iVar);
  }

  inline void SetDynamic_Derivative_Accel(Idx_t iPoint, Idx_t iVar, su2double der) override {
    Dynamic_Derivative_Accel(iPoint,iVar) = der;
  }

  inline void SetDynamic_Derivative_Accel_n(Idx_t iPoint, Idx_t iVar, su2double der) override {
    Dynamic_Derivative_Accel_n(iPoint,iVar) = der;
  }

  inline su2double GetDynamic_Derivative_Accel(Idx_t iPoint, Idx_t iVar) const override {
    return Dynamic_Derivative_Accel(iPoint,iVar);
  }

  inline su2double GetDynamic_Derivative_Accel_n(Idx_t iPoint, Idx_t iVar) const override {
    return Dynamic_Derivative_Accel_n(iPoint,iVar);
  }

  inline void SetSolution_Direct(Idx_t iPoint, const su2double *val_solution_direct) override {
    for (Idx_t iVar = 0; iVar < nVar; iVar++) Solution_Direct(iPoint,iVar) = val_solution_direct[iVar];
  }

  inline void SetSolution_Vel_Direct(Idx_t iPoint, const su2double *val_solution_direct) override {
	  for (Idx_t iVar = 0; iVar < nVar; iVar++) Solution_Direct_Vel(iPoint,iVar) = val_solution_direct[iVar];
  }

  inline void SetSolution_Accel_Direct(Idx_t iPoint, const su2double *val_solution_direct) override {
	  for (Idx_t iVar = 0; iVar < nVar; iVar++) Solution_Direct_Accel(iPoint,iVar) = val_solution_direct[iVar];
  }

  inline su2double* GetSolution_Direct(Idx_t iPoint) override { return Solution_Direct[iPoint]; }

  inline su2double* GetSolution_Vel_Direct(Idx_t iPoint) override { return Solution_Direct_Vel[iPoint]; }

  inline su2double* GetSolution_Accel_Direct(Idx_t iPoint) override { return Solution_Direct_Accel[iPoint]; }

  inline su2double GetSolution_Old_Vel(Idx_t iPoint, Idx_t iVar) const override { return Solution_Old_Vel(iPoint,iVar); }

  inline su2double GetSolution_Old_Accel(Idx_t iPoint, Idx_t iVar) const override { return Solution_Old_Accel(iPoint,iVar); }

  /*!
   * \brief Get the acceleration (Structural Analysis).
   * \param[in] iVar - Index of the variable.
   * \return Value of the solution for the index <i>iVar</i>.
   */
  inline su2double GetSolution_Accel(Idx_t iPoint, Idx_t iVar) const override { return Solution_Accel(iPoint,iVar); }

  /*!
   * \brief Get the acceleration of the nodes (Structural Analysis) at time n.
   * \param[in] iVar - Index of the variable.
   * \return Pointer to the old solution vector.
   */
  inline su2double GetSolution_Accel_time_n(Idx_t iPoint, Idx_t iVar) const override { return Solution_Accel_time_n(iPoint,iVar); }

  /*!
   * \brief Get the velocity (Structural Analysis).
   * \param[in] iVar - Index of the variable.
   * \return Value of the solution for the index <i>iVar</i>.
   */
  inline su2double GetSolution_Vel(Idx_t iPoint, Idx_t iVar) const override { return Solution_Vel(iPoint,iVar); }

  /*!
   * \brief Get the velocity of the nodes (Structural Analysis) at time n.
   * \param[in] iVar - Index of the variable.
   * \return Pointer to the old solution vector.
   */
  inline su2double GetSolution_Vel_time_n(Idx_t iPoint, Idx_t iVar) const override { return Solution_Vel_time_n(iPoint,iVar); }

  /*!
<<<<<<< HEAD
   * \brief Set the value of the old solution.
   */
  void SetSolution_time_n() override;

  /*!
=======
>>>>>>> d781ddc8
   * \brief Set the value of the acceleration (Structural Analysis - adjoint).
   * \param[in] val_solution - Solution of the problem (acceleration).
   */
  inline void SetSolution_Accel(Idx_t iPoint, const su2double *val_solution_accel) override {
    for (Idx_t iVar = 0; iVar < nVar; iVar++)
      Solution_Accel(iPoint,iVar) = val_solution_accel[iVar];
  }

  /*!
   * \brief Set the value of the velocity (Structural Analysis - adjoint).
   * \param[in] val_solution - Solution of the problem (velocity).
   */
  inline void SetSolution_Vel(Idx_t iPoint, const su2double *val_solution_vel) override {
    for (Idx_t iVar = 0; iVar < nVar; iVar++) Solution_Vel(iPoint,iVar) = val_solution_vel[iVar];
  }

  /*!
   * \brief Set the value of the adjoint acceleration (Structural Analysis) at time n.
   * \param[in] val_solution_old - Pointer to the residual vector.
   */
  inline void SetSolution_Accel_time_n(Idx_t iPoint, const su2double *val_solution_accel_time_n) override {
    for (Idx_t iVar = 0; iVar < nVar; iVar++) Solution_Accel_time_n(iPoint,iVar) = val_solution_accel_time_n[iVar];
  }

  /*!
   * \brief Set the value of the adjoint velocity (Structural Analysis) at time n.
   * \param[in] val_solution_old - Pointer to the residual vector.
   */
  inline void SetSolution_Vel_time_n(Idx_t iPoint, const su2double *val_solution_vel_time_n) override {
    for (Idx_t iVar = 0; iVar < nVar; iVar++) Solution_Vel_time_n(iPoint,iVar) = val_solution_vel_time_n[iVar];
  }

  /*!
   * \brief Set the value of the old acceleration (Structural Analysis - adjoint).
   */
  void Set_OldSolution_Accel() override;

  /*!
   * \brief Set the value of the old velocity (Structural Analysis - adjoint).
   */
  void Set_OldSolution_Vel() override;

  /*!
   * \brief Set the contribution of crossed terms into the derivative.
   */
  inline void SetCross_Term_Derivative(Idx_t iPoint, Idx_t iVar, su2double der) override {
    Cross_Term_Derivative(iPoint,iVar) = der;
  }

  /*!
   * \brief Get the contribution of crossed terms into the derivative.
   */
  inline su2double GetCross_Term_Derivative(Idx_t iPoint, Idx_t iVar) const override { return Cross_Term_Derivative(iPoint,iVar); }

  /*!
   * \brief A virtual member. Get the geometry solution.
   * \param[in] iVar - Index of the variable.
   * \return Value of the solution for the index <i>iVar</i>.
   */
  inline su2double GetGeometry_CrossTerm_Derivative(Idx_t iPoint, Idx_t iVar) const override {
    return Geometry_CrossTerm_Derivative(iPoint,iVar);
  }

  /*!
   * \brief A virtual member. Set the value of the mesh solution (adjoint).
   * \param[in] der - cross term derivative.
   */
  inline void SetGeometry_CrossTerm_Derivative(Idx_t iPoint, Idx_t iVar, su2double der) override {
    Geometry_CrossTerm_Derivative(iPoint,iVar) = der;
  }

  /*!
   * \brief Set the value of the adjoint solution in the current BGS subiteration.
   */
  inline void Set_BGSSolution(Idx_t iPoint, Idx_t iDim, su2double val_solution) override { Solution_BGS(iPoint,iDim) = val_solution; }

  /*!
   * \brief Set the value of the adjoint solution in the previous BGS subiteration.
   */
  void Set_BGSSolution_k() override;

  /*!
   * \brief Get the value of the adjoint solution in the previous BGS subiteration.
   * \param[out] val_solution - adjoint solution in the previous BGS subiteration.
   */
  inline su2double Get_BGSSolution(Idx_t iPoint, Idx_t iDim) const override { return Solution_BGS(iPoint,iDim); }

  /*!
   * \brief Get the value of the adjoint solution in the previous BGS subiteration.
   * \param[out] val_solution - adjoint solution in the previous BGS subiteration.
   */
  inline su2double Get_BGSSolution_k(Idx_t iPoint, Idx_t iDim) const override { return Solution_BGS_k(iPoint,iDim); }

  /*!
   * \brief Get whether this node is on the boundary
   */
  inline virtual bool Get_isVertex(void) { return false; }
};<|MERGE_RESOLUTION|>--- conflicted
+++ resolved
@@ -39,7 +39,6 @@
 
 #include "CVariable.hpp"
 
-<<<<<<< HEAD
 /*!
  * \class CDiscAdjFEAVariable
  * \brief Main class for defining the variables of the adjoint solver.
@@ -47,10 +46,7 @@
  * \author T. Albring, R. Sanchez.
  * \version 6.2.0 "Falcon"
  */
-class CDiscAdjFEAVariable final : public CVariable {
-=======
 class CDiscAdjFEAVariable : public CVariable {
->>>>>>> d781ddc8
 private:
   Mat_t Sensitivity; /* Vector holding the derivative of target functional with respect to the coordinates at this node*/
   Mat_t Solution_Direct;
@@ -89,6 +85,7 @@
    * \param[in] npoint - Number of points/nodes/vertices in the domain.
    * \param[in] ndim - Number of dimensions of the problem.
    * \param[in] nvar - Number of variables of the problem.
+   * \param[in] unsteady - Allocate velocity and acceleration.
    * \param[in] config - Definition of the particular problem.
    */
   CDiscAdjFEAVariable(const su2double *disp, const su2double *vel, const su2double *accel,
@@ -104,126 +101,123 @@
    * \param[in] iDim - spacial component
    * \param[in] val - value of the Sensitivity
    */
-  inline void SetSensitivity(Idx_t iPoint, Idx_t iDim, su2double val) override { Sensitivity(iPoint,iDim) = val; }
+  inline void SetSensitivity(Idx_t iPoint, Idx_t iDim, su2double val) final { Sensitivity(iPoint,iDim) = val; }
 
   /*!
    * \brief Get the Sensitivity at the node
    * \param[in] iDim - spacial component
    * \return value of the Sensitivity
    */
-  inline su2double GetSensitivity(Idx_t iPoint, Idx_t iDim) const override { return Sensitivity(iPoint,iDim);}
-
-  inline void SetDynamic_Derivative(Idx_t iPoint, Idx_t iVar, su2double der) override {
+  inline su2double GetSensitivity(Idx_t iPoint, Idx_t iDim) const final { return Sensitivity(iPoint,iDim);}
+
+  inline void SetDynamic_Derivative(Idx_t iPoint, Idx_t iVar, su2double der) final {
     Dynamic_Derivative(iPoint,iVar) = der;
   }
 
-  inline void SetDynamic_Derivative_n(Idx_t iPoint, Idx_t iVar, su2double der) override {
+  inline void SetDynamic_Derivative_n(Idx_t iPoint, Idx_t iVar, su2double der) final {
     Dynamic_Derivative_n(iPoint,iVar) = der;
   }
 
-  inline su2double GetDynamic_Derivative(Idx_t iPoint, Idx_t iVar) const override {
+  inline su2double GetDynamic_Derivative(Idx_t iPoint, Idx_t iVar) const final {
     return Dynamic_Derivative(iPoint,iVar);
   }
 
-  inline su2double GetDynamic_Derivative_n(Idx_t iPoint, Idx_t iVar) const override {
+  inline su2double GetDynamic_Derivative_n(Idx_t iPoint, Idx_t iVar) const final {
     return Dynamic_Derivative_n(iPoint,iVar);
   }
 
-  inline void SetDynamic_Derivative_Vel(Idx_t iPoint, Idx_t iVar, su2double der) override {
+  inline void SetDynamic_Derivative_Vel(Idx_t iPoint, Idx_t iVar, su2double der) final {
     Dynamic_Derivative_Vel(iPoint,iVar) = der;
   }
 
-  inline void SetDynamic_Derivative_Vel_n(Idx_t iPoint, Idx_t iVar, su2double der) override {
+  inline void SetDynamic_Derivative_Vel_n(Idx_t iPoint, Idx_t iVar, su2double der) final {
     Dynamic_Derivative_Vel_n(iPoint,iVar) = der;
   }
 
-  inline su2double GetDynamic_Derivative_Vel(Idx_t iPoint, Idx_t iVar) const override {
+  inline su2double GetDynamic_Derivative_Vel(Idx_t iPoint, Idx_t iVar) const final {
     return Dynamic_Derivative_Vel(iPoint,iVar);
   }
 
-  inline su2double GetDynamic_Derivative_Vel_n(Idx_t iPoint, Idx_t iVar) const override {
+  inline su2double GetDynamic_Derivative_Vel_n(Idx_t iPoint, Idx_t iVar) const final {
     return Dynamic_Derivative_Vel_n(iPoint,iVar);
   }
 
-  inline void SetDynamic_Derivative_Accel(Idx_t iPoint, Idx_t iVar, su2double der) override {
+  inline void SetDynamic_Derivative_Accel(Idx_t iPoint, Idx_t iVar, su2double der) final {
     Dynamic_Derivative_Accel(iPoint,iVar) = der;
   }
 
-  inline void SetDynamic_Derivative_Accel_n(Idx_t iPoint, Idx_t iVar, su2double der) override {
+  inline void SetDynamic_Derivative_Accel_n(Idx_t iPoint, Idx_t iVar, su2double der) final {
     Dynamic_Derivative_Accel_n(iPoint,iVar) = der;
   }
 
-  inline su2double GetDynamic_Derivative_Accel(Idx_t iPoint, Idx_t iVar) const override {
+  inline su2double GetDynamic_Derivative_Accel(Idx_t iPoint, Idx_t iVar) const final {
     return Dynamic_Derivative_Accel(iPoint,iVar);
   }
 
-  inline su2double GetDynamic_Derivative_Accel_n(Idx_t iPoint, Idx_t iVar) const override {
+  inline su2double GetDynamic_Derivative_Accel_n(Idx_t iPoint, Idx_t iVar) const final {
     return Dynamic_Derivative_Accel_n(iPoint,iVar);
   }
 
-  inline void SetSolution_Direct(Idx_t iPoint, const su2double *val_solution_direct) override {
+  inline void SetSolution_Direct(Idx_t iPoint, const su2double *val_solution_direct) final {
     for (Idx_t iVar = 0; iVar < nVar; iVar++) Solution_Direct(iPoint,iVar) = val_solution_direct[iVar];
   }
 
-  inline void SetSolution_Vel_Direct(Idx_t iPoint, const su2double *val_solution_direct) override {
+  inline void SetSolution_Vel_Direct(Idx_t iPoint, const su2double *val_solution_direct) final {
 	  for (Idx_t iVar = 0; iVar < nVar; iVar++) Solution_Direct_Vel(iPoint,iVar) = val_solution_direct[iVar];
   }
 
-  inline void SetSolution_Accel_Direct(Idx_t iPoint, const su2double *val_solution_direct) override {
+  inline void SetSolution_Accel_Direct(Idx_t iPoint, const su2double *val_solution_direct) final {
 	  for (Idx_t iVar = 0; iVar < nVar; iVar++) Solution_Direct_Accel(iPoint,iVar) = val_solution_direct[iVar];
   }
 
-  inline su2double* GetSolution_Direct(Idx_t iPoint) override { return Solution_Direct[iPoint]; }
-
-  inline su2double* GetSolution_Vel_Direct(Idx_t iPoint) override { return Solution_Direct_Vel[iPoint]; }
-
-  inline su2double* GetSolution_Accel_Direct(Idx_t iPoint) override { return Solution_Direct_Accel[iPoint]; }
-
-  inline su2double GetSolution_Old_Vel(Idx_t iPoint, Idx_t iVar) const override { return Solution_Old_Vel(iPoint,iVar); }
-
-  inline su2double GetSolution_Old_Accel(Idx_t iPoint, Idx_t iVar) const override { return Solution_Old_Accel(iPoint,iVar); }
+  inline su2double* GetSolution_Direct(Idx_t iPoint) final { return Solution_Direct[iPoint]; }
+
+  inline su2double* GetSolution_Vel_Direct(Idx_t iPoint) final { return Solution_Direct_Vel[iPoint]; }
+
+  inline su2double* GetSolution_Accel_Direct(Idx_t iPoint) final { return Solution_Direct_Accel[iPoint]; }
+
+  inline su2double GetSolution_Old_Vel(Idx_t iPoint, Idx_t iVar) const final { return Solution_Old_Vel(iPoint,iVar); }
+
+  inline su2double GetSolution_Old_Accel(Idx_t iPoint, Idx_t iVar) const final { return Solution_Old_Accel(iPoint,iVar); }
 
   /*!
    * \brief Get the acceleration (Structural Analysis).
    * \param[in] iVar - Index of the variable.
    * \return Value of the solution for the index <i>iVar</i>.
    */
-  inline su2double GetSolution_Accel(Idx_t iPoint, Idx_t iVar) const override { return Solution_Accel(iPoint,iVar); }
+  inline su2double GetSolution_Accel(Idx_t iPoint, Idx_t iVar) const final { return Solution_Accel(iPoint,iVar); }
 
   /*!
    * \brief Get the acceleration of the nodes (Structural Analysis) at time n.
    * \param[in] iVar - Index of the variable.
    * \return Pointer to the old solution vector.
    */
-  inline su2double GetSolution_Accel_time_n(Idx_t iPoint, Idx_t iVar) const override { return Solution_Accel_time_n(iPoint,iVar); }
+  inline su2double GetSolution_Accel_time_n(Idx_t iPoint, Idx_t iVar) const final { return Solution_Accel_time_n(iPoint,iVar); }
 
   /*!
    * \brief Get the velocity (Structural Analysis).
    * \param[in] iVar - Index of the variable.
    * \return Value of the solution for the index <i>iVar</i>.
    */
-  inline su2double GetSolution_Vel(Idx_t iPoint, Idx_t iVar) const override { return Solution_Vel(iPoint,iVar); }
+  inline su2double GetSolution_Vel(Idx_t iPoint, Idx_t iVar) const final { return Solution_Vel(iPoint,iVar); }
 
   /*!
    * \brief Get the velocity of the nodes (Structural Analysis) at time n.
    * \param[in] iVar - Index of the variable.
    * \return Pointer to the old solution vector.
    */
-  inline su2double GetSolution_Vel_time_n(Idx_t iPoint, Idx_t iVar) const override { return Solution_Vel_time_n(iPoint,iVar); }
-
-  /*!
-<<<<<<< HEAD
+  inline su2double GetSolution_Vel_time_n(Idx_t iPoint, Idx_t iVar) const final { return Solution_Vel_time_n(iPoint,iVar); }
+
+  /*!
    * \brief Set the value of the old solution.
    */
-  void SetSolution_time_n() override;
-
-  /*!
-=======
->>>>>>> d781ddc8
+  void SetSolution_time_n() final;
+
+  /*!
    * \brief Set the value of the acceleration (Structural Analysis - adjoint).
    * \param[in] val_solution - Solution of the problem (acceleration).
    */
-  inline void SetSolution_Accel(Idx_t iPoint, const su2double *val_solution_accel) override {
+  inline void SetSolution_Accel(Idx_t iPoint, const su2double *val_solution_accel) final {
     for (Idx_t iVar = 0; iVar < nVar; iVar++)
       Solution_Accel(iPoint,iVar) = val_solution_accel[iVar];
   }
@@ -232,7 +226,7 @@
    * \brief Set the value of the velocity (Structural Analysis - adjoint).
    * \param[in] val_solution - Solution of the problem (velocity).
    */
-  inline void SetSolution_Vel(Idx_t iPoint, const su2double *val_solution_vel) override {
+  inline void SetSolution_Vel(Idx_t iPoint, const su2double *val_solution_vel) final {
     for (Idx_t iVar = 0; iVar < nVar; iVar++) Solution_Vel(iPoint,iVar) = val_solution_vel[iVar];
   }
 
@@ -240,7 +234,7 @@
    * \brief Set the value of the adjoint acceleration (Structural Analysis) at time n.
    * \param[in] val_solution_old - Pointer to the residual vector.
    */
-  inline void SetSolution_Accel_time_n(Idx_t iPoint, const su2double *val_solution_accel_time_n) override {
+  inline void SetSolution_Accel_time_n(Idx_t iPoint, const su2double *val_solution_accel_time_n) final {
     for (Idx_t iVar = 0; iVar < nVar; iVar++) Solution_Accel_time_n(iPoint,iVar) = val_solution_accel_time_n[iVar];
   }
 
@@ -248,38 +242,38 @@
    * \brief Set the value of the adjoint velocity (Structural Analysis) at time n.
    * \param[in] val_solution_old - Pointer to the residual vector.
    */
-  inline void SetSolution_Vel_time_n(Idx_t iPoint, const su2double *val_solution_vel_time_n) override {
+  inline void SetSolution_Vel_time_n(Idx_t iPoint, const su2double *val_solution_vel_time_n) final {
     for (Idx_t iVar = 0; iVar < nVar; iVar++) Solution_Vel_time_n(iPoint,iVar) = val_solution_vel_time_n[iVar];
   }
 
   /*!
    * \brief Set the value of the old acceleration (Structural Analysis - adjoint).
    */
-  void Set_OldSolution_Accel() override;
+  void Set_OldSolution_Accel() final;
 
   /*!
    * \brief Set the value of the old velocity (Structural Analysis - adjoint).
    */
-  void Set_OldSolution_Vel() override;
+  void Set_OldSolution_Vel() final;
 
   /*!
    * \brief Set the contribution of crossed terms into the derivative.
    */
-  inline void SetCross_Term_Derivative(Idx_t iPoint, Idx_t iVar, su2double der) override {
+  inline void SetCross_Term_Derivative(Idx_t iPoint, Idx_t iVar, su2double der) final {
     Cross_Term_Derivative(iPoint,iVar) = der;
   }
 
   /*!
    * \brief Get the contribution of crossed terms into the derivative.
    */
-  inline su2double GetCross_Term_Derivative(Idx_t iPoint, Idx_t iVar) const override { return Cross_Term_Derivative(iPoint,iVar); }
+  inline su2double GetCross_Term_Derivative(Idx_t iPoint, Idx_t iVar) const final { return Cross_Term_Derivative(iPoint,iVar); }
 
   /*!
    * \brief A virtual member. Get the geometry solution.
    * \param[in] iVar - Index of the variable.
    * \return Value of the solution for the index <i>iVar</i>.
    */
-  inline su2double GetGeometry_CrossTerm_Derivative(Idx_t iPoint, Idx_t iVar) const override {
+  inline su2double GetGeometry_CrossTerm_Derivative(Idx_t iPoint, Idx_t iVar) const final {
     return Geometry_CrossTerm_Derivative(iPoint,iVar);
   }
 
@@ -287,34 +281,30 @@
    * \brief A virtual member. Set the value of the mesh solution (adjoint).
    * \param[in] der - cross term derivative.
    */
-  inline void SetGeometry_CrossTerm_Derivative(Idx_t iPoint, Idx_t iVar, su2double der) override {
+  inline void SetGeometry_CrossTerm_Derivative(Idx_t iPoint, Idx_t iVar, su2double der) final {
     Geometry_CrossTerm_Derivative(iPoint,iVar) = der;
   }
 
   /*!
    * \brief Set the value of the adjoint solution in the current BGS subiteration.
    */
-  inline void Set_BGSSolution(Idx_t iPoint, Idx_t iDim, su2double val_solution) override { Solution_BGS(iPoint,iDim) = val_solution; }
+  inline void Set_BGSSolution(Idx_t iPoint, Idx_t iDim, su2double val_solution) final { Solution_BGS(iPoint,iDim) = val_solution; }
 
   /*!
    * \brief Set the value of the adjoint solution in the previous BGS subiteration.
    */
-  void Set_BGSSolution_k() override;
+  void Set_BGSSolution_k() final;
 
   /*!
    * \brief Get the value of the adjoint solution in the previous BGS subiteration.
    * \param[out] val_solution - adjoint solution in the previous BGS subiteration.
    */
-  inline su2double Get_BGSSolution(Idx_t iPoint, Idx_t iDim) const override { return Solution_BGS(iPoint,iDim); }
+  inline su2double Get_BGSSolution(Idx_t iPoint, Idx_t iDim) const final { return Solution_BGS(iPoint,iDim); }
 
   /*!
    * \brief Get the value of the adjoint solution in the previous BGS subiteration.
    * \param[out] val_solution - adjoint solution in the previous BGS subiteration.
    */
-  inline su2double Get_BGSSolution_k(Idx_t iPoint, Idx_t iDim) const override { return Solution_BGS_k(iPoint,iDim); }
-
-  /*!
-   * \brief Get whether this node is on the boundary
-   */
-  inline virtual bool Get_isVertex(void) { return false; }
+  inline su2double Get_BGSSolution_k(Idx_t iPoint, Idx_t iDim) const final { return Solution_BGS_k(iPoint,iDim); }
+
 };