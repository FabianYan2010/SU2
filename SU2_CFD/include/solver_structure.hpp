/*!
 * \file solver_structure.hpp
 * \brief Headers of the main subroutines for solving partial differential equations.
 *        The subroutines and functions are in the <i>solver_structure.cpp</i>,
 *        <i>solution_direct.cpp</i>, <i>solution_adjoint.cpp</i>, and
 *        <i>solution_linearized.cpp</i> files.
 * \author F. Palacios, T. Economon
 * \version 4.0.2 "Cardinal"
 *
 * SU2 Lead Developers: Dr. Francisco Palacios (Francisco.D.Palacios@boeing.com).
 *                      Dr. Thomas D. Economon (economon@stanford.edu).
 *
 * SU2 Developers: Prof. Juan J. Alonso's group at Stanford University.
 *                 Prof. Piero Colonna's group at Delft University of Technology.
 *                 Prof. Nicolas R. Gauger's group at Kaiserslautern University of Technology.
 *                 Prof. Alberto Guardone's group at Polytechnic University of Milan.
 *                 Prof. Rafael Palacios' group at Imperial College London.
 *
 * Copyright (C) 2012-2015 SU2, the open-source CFD code.
 *
 * SU2 is free software; you can redistribute it and/or
 * modify it under the terms of the GNU Lesser General Public
 * License as published by the Free Software Foundation; either
 * version 2.1 of the License, or (at your option) any later version.
 *
 * SU2 is distributed in the hope that it will be useful,
 * but WITHOUT ANY WARRANTY; without even the implied warranty of
 * MERCHANTABILITY or FITNESS FOR A PARTICULAR PURPOSE. See the GNU
 * Lesser General Public License for more details.
 *
 * You should have received a copy of the GNU Lesser General Public
 * License along with SU2. If not, see <http://www.gnu.org/licenses/>.
 */

#pragma once

#include "../../Common/include/mpi_structure.hpp"

#include <cmath>
#include <string>
#include <fstream>
#include <sstream>
#include <algorithm>
#include <iostream>
#include <stdlib.h>
#include <stdio.h>
#include <complex>

#include "fluid_model.hpp"
#include "numerics_structure.hpp"
#include "variable_structure.hpp"
#include "../../Common/include/gauss_structure.hpp"
#include "../../Common/include/element_structure.hpp"
#include "../../Common/include/geometry_structure.hpp"
#include "../../Common/include/config_structure.hpp"
#include "../../Common/include/matrix_structure.hpp"
#include "../../Common/include/vector_structure.hpp"
#include "../../Common/include/linear_solvers_structure.hpp"
#include "../../Common/include/grid_movement_structure.hpp"

using namespace std;

/*!
 * \class CSolver
 * \brief Main class for defining the PDE solution, it requires
 * a child class for each particular solver (Euler, Navier-Stokes, etc.)
 * \author F. Palacios
 * \version 4.0.2 "Cardinal"
 */
class CSolver {
protected:
	unsigned short IterLinSolver;	/*!< \brief Linear solver iterations. */
	unsigned short nVar,					/*!< \brief Number of variables of the problem. */
  nPrimVar,                     /*!< \brief Number of primitive variables of the problem. */
  nPrimVarGrad,                 /*!< \brief Number of primitive variables of the problem in the gradient computation. */
  nSecondaryVar,                     /*!< \brief Number of primitive variables of the problem. */
  nSecondaryVarGrad,                 /*!< \brief Number of primitive variables of the problem in the gradient computation. */
	nDim;													/*!< \brief Number of dimensions of the problem. */
	unsigned long nPoint;					/*!< \brief Number of points of the computational grid. */
  unsigned long nPointDomain; 	/*!< \brief Number of points of the computational grid. */
	su2double Max_Delta_Time,	/*!< \brief Maximum value of the delta time for all the control volumes. */
	Min_Delta_Time;					/*!< \brief Minimum value of the delta time for all the control volumes. */
	su2double *Residual_RMS,	/*!< \brief Vector with the mean residual for each variable. */
  *Residual_Max,        /*!< \brief Vector with the maximal residual for each variable. */
	*Residual,						/*!< \brief Auxiliary nVar vector. */
	*Residual_i,					/*!< \brief Auxiliary nVar vector for storing the residual at point i. */
	*Residual_j;					/*!< \brief Auxiliary nVar vector for storing the residual at point j. */
  unsigned long *Point_Max; /*!< \brief Vector with the maximal residual for each variable. */
  su2double **Point_Max_Coord; /*!< \brief Vector with pointers to the coords of the maximal residual for each variable. */
	su2double *Solution,		/*!< \brief Auxiliary nVar vector. */
	*Solution_i,				/*!< \brief Auxiliary nVar vector for storing the solution at point i. */
	*Solution_j;				/*!< \brief Auxiliary nVar vector for storing the solution at point j. */
	su2double *Vector,	/*!< \brief Auxiliary nDim vector. */
	*Vector_i,			/*!< \brief Auxiliary nDim vector to do the reconstruction of the variables at point i. */
	*Vector_j;			/*!< \brief Auxiliary nDim vector to do the reconstruction of the variables at point j. */
	su2double *Res_Conv,	/*!< \brief Auxiliary nVar vector for storing the convective residual. */
	*Res_Visc,				/*!< \brief Auxiliary nVar vector for storing the viscous residual. */
	*Res_Sour,				/*!< \brief Auxiliary nVar vector for storing the viscous residual. */
	*Res_Conv_i,		  /*!< \brief Auxiliary vector for storing the convective residual at point i. */
	*Res_Visc_i,			/*!< \brief Auxiliary vector for storing the viscous residual at point i. */
	*Res_Conv_j,			/*!< \brief Auxiliary vector for storing the convective residual at point j. */
	*Res_Visc_j;			/*!< \brief Auxiliary vector for storing the viscous residual at point j. */
	su2double **Jacobian_i,	/*!< \brief Auxiliary matrices for storing point to point Jacobians at point i. */
	**Jacobian_j;			    /*!< \brief Auxiliary matrices for storing point to point Jacobians at point j. */
	su2double **Jacobian_ii,	/*!< \brief Auxiliary matrices for storing point to point Jacobians. */
	**Jacobian_ij,			  /*!< \brief Auxiliary matrices for storing point to point Jacobians. */
	**Jacobian_ji,			  /*!< \brief Auxiliary matrices for storing point to point Jacobians. */
	**Jacobian_jj;			  /*!< \brief Auxiliary matrices for storing point to point Jacobians. */
  
	su2double **Smatrix,	/*!< \brief Auxiliary structure for computing gradients by least-squares */
	**cvector;			 /*!< \brief Auxiliary structure for computing gradients by least-squares */

    unsigned short nOutputVariables;  /*!< \brief Number of variables to write. */

public:
  
  CSysVector LinSysSol;		/*!< \brief vector to store iterative solution of implicit linear system. */
  CSysVector LinSysRes;		/*!< \brief vector to store iterative residual of implicit linear system. */
  CSysVector LinSysAux;		/*!< \brief vector to store iterative residual of implicit linear system. */
  CSysMatrix Jacobian; /*!< \brief Complete sparse Jacobian structure for implicit computations. */
  
  CSysMatrix StiffMatrix; /*!< \brief Sparse structure for storing the stiffness matrix in Galerkin computations, and grid movement. */

  CSysVector OutputVariables;		/*!< \brief vector to store the extra variables to be written. */
  string* OutputHeadingNames; /*< \brief vector of strings to store the headings for the exra variables */
  
  CVariable** node;	/*!< \brief Vector which the define the variables for each problem. */
  CVariable* node_infty; /*!< \brief CVariable storing the free stream conditions. */
  
	/*!
	 * \brief Constructor of the class.
	 */
	CSolver(void);
    
	/*!
	 * \brief Destructor of the class.
	 */
	virtual ~CSolver(void);
     
    /*!
	 * \brief Set number of linear solver iterations.
	 * \param[in] val_iterlinsolver - Number of linear iterations.
	 */
	void SetIterLinSolver(unsigned short val_iterlinsolver);
    
	/*!
	 * \brief Set number of linear solver iterations.
	 * \param[in] val_iterlinsolver - Number of linear iterations.
	 */
	virtual void Set_MPI_Solution(CGeometry *geometry, CConfig *config);

  /*!
	 * \brief Set number of linear solver iterations.
	 * \param[in] val_iterlinsolver - Number of linear iterations.
	 */
	virtual void Set_MPI_Primitive(CGeometry *geometry, CConfig *config);
  
//  /*!
//	 * \brief Set number of linear solver iterations.
//	 * \param[in] val_iterlinsolver - Number of linear iterations.
//	 */
//	virtual void Set_MPI_Secondary(CGeometry *geometry, CConfig *config);

    /*!
	 * \brief Set the value of the max residual and RMS residual.
	 * \param[in] val_iterlinsolver - Number of linear iterations.
	 */
	void SetResidual_RMS(CGeometry *geometry, CConfig *config);
    
    /*!
	 * \brief Set number of linear solver iterations.
	 * \param[in] val_iterlinsolver - Number of linear iterations.
	 */
	virtual void Set_MPI_Solution_Old(CGeometry *geometry, CConfig *config);

	/*!
	 * \brief Impose the send-receive boundary condition for velocities and accelerations in structural solutions.
	 * \param[in] geometry - Geometrical definition of the problem.
	 * \param[in] config - Definition of the particular problem.
	 */
	virtual void Set_MPI_Solution_DispOnly(CGeometry *geometry, CConfig *config);

	/*!
	 * \brief Impose the send-receive boundary condition for predicted FSI structural solutions.
	 * \param[in] geometry - Geometrical definition of the problem.
	 * \param[in] config - Definition of the particular problem.
	 */
	virtual void Set_MPI_Solution_Pred(CGeometry *geometry, CConfig *config);

	/*!
	 * \brief Impose the send-receive boundary condition for old predicted FSI structural solutions.
	 * \param[in] geometry - Geometrical definition of the problem.
	 * \param[in] config - Definition of the particular problem.
	 */
	virtual void Set_MPI_Solution_Pred_Old(CGeometry *geometry, CConfig *config);
    
  /*!
	 * \brief Impose the send-receive boundary condition.
	 * \param[in] geometry - Geometrical definition of the problem.
	 * \param[in] config - Definition of the particular problem.
	 */
  virtual void Set_MPI_Solution_Limiter(CGeometry *geometry, CConfig *config);
  
  /*!
	 * \brief Impose the send-receive boundary condition.
	 * \param[in] geometry - Geometrical definition of the problem.
	 * \param[in] config - Definition of the particular problem.
	 */
  virtual void Set_MPI_Primitive_Limiter(CGeometry *geometry, CConfig *config);
 
//  /*!
//	 * \brief Impose the send-receive boundary condition.
//	 * \param[in] geometry - Geometrical definition of the problem.
//	 * \param[in] config - Definition of the particular problem.
//	 */
//  virtual void Set_MPI_Secondary_Limiter(CGeometry *geometry, CConfig *config);

  /*!
	 * \brief Set the fluid solver nondimensionalization.
	 * \param[in] geometry - Geometrical definition of the problem.
	 * \param[in] config - Definition of the particular problem.
	 */
  virtual void SetNondimensionalization(CGeometry *geometry, CConfig *config, unsigned short iMesh);
  
	/*!
	 * \brief Compute the pressure at the infinity.
	 * \return Value of the pressure at the infinity.
	 */
  virtual CFluidModel* GetFluidModel(void);

  	/*!
	 * \brief Get number of linear solver iterations.
	 * \return Number of linear solver iterations.
	 */
	unsigned short GetIterLinSolver(void);
    
	/*!
	 * \brief Get the value of the maximum delta time.
	 * \return Value of the maximum delta time.
	 */
	su2double GetMax_Delta_Time(void);
    
	/*!
	 * \brief Get the value of the minimum delta time.
	 * \return Value of the minimum delta time.
	 */
	su2double GetMin_Delta_Time(void);
    
    /*!
	 * \brief Get the value of the maximum delta time.
	 * \return Value of the maximum delta time.
	 */
	virtual su2double GetMax_Delta_Time(unsigned short val_Species);
    
	/*!
	 * \brief Get the value of the minimum delta time.
	 * \return Value of the minimum delta time.
	 */
	virtual su2double GetMin_Delta_Time(unsigned short val_Species);
    
	/*!
	 * \brief Get the number of variables of the problem.
	 */
	unsigned short GetnVar(void);
  
  /*!
	 * \brief Get the number of variables of the problem.
	 */
	unsigned short GetnPrimVar(void);
  
  /*!
	 * \brief Get the number of variables of the problem.
	 */
	unsigned short GetnPrimVarGrad(void);
  
  /*!
	 * \brief Get the number of variables of the problem.
	 */
	unsigned short GetnSecondaryVar(void);
  
  /*!
	 * \brief Get the number of variables of the problem.
	 */
	unsigned short GetnSecondaryVarGrad(void);
  
  /*!
	 * \brief Get the number of variables of the problem.
	 */
	unsigned short GetnOutputVariables(void);
    
	/*!
	 * \brief A virtual member.
	 * \param[in] geometry - Geometrical definition of the problem.
	 * \param[in] solver_container - Container vector with all the solutions.
	 * \param[in] config - Definition of the particular problem.
	 * \param[in] iRKStep - Current step of the Runge-Kutta iteration.
	 * \param[in] iMesh - Index of the mesh in multigrid computations.
	 * \param[in] RunTime_EqSystem - System of equations which is going to be solved.
	 */
	virtual void SetResidual_DualTime(CGeometry *geometry, CSolver **solver_container, CConfig *config,
                                      unsigned short iRKStep, unsigned short iMesh, unsigned short RunTime_EqSystem);
    
	/*!
	 * \brief Set the maximal residual, this is useful for the convergence history.
	 * \param[in] val_var - Index of the variable.
	 * \param[in] val_residual - Value of the residual to store in the position <i>val_var</i>.
	 */
	void SetRes_RMS(unsigned short val_var, su2double val_residual);
    
	/*!
	 * \brief Adds the maximal residual, this is useful for the convergence history.
	 * \param[in] val_var - Index of the variable.
	 * \param[in] val_residual - Value of the residual to store in the position <i>val_var</i>.
	 */
	void AddRes_RMS(unsigned short val_var, su2double val_residual);
    
	/*!
	 * \brief Get the maximal residual, this is useful for the convergence history.
	 * \param[in] val_var - Index of the variable.
	 * \return Value of the biggest residual for the variable in the position <i>val_var</i>.
	 */
	su2double GetRes_RMS(unsigned short val_var);
    
    /*!
	 * \brief Set the maximal residual, this is useful for the convergence history.
	 * \param[in] val_var - Index of the variable.
	 * \param[in] val_residual - Value of the residual to store in the position <i>val_var</i>.
	 */
	void SetRes_Max(unsigned short val_var, su2double val_residual, unsigned long val_point);
    
	/*!
	 * \brief Adds the maximal residual, this is useful for the convergence history.
	 * \param[in] val_var - Index of the variable.
	 * \param[in] val_residual - Value of the residual to store in the position <i>val_var</i>.
   * \param[in] val_point - Value of the point index for the max residual.
   * \param[in] val_coord - Location (x, y, z) of the max residual point.
	 */
	void AddRes_Max(unsigned short val_var, su2double val_residual, unsigned long val_point, su2double* val_coord);
    
	/*!
	 * \brief Get the maximal residual, this is useful for the convergence history.
	 * \param[in] val_var - Index of the variable.
	 * \return Value of the biggest residual for the variable in the position <i>val_var</i>.
	 */
	su2double GetRes_Max(unsigned short val_var);

	/*!
	 * \brief Get the residual for FEM structural analysis.
	 * \param[in] val_var - Index of the variable.
	 * \return Value of the residual for the variable in the position <i>val_var</i>.
	 */
	virtual su2double GetRes_FEM(unsigned short val_var);
    
    /*!
	 * \brief Get the maximal residual, this is useful for the convergence history.
	 * \param[in] val_var - Index of the variable.
	 * \return Value of the biggest residual for the variable in the position <i>val_var</i>.
	 */
	unsigned long GetPoint_Max(unsigned short val_var);
  
  /*!
   * \brief Get the location of the maximal residual, this is useful for the convergence history.
   * \param[in] val_var - Index of the variable.
   * \return Pointer to the location (x, y, z) of the biggest residual for the variable <i>val_var</i>.
   */
  su2double* GetPoint_Max_Coord(unsigned short val_var);
  
	/*!
	 * \brief Set Value of the residual if there is a grid movement.
	 * \param[in] geometry - Geometrical definition of the problem.
	 * \param[in] config - Definition of the particular problem.
	 */
	void SetGrid_Movement_Residual(CGeometry *geometry, CConfig *config);
    
	/*!
	 * \brief Compute the Green-Gauss gradient of the auxiliary variable.
	 * \param[in] geometry - Geometrical definition of the problem.
	 */
	void SetAuxVar_Gradient_GG(CGeometry *geometry);
    
	/*!
	 * \brief Compute the Least Squares gradient of the auxiliary variable.
	 * \param[in] geometry - Geometrical definition of the problem.
	 * \param[in] config - Definition of the particular problem.
	 */
	void SetAuxVar_Gradient_LS(CGeometry *geometry, CConfig *config);
    
	/*!
	 * \brief Compute the Least Squares gradient of an auxiliar variable on the profile surface.
	 * \param[in] geometry - Geometrical definition of the problem.
	 * \param[in] config - Definition of the particular problem.
	 */
	void SetAuxVar_Surface_Gradient(CGeometry *geometry, CConfig *config);
    
	/*!
	 * \brief Compute the Green-Gauss gradient of the solution.
	 * \param[in] geometry - Geometrical definition of the problem.
	 */
	void SetSolution_Gradient_GG(CGeometry *geometry, CConfig *config);
    
	/*!
	 * \brief Compute the Least Squares gradient of the solution.
	 * \param[in] geometry - Geometrical definition of the problem.
	 * \param[in] config - Definition of the particular problem.
	 */
	void SetSolution_Gradient_LS(CGeometry *geometry, CConfig *config);
    
  /*!
	 * \brief MPI gradients.
	 * \param[in] geometry - Geometrical definition of the problem.
	 * \param[in] config - Definition of the particular problem.
	 */
  virtual void Set_MPI_Solution_Gradient(CGeometry *geometry, CConfig *config);
    
    /*!
	 * \brief Compute the Least Squares gradient of the grid velocity.
	 * \param[in] geometry - Geometrical definition of the problem.
	 * \param[in] config - Definition of the particular problem.
	 */
	void SetGridVel_Gradient(CGeometry *geometry, CConfig *config);
    
	/*!
	 * \brief Compute slope limiter.
	 * \param[in] geometry - Geometrical definition of the problem.
	 * \param[in] config - Definition of the particular problem.
	 */
	void SetSolution_Limiter(CGeometry *geometry, CConfig *config);
    
	/*!
	 * \brief A virtual member.
	 * \param[in] geometry - Geometrical definition of the problem.
	 * \param[in] config - Definition of the particular problem.
	 */
	virtual void SetPrimitive_Limiter(CGeometry *geometry, CConfig *config);
  
//	/*!
//	 * \brief A virtual member.
//	 * \param[in] geometry - Geometrical definition of the problem.
//	 * \param[in] config - Definition of the particular problem.
//	 */
//	virtual void SetSecondary_Limiter(CGeometry *geometry, CConfig *config);
  
	/*!
	 * \brief Compute the pressure laplacian using in a incompressible solver.
	 * \param[in] geometry - Geometrical definition of the problem.
	 * \param[in] PressureLaplacian - Pressure laplacian.
	 */
	void SetPressureLaplacian(CGeometry *geometry, su2double *PressureLaplacian);
    
	/*!
	 * \brief Set the old solution variables to the current solution value for Runge-Kutta iteration.
	 * \param[in] geometry - Geometrical definition of the problem.
	 */
	void Set_OldSolution(CGeometry *geometry);
    
	/*!
	 * \brief A virtual member.
	 * \param[in] geometry - Geometrical definition of the problem.
	 * \param[in] solver_container - Container vector with all the solutions.
	 * \param[in] config - Definition of the particular problem.
	 * \param[in] iMesh - Index of the mesh in multigrid computations.
	 * \param[in] Iteration - Index of the current iteration.
	 */
	virtual void SetTime_Step(CGeometry *geometry, CSolver **solver_container, CConfig *config,
                              unsigned short iMesh, unsigned long Iteration);
    
	/*!
	 * \brief A virtual member.
	 * \param[in] geometry - Geometrical definition of the problem.
	 * \param[in] solver_container - Container vector with all the solutions.
	 * \param[in] config - Definition of the particular problem.
	 * \param[in] iMesh - Index of the mesh in multigrid computations.
	 */
	virtual void Postprocessing(CGeometry *geometry, CSolver **solver_container, CConfig *config,
                                unsigned short iMesh);
    
	/*!
	 * \brief A virtual member, overloaded.
	 * \param[in] geometry - Geometrical definition of the problem.
	 * \param[in] solver_container - Container vector with all the solutions.
	 * \param[in] config - Definition of the particular problem.
	 *
	 * \param[in] iMesh - Index of the mesh in multigrid computations.
	 */
	virtual void Postprocessing(CGeometry *geometry, CSolver **solver_container, CConfig *config, CNumerics **numerics,
                                unsigned short iMesh);
	/*!
	 * \brief A virtual member.
	 * \param[in] geometry - Geometrical definition of the problem.
	 * \param[in] solver_container - Container vector with all the solutions.
	 * \param[in] numerics - Description of the numerical method.
	 * \param[in] config - Definition of the particular problem.
	 * \param[in] iMesh - Index of the mesh in multigrid computations.
	 * \param[in] iRKStep - Current step of the Runge-Kutta iteration.
	 */
	virtual void Centered_Residual(CGeometry *geometry, CSolver **solver_container, CNumerics *numerics,
                                   CConfig *config, unsigned short iMesh, unsigned short iRKStep);
    
	/*!
	 * \brief A virtual member.
	 * \param[in] geometry - Geometrical definition of the problem.
	 * \param[in] solver_container - Container vector with all the solutions.
	 * \param[in] numerics - Description of the numerical method.
	 * \param[in] config - Definition of the particular problem.
	 * \param[in] iMesh - Index of the mesh in multigrid computations.
	 */
	virtual void Upwind_Residual(CGeometry *geometry, CSolver **solver_container, CNumerics *numerics,
                                 CConfig *config, unsigned short iMesh);
    
	/*!
	 * \brief A virtual member.
	 * \param[in] geometry - Geometrical definition of the problem.
	 * \param[in] solver_container - Container vector with all the solutions.
	 * \param[in] config - Definition of the particular problem.
	 * \param[in] iRKStep - Current step of the Runge-Kutta iteration.
     * \param[in] RunTime_EqSystem - System of equations which is going to be solved.
	 */
	virtual void Preprocessing(CGeometry *geometry, CSolver **solver_container, CConfig *config, unsigned short iMesh, unsigned short iRKStep, unsigned short RunTime_EqSystem, bool Output);
    
	/*!
	 * \brief A virtual member overloaded.
	 * \param[in] geometry - Geometrical definition of the problem.
	 * \param[in] solver_container - Container vector with all the solutions.
	 * \param[in] numerics - Container vector of the numerics of the problem.
	 * \param[in] config - Definition of the particular problem.
	 * \param[in] iRKStep - Current step of the Runge-Kutta iteration.
     * \param[in] RunTime_EqSystem - System of equations which is going to be solved.
	 */
	virtual void Preprocessing(CGeometry *geometry, CSolver **solver_container, CConfig *config, CNumerics **numerics, unsigned short iMesh, unsigned long Iteration, unsigned short RunTime_EqSystem, bool Output);

	/*!
	 * \brief A virtual member.
	 * \param[in] geometry - Geometrical definition of the problem.
	 * \param[in] config - Definition of the particular problem.
	 */
	virtual void SetUndivided_Laplacian(CGeometry *geometry, CConfig *config);
    
    /*!
	 * \brief A virtual member.
	 * \param[in] geometry - Geometrical definition of the problem.
	 * \param[in] config - Definition of the particular problem.
	 */
	virtual void Set_MPI_Undivided_Laplacian(CGeometry *geometry, CConfig *config);
    
    /*!
	 * \brief A virtual member.
	 * \param[in] geometry - Geometrical definition of the problem.
	 * \param[in] config - Definition of the particular problem.
	 */
	virtual void SetMax_Eigenvalue(CGeometry *geometry, CConfig *config);
    
    /*!
	 * \brief A virtual member.
	 * \param[in] geometry - Geometrical definition of the problem.
	 * \param[in] config - Definition of the particular problem.
	 */
	virtual void Set_MPI_MaxEigenvalue(CGeometry *geometry, CConfig *config);
    
	/*!
	 * \brief A virtual member.
	 * \param[in] geometry - Geometrical definition of the problem.
	 * \param[in] solver_container - Container vector with all the solutions.
	 * \param[in] config - Definition of the particular problem.
	 */
	virtual void SetDissipation_Switch(CGeometry *geometry, CConfig *config);
    
    /*!
	 * \brief A virtual member.
	 * \param[in] geometry - Geometrical definition of the problem.
	 * \param[in] solver_container - Container vector with all the solutions.
	 * \param[in] config - Definition of the particular problem.
	 */
	virtual void Set_MPI_Dissipation_Switch(CGeometry *geometry, CConfig *config);
    
	/*!
	 * \brief A virtual member.
	 * \param[in] geometry - Geometrical definition of the problem.
	 * \param[in] solver_container - Container vector with all the solutions.
	 * \param[in] numerics - Description of the numerical method.
	 * \param[in] config - Definition of the particular problem.
	 * \param[in] val_marker - Surface marker where the boundary condition is applied.
	 */
	virtual void BC_Euler_Wall(CGeometry *geometry, CSolver **solver_container, CNumerics *numerics, CConfig *config,
                               unsigned short val_marker);
    
	/*!
	 * \brief A virtual member.
	 * \param[in] geometry - Geometrical definition of the problem.
	 * \param[in] solver_container - Container vector with all the solutions.
	 * \param[in] numerics - Description of the numerical method.
	 * \param[in] config - Definition of the particular problem.
	 * \param[in] val_marker - Surface marker where the boundary condition is applied.
	 */


	virtual void BC_Clamped(CGeometry *geometry, CSolver **solver_container, CNumerics *numerics, CConfig *config,
                                 unsigned short val_marker);

	/*!
	 * \brief A virtual member.
	 * \param[in] geometry - Geometrical definition of the problem.
	 * \param[in] solver_container - Container vector with all the solutions.
	 * \param[in] solver - Description of the numerical method.
	 * \param[in] config - Definition of the particular problem.
	 * \param[in] val_marker - Surface marker where the boundary condition is applied.
	 */


	virtual void BC_Clamped_Post(CGeometry *geometry, CSolver **solver_container, CNumerics *numerics, CConfig *config,
                                 unsigned short val_marker);

	/*!
	 * \brief A virtual member.
	 * \param[in] geometry - Geometrical definition of the problem.
	 * \param[in] solver_container - Container vector with all the solutions.
	 * \param[in] solver - Description of the numerical method.
	 * \param[in] config - Definition of the particular problem.
	 * \param[in] val_marker - Surface marker where the boundary condition is applied.
	 */


	virtual void BC_Normal_Displacement(CGeometry *geometry, CSolver **solver_container, CNumerics *numerics, CConfig *config,
                                 unsigned short val_marker);
    
	/*!
	 * \brief A virtual member.
	 * \param[in] geometry - Geometrical definition of the problem.
	 * \param[in] solver_container - Container vector with all the solutions.
	 * \param[in] numerics - Description of the numerical method.
	 * \param[in] config - Definition of the particular problem.
	 * \param[in] val_marker - Surface marker where the boundary condition is applied.
	 */
	virtual void BC_Flow_Load(CGeometry *geometry, CSolver **solver_container, CNumerics *numerics, CConfig *config,
                             unsigned short val_marker);
    
	/*!
	 * \brief A virtual member.
	 * \param[in] geometry - Geometrical definition of the problem.
	 * \param[in] solver_container - Container vector with all the solutions.
	 * \param[in] numerics - Description of the numerical method.
	 * \param[in] config - Definition of the particular problem.
	 * \param[in] val_marker - Surface marker where the boundary condition is applied.
	 */
	virtual void BC_Normal_Load(CGeometry *geometry, CSolver **solver_container, CNumerics *numerics, CConfig *config,
                         unsigned short val_marker);
  
  /*!
	 * \brief A virtual member.
	 * \param[in] geometry - Geometrical definition of the problem.
	 * \param[in] solver_container - Container vector with all the solutions.
	 * \param[in] numerics - Description of the numerical method.
	 * \param[in] config - Definition of the particular problem.
	 * \param[in] val_marker - Surface marker where the boundary condition is applied.
	 */

	virtual void BC_Dir_Load(CGeometry *geometry, CSolver **solver_container, CNumerics *numerics, CConfig *config,
                         unsigned short val_marker);

  /*!
	 * \brief A virtual member.
	 * \param[in] geometry - Geometrical definition of the problem.
	 * \param[in] solver_container - Container vector with all the solutions.
	 * \param[in] solver - Description of the numerical method.
	 * \param[in] config - Definition of the particular problem.
	 * \param[in] val_marker - Surface marker where the boundary condition is applied.
	 */

	virtual void BC_Sine_Load(CGeometry *geometry, CSolver **solver_container, CNumerics *numerics, CConfig *config,
						 unsigned short val_marker);

  /*!
	 * \brief A virtual member.
	 * \param[in] geometry - Geometrical definition of the problem.
	 * \param[in] solver_container - Container vector with all the solutions.
	 * \param[in] solver - Description of the numerical method.
	 * \param[in] config - Definition of the particular problem.
	 * \param[in] val_marker - Surface marker where the boundary condition is applied.
	 */


	virtual void BC_Pressure(CGeometry *geometry, CSolver **solver_container, CNumerics *numerics, CConfig *config,
                              unsigned short val_marker);
    
	/*!
	 * \brief A virtual member.
	 * \param[in] geometry - Geometrical definition of the problem.
	 * \param[in] solver_container - Container vector with all the solutions.
	 * \param[in] numerics - Description of the numerical method.
	 * \param[in] config - Definition of the particular problem.
	 * \param[in] val_marker - Surface marker where the boundary condition is applied.
	 */
	virtual void BC_Interface_Boundary(CGeometry *geometry, CSolver **solver_container, CNumerics *numerics, CConfig *config);
    
	/*!
	 * \brief A virtual member.
	 * \param[in] geometry - Geometrical definition of the problem.
	 * \param[in] solver_container - Container vector with all the solutions.
	 * \param[in] numerics - Description of the numerical method.
	 * \param[in] config - Definition of the particular problem.
	 * \param[in] val_marker - Surface marker where the boundary condition is applied.
	 */
	virtual void BC_NearField_Boundary(CGeometry *geometry, CSolver **solver_container, CNumerics *numerics, CConfig *config);
  
  /*!
	 * \brief A virtual member.
	 * \param[in] geometry - Geometrical definition of the problem.
	 * \param[in] solver_container - Container vector with all the solutions.
	 * \param[in] numerics - Description of the numerical method.
	 * \param[in] config - Definition of the particular problem.
	 * \param[in] val_marker - Surface marker where the boundary condition is applied.
	 */
	virtual void BC_ActDisk_Boundary(CGeometry *geometry, CSolver **solver_container, CNumerics *numerics, CConfig *config);
  
	/*!
	 * \brief A virtual member.
	 * \param[in] geometry - Geometrical definition of the problem.
	 * \param[in] solver_container - Container vector with all the solutions.
	 * \param[in] conv_numerics - Description of the numerical method.
	 * \param[in] visc_numerics - Description of the numerical method.
	 * \param[in] config - Definition of the particular problem.
	 * \param[in] val_marker - Surface marker where the boundary condition is applied.
	 */
	virtual void BC_Isothermal_Wall(CGeometry *geometry,
                                  CSolver **solver_container,
                                  CNumerics *conv_numerics,
                                  CNumerics *visc_numerics,
                                  CConfig *config,
                                  unsigned short val_marker);
  
	/*!
	 * \brief A virtual member.
	 * \param[in] geometry - Geometrical definition of the problem.
	 * \param[in] solver_container - Container vector with all the solutions.
   * \param[in] conv_numerics - Description of the numerical method.
   * \param[in] visc_numerics - Description of the numerical method.
	 * \param[in] config - Definition of the particular problem.
	 * \param[in] val_marker - Surface marker where the boundary condition is applied.
	 */
	virtual void BC_HeatFlux_Wall(CGeometry *geometry, CSolver **solver_container,
                                CNumerics *conv_numerics,
                                CNumerics *visc_numerics, CConfig *config,
                                unsigned short val_marker);
      
	/*!
	 * \brief A virtual member.
	 * \param[in] geometry - Geometrical definition of the problem.
	 * \param[in] solver_container - Container vector with all the solutions.
	 * \param[in] config - Definition of the particular problem.
	 * \param[in] val_marker - Surface marker where the boundary condition is applied.
	 */
	virtual void BC_Dirichlet(CGeometry *geometry, CSolver **solver_container, CConfig *config,
                              unsigned short val_marker);

	/*!
	 * \brief A virtual member.
	 * \param[in] geometry - Geometrical definition of the problem.
	 * \param[in] solver_container - Container vector with all the solutions.
	 * \param[in] numerics - Description of the numerical method.
	 * \param[in] config - Definition of the particular problem.
	 * \param[in] val_marker - Surface marker where the boundary condition is applied.
	 */
	virtual void BC_Neumann(CGeometry *geometry, CSolver **solver_container, CNumerics *numerics, CConfig *config,
                            unsigned short val_marker);
    
	/*!
	 * \brief A virtual member.
	 * \param[in] geometry - Geometrical definition of the problem.
	 * \param[in] solver_container - Container vector with all the solutions.
   * \param[in] conv_numerics - Description of the numerical method.
   * \param[in] visc_numerics - Description of the numerical method.
	 * \param[in] config - Definition of the particular problem.
	 * \param[in] val_marker - Surface marker where the boundary condition is applied.
	 */
	virtual void BC_Far_Field(CGeometry *geometry, CSolver **solver_container, CNumerics *conv_numerics, CNumerics *visc_numerics, CConfig *config,
                              unsigned short val_marker);
    
	/*!
	 * \brief Impose via the residual the Euler boundary condition.
	 * \param[in] geometry - Geometrical definition of the problem.
	 * \param[in] solver_container - Container vector with all the solutions.
   * \param[in] conv_numerics - Description of the numerical method.
   * \param[in] visc_numerics - Description of the numerical method.
	 * \param[in] config - Definition of the particular problem.
	 * \param[in] val_marker - Surface marker where the boundary condition is applied.
	 */
	virtual void BC_Sym_Plane(CGeometry *geometry, CSolver **solver_container, CNumerics *conv_numerics, CNumerics *visc_numerics, CConfig *config, unsigned short val_marker);
    

	/*!
	 * \brief A virtual member.
	 * \param[in] geometry - Geometrical definition of the problem.
	 * \param[in] solver_container - Container vector with all the solutions.
   * \param[in] conv_numerics - Description of the numerical method.
   * \param[in] visc_numerics - Description of the numerical method.
	 * \param[in] config - Definition of the particular problem.
	 * \param[in] val_marker - Surface marker where the boundary condition is applied.
	 */
	virtual void BC_Riemann(CGeometry *geometry, CSolver **solver_container,
                            CNumerics *conv_numerics, CNumerics *visc_numerics, CConfig *config, unsigned short val_marker);

	/*!
	 * \brief A virtual member.
	 * \param[in] geometry - Geometrical definition of the problem.
	 * \param[in] solver_container - Container vector with all the solutions.
   * \param[in] conv_numerics - Description of the numerical method.
   * \param[in] visc_numerics - Description of the numerical method.
	 * \param[in] config - Definition of the particular problem.
	 * \param[in] val_marker - Surface marker where the boundary condition is applied.
	 */
	virtual void BC_NonReflecting(CGeometry *geometry, CSolver **solver_container,
                            CNumerics *conv_numerics, CNumerics *visc_numerics, CConfig *config, unsigned short val_marker);
		
	/*!
	 * \brief A virtual member.
	 * \param[in] geometry - Geometrical definition of the problem.
	 * \param[in] solver_container - Container vector with all the solutions.
   * \param[in] conv_numerics - Description of the numerical method.
   * \param[in] visc_numerics - Description of the numerical method.
	 * \param[in] config - Definition of the particular problem.
	 * \param[in] val_marker - Surface marker where the boundary condition is applied.
	 */
	virtual void BC_Inlet(CGeometry *geometry, CSolver **solver_container, CNumerics *conv_numerics, CNumerics *visc_numerics,
                          CConfig *config, unsigned short val_marker);
    
	/*!
	 * \brief A virtual member.
	 * \param[in] geometry - Geometrical definition of the problem.
	 * \param[in] solver_container - Container vector with all the solutions.
   * \param[in] conv_numerics - Description of the numerical method.
   * \param[in] visc_numerics - Description of the numerical method.
	 * \param[in] config - Definition of the particular problem.
	 * \param[in] val_marker - Surface marker where the boundary condition is applied.
	 */
	virtual void BC_Supersonic_Inlet(CGeometry *geometry, CSolver **solver_container,
                                     CNumerics *conv_numerics, CNumerics *visc_numerics, CConfig *config, unsigned short val_marker);
  
  /*!
   * \brief A virtual member.
   * \param[in] geometry - Geometrical definition of the problem.
   * \param[in] solver_container - Container vector with all the solutions.
   * \param[in] conv_numerics - Description of the numerical method.
   * \param[in] visc_numerics - Description of the numerical method.
   * \param[in] config - Definition of the particular problem.
   * \param[in] val_marker - Surface marker where the boundary condition is applied.
   */
  virtual void BC_Supersonic_Outlet(CGeometry *geometry, CSolver **solver_container,
                                   CNumerics *conv_numerics, CNumerics *visc_numerics, CConfig *config, unsigned short val_marker);

	/*!
	 * \brief A virtual member.
	 * \param[in] geometry - Geometrical definition of the problem.
	 * \param[in] solver_container - Container vector with all the solutions.
	 * \param[in] numerics - Description of the numerical method.
	 * \param[in] config - Definition of the particular problem.
	 * \param[in] val_marker - Surface marker where the boundary condition is applied.
	 */
	virtual void BC_Custom(CGeometry *geometry, CSolver **solver_container, CNumerics *numerics,
                           CConfig *config, unsigned short val_marker);
    
	/*!
	 * \brief A virtual member.
	 * \param[in] geometry - Geometrical definition of the problem.
	 * \param[in] solver_container - Container vector with all the solutions.
   * \param[in] conv_numerics - Description of the numerical method.
   * \param[in] visc_numerics - Description of the numerical method.
	 * \param[in] config - Definition of the particular problem.
	 * \param[in] val_marker - Surface marker where the boundary condition is applied.
	 */
	virtual void BC_Outlet(CGeometry *geometry, CSolver **solver_container, CNumerics *conv_numerics, CNumerics *visc_numerics,
                           CConfig *config, unsigned short val_marker);
    
	/*!
	 * \brief A virtual member.
	 * \param[in] geometry - Geometrical definition of the problem.
	 * \param[in] solver_container - Container vector with all the solutions.
   * \param[in] conv_numerics - Description of the numerical method.
   * \param[in] visc_numerics - Description of the numerical method.
	 * \param[in] config - Definition of the particular problem.
	 * \param[in] val_marker - Surface marker where the boundary condition is applied.
	 */
	virtual void BC_Engine_Inflow(CGeometry *geometry, CSolver **solver_container, CNumerics *conv_numerics, CNumerics *visc_numerics, CConfig *config, unsigned short val_marker);
  
  /*!
   * \brief A virtual member.
   * \param[in] geometry - Geometrical definition of the problem.
   * \param[in] solver_container - Container vector with all the solutions.
   * \param[in] conv_numerics - Description of the numerical method.
   * \param[in] visc_numerics - Description of the numerical method.
   * \param[in] config - Definition of the particular problem.
   * \param[in] val_marker - Surface marker where the boundary condition is applied.
   */
  virtual void BC_Engine_Bleed(CGeometry *geometry, CSolver **solver_container, CNumerics *conv_numerics, CNumerics *visc_numerics, CConfig *config, unsigned short val_marker);
    
	/*!
	 * \brief A virtual member.
	 * \param[in] geometry - Geometrical definition of the problem.
	 * \param[in] solver_container - Container vector with all the solutions.
   * \param[in] conv_numerics - Description of the numerical method.
   * \param[in] visc_numerics - Description of the numerical method.
	 * \param[in] config - Definition of the particular problem.
	 * \param[in] val_marker - Surface marker where the boundary condition is applied.
	 */
	virtual void BC_Engine_Exhaust(CGeometry *geometry, CSolver **solver_container, CNumerics *conv_numerics, CNumerics *visc_numerics, CConfig *config, unsigned short val_marker);
    
	/*!
	 * \brief A virtual member.
	 * \param[in] geometry - Geometrical definition of the problem.
	 * \param[in] solver_container - Container vector with all the solutions.
	 * \param[in] numerics - Description of the numerical method.
	 * \param[in] config - Definition of the particular problem.
	 * \param[in] val_marker - Surface marker where the boundary condition is applied.
	 */
	virtual void BC_Dielec(CGeometry *geometry, CSolver **solver_container, CNumerics *numerics,
                               CConfig *config, unsigned short val_marker);
    
	/*!
	 * \brief A virtual member.
	 * \param[in] geometry - Geometrical definition of the problem.
	 * \param[in] solver_container - Container vector with all the solutions.
	 * \param[in] numerics - Description of the numerical method.
	 * \param[in] config - Definition of the particular problem.
	 * \param[in] val_marker - Surface marker where the boundary condition is applied.
	 */
	virtual void BC_Electrode(CGeometry *geometry, CSolver **solver_container, CNumerics *numerics,
                              CConfig *config, unsigned short val_marker);
	/*!
	 * \brief It performs the average value along a boundary.
	 * \param[in] geometry - Geometrical definition of the problem.
	 * \param[in] solver_container - Container vector with all the solutions.
     * \param[in] config - Definition of the particular problem.
	 * \param[in] val_marker - Surface marker where the average is evaluated.
	 */
	virtual void Mixing_Process(CGeometry *geometry, CSolver **solver_container, CConfig *config, unsigned short val_Marker);

	/*!
	 * \brief it performs a mixed out average of the nodes of a boundary.
	 * \param[in] val_init_pressure -  initial pressure value
	 * \param[in] val_Averaged_Flux - flux averaged values.
     * \param[in] val_normal - normal vector.
     * \param[in] pressure_mix - value of the mixed-out avaraged pressure.
	 * \param[in] density_miz - value of the mixed-out avaraged density.
	 */
	virtual void MixedOut_Average (su2double val_init_pressure, su2double *val_Averaged_Flux, su2double *val_normal, su2double *pressure_mix, su2double *density_mix);

	/*!
	 * \brief it finds the root of an implicit equation that relates pressure and density.
	 * \param[in] pressure - pressure value
	 * \param[in] val_Averaged_Flux - flux averaged values.
     * \param[in] val_normal - normal vector.
     * \param[in] valfunc - Description of the numerical method.
	 * \param[in] density - value of the mixed-out avaraged density.
	 */
	virtual void MixedOut_Root_Function(su2double *pressure, su2double *val_Averaged_Flux, su2double *val_normal, su2double *valfunc, su2double *density);

	/*!
	 * \brief A virtual member.
	 * \param[in] geometry - Geometrical definition of the problem.
	 * \param[in] solver_container - Container vector with all the solutions.
	 * \param[in] config - Definition of the particular problem.
	 * \param[in] val_marker - Surface marker where the boundary condition is applied.
	 * \param[in]  c4k - Fourier transformation coefficients.
	 * \param[in]  nboundaryvertex - pithcwise ordered vertex.
	 */
	virtual void Boundary_Fourier(CGeometry *geometry, CSolver **solver_container, CConfig *config, unsigned short val_Marker, vector<std::complex<su2double> > &c4k,signed long &nboundaryvertex);

	/*!
	 * \brief A virtual member.
	 * \param[in] geometry - Geometrical definition of the problem.
	 * \param[in] solver_container - Container vector with all the solutions.
	 * \param[in] config - Definition of the particular problem.
	 * \param[in] val_marker - Surface marker where the boundary condition is applied.
	 * \param[in]  c2k - Fourier transformation coefficients.
	 * \param[in]  c3k - Fourier transformation coefficients.
	 * \param[in]  nboundaryvertex - pithcwise ordered vertex.
	 */
	virtual void Boundary_Fourier(CGeometry *geometry, CSolver **solver_container, CConfig *config, unsigned short val_Marker, vector<std::complex<su2double> >& c2k,vector<std::complex<su2double> >& c3k,signed long& nboundaryvertex);

	/*!
	 * \brief A virtual member.
	 * \param[in] solver_container - Container vector with all the solutions.
	 * \param[in] intMarker - internal marker.
	 * \param[in] extMarker - external marker.
	 */
	 virtual void SetExtAveragedValue(CSolver *solver_container, unsigned short intMarker,  unsigned short extMarker);

	 /*!
	  * \brief A virtual member.
	  * \param[in] val_marker - bound marker.
	  * \return Value of the Average Density on the surface <i>val_marker</i>.
	  */
	 virtual su2double GetAveragedDensity(unsigned short valMarker);

	 /*!
	  * \brief A virtual member.
	  * \param[in] val_marker - bound marker.
	  * \return Value of the Average Pressure on the surface <i>val_marker</i>.
	  */
	 virtual su2double GetAveragedPressure(unsigned short valMarker);

	 /*!
	  * \brief A virtual member.
	  * \param[in] val_marker - bound marker.
	  * \return Value of the Average Enthalpy on the surface <i>val_marker</i>.
	  */
	 virtual su2double GetAveragedEnthalpy(unsigned short valMarker);

	 /*!
	  * \brief A virtual member.
	  * \param[in] val_marker - bound marker.
	  * \return Value of the Average Velocity on the surface <i>val_marker</i>.
	  */
	 virtual su2double* GetAveragedVelocity(unsigned short valMarker);

	 /*!
	  * \brief A virtual member.
	  * \param[in] val_marker - bound marker.
	  * \return Value of the Average Grid Velocity on the surface <i>val_marker</i>.
	  */
	 virtual su2double* GetAveragedGridVelocity(unsigned short valMarker);

	 /*!
	  * \brief A virtual member.
	  * \param[in] val_marker - bound marker.
	  * \return Value of the Average Entropy on the surface <i>val_marker</i>.
	  */
	 virtual su2double GetAveragedEntropy(unsigned short valMarker);

	 /*!
	  * \brief A virtual member.
	  * \param[in] val_marker - bound marker.
	  * \return Value of the Average Total Temperature on the surface <i>val_marker</i>.
	  */
	 virtual su2double GetAveragedTotTemperature(unsigned short valMarker);

	 /*!
	  * \brief A virtual member.
	  * \param[in] val_marker - bound marker.
	  * \return Value of the Average Total Pressure on the surface <i>val_marker</i>.
	  */
	 virtual su2double GetAveragedTotPressure(unsigned short valMarker);

	 /*!
	  * \brief A virtual member.
	  * \param[in] val_marker - bound marker.
	  * \return Value of the flow angle on the surface <i>val_marker</i>.
	  */
	 virtual su2double GetFlowAngle(unsigned short valMarker);

	 /*!
	  * \brief A virtual member.
	  * \param[in] val_marker - bound marker.
	  * \return Value of the Mach Number on the surface <i>val_marker</i>.
	  */
	 virtual su2double GetAveragedMach(unsigned short valMarker);

	 /*!
	  * \brief A virtual member.
	  * \param[in] val_marker - bound marker.
	  * \return Value of the Normal Mach Number on the surface <i>val_marker</i>.
	  */
	 virtual su2double GetAveragedNormalMach(unsigned short valMarker);

	 /*!
	  * \brief A virtual member.
	  * \param[in] val_marker - bound marker.
	  * \return Value of the Mass flow on the surface <i>val_marker</i>..
	  */
	 virtual su2double GetMassFlow(unsigned short valMarker);

	 /*!
	  * \brief A virtual member.
	  * \param[in] val_marker - bound marker.
	  * \return Value of Total Pressure Loss for turbomachinery performance.
	  */
	 virtual su2double GetTotalPressureLoss(unsigned short inMarkerTP);

	 /*!
	  * \brief A virtual member.
	  * \param[in] val_marker - bound marker.
	  * \return Value of the Kinetic energy loss for turbomachinery performance.
	  */
	 virtual su2double GetKineticEnergyLoss(unsigned short inMarkerTP);

	 /*!
	  * \brief A virtual member.
	  * \param[in] val_marker - bound marker.
	  * \return Value of the Total-total efficiency for turbomachinery performance.
	  */
	 virtual su2double GetTotalTotalEfficiency(unsigned short inMarkerTP);

	 /*!
	  * \brief A virtual member.
	  * \param[in] val_marker - bound marker.
	  * \return Value of the Total-static efficiency for turbomachinery performance.
	  */
	 virtual su2double GetTotalStaticEfficiency(unsigned short inMarkerTP);

	 /*!
	  * \brief A virtual member.
	  * \param[in] val_marker - bound marker.
	  * \return Value of the Eulerian Work for turbomachinery performance.
	  */
	 virtual su2double GetEulerianWork(unsigned short inMarkerTP);

	 /*!
	  * \brief A virtual member.
	  * \param[in] val_marker - bound marker.
	  * \return Value of the Inlet Total Enthalpy for turbomachinery performance.
	  */
	 virtual su2double GetTotalEnthalpyIn(unsigned short inMarkerTP);

	 /*!
	  * \brief A virtual member.
	  * \param[in] val_marker - bound marker.
	  * \return Value of the Inlet Flow Angle for turbomachinery performance.
	  */
	 virtual su2double GetFlowAngleIn(unsigned short inMarkerTP);

	 /*!
	  * \brief A virtual member.
	  * \param[in] val_marker - bound marker.
	  * \return Value of the Outlet Flow Angle for turbomachinery performance.
	  */
	 virtual su2double GetFlowAngleOut(unsigned short inMarkerTP);

	 /*!
	  * \brief A virtual member.
	  * \param[in] val_marker - bound marker.
	  * \return Value of the Inlet Mass Flow for turbomachinery performance.
	  */
	 virtual su2double GetMassFlowIn(unsigned short inMarkerTP);

	 /*!
	  * \brief A virtual member.
	  * \param[in] val_marker - bound marker.
	  * \return Value of the Outlet Mass FlowS for turbomachinery performance.
	  */
	 virtual su2double GetMassFlowOut(unsigned short inMarkerTP);

	 /*!
	  * \brief A virtual member.
	  * \param[in] val_marker - bound marker.
	  * \return Value of the Inlet Mach for turbomachinery performance.
	  */
	 virtual su2double GetMachIn(unsigned short inMarkerTP);

	 /*!
	  * \brief A virtual member.
	  * \param[in] val_marker - bound marker.
	  * \return Value of the Outlet Mach for turbomachinery performance.
	  */
	 virtual su2double GetMachOut(unsigned short inMarkerTP);

	 /*!
	  * \brief A virtual member.
	  * \param[in] val_marker - bound marker.
	  * \return Value of the normal component of the Inlet Mach for turbomachinery performance.
	  */
	 virtual su2double GetNormalMachIn(unsigned short inMarkerTP);

	 /*!
	  * \brief A virtual member.
	  * \param[in] val_marker - bound marker.
	  * \return Value of the normal component of the Outlet Mach for turbomachinery performance.
	  */
	 virtual su2double GetNormalMachOut(unsigned short inMarkerTP);

	 /*!
	  * \brief A virtual member.
	  * \param[in] val_marker - bound marker.
	  * \return Value of the Outlet Static Enthalpy for turbomachinery performance.
	  */
	 virtual su2double GetEnthalpyOut(unsigned short inMarkerTP);

	 /*!
	  * \brief A virtual member.
	  * \param[in] val_marker - bound marker.
	  * \return Value of the Outlet Isentropic Velocity for turbomachinery performance.
	  */
	 virtual su2double GetVelocityOutIs(unsigned short inMarkerTP);

	 /*!
	  * \brief A virtual member.
	  * \param[in] val_marker - bound marker.
	  * \return Value of the Outlet Pressure for turbomachinery performance.
	  */
	 virtual su2double GetPressureOut(unsigned short inMarkerTP);

	 /*!
	  * \brief A virtual member.
	  * \param[in] val_marker - bound marker.
	  * \return Value of the Pressure ratio for turbomachinery performance.
	  */
	 virtual su2double GetPressureRatio(unsigned short inMarkerTP);

	 /*!
	  * \brief A virtual member.
	  * \param[in] val_marker - bound marker.
	  * \return Value of the Average Normal Velocity on the surface <i>val_marker</i>.
	  */
	 virtual su2double GetAveragedNormalVelocity(unsigned short valMarker);

	 /*!
	  * \brief A virtual member.
	  * \param[in] val_marker - bound marker.
	  * \return Value of the Average Tangent Velocity on the surface <i>val_marker</i>.
	  */
	 virtual su2double GetAveragedTangVelocity(unsigned short valMarker);

	/*!
	 * \brief A virtual member.
	 * \param[in] geometry - Geometrical definition of the problem.
	 * \param[in] solver_container - Container vector with all the solutions.
	 * \param[in] config - Definition of the particular problem.
	 * \param[in] iRKStep - Current step of the Runge-Kutta iteration.
	 */
	virtual void ExplicitRK_Iteration(CGeometry *geometry, CSolver **solver_container, CConfig *config,
                                      unsigned short iRKStep);
    
	/*!
	 * \brief A virtual member.
	 * \param[in] geometry - Geometrical definition of the problem.
	 * \param[in] solver_container - Container vector with all the solutions.
	 * \param[in] config - Definition of the particular problem.
	 */
	virtual void ExplicitEuler_Iteration(CGeometry *geometry, CSolver **solver_container, CConfig *config);
    
	/*!
	 * \brief A virtual member.
	 * \param[in] geometry - Geometrical definition of the problem.
	 * \param[in] solver_container - Container vector with all the solutions.
	 * \param[in] config - Definition of the particular problem.
	 */
	virtual void ImplicitEuler_Iteration(CGeometry *geometry, CSolver **solver_container, CConfig *config);

	/*!
	 * \brief A virtual member.
	 * \param[in] geometry - Geometrical definition of the problem.
	 * \param[in] solver_container - Container vector with all the solutions.
	 * \param[in] config - Definition of the particular problem.
	 */
	virtual void ImplicitNewmark_Iteration(CGeometry *geometry, CSolver **solver_container, CConfig *config);

	/*!
	 * \brief A virtual member.
	 * \param[in] geometry - Geometrical definition of the problem.
	 * \param[in] solver_container - Container vector with all the solutions.
	 * \param[in] config - Definition of the particular problem.
	 */
	virtual void ImplicitNewmark_Update(CGeometry *geometry, CSolver **solver_container, CConfig *config);

	/*!
	 * \brief A virtual member.
	 * \param[in] geometry - Geometrical definition of the problem.
	 * \param[in] solver_container - Container vector with all the solutions.
	 * \param[in] config - Definition of the particular problem.
	 */
	virtual void GeneralizedAlpha_Iteration(CGeometry *geometry, CSolver **solver_container, CConfig *config);

	/*!
	 * \brief A virtual member.
	 * \param[in] geometry - Geometrical definition of the problem.
	 * \param[in] solver_container - Container vector with all the solutions.
	 * \param[in] config - Definition of the particular problem.
	 */
	virtual void GeneralizedAlpha_UpdateDisp(CGeometry *geometry, CSolver **solver_container, CConfig *config);

	/*!
	 * \brief A virtual member.
	 * \param[in] geometry - Geometrical definition of the problem.
	 * \param[in] solver_container - Container vector with all the solutions.
	 * \param[in] config - Definition of the particular problem.
	 */
	virtual void GeneralizedAlpha_UpdateSolution(CGeometry *geometry, CSolver **solver_container, CConfig *config);

	/*!
	 * \brief A virtual member.
	 * \param[in] geometry - Geometrical definition of the problem.
	 * \param[in] solver_container - Container vector with all the solutions.
	 * \param[in] config - Definition of the particular problem.
	 */
	virtual void GeneralizedAlpha_UpdateLoads(CGeometry *geometry, CSolver **solver_container, CConfig *config);

	/*!
	 * \brief A virtual member.
	 * \param[in] geometry - Geometrical definition of the problem.
	 * \param[in] solver_container - Container vector with all the solutions.
	 * \param[in] config - Definition of the particular problem.
	 * \param[in] iMesh - Index of the mesh in multigrid computations.
	 */
	virtual void Compute_Residual(CGeometry *geometry, CSolver **solver_container, CConfig *config,
                                  unsigned short iMesh);
    
	/*!
	 * \brief A virtual member.
	 * \param[in] geometry - Geometrical definition of the problem.
	 * \param[in] config - Definition of the particular problem.
	 */
	virtual void Inviscid_Forces(CGeometry *geometry, CConfig *config);

	/*!
	 * \brief A virtual member.
	 * \param[in] solver - solver containing the outlet information.
	 * \param[in] inMarker - marker related to the inlet.
	 * \param[in] outMarker - marker related to the outlet.
	 */
	virtual void TurboPerformance(CSolver *solver,  CConfig *config, unsigned short inMarker,  unsigned short outMarker, unsigned short Kind_TurboPerf, unsigned short inMarkerTP);

	/*!
	 * \brief A virtual member.
	 * \param[in] solver - solver containing the outlet information.
	 * \param[in] inMarker - marker related to the inlet.
	 * \param[in] outMarker - marker related to the outlet.
	 */
	virtual void StoreTurboPerformance(CSolver *solver, unsigned short inMarkerTP);


	/*!
	 * \brief A virtual member.
	 * \param[in] geometry - Geometrical definition of the problem.
	 * \param[in] solver_container - Container vector with all the solutions.
	 * \param[in] config - Definition of the particular problem.
	 */
	virtual void Inviscid_DeltaForces(CGeometry *geometry, CSolver **solver_container, CConfig *config);
    
	/*!
	 * \brief A virtual member.
	 * \param[in] geometry - Geometrical definition of the problem.
	 * \param[in] config - Definition of the particular problem.
	 */
	virtual void Viscous_Forces(CGeometry *geometry, CConfig *config);
    
	/*!
	 * \brief A virtual member.
	 * \param[in] geometry - Geometrical definition of the problem.
	 * \param[in] config - Definition of the particular problem.
	 */
	virtual void Viscous_DeltaForces(CGeometry *geometry, CConfig *config);
    
	/*!
	 * \brief A virtual member.
	 * \param[in] geometry - Geometrical definition of the problem.
	 * \param[in] config - Definition of the particular problem.
	 */
	virtual void Wave_Strength(CGeometry *geometry, CConfig *config);
    
	/*!
	 * \brief A virtual member.
	 * \param[in] geometry - Geometrical definition of the problem.
	 * \param[in] config - Definition of the particular problem.
	 */
	virtual void SetPrimitive_Gradient_GG(CGeometry *geometry, CConfig *config);
    
	/*!
	 * \brief A virtual member.
	 * \param[in] geometry - Geometrical definition of the problem.
	 * \param[in] config - Definition of the particular problem.
	 */
	virtual void SetPrimitive_Gradient_LS(CGeometry *geometry, CConfig *config);
  
//	/*!
//	 * \brief A virtual member.
//	 * \param[in] geometry - Geometrical definition of the problem.
//	 * \param[in] config - Definition of the particular problem.
//	 */
//	virtual void SetSecondary_Gradient_GG(CGeometry *geometry, CConfig *config);
  
//	/*!
//	 * \brief A virtual member.
//	 * \param[in] geometry - Geometrical definition of the problem.
//	 * \param[in] config - Definition of the particular problem.
//	 */
//	virtual void SetSecondary_Gradient_LS(CGeometry *geometry, CConfig *config);
  
    /*!
	 * \brief A virtual member.
	 * \param[in] geometry - Geometrical definition of the problem.
	 * \param[in] config - Definition of the particular problem.
	 */
	virtual void Set_MPI_Primitive_Gradient(CGeometry *geometry, CConfig *config);
  
//  /*!
//	 * \brief A virtual member.
//	 * \param[in] geometry - Geometrical definition of the problem.
//	 * \param[in] config - Definition of the particular problem.
//	 */
//	virtual void Set_MPI_Secondary_Gradient(CGeometry *geometry, CConfig *config);
  
  /*!
	 * \brief A virtual member.
	 * \param[in] geometry - Geometrical definition of the problem.
	 * \param[in] config - Definition of the particular problem.
	 */
	virtual void SetPrimitive_Limiter_MPI(CGeometry *geometry, CConfig *config);
  
//  /*!
//	 * \brief A virtual member.
//	 * \param[in] geometry - Geometrical definition of the problem.
//	 * \param[in] config - Definition of the particular problem.
//	 */
//	virtual void SetSecondary_Limiter_MPI(CGeometry *geometry, CConfig *config);
  
	/*!
	 * \brief A virtual member.
	 * \param[in] iPoint - Index of the grid point.
	 * \param[in] config - Definition of the particular problem.
	 */
	virtual void SetPreconditioner(CConfig *config, unsigned long iPoint);
    
	/*!
	 * \brief A virtual member.
	 * \param[in] geometry - Geometrical definition of the problem.
	 * \param[in] solver_container - Container vector with all the solutions.
	 * \param[in] numerics - Description of the numerical method.
	 * \param[in] config - Definition of the particular problem.
	 * \param[in] iMesh - Index of the mesh in multigrid computations.
	 * \param[in] iRKStep - Current step of the Runge-Kutta iteration.
	 */
	virtual void Viscous_Residual(CGeometry *geometry, CSolver **solver_container, CNumerics *numerics,
                                  CConfig *config, unsigned short iMesh, unsigned short iRKStep);
    
	/*!
	 * \brief A virtual member.
	 * \param[in] StiffMatrix_Elem - Stiffness matrix of an element
	 */
	virtual void AddStiffMatrix(su2double **StiffMatrix_Elem, unsigned long Point_0, unsigned long Point_1, unsigned long Point_2, unsigned long Point_3 );
    
	/*!
	 * \brief A virtual member.
	 * \param[in] geometry - Geometrical definition of the problem.
	 * \param[in] solver_container - Container vector with all the solutions.
	 * \param[in] numerics - Description of the numerical method.
	 * \param[in] config - Definition of the particular problem.
	 * \param[in] iMesh - Index of the mesh in multigrid computations.
	 */
	virtual void Source_Residual(CGeometry *geometry, CSolver **solver_container, CNumerics *numerics, CNumerics *second_numerics,
                                 CConfig *config, unsigned short iMesh);
    
	/*!
	 * \brief A virtual member.
	 * \param[in] geometry - Geometrical definition of the problem.
	 * \param[in] solver_container - Container vector with all the solutions.
	 * \param[in] numerics - Description of the numerical method.
	 * \param[in] config - Definition of the particular problem.
	 * \param[in] iMesh - Index of the mesh in multigrid computations.
	 */
	virtual void Source_Template(CGeometry *geometry, CSolver **solver_container, CNumerics *numerics,
                                 CConfig *config, unsigned short iMesh);
    
	/*!
	 * \brief A virtual member.
	 * \param[in] val_marker - Surface marker where the coefficient is computed.
	 * \param[in] val_vertex - Vertex of the marker <i>val_marker</i> where the coefficient is evaluated.
	 * \param[in] val_sensitivity - Value of the sensitivity coefficient.
	 */
	virtual void SetCSensitivity(unsigned short val_marker, unsigned long val_vertex, su2double val_sensitivity);
    
	/*!
	 * \brief A virtual member.
	 * \param[in] geometry - Geometrical definition of the problem.
	 * \param[in] solver_container - Container vector with all the solutions.
	 * \param[in] config - Definition of the particular problem.
	 */
	virtual void SetForceProj_Vector(CGeometry *geometry, CSolver **solver_container, CConfig *config);
    
	/*!
	 * \brief A virtual member.
	 * \param[in] geometry - Geometrical definition of the problem.
	 * \param[in] solver_container - Container vector with all the solutions.
	 * \param[in] config - Definition of the particular problem.
	 */
	virtual void SetIntBoundary_Jump(CGeometry *geometry, CSolver **solver_container, CConfig *config);
    
	/*!
	 * \brief A virtual member.
	 * \param[in] val_Total_CDrag - Value of the total drag coefficient.
	 */
	virtual void SetTotal_CDrag(su2double val_Total_CDrag);
    
	/*!
	 * \brief A virtual member.
	 * \param[in] val_Total_CLift - Value of the total lift coefficient.
	 */
	virtual void SetTotal_CLift(su2double val_Total_CLift);
    
	/*!
	 * \brief A virtual member.
	 * \param[in] val_Total_CT - Value of the total thrust coefficient.
	 */
	virtual void SetTotal_CT(su2double val_Total_CT);
    
	/*!
	 * \brief A virtual member.
	 * \param[in] val_Total_CQ - Value of the total torque coefficient.
	 */
	virtual void SetTotal_CQ(su2double val_Total_CQ);
    
    /*!
	 * \brief A virtual member.
	 * \param[in] val_Total_Heat - Value of the total heat load.
	 */
	virtual void SetTotal_HeatFlux(su2double val_Total_Heat);
    
    /*!
	 * \brief A virtual member.
	 * \param[in] val_Total_MaxHeat - Value of the total heat load.
	 */
	virtual void SetTotal_MaxHeatFlux(su2double val_Total_MaxHeat);
    
	/*!
	 * \brief A virtual member.
	 * \param[in] geometry - Geometrical definition of the problem.
	 * \param[in] config - Definition of the particular problem.
	 */
	virtual void SetDistance(CGeometry *geometry, CConfig *config);
    
	/*!
	 * \brief A virtual member.
	 * \param[in] geometry - Geometrical definition of the problem.
	 * \param[in] solver_container - Container vector with all the solutions.
	 * \param[in] numerics - Description of the numerical method.
	 * \param[in] config - Definition of the particular problem.
	 */
	virtual void Inviscid_Sensitivity(CGeometry *geometry, CSolver **solver_container, CNumerics *numerics, CConfig *config);
    
	/*!
	 * \brief A virtual member.
	 * \param[in] geometry - Geometrical definition of the problem.
	 * \param[in] solver_container - Container vector with all the solutions.
	 * \param[in] numerics - Description of the numerical method.
	 * \param[in] config - Definition of the particular problem.
	 */
	virtual void Smooth_Sensitivity(CGeometry *geometry, CSolver **solver_container, CNumerics *numerics, CConfig *config);
    
	/*!
	 * \brief A virtual member.
	 * \param[in] geometry - Geometrical definition of the problem.
	 * \param[in] solver_container - Container vector with all the solutions.
	 * \param[in] numerics - Description of the numerical method.
	 * \param[in] config - Definition of the particular problem.
	 */
	virtual void Viscous_Sensitivity(CGeometry *geometry, CSolver **solver_container, CNumerics *numerics, CConfig *config);
    
	/*!
	 * \brief A virtual member.
	 * \param[in] val_marker - Surface marker where the coefficient is computed.
	 * \return Value of the lift coefficient (inviscid contribution) on the surface <i>val_marker</i>.
	 */
	virtual su2double GetCLift_Inv(unsigned short val_marker);
    
	/*!
	 * \brief A virtual member.
	 * \param[in] val_marker - Surface marker where the coefficient is computed.
	 * \return Value of the lift coefficient (viscous contribution) on the surface <i>val_marker</i>.
	 */
	virtual su2double GetCLift_Visc(unsigned short val_marker);

    /*!
	 * \brief A virtual member.
	 * \param[in] val_marker - Surface marker where the coefficient is computed.
	 * \return Value of the z moment coefficient (inviscid contribution) on the surface <i>val_marker</i>.
	 */
	virtual su2double GetCMz_Inv(unsigned short val_marker);
    
	/*!
	 * \brief A virtual member.
	 * \param[in] val_marker - Surface marker where the coefficient is computed.
	 * \return Value of the z moment coefficient (viscous contribution) on the surface <i>val_marker</i>.
	 */
	virtual su2double GetCMz_Visc(unsigned short val_marker);
    
  /*!
   * \brief A virtual member.
   * \param[in] val_marker - Surface marker where the coefficient is computed.
   * \return Value of the lift coefficient on the surface <i>val_marker</i>.
   */
  virtual su2double GetSurface_CLift(unsigned short val_marker);
  
  /*!
   * \brief A virtual member.
   * \param[in] val_marker - Surface marker where the coefficient is computed.
   * \return Value of the drag coefficient on the surface <i>val_marker</i>.
   */
  virtual su2double GetSurface_CDrag(unsigned short val_marker);
  
  /*!
   * \brief A virtual member.
   * \param[in] val_marker - Surface marker where the coefficient is computed.
   * \return Value of the side force coefficient on the surface <i>val_marker</i>.
   */
  virtual su2double GetSurface_CSideForce(unsigned short val_marker);
  
  /*!
   * \brief A virtual member.
   * \param[in] val_marker - Surface marker where the coefficient is computed.
   * \return Value of the side force coefficient on the surface <i>val_marker</i>.
   */
  virtual su2double GetSurface_CEff(unsigned short val_marker);
  
  /*!
   * \brief A virtual member.
   * \param[in] val_marker - Surface marker where the coefficient is computed.
   * \return Value of the x force coefficient on the surface <i>val_marker</i>.
   */
  virtual su2double GetSurface_CFx(unsigned short val_marker);
  
  /*!
   * \brief A virtual member.
   * \param[in] val_marker - Surface marker where the coefficient is computed.
   * \return Value of the y force coefficient on the surface <i>val_marker</i>.
   */
  virtual su2double GetSurface_CFy(unsigned short val_marker);
  
  /*!
   * \brief A virtual member.
   * \param[in] val_marker - Surface marker where the coefficient is computed.
   * \return Value of the z force coefficient on the surface <i>val_marker</i>.
   */
  virtual su2double GetSurface_CFz(unsigned short val_marker);
  
  /*!
   * \brief A virtual member.
   * \param[in] val_marker - Surface marker where the coefficient is computed.
   * \return Value of the x moment coefficient on the surface <i>val_marker</i>.
   */
  virtual su2double GetSurface_CMx(unsigned short val_marker);
  
  /*!
   * \brief A virtual member.
   * \param[in] val_marker - Surface marker where the coefficient is computed.
   * \return Value of the y moment coefficient on the surface <i>val_marker</i>.
   */
  virtual su2double GetSurface_CMy(unsigned short val_marker);
  
  /*!
   * \brief A virtual member.
   * \param[in] val_marker - Surface marker where the coefficient is computed.
   * \return Value of the z moment coefficient on the surface <i>val_marker</i>.
   */
  virtual su2double GetSurface_CMz(unsigned short val_marker);
  
  /*!
   * \brief A virtual member.
   * \param[in] val_marker - Surface marker where the coefficient is computed.
   * \return Value of the lift coefficient on the surface <i>val_marker</i>.
   */
  virtual su2double GetSurface_CLift_Inv(unsigned short val_marker);
  
  /*!
   * \brief A virtual member.
   * \param[in] val_marker - Surface marker where the coefficient is computed.
   * \return Value of the drag coefficient on the surface <i>val_marker</i>.
   */
  virtual su2double GetSurface_CDrag_Inv(unsigned short val_marker);
  
  /*!
   * \brief A virtual member.
   * \param[in] val_marker - Surface marker where the coefficient is computed.
   * \return Value of the side force coefficient on the surface <i>val_marker</i>.
   */
  virtual su2double GetSurface_CSideForce_Inv(unsigned short val_marker);
  
  /*!
   * \brief A virtual member.
   * \param[in] val_marker - Surface marker where the coefficient is computed.
   * \return Value of the side force coefficient on the surface <i>val_marker</i>.
   */
  virtual su2double GetSurface_CEff_Inv(unsigned short val_marker);
  
  /*!
   * \brief A virtual member.
   * \param[in] val_marker - Surface marker where the coefficient is computed.
   * \return Value of the x force coefficient on the surface <i>val_marker</i>.
   */
  virtual su2double GetSurface_CFx_Inv(unsigned short val_marker);
  
  /*!
   * \brief A virtual member.
   * \param[in] val_marker - Surface marker where the coefficient is computed.
   * \return Value of the y force coefficient on the surface <i>val_marker</i>.
   */
  virtual su2double GetSurface_CFy_Inv(unsigned short val_marker);
  
  /*!
   * \brief A virtual member.
   * \param[in] val_marker - Surface marker where the coefficient is computed.
   * \return Value of the z force coefficient on the surface <i>val_marker</i>.
   */
  virtual su2double GetSurface_CFz_Inv(unsigned short val_marker);
  
  /*!
   * \brief A virtual member.
   * \param[in] val_marker - Surface marker where the coefficient is computed.
   * \return Value of the x moment coefficient on the surface <i>val_marker</i>.
   */
  virtual su2double GetSurface_CMx_Inv(unsigned short val_marker);
  
  /*!
   * \brief A virtual member.
   * \param[in] val_marker - Surface marker where the coefficient is computed.
   * \return Value of the y moment coefficient on the surface <i>val_marker</i>.
   */
  virtual su2double GetSurface_CMy_Inv(unsigned short val_marker);
  
  /*!
   * \brief A virtual member.
   * \param[in] val_marker - Surface marker where the coefficient is computed.
   * \return Value of the z moment coefficient on the surface <i>val_marker</i>.
   */
  virtual su2double GetSurface_CMz_Inv(unsigned short val_marker);
  
  /*!
	 * \brief A virtual member.
	 * \param[in] val_marker - Surface marker where the coefficient is computed.
	 * \return Value of the lift coefficient (viscous contribution) on the surface <i>val_marker</i>.
	 */
	virtual su2double GetCSideForce_Visc(unsigned short val_marker);
    
	/*!
	 * \brief A virtual member.
	 * \param[in] val_marker - Surface marker where the coefficient is computed.
	 * \return Value of the drag coefficient (inviscid contribution) on the surface <i>val_marker</i>.
	 */
	virtual su2double GetCDrag_Inv(unsigned short val_marker);
    
	/*!
	 * \brief A virtual member.
	 * \param[in] val_marker - Surface marker where the coefficient is computed.
	 * \return Value of the mass flow rate on the surface <i>val_marker</i>.
	 */
	virtual su2double GetInflow_MassFlow(unsigned short val_marker);
    
    /*!
	 * \brief A virtual member.
	 * \param[in] val_marker - Surface marker where the coefficient is computed.
	 * \return Value of the mass flow rate on the surface <i>val_marker</i>.
	 */
	virtual su2double GetExhaust_MassFlow(unsigned short val_marker);
    
	/*!
	 * \brief A virtual member.
	 * \param[in] val_marker - Surface marker where the coefficient is computed.
	 * \return Value of the fan face pressure on the surface <i>val_marker</i>.
	 */
	virtual su2double GetInflow_Pressure(unsigned short val_marker);
    
	/*!
	 * \brief A virtual member.
	 * \param[in] val_marker - Surface marker where the coefficient is computed.
	 * \return Value of the fan face mach on the surface <i>val_marker</i>.
	 */
	virtual su2double GetInflow_Mach(unsigned short val_marker);
    
	/*!
	 * \brief A virtual member.
	 * \param[in] val_marker - Surface marker where the coefficient is computed.
	 * \return Value of the sideforce coefficient (inviscid contribution) on the surface <i>val_marker</i>.
	 */
	virtual su2double GetCSideForce_Inv(unsigned short val_marker);
    
	/*!
	 * \brief A virtual member.
	 * \param[in] val_marker - Surface marker where the coefficient is computed.
	 * \return Value of the efficiency coefficient (inviscid contribution) on the surface <i>val_marker</i>.
	 */
	virtual su2double GetCEff_Inv(unsigned short val_marker);
    
	/*!
	 * \brief A virtual member.
	 * \param[in] val_marker - Surface marker where the coefficient is computed.
	 * \return Value of the drag coefficient (viscous contribution) on the surface <i>val_marker</i>.
	 */
	virtual su2double GetCDrag_Visc(unsigned short val_marker);
    
	/*!
	 * \brief A virtual member.
	 * \return Value of the lift coefficient (inviscid + viscous contribution).
	 */
	virtual su2double GetTotal_CLift(void);
    
	/*!
	 * \brief A virtual member.
	 * \return Value of the sideforce coefficient (inviscid + viscous contribution).
	 */
	virtual su2double GetTotal_CSideForce(void);
    
	/*!
	 * \brief A virtual member.
	 * \return Value of the efficiency coefficient (inviscid + viscous contribution).
	 */
	virtual su2double GetTotal_CEff(void);
    
	/*!
	 * \brief A virtual member.
	 * \return Value of the thrust coefficient (force in the -x direction, inviscid + viscous contribution).
	 */
	virtual su2double GetTotal_CT(void);
    
	/*!
	 * \brief A virtual member.
	 * \return Value of the torque coefficient (moment in the -x direction, inviscid + viscous contribution).
	 */
	virtual su2double GetTotal_CQ(void);
    
    /*!
	 * \brief A virtual member.
	 * \return Value of the heat load (integrated heat flux).
	 */
	virtual su2double GetTotal_HeatFlux(void);
    
    /*!
	 * \brief A virtual member.
	 * \return Value of the heat load (integrated heat flux).
	 */
	virtual su2double GetTotal_MaxHeatFlux(void);
    
    /*!
	 * \brief Provide the total (inviscid + viscous) non dimensional drag coefficient.
	 * \return Value of the drag coefficient (inviscid + viscous contribution).
	 */
	virtual su2double Get_PressureDrag(void);
    
    /*!
	 * \brief Provide the total (inviscid + viscous) non dimensional drag coefficient.
	 * \return Value of the drag coefficient (inviscid + viscous contribution).
	 */
	virtual su2double Get_ViscDrag(void);
    
	/*!
	 * \brief A virtual member.
	 * \return Value of the rotor Figure of Merit (FM) (inviscid + viscous contribution).
	 */
	virtual su2double GetTotal_CMerit(void);
    
	/*!
	 * \brief A virtual member.
	 * \return Value of the Equivalent Area coefficient (inviscid + viscous contribution).
	 */
	virtual su2double GetTotal_CEquivArea(void);
  
	/*!
	 * \brief A virtual member.
	 * \return Value of the difference of the presure and the target pressure.
	 */
	virtual su2double GetTotal_CpDiff(void);
  
  /*!
	 * \brief A virtual member.
	 * \return Value of the difference of the heat and the target heat.
	 */
	virtual su2double GetTotal_HeatFluxDiff(void);
  
	/*!
	 * \brief A virtual member.
	 * \return Value of the Free Surface coefficient (inviscid + viscous contribution).
	 */
	virtual su2double GetTotal_CFreeSurface(void);
    
	/*!
	 * \brief A virtual member.
	 * \return Value of the FEA coefficient (inviscid + viscous contribution).
	 */
	virtual su2double GetTotal_CFEA(void);
    
	/*!
	 * \brief A virtual member.
	 * \return Value of the Near-Field Pressure coefficient (inviscid + viscous contribution).
	 */
	virtual su2double GetTotal_CNearFieldOF(void);
    
	/*!
	 * \brief A virtual member.
	 * \param[in] val_cequivarea - Value of the Equivalent Area coefficient.
	 */
	virtual void SetTotal_CEquivArea(su2double val_cequivarea);
  
  /*!
	 * \brief A virtual member.
	 * \param[in] val_pressure - Value of the difference between pressure and the target pressure.
	 */
	virtual void SetTotal_CpDiff(su2double val_pressure);
  
  /*!
	 * \brief A virtual member.
	 * \param[in] val_pressure - Value of the difference between heat and the target heat.
	 */
	virtual void SetTotal_HeatFluxDiff(su2double val_heat);
  
	/*!
	 * \brief A virtual member.
	 * \param[in] val_cfreesurface - Value of the Free Surface coefficient.
	 */
	virtual void SetTotal_CFreeSurface(su2double val_cfreesurface);
    
	/*!
	 * \brief A virtual member.
	 * \param[in] val_cfea - Value of the FEA coefficient.
	 */
	virtual void SetTotal_CFEA(su2double val_cfea);
    
	/*!
	 * \brief A virtual member.
	 * \param[in] val_cnearfieldpress - Value of the Near-Field pressure coefficient.
	 */
	virtual void SetTotal_CNearFieldOF(su2double val_cnearfieldpress);
  
	/*!
	 * \brief A virtual member.
	 * \return Value of the drag coefficient (inviscid + viscous contribution).
	 */
	virtual su2double GetTotal_CDrag(void);
    
	/*!
	 * \brief A virtual member.
	 * \return Value of the moment x coefficient (inviscid + viscous contribution).
	 */
	virtual su2double GetTotal_CMx(void);
    
	/*!
	 * \brief A virtual member.
	 * \return Value of the moment y coefficient (inviscid + viscous contribution).
	 */
	virtual su2double GetTotal_CMy(void);
    
	/*!
	 * \brief A virtual member.
	 * \return Value of the moment y coefficient (inviscid + viscous contribution).
	 */
	virtual su2double GetTotal_CMz(void);
    
	/*!
	 * \brief A virtual member.
	 * \return Value of the force x coefficient (inviscid + viscous contribution).
	 */
	virtual su2double GetTotal_CFx(void);
    
	/*!
	 * \brief A virtual member.
	 * \return Value of the force y coefficient (inviscid + viscous contribution).
	 */
	virtual su2double GetTotal_CFy(void);
    
	/*!
	 * \brief A virtual member.
	 * \return Value of the force y coefficient (inviscid + viscous contribution).
	 */
	virtual su2double GetTotal_CFz(void);
    
	/*!
	 * \brief A virtual member.
	 * \return Value of the wave strength.
	 */
	virtual su2double GetTotal_CWave(void);
    
	/*!
	 * \brief A virtual member.
	 * \return Value of the wave strength.
	 */
	virtual su2double GetTotal_CHeat(void);
  
	/*!
	 * \brief A virtual member.
	 * \return Value of the lift coefficient (inviscid contribution).
	 */
	virtual su2double GetAllBound_CLift_Inv(void);
    
	/*!
	 * \brief A virtual member.
	 * \return Value of the drag coefficient (inviscid contribution).
	 */
	virtual su2double GetAllBound_CDrag_Inv(void);
    
	/*!
	 * \brief A virtual member.
	 * \return Value of the drag coefficient (inviscid contribution).
	 */
	virtual su2double GetAllBound_CSideForce_Inv(void);
    
	/*!
	 * \brief A virtual member.
	 * \return Value of the drag coefficient (inviscid contribution).
	 */
	virtual su2double GetAllBound_CEff_Inv(void);
  
  /*!
   * \brief A virtual member.
   * \return Value of the drag coefficient (inviscid contribution).
   */
  virtual su2double GetAllBound_CMx_Inv(void);
  /*!
   * \brief A virtual member.
   * \return Value of the drag coefficient (inviscid contribution).
   */
  virtual su2double GetAllBound_CMy_Inv(void);

  /*!
   * \brief A virtual member.
   * \return Value of the drag coefficient (inviscid contribution).
   */
  virtual su2double GetAllBound_CMz_Inv(void);

  /*!
   * \brief A virtual member.
   * \return Value of the drag coefficient (inviscid contribution).
   */
  virtual su2double GetAllBound_CFx_Inv(void);

  /*!
   * \brief A virtual member.
   * \return Value of the drag coefficient (inviscid contribution).
   */
  virtual su2double GetAllBound_CFy_Inv(void);

  /*!
   * \brief A virtual member.
   * \return Value of the drag coefficient (inviscid contribution).
   */
  virtual su2double GetAllBound_CFz_Inv(void);
  
	/*!
	 * \brief A virtual member.
	 * \return Value of the lift coefficient (viscous contribution).
	 */
	virtual su2double GetAllBound_CLift_Visc(void);
  
  /*!
	 * \brief A virtual member.
	 * \return Value of the lift coefficient (viscous contribution).
	 */
	virtual su2double GetAllBound_CSideForce_Visc(void);
  
	/*!
	 * \brief A virtual member.
	 * \return Value of the drag coefficient (viscous contribution).
	 */
	virtual su2double GetAllBound_CDrag_Visc(void);
    
	/*!
	 * \brief A virtual member.
	 * \param[in] val_marker - Surface marker where the coefficient is computed.
	 * \param[in] val_vertex - Vertex of the marker <i>val_marker</i> where the coefficient is evaluated.
	 * \return Value of the pressure coefficient.
	 */
	virtual su2double GetCPressure(unsigned short val_marker, unsigned long val_vertex);
  
  /*!
	 * \brief A virtual member.
	 * \param[in] val_marker - Surface marker where the coefficient is computed.
	 * \param[in] val_vertex - Vertex of the marker <i>val_marker</i> where the coefficient is evaluated.
	 * \return Value of the pressure coefficient.
	 */
	virtual su2double GetCPressureTarget(unsigned short val_marker, unsigned long val_vertex);
  
  /*!
	 * \brief A virtual member.
	 * \param[in] val_marker - Surface marker where the coefficient is computed.
	 * \param[in] val_vertex - Vertex of the marker <i>val_marker</i> where the coefficient is evaluated.
	 * \return Value of the pressure coefficient.
	 */
	virtual void SetCPressureTarget(unsigned short val_marker, unsigned long val_vertex, su2double val_pressure);
  
  /*!
	 * \brief A virtual member.
	 * \param[in] val_marker - Surface marker where the coefficient is computed.
	 * \param[in] val_vertex - Vertex of the marker <i>val_marker</i> where the coefficient is evaluated.
	 * \return Value of the pressure coefficient.
	 */
	virtual su2double *GetCharacPrimVar(unsigned short val_marker, unsigned long val_vertex);
    
	/*!
	 * \brief A virtual member.
	 * \param[in] val_marker - Surface marker where the coefficient is computed.
	 * \param[in] val_vertex - Vertex of the marker <i>val_marker</i> where the coefficient is evaluated.
	 * \return Value of the skin friction coefficient.
	 */
	virtual su2double GetCSkinFriction(unsigned short val_marker, unsigned long val_vertex);
    
	/*!
	 * \brief A virtual member.
	 * \param[in] val_marker - Surface marker where the coefficient is computed.
	 * \param[in] val_vertex - Vertex of the marker <i>val_marker</i> where the coefficient is evaluated.
	 * \return Value of the heat transfer coefficient.
	 */
	virtual su2double GetHeatFlux(unsigned short val_marker, unsigned long val_vertex);
  
  /*!
	 * \brief A virtual member.
	 * \param[in] val_marker - Surface marker where the coefficient is computed.
	 * \param[in] val_vertex - Vertex of the marker <i>val_marker</i> where the coefficient is evaluated.
	 * \return Value of the heat transfer coefficient.
	 */
	virtual su2double GetHeatFluxTarget(unsigned short val_marker, unsigned long val_vertex);
  
  /*!
	 * \brief A virtual member.
	 * \param[in] val_marker - Surface marker where the coefficient is computed.
	 * \param[in] val_vertex - Vertex of the marker <i>val_marker</i> where the coefficient is evaluated.
	 * \return Value of the pressure coefficient.
	 */
	virtual void SetHeatFluxTarget(unsigned short val_marker, unsigned long val_vertex, su2double val_heat);
  
	/*!
	 * \brief A virtual member.
	 * \param[in] val_marker - Surface marker where the coefficient is computed.
	 * \param[in] val_vertex - Vertex of the marker <i>val_marker</i> where the coefficient is evaluated.
	 * \return Value of the y plus.
	 */
	virtual su2double GetYPlus(unsigned short val_marker, unsigned long val_vertex);

  /*!
   * \brief A virtual member.
   * \return Value of the StrainMag_Max
   */
  virtual su2double GetStrainMag_Max(void);

  /*!
   * \brief A virtual member.
   * \return Value of the Omega_Max
   */
  virtual su2double GetOmega_Max(void);
  
  /*!
   * \brief A virtual member.
   * \return Value of the StrainMag_Max
   */
  virtual void SetStrainMag_Max(su2double val_strainmag_max);
  
  /*!
   * \brief A virtual member.
   * \return Value of the Omega_Max
   */
  virtual void SetOmega_Max(su2double val_omega_max);
  
	/*!
	 * \brief A virtual member.
	 * \return Value of the adjoint density at the infinity.
	 */
	virtual su2double GetPsiRho_Inf(void);
  
  /*!
	 * \brief A virtual member.
	 * \return Value of the adjoint density at the infinity.
	 */
	virtual su2double* GetPsiRhos_Inf(void);
  
	/*!
	 * \brief A virtual member.
	 * \return Value of the adjoint energy at the infinity.
	 */
	virtual su2double GetPsiE_Inf(void);
    
	/*!
	 * \brief A virtual member.
	 * \param[in] val_dim - Index of the adjoint velocity vector.
	 * \return Value of the adjoint velocity vector at the infinity.
	 */
	virtual su2double GetPhi_Inf(unsigned short val_dim);
    
	/*!
	 * \brief A virtual member.
	 * \return Value of the geometrical sensitivity coefficient
	 *         (inviscid + viscous contribution).
	 */
	virtual su2double GetTotal_Sens_Geo(void);
    
	/*!
	 * \brief A virtual member.
	 * \return Value of the Mach sensitivity coefficient
	 *         (inviscid + viscous contribution).
	 */
	virtual su2double GetTotal_Sens_Mach(void);
    
	/*!
	 * \brief A virtual member.
	 * \return Value of the angle of attack sensitivity coefficient
	 *         (inviscid + viscous contribution).
	 */
	virtual su2double GetTotal_Sens_AoA(void);
    
	/*!
	 * \brief Set the total farfield pressure sensitivity coefficient.
	 * \return Value of the farfield pressure sensitivity coefficient
	 *         (inviscid + viscous contribution).
	 */
	virtual su2double GetTotal_Sens_Press(void);
    
	/*!
	 * \brief Set the total farfield temperature sensitivity coefficient.
	 * \return Value of the farfield temperature sensitivity coefficient
	 *         (inviscid + viscous contribution).
	 */
	virtual su2double GetTotal_Sens_Temp(void);

	/*!
	 * \author H. Kline
	 * \brief Set the total back pressure sensitivity coefficient.
	 * \return Value of the back pressure sensitivity coefficient
	 *         (inviscid + viscous contribution).
	 */
	virtual su2double GetTotal_Sens_BPress(void);
    
	/*!
	 * \brief A virtual member.
	 * \return Value of the density at the infinity.
	 */
	virtual su2double GetDensity_Inf(void);
    
	/*!
	 * \brief A virtual member.
	 * \param[in] val_var - Index of the variable for the density.
	 * \return Value of the density at the infinity.
	 */
	virtual su2double GetDensity_Inf(unsigned short val_var);
    
	/*!
	 * \brief A virtual member.
	 * \return Value of the velocity at the infinity.
	 */
	virtual su2double GetModVelocity_Inf(void);
    
	/*!
	 * \brief A virtual member.
	 * \return Value of the density x energy at the infinity.
	 */
	virtual su2double GetDensity_Energy_Inf(void);
    
	/*!
	 * \brief A virtual member.
	 * \return Value of the pressure at the infinity.
	 */
	virtual su2double GetPressure_Inf(void);
    
	/*!
	 * \brief A virtual member.
	 * \param[in] val_dim - Index of the adjoint velocity vector.
	 * \return Value of the density x velocity at the infinity.
	 */
	virtual su2double GetDensity_Velocity_Inf(unsigned short val_dim);
    
	/*!
	 * \brief A virtual member.
	 * \param[in] val_dim - Index of the velocity vector.
	 * \param[in] val_var - Index of the variable for the velocity.
	 * \return Value of the density multiply by the velocity at the infinity.
	 */
	virtual su2double GetDensity_Velocity_Inf(unsigned short val_dim, unsigned short val_var);
    
	/*!
	 * \brief A virtual member.
	 * \param[in] val_dim - Index of the velocity vector.
	 * \return Value of the velocity at the infinity.
	 */
	virtual su2double GetVelocity_Inf(unsigned short val_dim);
  
  /*!
	 * \brief A virtual member.
	 * \return Value of the velocity at the infinity.
	 */
	virtual su2double *GetVelocity_Inf(void);
    
	/*!
	 * \brief A virtual member.
	 * \return Value of the viscosity at the infinity.
	 */
	virtual su2double GetViscosity_Inf(void);
  
  /*!
	 * \brief A virtual member.
	 * \return Value of the turbulent kinetic energy.
	 */
	virtual su2double GetTke_Inf(void);
  
	/*!
	 * \brief A virtual member.
	 * \param[in] val_marker - Surface marker where the coefficient is computed.
	 * \param[in] val_vertex - Vertex of the marker <i>val_marker</i> where the coefficient is evaluated.
	 * \return Value of the sensitivity coefficient.
	 */
	virtual su2double GetCSensitivity(unsigned short val_marker, unsigned long val_vertex);
    
	/*!
	 * \brief A virtual member.
	 * \param[in] geometry - Geometrical definition of the problem.
	 * \param[in] config - Definition of the particular problem.
	 */
	virtual void SetFreeSurface_Distance(CGeometry *geometry, CConfig *config);
    
	/*!
	 * \brief A virtual member.
	 * \return A pointer to an array containing a set of constants
	 */
	virtual su2double* GetConstants();

  /*!
   * \brief A virtual member.
   * \return average total pressure evaluated at an exit boundary marker
   */
  virtual su2double GetOneD_TotalPress(void);

  /*!
   * \brief A virtual member.
   * \param[in] val_exit_pt: value of the total average pressure at the exit.
   */
  virtual void SetOneD_TotalPress(su2double AveragePressure);

  /*!
   * \brief A virtual member.
   *\return average Mach number evaluated at an exit boundary marker
   */
  virtual su2double GetOneD_Mach(void);

  /*!
   * \brief A virtual member.
   * set average Mach number evaluated at an exit boundary marker
   */
  virtual void SetOneD_Mach(su2double AverageMach);
  
  /*!
   * \brief A virtual member.
   *\return average temperature evaluated at an exit boundary marker
   */
  virtual su2double GetOneD_Temp(void);
  
  /*!
   * \brief A virtual member.
   * set average temperature evaluated at an exit boundary marker
   */
  virtual void SetOneD_Temp(su2double AverageTemperature);
  
  /*!
   * \brief A virtual member.
   * \return average temperature evaluated at an exit boundary marker
   */
  virtual su2double GetOneD_MassFlowRate(void);
  
  /*!
   * \brief A virtual member.
   * set average temperature evaluated at an exit boundary marker
   */
  virtual void SetOneD_MassFlowRate(su2double MassFlowRate);
  
  /*!
   * \brief A virtual member.
   * \ Get the flux averaged pressure at a marker.(same as area averaged pressure)
   */
  virtual su2double GetOneD_FluxAvgPress(void);
  
  /*!
   * \brief A virtual member.
   * \ Set the flux averaged pressure at a marker. (same as area averaged pressure)
   */
  virtual void SetOneD_FluxAvgPress(su2double PressureRef);
  /*!
   * \brief A virtual member.
   * \ Get the flux averaged density at a marker. (\f$ = (gamma/(gamma-1)) / ( Pref*(href-1/2 uref^2) \f$)
   */
  virtual su2double GetOneD_FluxAvgDensity(void);
  
  /*!
   * \brief A virtual member.
   * \ Set the flux averaged density at a marker.( \f$= (gamma/(gamma-1)) / ( Pref*(href-1/2 uref^2) \f$)
   */
  virtual void SetOneD_FluxAvgDensity(su2double DensityRef);
  
  /*!
   * \brief A virtual member.
   * \ Get the flux averaged velocity at a marker. = \f$ \sqrt ( \frac{\int((rho*u)*u^2dA)}{\int(rho*u*dA) }) \f$
   */
  virtual su2double GetOneD_FluxAvgVelocity(void);
  
  /*!
   * \brief A virtual member.
   * \ Set the flux averaged velocity at a marker. = \f$ \sqrt (  \frac{\int((rho*u)*u^2dA)}{\int(rho*u*dA) }) \f$
   */
  virtual void SetOneD_FluxAvgVelocity(su2double VelocityRef);
  
  /*!
   * \brief A virtual member.
   * \ Get the flux averaged enthalpy at a marker. =\f$ \frac{ \int(rho*u*h dA) }{ \int(rho *u *dA )} \f$
   */
  virtual su2double GetOneD_FluxAvgEntalpy(void);
  /*!
   * \brief A virtual member.
   * \ Set the flux averaged enthalpy at a marker. =\f$ \frac{ \int(rho*u*h dA) }{ \int(rho *u *dA ) }\f$
   */
  virtual void SetOneD_FluxAvgEntalpy(su2double EnthalpyRef);
  
  /*!
	 * \brief A virtual member.
	 * \param[in] geometry - Geometrical definition of the problem.
	 * \param[in] config - Definition of the particular problem.
	 */
  virtual void GetSurface_Pressure(CGeometry *geometry, CConfig *config);

	/*!
	 * \brief A virtual member.
	 * \param[in] fea_geometry - Geometrical definition of the problem.
	 * \param[in] flow_solution - Container vector with all the solutions.
	 * \param[in] fea_config - Definition of the particular problem.
	 */
	virtual void SetFEA_Load(CSolver ***flow_solution, CGeometry **fea_geometry,
                           CGeometry **flow_geometry, CConfig *fea_config,
                           CConfig *flow_config, CNumerics *fea_numerics);

	/*!
	 * \brief A virtual member.
	 * \param[in] fea_geometry - Geometrical definition of the problem.
	 * \param[in] flow_solution - Container vector with all the solutions.
	 * \param[in] fea_config - Definition of the particular problem.
	 */
	virtual void SetFEA_Load_Int(CSolver ***flow_solution, CGeometry **fea_geometry,
                           CGeometry **flow_geometry, CConfig *fea_config,
                           CConfig *flow_config, CNumerics *fea_numerics);
    
	/*!
	 * \brief A virtual member.
	 * \param[in] solver1_geometry - Geometrical definition of the problem.
	 * \param[in] solver1_solution - Container vector with all the solutions.
	 * \param[in] solver1_config - Definition of the particular problem.
	 * \param[in] solver2_geometry - Geometrical definition of the problem.
	 * \param[in] solver2_solution - Container vector with all the solutions.
	 * \param[in] solver2_config - Definition of the particular problem.
	 */
	virtual void Copy_Zone_Solution(CSolver ***solver1_solution,
                                  CGeometry **solver1_geometry,
                                  CConfig *solver1_config,
                                  CSolver ***solver2_solution,
                                  CGeometry **solver2_geometry,
                                  CConfig *solver2_config);
    
	/*!
	 * \brief A virtual member.
	 * \param[in] geometry - Geometrical definition of the problem.
	 * \param[in] solver_container - Container with all the solutions.
	 * \param[in] config - Definition of the particular problem.
	 * \param[in] ExtIter - External iteration.
	 */
	virtual void SetInitialCondition(CGeometry **geometry,
                                   CSolver ***solver_container,
                                   CConfig *config, unsigned long ExtIter);

	/*!
	 * \brief A virtual member.
	 * \param[in] geometry - Geometrical definition of the problem.
	 * \param[in] solver_container - Container with all the solutions.
	 * \param[in] config - Definition of the particular problem.
	 * \param[in] ExtIter - External iteration.
	 */
	virtual void ResetInitialCondition(CGeometry **geometry,
                                   	   CSolver ***solver_container,
									   CConfig *config, unsigned long ExtIter);
    
	/*!
	 * \brief A virtual member.
	 * \param[in] flow_geometry - Geometrical definition of the problem.
	 * \param[in] flow_grid_movement - Geometrical definition of the problem.
	 * \param[in] flow_config - Geometrical definition of the problem.
	 * \param[in] fea_geometry - Definition of the particular problem.
	 */
	virtual void SetFlow_Displacement(CGeometry **flow_geometry,
                                    CVolumetricMovement *flow_grid_movement,
                                    CConfig *flow_config, CConfig *fea_config,
                                    CGeometry **fea_geometry,
                                    CSolver ***fea_solution);

	/*!
	 * \brief A virtual member.
	 * \param[in] flow_geometry - Geometrical definition of the problem.
	 * \param[in] flow_grid_movement - Geometrical definition of the problem.
	 * \param[in] flow_config - Geometrical definition of the problem.
	 * \param[in] fea_geometry - Definition of the particular problem.
	 */
	virtual void SetFlow_Displacement_Int(CGeometry **flow_geometry,
                                    CVolumetricMovement *flow_grid_movement,
                                    CConfig *flow_config, CConfig *fea_config,
                                    CGeometry **fea_geometry,
                                    CSolver ***fea_solution);
    
	/*!
	 * \brief A virtual member.
	 * \param[in] fea_geometry - Geometrical definition of the problem.
	 * \param[in] fea_config - Geometrical definition of the problem.
	 * \param[in] fea_geometry - Definition of the particular problem.
	 */
	virtual void SetStruct_Displacement(CGeometry **fea_geometry,
            							CConfig *fea_config,
            							CSolver ***fea_solution);

	/*!
	 * \brief A virtual member.
	 * \param[in] fea_geometry - Geometrical definition of the problem.
	 * \param[in] fea_config - Geometrical definition of the problem.
	 * \param[in] fea_geometry - Definition of the particular problem.
	 */
	virtual void PredictStruct_Displacement(CGeometry **fea_geometry,
            								CConfig *fea_config,
            								CSolver ***fea_solution);

	/*!
	 * \brief A virtual member.
	 * \param[in] fea_geometry - Geometrical definition of the problem.
	 * \param[in] fea_config - Geometrical definition of the problem.
	 * \param[in] fea_geometry - Definition of the particular problem.
	 */
	virtual void ComputeAitken_Coefficient(CGeometry **fea_geometry,
            				  CConfig *fea_config,
            				  CSolver ***fea_solution,
            				  unsigned long iFSIIter);


	/*!
	 * \brief A virtual member.
	 * \param[in] fea_geometry - Geometrical definition of the problem.
	 * \param[in] fea_config - Geometrical definition of the problem.
	 * \param[in] fea_geometry - Definition of the particular problem.
	 */
	virtual void SetAitken_Relaxation(CGeometry **fea_geometry,
            						  CConfig *fea_config,
            						  CSolver ***fea_solution);

	/*!
	 * \brief A virtual member.
	 * \param[in] fea_geometry - Geometrical definition of the problem.
	 * \param[in] fea_config - Geometrical definition of the problem.
	 * \param[in] fea_geometry - Definition of the particular problem.
	 */
	virtual void Update_StructSolution(CGeometry **fea_geometry,
            						  CConfig *fea_config,
            						  CSolver ***fea_solution);

	/*!
	 * \brief A virtual member.
	 * \param[in] geometry - Geometrical definition of the problem.
   * \param[in] solver - Container vector with all of the solvers.
	 * \param[in] config - Definition of the particular problem.
	 * \param[in] val_iter - Current external iteration number.
	 */
	virtual void LoadRestart(CGeometry **geometry, CSolver ***solver,
                           CConfig *config, int val_iter);

	/*!
	 * \brief A virtual member.
	 * \param[in] geometry - Geometrical definition of the problem.
     * \param[in] solver - Container vector with all of the solvers.
	 * \param[in] config - Definition of the particular problem.
	 * \param[in] val_iter - Current external iteration number.
	 */
	virtual void LoadRestart_FSI(CGeometry *geometry, CSolver ***solver,
                           	   CConfig *config, int val_iter);
    
	/*!
	 * \brief Gauss method for solving a linear system.
	 * \param[in] A - Matrix Ax = b.
	 * \param[in] rhs - Right hand side.
	 * \param[in] nVar - Number of variables.
	 */
	void Gauss_Elimination(su2double** A, su2double* rhs, unsigned short nVar);
    
  /*!
  * \brief Get the number of Species present in the flow.
  */
	virtual unsigned short GetnSpecies(void);
  
  /*!
  * \brief A virtual member.
  * \param[in] geometry - Geometrical definition of the problem.
  * \param[in] solution - Container vector with all the solutions.
  */
	virtual void GetEngine_Properties(CGeometry *geometry, CConfig *config, unsigned short iMesh, bool Output);
  
  /*!
   * \brief A virtual member.
   * \param[in] geometry - Geometrical definition of the problem.
   * \param[in] solution - Container vector with all the solutions.
   */
  virtual void GetActuatorDisk_Properties(CGeometry *geometry, CConfig *config, unsigned short iMesh, bool Output);

  /*!
   * \brief A virtual member.
	 * \param[in] geometry - Geometrical definition of the problem.
	 * \param[in] solver_container - Container vector with all the solutions.
	 * \param[in] config - Definition of the particular problem.
	 * \param[in] iMesh - current mesh level for the multigrid.
   * \param[in] Output - boolean to determine whether to print output.
	 */
  virtual void SetFarfield_AoA(CGeometry *geometry, CSolver **solver_container,
                               CConfig *config, unsigned short iMesh, bool Output);
  
  /*!
  * \brief Prepares and solves the aeroelastic equations.
  * \param[in] surface_movement - Surface movement classes of the problem.
  * \param[in] geometry - Geometrical definition of the problem.
  * \param[in] config - Definition of the particular problem.
  * \param[in] ExtIter - Physical iteration number.
  */
	void Aeroelastic(CSurfaceMovement *surface_movement, CGeometry *geometry, CConfig *config, unsigned long ExtIter);
    
  /*!
  * \brief Sets up the generalized eigenvectors and eigenvalues needed to solve the aeroelastic equations.
  * \param[in] PHI - Matrix of the generalized eigenvectors.
  * \param[in] lambda - The eigenvalues of the generalized eigensystem.
  * \param[in] config - Definition of the particular problem.
  */
  void SetUpTypicalSectionWingModel(vector<vector<su2double> >& PHI, vector<su2double>& w, CConfig *config);
    
  /*!
  * \brief Solve the typical section wing model.
  * \param[in] geometry - Geometrical definition of the problem.
  * \param[in] Cl - Coefficient of lift at particular iteration.
  * \param[in] Cm - Moment coefficient about z-axis at particular iteration.
	* \param[in] config - Definition of the particular problem.
  * \param[in] val_Marker - Surface that is being monitored.
  * \param[in] displacements - solution of typical section wing model.
	*/
  
  void SolveTypicalSectionWingModel(CGeometry *geometry, su2double Cl, su2double Cm, CConfig *config, unsigned short val_Marker, vector<su2double>& displacements);

  /*!
   * \brief A virtual member.
   * \param[in] geometry - Geometrical definition of the problem.
   * \param[in] config_container - The particular config.
   */
  virtual void RegisterSolution(CGeometry *geometry, CConfig *config);

  /*!
   * \brief A virtual member.
   * \param[in] geometry - Geometrical definition of the problem.
   * \param[in] config_container - The particular config.
   */
  virtual void RegisterOutput(CGeometry *geometry, CConfig *config);

   /*!
   * \brief A virtual member.
   * \param[in] geometry - The geometrical definition of the problem.
   * \param[in] config - The particular config.
   */
  virtual void SetAdjoint_Output(CGeometry *geometry, CConfig *config);

   /*!
   * \brief A virtual member.
   * \param[in] geometry - The geometrical definition of the problem.
   * \param[in] solver_container - The solver container holding all solutions.
   * \param[in] config - The particular config.
   */
  virtual void ExtractAdjoint_Solution(CGeometry *geometry,  CConfig *config);

  /*!
  * \brief A virtual member
  * \param[in] geometry - The geometrical definition of the problem.
  */
  virtual void RegisterObj_Func(CConfig *config);

  /*!
   * \brief  A virtual member.
   * \param[in] geometry - Geometrical definition of the problem.
   * \param[in] config - Definition of the particular problem.
   */
  virtual void SetSurface_Sensitivity(CGeometry *geometry, CConfig* config);

  /*!
   * \brief  A virtual member.
   * \param[in] geometry - Geometrical definition of the problem.
   * \param[in] config - Definition of the particular problem.
   */
  virtual void SetSensitivity(CGeometry *geometry, CConfig *config);

  virtual void SetAdj_ObjFunc(CGeometry *geometry, CConfig* config);

	/*!
	 * \brief A virtual member.
	 * \param[in] Set value of interest: 0 - Initial value, 1 - Current value.
	 */
	virtual void SetFSI_ConvValue(unsigned short val_index, su2double val_criteria);

	/*!
	 * \brief A virtual member.
	 * \param[in]  Value of interest: 0 - Initial value, 1 - Current value.
	 * \return Values to compare
	 */
	virtual su2double GetFSI_ConvValue(unsigned short val_index);

	/*!
	 * \brief A virtual member.
	 * \param[in] geometry - Geometrical definition of the problem.
	 * \param[in] solver_container - Container vector with all the solutions.
	 * \param[in] solver - Description of the numerical method.
	 * \param[in] config - Definition of the particular problem.
	 */
	virtual void Compute_StiffMatrix(CGeometry *geometry, CSolver **solver_container, CNumerics *numerics, CConfig *config);

	/*!
	 * \brief A virtual member.
	 * \param[in] geometry - Geometrical definition of the problem.
	 * \param[in] solver_container - Container vector with all the solutions.
	 * \param[in] solver - Description of the numerical method.
	 * \param[in] config - Definition of the particular problem.
	 */
	virtual void Compute_StiffMatrix_NodalStressRes(CGeometry *geometry, CSolver **solver_container, CNumerics *numerics, CConfig *config);


	/*!
	 * \brief A virtual member.
	 * \param[in] geometry - Geometrical definition of the problem.
	 * \param[in] solver_container - Container vector with all the solutions.
	 * \param[in] solver - Description of the numerical method.
	 * \param[in] config - Definition of the particular problem.
	 */
	virtual void Compute_MassMatrix(CGeometry *geometry, CSolver **solver_container, CNumerics *numerics, CConfig *config);

	/*!
	 * \brief A virtual member.
	 * \param[in] geometry - Geometrical definition of the problem.
	 * \param[in] solver_container - Container vector with all the solutions.
	 * \param[in] solver - Description of the numerical method.
	 * \param[in] config - Definition of the particular problem.
	 */
	virtual void Compute_NodalStressRes(CGeometry *geometry, CSolver **solver_container, CNumerics *numerics, CConfig *config);

	/*!
	 * \brief A virtual member.
	 * \param[in] geometry - Geometrical definition of the problem.
	 * \param[in] solver_container - Container vector with all the solutions.
	 * \param[in] solver - Description of the numerical method.
	 * \param[in] config - Definition of the particular problem.
	 */

	virtual void Compute_NodalStress(CGeometry *geometry, CSolver **solver_container, CNumerics *numerics, CConfig *config);

	/*!
	 * \brief A virtual member.
	 * \param[in] geometry - Geometrical definition of the problem.
	 * \param[in] solver_container - Container vector with all the solutions.
	 * \param[in] solver - Description of the numerical method.
	 * \param[in] config - Definition of the particular problem.
	 */
	virtual void Compute_StiffMassMatrix(CGeometry *geometry, CSolver **solver_container, CNumerics *numerics, CConfig *config);

	/*!
	 * \brief A virtual member.
	 * \param[in] geometry - Geometrical definition of the problem.
	 * \param[in] solver_container - Container vector with all the solutions.
	 * \param[in] solver - Description of the numerical method.
	 * \param[in] config - Definition of the particular problem.
	 */
	virtual void Compute_StiffMassDampMatrix(CGeometry *geometry, CSolver **solver_container, CNumerics *numerics, CConfig *config);

	/*!
	 * \brief A virtual member.
	 * \param[in] geometry - Geometrical definition of the problem.
	 * \param[in] solver_container - Container vector with the solutions.
	 * \param[in] config - Definition of the particular problem.
	 */
	virtual void Solve_System(CGeometry *geometry, CSolver **solver_container, CConfig *config);


	/*!
	 * \brief A virtual member.
	 * \param[in] geometry - Geometrical definition of the problem.
	 * \param[in] solver_container - Container vector with all the solutions.
	 * \param[in] solver - Description of the numerical method.
	 * \param[in] config - Definition of the particular problem.
	 */
	virtual void Initialize_SystemMatrix(CGeometry *geometry, CSolver **solver_container, CConfig *config);

	/*!
	 * \brief A virtual member.
	 * \param[in] config - Definition of the particular problem.
	 */
	virtual void Compute_IntegrationConstants(CConfig *config);

	/*!
	 * \brief A virtual member.
	 * \param[in] geometry - Geometrical definition of the problem.
	 */
	virtual void SetSolution_time_n(CGeometry *geometry, CConfig *config);

	/*!
	 * \brief A virtual member.
	 * \return Value of the dynamic Aitken relaxation factor
	 */
	virtual su2double GetWAitken_Dyn(void);

	/*!
	 * \brief A virtual member.
	 * \return Value of the last Aitken relaxation factor in the previous time step.
	 */
	virtual su2double GetWAitken_Dyn_tn1(void);

	/*!
	 * \brief A virtual member.
	 * \param[in] Value of the dynamic Aitken relaxation factor
	 */
	virtual void SetWAitken_Dyn(su2double waitk);

	/*!
	 * \brief A virtual member.
	 * \param[in] Value of the last Aitken relaxation factor in the previous time step.
	 */
	virtual void SetWAitken_Dyn_tn1(su2double waitk_tn1);

<<<<<<< HEAD
	/*!
	 * \brief A virtual member.
	 * \param[in] Value of the load increment for nonlinear structural analysis
	 */
	virtual void SetLoad_Increment(su2double val_loadIncrement);
=======
  /*!
   * \brief A virtual member.
   * \param[in] solver_container - Container vector with all the solutions.
   * \param[in] config - Definition of the particular problem.
   * \param[in] output - Reset the rhs vector.
   */
  virtual unsigned long SetPrimitive_Variables(CSolver **solver_container, CConfig *config, bool Output);

  /*!
   * \brief A virtual member.
   * \param[in] Value of freestream pressure.
   */
  virtual void SetPressure_Inf(su2double p_inf);

  /*!
   * \brief A virtual member.
   * \param[in] Value of freestream temperature.
   */
  virtual void SetTemperature_Inf(su2double t_inf);

  /*!
   * \brief A virtual member.
   * \param[in] kind_recording - Kind of AD recording.
   */
  virtual void SetRecording(CGeometry *geometry, CConfig *config, unsigned short kind_recording);

  /*!
   * \brief A virtual member.
   * \param[in] geometry - Geometrical definition of the problem.
   * \param[in] config - Definition of the particular problem.
   */
  virtual void RegisterVariables(CGeometry *geometry, CConfig *config, bool reset = false);
>>>>>>> 73cb2648

  /*!
   * \brief A virtual member.
   * \param[in] geometry - Geometrical definition of the problem.
   * \param[in] config - Definition of the particular problem.
   */
  virtual void ExtractAdjoint_Variables(CGeometry *geometry, CConfig *config);
};

/*!
 * \class CBaselineSolver
 * \brief Main class for defining a baseline solution from a restart file (for output).
 * \author F. Palacios, T. Economon.
 * \version 4.0.2 "Cardinal"
 */
class CBaselineSolver : public CSolver {
public:
    
	/*!
	 * \brief Constructor of the class.
	 */
	CBaselineSolver(void);
    
	/*!
	 * \overload
	 * \param[in] geometry - Geometrical definition of the problem.
	 * \param[in] config - Definition of the particular problem.
	 */
	CBaselineSolver(CGeometry *geometry, CConfig *config, unsigned short iMesh);
    
    /*!
	 * \brief Impose the send-receive boundary condition.
	 * \param[in] geometry - Geometrical definition of the problem.
	 * \param[in] config - Definition of the particular problem.
	 */
	void Set_MPI_Solution(CGeometry *geometry, CConfig *config);
    
  /*!
	 * \brief Load a solution from a restart file.
	 * \param[in] geometry - Geometrical definition of the problem.
   * \param[in] solver - Container vector with all of the solvers.
	 * \param[in] config - Definition of the particular problem.
	 * \param[in] val_iter - Current external iteration number.
	 */
	void LoadRestart(CGeometry **geometry, CSolver ***solver, CConfig *config, int val_iter);

	/*!
	 * \brief Load a FSI solution from a restart file.
	 * \param[in] geometry - Geometrical definition of the problem.
     * \param[in] solver - Container vector with all of the solvers.
	 * \param[in] config - Definition of the particular problem.
	 * \param[in] val_iter - Current external iteration number.
	 */
	void LoadRestart_FSI(CGeometry *geometry, CSolver ***solver, CConfig *config, int val_iter);

	/*!
	 * \brief Destructor of the class.
	 */
	virtual ~CBaselineSolver(void);
    
};

/*!
 * \class CEulerSolver
 * \brief Main class for defining the Euler's flow solver.
 * \ingroup Euler_Equations
 * \author F. Palacios
 * \version 4.0.2 "Cardinal"
 */
class CEulerSolver : public CSolver {
protected:
	
  su2double
  Mach_Inf,	/*!< \brief Mach number at the infinity. */
	Density_Inf,	/*!< \brief Density at the infinity. */
	Energy_Inf,			/*!< \brief Energy at the infinity. */
  Temperature_Inf,			/*!< \brief Energy at the infinity. */
	Pressure_Inf,		/*!< \brief Pressure at the infinity. */
	*Velocity_Inf;		/*!< \brief Flow Velocity vector at the infinity. */
	
  su2double
  *CDrag_Inv,	/*!< \brief Drag coefficient (inviscid contribution) for each boundary. */
	*CLift_Inv,			/*!< \brief Lift coefficient (inviscid contribution) for each boundary. */
	*CSideForce_Inv,		/*!< \brief Sideforce coefficient (inviscid contribution) for each boundary. */
	*CMx_Inv,			/*!< \brief x Moment coefficient (inviscid contribution) for each boundary. */
	*CMy_Inv,			/*!< \brief y Moment coefficient (inviscid contribution) for each boundary. */
	*CMz_Inv,			/*!< \brief z Moment coefficient (inviscid contribution) for each boundary. */
	*CFx_Inv,			/*!< \brief x Force coefficient (inviscid contribution) for each boundary. */
	*CFy_Inv,			/*!< \brief y Force coefficient (inviscid contribution) for each boundary. */
	*CFz_Inv,			/*!< \brief z Force coefficient (inviscid contribution) for each boundary. */
  *Surface_CLift_Inv, /*!< \brief Lift coefficient (inviscid contribution) for each monitoring surface. */
  *Surface_CDrag_Inv, /*!< \brief Drag coefficient (inviscid contribution) for each monitoring surface. */
  *Surface_CSideForce_Inv, /*!< \brief Side-force coefficient (inviscid contribution) for each monitoring surface. */
  *Surface_CEff_Inv, /*!< \brief Side-force coefficient (inviscid contribution) for each monitoring surface. */
  *Surface_CFx_Inv,   /*!< \brief x Force coefficient (inviscid contribution) for each monitoring surface. */
  *Surface_CFy_Inv,   /*!< \brief y Force coefficient (inviscid contribution) for each monitoring surface. */
  *Surface_CFz_Inv,   /*!< \brief z Force coefficient (inviscid contribution) for each monitoring surface. */
  *Surface_CMx_Inv,   /*!< \brief x Moment coefficient (inviscid contribution) for each monitoring surface. */
  *Surface_CMy_Inv,   /*!< \brief y Moment coefficient (inviscid contribution) for each monitoring surface. */
  *Surface_CMz_Inv,   /*!< \brief z Moment coefficient (inviscid contribution) for each monitoring surface. */
	*CEff_Inv,				/*!< \brief Efficiency (Cl/Cd) (inviscid contribution) for each boundary. */
	*CMerit_Inv,				/*!< \brief Rotor Figure of Merit (inviscid contribution) for each boundary. */
	*CT_Inv,			/*!< \brief Thrust coefficient (force in -x direction, inviscid contribution) for each boundary. */
	*CQ_Inv,			/*!< \brief Torque coefficient (moment in -x direction, inviscid contribution) for each boundary. */
	*CEquivArea_Inv,				/*!< \brief Equivalent area (inviscid contribution) for each boundary. */
	*CNearFieldOF_Inv,				/*!< \brief Near field pressure (inviscid contribution) for each boundary. */
	**CPressure,		/*!< \brief Pressure coefficient for each boundary and vertex. */
	**CPressureTarget,		/*!< \brief Target Pressure coefficient for each boundary and vertex. */
	**HeatFlux,		/*!< \brief Heat transfer coefficient for each boundary and vertex. */
  **HeatFluxTarget,		/*!< \brief Heat transfer coefficient for each boundary and vertex. */
  **YPlus,		/*!< \brief Yplus for each boundary and vertex. */
  ***CharacPrimVar,		/*!< \brief Value of the characteristic variables at each boundary. */
	*ForceInviscid,		/*!< \brief Inviscid force for each boundary. */
	*MomentInviscid,	/*!< \brief Inviscid moment for each boundary. */
	*Inflow_MassFlow,	/*!< \brief Mass flow rate for each boundary. */
  *Bleed_MassFlow,	/*!< \brief Mass flow rate for each boundary. */
	*Exhaust_MassFlow,	/*!< \brief Mass flow rate for each boundary. */
	*Inflow_Pressure,	/*!< \brief Fan face pressure for each boundary. */
	*Inflow_Mach,	/*!< \brief Fan face mach number for each boundary. */
	*Inflow_Area,	/*!< \brief Boundary total area. */
  *Bleed_Pressure,	/*!< \brief Fan face pressure for each boundary. */
  *Bleed_Temperature,	/*!< \brief Fan face mach number for each boundary. */
  *Bleed_Area,	/*!< \brief Boundary total area. */
  *Exhaust_Area,	/*!< \brief Boundary total area. */
  *Exhaust_Pressure,	/*!< \brief Fan face pressure for each boundary. */
  *Exhaust_Temperature,	/*!< \brief Fan face mach number for each boundary. */
  Inflow_MassFlow_Total,	/*!< \brief Mass flow rate for each boundary. */
  Bleed_MassFlow_Total,	/*!< \brief Mass flow rate for each boundary. */
  Exhaust_MassFlow_Total,	/*!< \brief Mass flow rate for each boundary. */
	Inflow_Pressure_Total,	/*!< \brief Fan face pressure for each boundary. */
	Inflow_Mach_Total,	/*!< \brief Fan face mach number for each boundary. */
  Bleed_Pressure_Total,	/*!< \brief Fan face pressure for each boundary. */
  Bleed_Temperature_Total,	/*!< \brief Fan face mach number for each boundary. */
	InverseDesign;	/*!< \brief Inverse design functional for each boundary. */
	
  su2double
  AllBound_CDrag_Inv,	/*!< \brief Total drag coefficient (inviscid contribution) for all the boundaries. */
	AllBound_CLift_Inv,			/*!< \brief Total lift coefficient (inviscid contribution) for all the boundaries. */
	AllBound_CSideForce_Inv,			/*!< \brief Total sideforce coefficient (inviscid contribution) for all the boundaries. */
	AllBound_CMx_Inv,			/*!< \brief Total x moment coefficient (inviscid contribution) for all the boundaries. */
	AllBound_CMy_Inv,			/*!< \brief Total y moment coefficient (inviscid contribution) for all the boundaries. */
	AllBound_CMz_Inv,			/*!< \brief Total z moment coefficient (inviscid contribution) for all the boundaries. */
	AllBound_CFx_Inv,			/*!< \brief Total x force coefficient (inviscid contribution) for all the boundaries. */
	AllBound_CFy_Inv,			/*!< \brief Total y force coefficient (inviscid contribution) for all the boundaries. */
	AllBound_CFz_Inv,			/*!< \brief Total z force coefficient (inviscid contribution) for all the boundaries. */
	AllBound_CEff_Inv,			/*!< \brief Efficient coefficient (inviscid contribution) for all the boundaries. */
	AllBound_CMerit_Inv,			/*!< \brief Rotor Figure of Merit (inviscid contribution) for all the boundaries. */
	AllBound_CT_Inv,			/*!< \brief Total thrust coefficient (inviscid contribution) for all the boundaries. */
	AllBound_CQ_Inv,			/*!< \brief Total torque coefficient (inviscid contribution) for all the boundaries. */
	AllBound_CEquivArea_Inv,			/*!< \brief equivalent area coefficient (inviscid contribution) for all the boundaries. */
	AllBound_CNearFieldOF_Inv;			/*!< \brief Near-Field press coefficient (inviscid contribution) for all the boundaries. */
	
  su2double
  OneD_TotalPress, /*!< \brief average total pressure evaluated at an exit */
  OneD_Mach, /*!< \brief area average Mach evaluated at an exit */
  OneD_Temp, /*!< \brief area average Temperature evaluated at an exit */
  OneD_PressureRef, /*!< \brief area average Pressure evaluated at an exit */
  OneD_MassFlowRate, /*!< \brief Mass flow rate at an exit */
  OneD_DensityRef, /*!< \brief flux average density evaluated at an exit */
  OneD_EnthalpyRef, /*!< \brief flux average enthalpy evaluated at an exit */
  OneD_VelocityRef, /*!< \brief flux average velocity evaluated at an exit */
  Total_CDrag, /*!< \brief Total drag coefficient for all the boundaries. */
	Total_CLift,		/*!< \brief Total lift coefficient for all the boundaries. */
	Total_CSideForce,		/*!< \brief Total sideforce coefficient for all the boundaries. */
	Total_CMx,			/*!< \brief Total x moment coefficient for all the boundaries. */
	Total_CMy,			/*!< \brief Total y moment coefficient for all the boundaries. */
	Total_CMz,			/*!< \brief Total z moment coefficient for all the boundaries. */
	Total_CFx,			/*!< \brief Total x force coefficient for all the boundaries. */
	Total_CFy,			/*!< \brief Total y force coefficient for all the boundaries. */
	Total_CFz,			/*!< \brief Total z force coefficient for all the boundaries. */
	Total_CEff,			/*!< \brief Total efficiency coefficient for all the boundaries. */
	Total_CMerit,			/*!< \brief Total rotor Figure of Merit for all the boundaries. */
	Total_CT,		/*!< \brief Total thrust coefficient for all the boundaries. */
	Total_CQ,		/*!< \brief Total torque coefficient for all the boundaries. */
  Total_Heat,    /*!< \brief Total heat load for all the boundaries. */
  Total_MaxHeat, /*!< \brief Maximum heat flux on all boundaries. */
	Total_CEquivArea,			/*!< \brief Total Equivalent Area coefficient for all the boundaries. */
	Total_CNearFieldOF,			/*!< \brief Total Near-Field Pressure coefficient for all the boundaries. */
  Total_CFreeSurface,			/*!< \brief Total Free Surface coefficient for all the boundaries. */
  Total_CpDiff,			/*!< \brief Total Equivalent Area coefficient for all the boundaries. */
	Total_HeatFluxDiff,			/*!< \brief Total Equivalent Area coefficient for all the boundaries. */
  Total_MassFlowRate;     /*!< \brief Total Mass Flow Rate on monitored boundaries. */
  su2double *Surface_CLift,   /*!< \brief Lift coefficient for each monitoring surface. */
  *Surface_CDrag,          /*!< \brief Drag coefficient for each monitoring surface. */
  *Surface_CSideForce,     /*!< \brief Side-force coefficient for each monitoring surface. */
  *Surface_CEff,     /*!< \brief Side-force coefficient for each monitoring surface. */
  *Surface_CFx,            /*!< \brief x Force coefficient for each monitoring surface. */
  *Surface_CFy,            /*!< \brief y Force coefficient for each monitoring surface. */
  *Surface_CFz,            /*!< \brief z Force coefficient for each monitoring surface. */
  *Surface_CMx,            /*!< \brief x Moment coefficient for each monitoring surface. */
  *Surface_CMy,            /*!< \brief y Moment coefficient for each monitoring surface. */
  *Surface_CMz;            /*!< \brief z Moment coefficient for each monitoring surface. */
	su2double *iPoint_UndLapl,	/*!< \brief Auxiliary variable for the undivided Laplacians. */
	*jPoint_UndLapl;			/*!< \brief Auxiliary variable for the undivided Laplacians. */
	su2double *SecondaryVar_i,	/*!< \brief Auxiliary vector for storing the solution at point i. */
	*SecondaryVar_j;			/*!< \brief Auxiliary vector for storing the solution at point j. */
	su2double *PrimVar_i,	/*!< \brief Auxiliary vector for storing the solution at point i. */
	*PrimVar_j;			/*!< \brief Auxiliary vector for storing the solution at point j. */
	su2double **LowMach_Precontioner; /*!< \brief Auxiliary vector for storing the inverse of Roe-turkel preconditioner. */
	unsigned long nMarker;				/*!< \brief Total number of markers using the grid information. */
	bool space_centered,  /*!< \brief True if space centered scheeme used. */
	euler_implicit,			/*!< \brief True if euler implicit scheme used. */
	least_squares;        /*!< \brief True if computing gradients by least squares. */
	su2double Gamma;									/*!< \brief Fluid's Gamma constant (ratio of specific heats). */
	su2double Gamma_Minus_One;				/*!< \brief Fluids's Gamma - 1.0  . */
  
  su2double *Primitive,		/*!< \brief Auxiliary nPrimVar vector. */
	*Primitive_i,				/*!< \brief Auxiliary nPrimVar vector for storing the primitive at point i. */
	*Primitive_j;				/*!< \brief Auxiliary nPrimVar vector for storing the primitive at point j. */
  
  su2double *Secondary,		/*!< \brief Auxiliary nPrimVar vector. */
	*Secondary_i,				/*!< \brief Auxiliary nPrimVar vector for storing the primitive at point i. */
	*Secondary_j;				/*!< \brief Auxiliary nPrimVar vector for storing the primitive at point j. */

  su2double Cauchy_Value,	/*!< \brief Summed value of the convergence indicator. */
	Cauchy_Func;			/*!< \brief Current value of the convergence indicator at one iteration. */
	unsigned short Cauchy_Counter;	/*!< \brief Number of elements of the Cauchy serial. */
	su2double *Cauchy_Serie;			/*!< \brief Complete Cauchy serial. */
	su2double Old_Func,	/*!< \brief Old value of the objective function (the function which is monitored). */
	New_Func;			/*!< \brief Current value of the objective function (the function which is monitored). */
  su2double AoA_old;  /*!< \brief Old value of the angle of attack (monitored). */

  CFluidModel  *FluidModel;  /*!< \brief fluid model used in the solver */
  su2double **AveragedVelocity,
  	  	 **AveragedNormal,
		 **AveragedGridVel,
  	  	  **AveragedFlux,
		  **TotalFlux,
		  *TotalArea,
		  *AveragedNormalVelocity,
		  *ExtAveragedNormalVelocity,
		  *AveragedTangVelocity,
		  *ExtAveragedTangVelocity,
		  *AveragedTangGridVelocity,
		  *AveragedMach,
		  *AveragedNormalMach,
		  *AveragedTangMach,
		  *AveragedEnthalpy,
		  *AveragedPressure,
		  *AveragedTotTemperature,
		  *AveragedTotPressure,
		  *ExtAveragedPressure,
		  *ExtAveragedTotTemperature,
		  *ExtAveragedTotPressure,
		  *AveragedDensity,
		  *ExtAveragedDensity,
		  *AveragedSoundSpeed,
		  *AveragedEntropy,
		  *MassFlow,
		  *FlowAngle;
  su2double *TotalStaticEfficiency,
  	  	  	*TotalTotalEfficiency,
			*KineticEnergyLoss,
			*TotalPressureLoss,
  	  	  	*MassFlowIn,
			*MassFlowOut,
			*FlowAngleIn,
			*FlowAngleOut,
			*EulerianWork,
			*TotalEnthalpyIn,
			*PressureRatio,
			*PressureOut,
			*EnthalpyOut,
			*MachIn,
			*MachOut,
			*NormalMachIn,
			*NormalMachOut,
			*VelocityOutIs;



public:


	/*!
	 * \brief Constructor of the class.
	 */
	CEulerSolver(void);
    
	/*!
	 * \overload
	 * \param[in] geometry - Geometrical definition of the problem.
	 * \param[in] config - Definition of the particular problem.
	 */
	CEulerSolver(CGeometry *geometry, CConfig *config, unsigned short iMesh);
    
	/*!
	 * \brief Destructor of the class.
	 */
	virtual ~CEulerSolver(void);
    
    /*!
	 * \brief Impose the send-receive boundary condition.
	 * \param[in] geometry - Geometrical definition of the problem.
	 * \param[in] config - Definition of the particular problem.
	 */
	void Set_MPI_Solution(CGeometry *geometry, CConfig *config);
    
    /*!
	 * \brief Impose the send-receive boundary condition.
	 * \param[in] geometry - Geometrical definition of the problem.
	 * \param[in] config - Definition of the particular problem.
	 */
	void Set_MPI_Solution_Gradient(CGeometry *geometry, CConfig *config);
    
    /*!
	 * \brief Impose the send-receive boundary condition.
	 * \param[in] geometry - Geometrical definition of the problem.
	 * \param[in] config - Definition of the particular problem.
	 */
	void Set_MPI_Solution_Old(CGeometry *geometry, CConfig *config);
    
  /*!
	 * \brief Impose the send-receive boundary condition.
	 * \param[in] geometry - Geometrical definition of the problem.
	 * \param[in] config - Definition of the particular problem.
	 */
  void Set_MPI_Solution_Limiter(CGeometry *geometry, CConfig *config);
  
  /*!
	 * \brief Impose the send-receive boundary condition.
	 * \param[in] geometry - Geometrical definition of the problem.
	 * \param[in] config - Definition of the particular problem.
	 */
  void Set_MPI_Primitive_Limiter(CGeometry *geometry, CConfig *config);
  
//  /*!
//	 * \brief Impose the send-receive boundary condition.
//	 * \param[in] geometry - Geometrical definition of the problem.
//	 * \param[in] config - Definition of the particular problem.
//	 */
//  void Set_MPI_Secondary_Limiter(CGeometry *geometry, CConfig *config);

  /*!
	 * \brief Set the fluid solver nondimensionalization.
	 * \param[in] geometry - Geometrical definition of the problem.
	 * \param[in] config - Definition of the particular problem.
	 */
  void SetNondimensionalization(CGeometry *geometry, CConfig *config, unsigned short iMesh);
  
	/*!
	 * \brief Compute the pressure at the infinity.
	 * \return Value of the pressure at the infinity.
	 */
	CFluidModel* GetFluidModel(void);


    /*!
	 * \brief Compute the density at the infinity.
	 * \return Value of the density at the infinity.
	 */
	su2double GetDensity_Inf(void);
    
	/*!
	 * \brief Compute 2-norm of the velocity at the infinity.
	 * \return Value of the 2-norm of the velocity at the infinity.
	 */
	su2double GetModVelocity_Inf(void);
    
	/*!
	 * \brief Compute the density multiply by energy at the infinity.
	 * \return Value of the density multiply by  energy at the infinity.
	 */
	su2double GetDensity_Energy_Inf(void);
    
	/*!
	 * \brief Compute the pressure at the infinity.
	 * \return Value of the pressure at the infinity.
	 */
	su2double GetPressure_Inf(void);

	/*!
	 * \brief Compute the density multiply by velocity at the infinity.
	 * \param[in] val_dim - Index of the velocity vector.
	 * \return Value of the density multiply by the velocity at the infinity.
	 */
	su2double GetDensity_Velocity_Inf(unsigned short val_dim);
    
	/*!
	 * \brief Get the velocity at the infinity.
	 * \param[in] val_dim - Index of the velocity vector.
	 * \return Value of the velocity at the infinity.
	 */
	su2double GetVelocity_Inf(unsigned short val_dim);
  
  /*!
	 * \brief Get the velocity at the infinity.
	 * \return Value of the velocity at the infinity.
	 */
	su2double *GetVelocity_Inf(void);
  
	/*!
	 * \brief Compute the time step for solving the Euler equations.
	 * \param[in] geometry - Geometrical definition of the problem.
	 * \param[in] solver_container - Container vector with all the solutions.
	 * \param[in] config - Definition of the particular problem.
	 * \param[in] iMesh - Index of the mesh in multigrid computations.
	 * \param[in] Iteration - Value of the current iteration.
	 */
	void SetTime_Step(CGeometry *geometry, CSolver **solver_container, CConfig *config,
                      unsigned short iMesh, unsigned long Iteration);
    
	/*!
	 * \brief Compute the spatial integration using a centered scheme.
	 * \param[in] geometry - Geometrical definition of the problem.
	 * \param[in] solver_container - Container vector with all the solutions.
	 * \param[in] numerics - Description of the numerical method.
	 * \param[in] config - Definition of the particular problem.
	 * \param[in] iMesh - Index of the mesh in multigrid computations.
	 * \param[in] iRKStep - Current step of the Runge-Kutta iteration.
	 */
	void Centered_Residual(CGeometry *geometry, CSolver **solver_container, CNumerics *numerics,
                           CConfig *config, unsigned short iMesh, unsigned short iRKStep);
    
	/*!
	 * \brief Compute the spatial integration using a upwind scheme.
	 * \param[in] geometry - Geometrical definition of the problem.
	 * \param[in] solver_container - Container vector with all the solutions.
	 * \param[in] numerics - Description of the numerical method.
	 * \param[in] config - Definition of the particular problem.
	 * \param[in] iMesh - Index of the mesh in multigrid computations.
	 */
	void Upwind_Residual(CGeometry *geometry, CSolver **solver_container, CNumerics *numerics,
                         CConfig *config, unsigned short iMesh);
    
	/*!
	 * \brief Compute the extrapolated quantities, for MUSCL upwind 2nd reconstruction,
	 * in a more thermodynamic consistent way
	 * \param[in] config - Definition of the particular problem.
	 */
	void ComputeConsExtrapolation(CConfig *config);
	/*!
	 * \brief Source term integration.
	 * \param[in] geometry - Geometrical definition of the problem.
	 * \param[in] solver_container - Container vector with all the solutions.
	 * \param[in] numerics - Description of the numerical method.
	 * \param[in] config - Definition of the particular problem.
	 * \param[in] iMesh - Index of the mesh in multigrid computations.
	 */
	void Source_Residual(CGeometry *geometry, CSolver **solver_container, CNumerics *numerics, CNumerics *second_numerics,
                         CConfig *config, unsigned short iMesh);
    
	/*!
	 * \brief Source term integration.
	 * \param[in] geometry - Geometrical definition of the problem.
	 * \param[in] solver_container - Container vector with all the solutions.
	 * \param[in] numerics - Description of the numerical method.
	 * \param[in] config - Definition of the particular problem.
	 * \param[in] iMesh - Index of the mesh in multigrid computations.
	 */
	void Source_Template(CGeometry *geometry, CSolver **solver_container, CNumerics *numerics,
                         CConfig *config, unsigned short iMesh);
    
	/*!
   * \brief Compute primitive variables and their gradients.
	 * \param[in] geometry - Geometrical definition of the problem.
	 * \param[in] solver_container - Container vector with all the solutions.
	 * \param[in] config - Definition of the particular problem.
	 * \param[in] iRKStep - Current step of the Runge-Kutta iteration.
     * \param[in] RunTime_EqSystem - System of equations which is going to be solved.
	 */
	void Preprocessing(CGeometry *geometry, CSolver **solver_container, CConfig *config, unsigned short iMesh, unsigned short iRKStep, unsigned short RunTime_EqSystem, bool Output);
  
  /*!
	 * \brief A virtual member.
	 * \param[in] geometry - Geometrical definition of the problem.
	 * \param[in] solver_container - Container vector with all the solutions.
	 * \param[in] config - Definition of the particular problem.
	 * \param[in] iMesh - Index of the mesh in multigrid computations.
	 */
	void Postprocessing(CGeometry *geometry, CSolver **solver_container, CConfig *config, unsigned short iMesh);
  
  /*!
   * \brief Compute the velocity^2, SoundSpeed, Pressure, Enthalpy, Viscosity.
   * \param[in] solver_container - Container vector with all the solutions.
   * \param[in] config - Definition of the particular problem.
   * \return - The number of non-physical points.
   */
  unsigned long SetPrimitive_Variables(CSolver **solver_container, CConfig *config, bool Output);

	/*!
	 * \brief Compute a pressure sensor switch.
	 * \param[in] geometry - Geometrical definition of the problem.
	 * \param[in] solver_container - Container vector with all the solutions.
	 * \param[in] config - Definition of the particular problem.
	 */
	void SetDissipation_Switch(CGeometry *geometry, CConfig *config);
    
    /*!
	 * \brief Parallelization of SetDissipation_Switch.
	 * \param[in] geometry - Geometrical definition of the problem.
	 * \param[in] solver_container - Container vector with all the solutions.
	 * \param[in] config - Definition of the particular problem.
	 */
	void Set_MPI_Dissipation_Switch(CGeometry *geometry, CConfig *config);
    
	/*!
	 * \brief Compute the gradient of the primitive variables using Green-Gauss method,
	 *        and stores the result in the <i>Gradient_Primitive</i> variable.
	 * \param[in] geometry - Geometrical definition of the problem.
	 * \param[in] config - Definition of the particular problem.
	 */
	void SetPrimitive_Gradient_GG(CGeometry *geometry, CConfig *config);
    
	/*!
	 * \brief Compute the gradient of the primitive variables using a Least-Squares method,
	 *        and stores the result in the <i>Gradient_Primitive</i> variable.
	 * \param[in] geometry - Geometrical definition of the problem.
	 * \param[in] config - Definition of the particular problem.
	 */
	void SetPrimitive_Gradient_LS(CGeometry *geometry, CConfig *config);
  
//  /*!
//	 * \brief Compute the gradient of the primitive variables using Green-Gauss method,
//	 *        and stores the result in the <i>Gradient_Primitive</i> variable.
//	 * \param[in] geometry - Geometrical definition of the problem.
//	 * \param[in] config - Definition of the particular problem.
//	 */
//	void SetSecondary_Gradient_GG(CGeometry *geometry, CConfig *config);
  
//	/*!
//	 * \brief Compute the gradient of the primitive variables using a Least-Squares method,
//	 *        and stores the result in the <i>Gradient_Primitive</i> variable.
//	 * \param[in] geometry - Geometrical definition of the problem.
//	 * \param[in] config - Definition of the particular problem.
//	 */
//	void SetSecondary_Gradient_LS(CGeometry *geometry, CConfig *config);
    
  /*!
	 * \brief Compute the gradient of the primitive variables using a Least-Squares method,
	 *        and stores the result in the <i>Gradient_Primitive</i> variable.
	 * \param[in] geometry - Geometrical definition of the problem.
	 * \param[in] config - Definition of the particular problem.
	 */
	void Set_MPI_Primitive_Gradient(CGeometry *geometry, CConfig *config);
    
	/*!
	 * \brief Compute the limiter of the primitive variables.
	 * \param[in] geometry - Geometrical definition of the problem.
	 * \param[in] config - Definition of the particular problem.
	 */
	void SetPrimitive_Limiter(CGeometry *geometry, CConfig *config);
  
//  /*!
//	 * \brief Compute the gradient of the primitive variables using a Least-Squares method,
//	 *        and stores the result in the <i>Gradient_Primitive</i> variable.
//	 * \param[in] geometry - Geometrical definition of the problem.
//	 * \param[in] config - Definition of the particular problem.
//	 */
//	void Set_MPI_Secondary_Gradient(CGeometry *geometry, CConfig *config);
  
//	/*!
//	 * \brief Compute the limiter of the primitive variables.
//	 * \param[in] geometry - Geometrical definition of the problem.
//	 * \param[in] config - Definition of the particular problem.
//	 */
//	void SetSecondary_Limiter(CGeometry *geometry, CConfig *config);
  
	/*!
	 * \brief Compute the preconditioner for convergence acceleration by Roe-Turkel method.
	 * \param[in] iPoint - Index of the grid point
	 * \param[in] config - Definition of the particular problem.
	 */
	void SetPreconditioner(CConfig *config, unsigned long iPoint);
    
	/*!
	 * \brief Compute the undivided laplacian for the solution, except the energy equation.
	 * \param[in] geometry - Geometrical definition of the problem.
	 * \param[in] config - Definition of the particular problem.
	 */
	void SetUndivided_Laplacian(CGeometry *geometry, CConfig *config);
    
    /*!
	 * \brief Parallelization of Undivided Laplacian.
	 * \param[in] geometry - Geometrical definition of the problem.
	 * \param[in] config - Definition of the particular problem.
	 */
	void Set_MPI_Undivided_Laplacian(CGeometry *geometry, CConfig *config);
    
    /*!
	 * \brief Compute the max eigenvalue.
	 * \param[in] geometry - Geometrical definition of the problem.
	 * \param[in] config - Definition of the particular problem.
	 */
	void SetMax_Eigenvalue(CGeometry *geometry, CConfig *config);
    
    /*!
	 * \brief Parallelization of the Max eigenvalue.
	 * \param[in] geometry - Geometrical definition of the problem.
	 * \param[in] config - Definition of the particular problem.
	 */
	void Set_MPI_MaxEigenvalue(CGeometry *geometry, CConfig *config);
    
	/*!
	 * \author: G.Gori, S.Vitale, M.Pini, A.Guardone, P.Colonna
	 *
	 * \brief Impose via the residual the Euler wall boundary condition.
	 * \param[in] geometry - Geometrical definition of the problem.
	 * \param[in] solver_container - Container vector with all the solutions.
	 * \param[in] numerics - Description of the numerical method.
	 * \param[in] config - Definition of the particular problem.
	 * \param[in] val_marker - Surface marker where the boundary condition is applied.
	 */
	void BC_Euler_Wall(CGeometry *geometry, CSolver **solver_container, CNumerics *numerics, CConfig *config,
                       unsigned short val_marker);
    
	/*!
	 * \brief Impose the far-field boundary condition using characteristics.
	 * \param[in] geometry - Geometrical definition of the problem.
	 * \param[in] solver_container - Container vector with all the solutions.
   * \param[in] conv_numerics - Description of the numerical method.
   * \param[in] visc_numerics - Description of the numerical method.
	 * \param[in] config - Definition of the particular problem.
	 * \param[in] val_marker - Surface marker where the boundary condition is applied.
	 */
	void BC_Far_Field(CGeometry *geometry, CSolver **solver_container, CNumerics *conv_numerics, CNumerics *visc_numerics,
                      CConfig *config, unsigned short val_marker);
    
	/*!
	 * \brief Impose the symmetry boundary condition using the residual.
	 * \param[in] geometry - Geometrical definition of the problem.
	 * \param[in] solver_container - Container vector with all the solutions.
   * \param[in] conv_numerics - Description of the numerical method.
   * \param[in] visc_numerics - Description of the numerical method.
	 * \param[in] config - Definition of the particular problem.
	 * \param[in] val_marker - Surface marker where the boundary condition is applied.
	 */
	void BC_Sym_Plane(CGeometry *geometry, CSolver **solver_container, CNumerics *conv_numerics, CNumerics *visc_numerics, CConfig *config, unsigned short val_marker);
    
	/*!
	 * \brief Impose the interface boundary condition using the residual.
	 * \param[in] geometry - Geometrical definition of the problem.
	 * \param[in] solver_container - Container vector with all the solutions.
	 * \param[in] numerics - Description of the numerical method.
	 * \param[in] config - Definition of the particular problem.
	 * \param[in] val_marker - Surface marker where the boundary condition is applied.
	 */
	void BC_Interface_Boundary(CGeometry *geometry, CSolver **solver_container, CNumerics *numerics,
                               CConfig *config);
    
	/*!
	 * \brief Impose the near-field boundary condition using the residual.
	 * \param[in] geometry - Geometrical definition of the problem.
	 * \param[in] solver_container - Container vector with all the solutions.
	 * \param[in] numerics - Description of the numerical method.
	 * \param[in] config - Definition of the particular problem.
	 * \param[in] val_marker - Surface marker where the boundary condition is applied.
	 */
	void BC_NearField_Boundary(CGeometry *geometry, CSolver **solver_container, CNumerics *numerics,
                               CConfig *config);
  
  /*!
	 * \brief Impose the actuator disk boundary condition using the residual.
	 * \param[in] geometry - Geometrical definition of the problem.
	 * \param[in] solver_container - Container vector with all the solutions.
	 * \param[in] numerics - Description of the numerical method.
	 * \param[in] config - Definition of the particular problem.
	 * \param[in] val_marker - Surface marker where the boundary condition is applied.
	 */
	void BC_ActDisk_Boundary(CGeometry *geometry, CSolver **solver_container, CNumerics *numerics,
                                 CConfig *config);
  
	/*!
	 * \brief Impose the dirichlet boundary condition using the residual.
	 * \param[in] geometry - Geometrical definition of the problem.
	 * \param[in] solver_container - Container vector with all the solutions.
	 * \param[in] config - Definition of the particular problem.
	 * \param[in] val_marker - Surface marker where the boundary condition is applied.
	 */
	void BC_Dirichlet(CGeometry *geometry, CSolver **solver_container, CConfig *config,
                      unsigned short val_marker);
    
	/*!
	 * \author: G.Gori, S.Vitale, M.Pini, A.Guardone, P.Colonna
	 *
	 * \brief Impose the boundary condition using characteristic recostruction.
	 * \param[in] geometry - Geometrical definition of the problem.
	 * \param[in] solver_container - Container vector with all the solutions.
   * \param[in] conv_numerics - Description of the numerical method.
   * \param[in] visc_numerics - Description of the numerical method.
	 * \param[in] config - Definition of the particular problem.
	 * \param[in] val_marker - Surface marker where the boundary condition is applied.
	 */
	void BC_Riemann(CGeometry *geometry, CSolver **solver_container,
                            CNumerics *conv_numerics, CNumerics *visc_numerics, CConfig *config, unsigned short val_marker);

	/*!
	 * \author: G.Gori, S.Vitale, M.Pini, A.Guardone, P.Colonna
	 *
	 * \brief Impose the boundary condition using characteristic recostruction.
	 * \param[in] geometry - Geometrical definition of the problem.
	 * \param[in] solver_container - Container vector with all the solutions.
   * \param[in] conv_numerics - Description of the numerical method.
   * \param[in] visc_numerics - Description of the numerical method.
	 * \param[in] config - Definition of the particular problem.
	 * \param[in] val_marker - Surface marker where the boundary condition is applied.
	 */
	void BC_NonReflecting(CGeometry *geometry, CSolver **solver_container,
                            CNumerics *conv_numerics, CNumerics *visc_numerics, CConfig *config, unsigned short val_marker);


	/*!
	 * \brief Impose a subsonic inlet boundary condition.
	 * \param[in] geometry - Geometrical definition of the problem.
	 * \param[in] solver_container - Container vector with all the solutions.
   * \param[in] conv_numerics - Description of the numerical method.
   * \param[in] visc_numerics - Description of the numerical method.
	 * \param[in] config - Definition of the particular problem.
	 * \param[in] val_marker - Surface marker where the boundary condition is applied.
	 */
	void BC_Inlet(CGeometry *geometry, CSolver **solver_container, CNumerics *conv_numerics, CNumerics *visc_numerics,
                  CConfig *config, unsigned short val_marker);
    
	/*!
	 * \brief Impose a supersonic inlet boundary condition.
	 * \param[in] geometry - Geometrical definition of the problem.
	 * \param[in] solver_container - Container vector with all the solutions.
   * \param[in] conv_numerics - Description of the numerical method.
   * \param[in] visc_numerics - Description of the numerical method.
	 * \param[in] config - Definition of the particular problem.
	 * \param[in] val_marker - Surface marker where the boundary condition is applied.
	 */
	void BC_Supersonic_Inlet(CGeometry *geometry, CSolver **solver_container,
                             CNumerics *conv_numerics, CNumerics *visc_numerics, CConfig *config, unsigned short val_marker);
  
  /*!
   * \brief Impose a supersonic outlet boundary condition.
   * \param[in] geometry - Geometrical definition of the problem.
   * \param[in] solver_container - Container vector with all the solutions.
   * \param[in] conv_numerics - Description of the numerical method.
   * \param[in] visc_numerics - Description of the numerical method.
   * \param[in] config - Definition of the particular problem.
   * \param[in] val_marker - Surface marker where the boundary condition is applied.
   */
  void BC_Supersonic_Outlet(CGeometry *geometry, CSolver **solver_container,
                           CNumerics *conv_numerics, CNumerics *visc_numerics, CConfig *config, unsigned short val_marker);

	/*!
	 * \brief Impose the dirichlet boundary condition.
	 * \param[in] geometry - Geometrical definition of the problem.
	 * \param[in] solver_container - Container vector with all the solutions.
	 * \param[in] numerics - Description of the numerical method.
	 * \param[in] config - Definition of the particular problem.
	 * \param[in] val_marker - Surface marker where the boundary condition is applied.
	 */
	void BC_Custom(CGeometry *geometry, CSolver **solver_container, CNumerics *numerics,
                   CConfig *config, unsigned short val_marker);
    
	/*!
	 * \brief Impose the outlet boundary condition.
	 * \param[in] geometry - Geometrical definition of the problem.
	 * \param[in] solver_container - Container vector with all the solutions.
   * \param[in] conv_numerics - Description of the numerical method.
   * \param[in] visc_numerics - Description of the numerical method.
	 * \param[in] config - Definition of the particular problem.
	 * \param[in] val_marker - Surface marker where the boundary condition is applied.
     
	 */
	void BC_Outlet(CGeometry *geometry, CSolver **solver_container, CNumerics *conv_numerics, CNumerics *visc_numerics,
                   CConfig *config, unsigned short val_marker);
    
	/*!
	 * \brief Impose the nacelle inflow boundary condition.
	 * \param[in] geometry - Geometrical definition of the problem.
	 * \param[in] solver_container - Container vector with all the solutions.
   * \param[in] conv_numerics - Description of the numerical method.
   * \param[in] visc_numerics - Description of the numerical method.
	 * \param[in] config - Definition of the particular problem.
	 * \param[in] val_marker - Surface marker where the boundary condition is applied.
	 */
	void BC_Engine_Inflow(CGeometry *geometry, CSolver **solver_container, CNumerics *conv_numerics, CNumerics *visc_numerics,
                          CConfig *config, unsigned short val_marker);
  
   /*!
    * \brief Impose the nacelle bleed boundary condition.
    * \param[in] geometry - Geometrical definition of the problem.
    * \param[in] solver_container - Container vector with all the solutions.
    * \param[in] conv_numerics - Description of the numerical method.
    * \param[in] visc_numerics - Description of the numerical method.
    * \param[in] config - Definition of the particular problem.
    * \param[in] val_marker - Surface marker where the boundary condition is applied.
    */
  void BC_Engine_Bleed(CGeometry *geometry, CSolver **solver_container, CNumerics *conv_numerics, CNumerics *visc_numerics,
                        CConfig *config, unsigned short val_marker);
  
	/*!
	 * \brief Impose the ancelle exhaust boundary condition.
	 * \param[in] geometry - Geometrical definition of the problem.
	 * \param[in] solver_container - Container vector with all the solutions.
     * \param[in] conv_numerics - Description of the numerical method.
     * \param[in] visc_numerics - Description of the numerical method.
	 * \param[in] config - Definition of the particular problem.
	 * \param[in] val_marker - Surface marker where the boundary condition is applied.
	 */
	void BC_Engine_Exhaust(CGeometry *geometry, CSolver **solver_container, CNumerics *conv_numerics, CNumerics *visc_numerics,
                           CConfig *config, unsigned short val_marker);

	/*!
	 * \brief It avarage the fluxes value along a boundary.
	 * \param[in] geometry - Geometrical definition of the problem.
	 * \param[in] solver_container - Container vector with all the solutions.
     * \param[in] config - Definition of the particular problem.
	 * \param[in] val_marker - Surface marker where the boundary condition is applied.
	 */
	void Mixing_Process(CGeometry *geometry, CSolver **solver_container, CConfig *config, unsigned short val_Marker);

	/*!
	 * \brief it performs a mixed out average of the nodes of a boundary.
	 * \param[in] val_init_pressure -  initial pressure value
	 * \param[in] val_Averaged_Flux - flux averaged values.
     * \param[in] val_normal - normal vector.
     * \param[in] pressure_mix - value of the mixed-out avaraged pressure.
	 * \param[in] density_miz - value of the mixed-out avaraged density.
	 */
	void MixedOut_Average (su2double val_init_pressure, su2double *val_Averaged_Flux, su2double *val_normal, su2double *pressure_mix, su2double *density_mix);

	/*!
	 * \brief it finds the root of an implicit equation that relates pressure and density.
	 * \param[in] pressure - pressure value
	 * \param[in] val_Averaged_Flux - flux averaged values.
     * \param[in] val_normal - normal vector.
     * \param[in] valfunc - Description of the numerical method.
	 * \param[in] density - value of the mixed-out avaraged density.
	 */
	void MixedOut_Root_Function(su2double *pressure, su2double *val_Averaged_Flux, su2double *val_normal, su2double *valfunc, su2double *density);

	/*!
	 * \brief it performs a fourier transformation of a characteristic value.
	 * \param[in] geometry - Geometrical definition of the problem.
	 * \param[in] solver_container - Container vector with all the solutions.
	 * \param[in] config - Definition of the particular problem.
	 * \param[in] val_marker - Surface marker where the boundary condition is applied.
	 * \param[in]  c4k - Fourier transformation coefficients.
	 * \param[in]  nboundaryvertex - pithcwise ordered vertex.
	 */
	void Boundary_Fourier(CGeometry *geometry, CSolver **solver_container, CConfig *config, unsigned short val_Marker, vector<std::complex<su2double> > &c4k,signed long &nboundaryvertex);

	/*!
	 * \brief it performs a fourier transformation of a characteristic value.
	 * \param[in] geometry - Geometrical definition of the problem.
	 * \param[in] solver_container - Container vector with all the solutions.
	 * \param[in] config - Definition of the particular problem.
	 * \param[in] val_marker - Surface marker where the boundary condition is applied.
	 * \param[in]  c2k - Fourier transformation coefficients.
	 * \param[in]  c3k - Fourier transformation coefficients.
	 * \param[in]  nboundaryvertex - pithcwise ordered vertex.
	 */
	void Boundary_Fourier(CGeometry *geometry, CSolver **solver_container, CConfig *config, unsigned short val_Marker, vector<std::complex<su2double> >& c2k,vector<std::complex<su2double> >& c3k,signed long& nboundaryvertex);

	/*!
	 * \brief A virtual member.
	 * \param[in] solver_container - Container vector with all the solutions.
	 * \param[in] intMarker - internal marker.
	 * \param[in] extMarker - external marker.
	 */
	 void SetExtAveragedValue(CSolver *solver_container, unsigned short intMarker,  unsigned short extMarker);

	 /*!
	  * \brief Provide the average density at the boundary of interest.
	  * \param[in] val_marker - bound marker.
	  * \return Value of the Average Density on the surface <i>val_marker</i>.
	  */
	 su2double GetAveragedDensity(unsigned short valMarker);

	 /*!
	  * \brief Provide the average pressure at the boundary of interest.
	  * \param[in] val_marker - bound marker.
	  * \return Value of the Average Pressure on the surface <i>val_marker</i>.
	  */
	 su2double GetAveragedTotPressure(unsigned short valMarker);

	 /*!
	  * \brief Provide Total Pressure Losses (turbomachinery performance).
	  * \param[in] inMarkerTP - turboperformance marker.
	  * \return Value of Total Pressure Losses.
	  */
	 su2double GetTotalPressureLoss(unsigned short inMarkerTP);

	 /*!
	  * \brief Provide Kinetic Energy Losses (turbomachinery performance).
	  * \param[in] inMarkerTP - turboperformance marker.
	  * \return Value of the Kinetic Energy Losses.
	  */
	 su2double GetKineticEnergyLoss(unsigned short inMarkerTP);

	 /*!
		* \brief Provide Total-Total Efficiency (turbomachinery performance).
	  * \param[in] inMarkerTP - turboperformance marker.
	  * \return Value of the Total-Total Efficiency.
	  */
	 su2double GetTotalTotalEfficiency(unsigned short inMarkerTP);

	 /*!
	  * \brief Provide Total-Static Efficiency (turbomachinery performance).
	  * \param[in] inMarkerTP - turboperformance marker.
	  * \return Value of the Total-Static Efficiency.
	  */
	 su2double GetTotalStaticEfficiency(unsigned short inMarkerTP);

	 /*!
	  * \brief Provide the Eulerian Work (turbomachinery performance).
	  * \param[in] inMarkerTP - turboperformance marker.
	  * \return Value of the Eulerian Work.
	  */
	 su2double GetEulerianWork(unsigned short inMarkerTP);

	 /*!
	  * \brief Provide the Inlet Total Enthalpy (turbomachinery performance).
	  * \param[in] inMarkerTP - turboperformance marker.
	  * \return Value of the Inlet Total Enthalpy.
	  */
	 su2double GetTotalEnthalpyIn(unsigned short inMarkerTP);

	 /*!
	  * \brief Provide the Inlet Flow Angle (turbomachinery performance).
	  * \param[in] inMarkerTP - turboperformance marker.
	  * \return Value of the Inlet Flow Angle.
	  */
	 su2double GetFlowAngleIn(unsigned short inMarkerTP);

	 /*!
	  * \brief Provide the Outlet Flow Angle (turbomachinery performance).
	  * \param[in] inMarkerTP - turboperformance marker.
	  * \return Value of the Outlet FLow Angle.
	  */
	 su2double GetFlowAngleOut(unsigned short inMarkerTP);

	 /*!
	  * \brief Provide the Inlet Mass Flow (turbomachinery performance).
	  * \param[in] inMarkerTP - turboperformance marker.
	  * \return Value of the Inlet Mass Flow.
	  */
	 su2double GetMassFlowIn(unsigned short inMarkerTP);

	 /*!
	  * \brief Provide the Outlet Mass Flow (turbomachinery performance).
	  * \param[in] inMarkerTP - turboperformance marker.
	  * \return Value of the Outlet Mass Flow.
	  */
	 su2double GetMassFlowOut(unsigned short inMarkerTP);

	 /*!
	  * \brief Provide the Inlet Mach number (turbomachinery performance).
	  * \param[in] inMarkerTP - turboperformance marker.
	  * \return Value of the Inlet Mach number.
	  */
	 su2double GetMachIn(unsigned short inMarkerTP);

	 /*!
	  * \brief Provide the Outlet Mach number (turbomachinery performance).
	  * \param[in] inMarkerTP - turboperformance marker.
	  * \return Value of the Outlet Mach number.
	  */
	 su2double GetMachOut(unsigned short inMarkerTP);

	 /*!
	  * \brief Provide the normal component of the Inlet Mach number (turbomachinery performance).
	  * \param[in] inMarkerTP - turboperformance marker.
	  * \return Value of the normal component of the Inlet Mach number.
	  */
	 su2double GetNormalMachIn(unsigned short inMarkerTP);

	 /*!
	  * \brief Provide the normal component of the Outlet Mach number (turbomachinery performance).
	  * \param[in] inMarkerTP - turboperformance marker.
	  * \return Value of the normal component of the Outlet Mach number.
	  */
	 su2double GetNormalMachOut(unsigned short inMarkerTP);

	 /*!
	  * \brief Provide the Outlet Enthalpy (turbomachinery performance).
	  * \param[in] inMarkerTP - turboperformance marker.
	  * \return Value of the Outlet Enthalpy.
	  */
	 su2double GetEnthalpyOut(unsigned short inMarkerTP);

	 /*!
	  * \brief Provide the Isentropic Outlet Velocity (turbomachinery performance).
	  * \param[in] inMarkerTP - turboperformance marker.
	  * \return Value of the Isentropic Outlet Velocity.
	  */
	 su2double GetVelocityOutIs(unsigned short inMarkerTP);

	 /*!
	  * \brief Provide the Outlet Pressure (turbomachinery performance).
	  * \param[in] inMarkerTP - turboperformance marker.
	  * \return Value of the Outlet Pressure.
	  */
	 su2double GetPressureOut(unsigned short inMarkerTP);

	 /*!
	  * \brief Provide Pressure Ratio (tubomachinery performance).
	  * \param[in] inMarkerTP - turboperformance marker.
	  * \return Value of the Pressure Ratio.
	  */
	 su2double GetPressureRatio(unsigned short inMarkerTP);

	 /*!
	  * \brief Provide Averaged Total Temperature at the boundary of interest.
	  * \param[in] val_marker - bound marker.
	  * \return Value of the Average Density on the surface <i>val_marker</i>.
	  */
	 su2double GetAveragedTotTemperature(unsigned short valMarker);

	 /*!
	  * \brief Provide the Average pressure at the boundary of interest.
	  * \param[in] val_marker - bound marker.
	  * \return Value of the Average Pressure on the surface <i>val_marker</i>.
	  */
	 su2double GetAveragedPressure(unsigned short valMarker);

	 /*!
	  * \brief Provide the MassFlow at the boundary of interest.
	  * \param[in] val_marker - bound marker.
	  * \return Value of the MassFLow on the surface <i>val_marker</i>.
	  */
	 su2double GetMassFlow(unsigned short valMarker);

	 /*!
	  * \brief Provide the Flow Angle at the boundary of interest.
	  * \param[in] val_marker - bound marker.
	  * \return Value of the Flow Angle on the surface <i>val_marker</i>.
	  */
	 su2double GetFlowAngle(unsigned short valMarker);

	 /*!
	  * \brief Provide the Mach number at the boundary of interest.
	  * \param[in] val_marker - bound marker.
	  * \return Value of the Mach number on the surface <i>val_marker</i>.
	  */
	 su2double GetAveragedMach(unsigned short valMarker);

	 /*!
	  * \brief Provide the Normal Mach number at the boundary of interest.
	  * \param[in] val_marker - bound marker.
	  * \return Value of the Normal Mach number on the surface <i>val_marker</i>.
	  */
	 su2double GetAveragedNormalMach(unsigned short valMarker);

	 /*!
	  * \brief Provide the average enthalpy at the boundary of interest.
	  * \param[in] val_marker - bound marker.
	  * \return Value of the Average Enthalpy on the surface <i>val_marker</i>.
	  */
	 su2double GetAveragedEnthalpy(unsigned short valMarker);

	 /*!
	  * \brief Provide the average pressure at the boundary of interest.
	  * \param[in] val_marker - bound marker.
	  * \return Value of the Average Entropy on the surface <i>val_marker</i>.
	  */
	 su2double GetAveragedEntropy(unsigned short valMarker);

	 /*!
	  * \brief Provide the average pressure at the boundary of interest.
	  * \param[in] val_marker - bound marker.
	  * \return Components of the Average Velocity on the surface <i>val_marker</i>.
	  */
	 su2double* GetAveragedVelocity(unsigned short valMarker);

	 /*!
	  * \brief Provide the average grid velocity at the boundary of interest.
	  * \param[in] val_marker - bound marker.
	  * \return Value of the Average Grid Velocity on the surface <i>val_marker</i>.
	  */
	 su2double* GetAveragedGridVelocity(unsigned short valMarker);

	 /*!
	  * \brief Provide the Average Normal Velocity at the boundary of interest.
	  * \param[in] val_marker - bound marker.
	  * \return Value of the Average Normal Velocity on the surface <i>val_marker</i>.
	  */
	 su2double GetAveragedNormalVelocity(unsigned short valMarker);

	 /*!
	  * \brief Provide the Tangent Velocity at the boundary of interest.
	  * \param[in] val_marker - bound marker.
	  * \return Value of the Average Tangent Velocity on the surface <i>val_marker</i>.
	  */
	 su2double GetAveragedTangVelocity(unsigned short valMarker);

	 /*!
	 * \brief compare to values.
	 * \param[in] a - value 1.
	 * \param[in] b - value 2.
	 */
     static bool Compareval(std::vector<su2double> a,std::vector<su2double> b);

     /*!
	 * \brief Update the solution using a Runge-Kutta scheme.
	 * \param[in] geometry - Geometrical definition of the problem.
	 * \param[in] solver_container - Container vector with all the solutions.
	 * \param[in] config - Definition of the particular problem.
	 * \param[in] iRKStep - Current step of the Runge-Kutta iteration.
	 */
	void ExplicitRK_Iteration(CGeometry *geometry, CSolver **solver_container, CConfig *config,
                              unsigned short iRKStep);
    
    /*!
	 * \brief Compute the Fan face Mach number.
	 * \param[in] geometry - Geometrical definition of the problem.
	 * \param[in] solution - Container vector with all the solutions.
	 */
	void GetEngine_Properties(CGeometry *geometry, CConfig *config, unsigned short iMesh, bool Output);
  
  /*!
   * \brief Compute the Fan face Mach number.
   * \param[in] geometry - Geometrical definition of the problem.
   * \param[in] solution - Container vector with all the solutions.
   */
  void GetActuatorDisk_Properties(CGeometry *geometry, CConfig *config, unsigned short iMesh, bool Output);
  
  /*!
	 * \brief Update the AoA and freestream velocity at the farfield.
	 * \param[in] geometry - Geometrical definition of the problem.
	 * \param[in] solver_container - Container vector with all the solutions.
	 * \param[in] config - Definition of the particular problem.
	 * \param[in] iMesh - current mesh level for the multigrid.
   * \param[in] Output - boolean to determine whether to print output.
	 */
  void SetFarfield_AoA(CGeometry *geometry, CSolver **solver_container,
                                     CConfig *config, unsigned short iMesh, bool Output);
  
	/*!
	 * \brief Update the solution using the explicit Euler scheme.
	 * \param[in] geometry - Geometrical definition of the problem.
	 * \param[in] solver_container - Container vector with all the solutions.
	 * \param[in] config - Definition of the particular problem.
	 */
	void ExplicitEuler_Iteration(CGeometry *geometry, CSolver **solver_container, CConfig *config);
    
	/*!
	 * \brief Update the solution using an implicit Euler scheme.
	 * \param[in] geometry - Geometrical definition of the problem.
	 * \param[in] solver_container - Container vector with all the solutions.
	 * \param[in] config - Definition of the particular problem.
	 */
	void ImplicitEuler_Iteration(CGeometry *geometry, CSolver **solver_container, CConfig *config);
    
	/*!
	 * \brief Compute the pressure forces and all the adimensional coefficients.
	 * \param[in] geometry - Geometrical definition of the problem.
	 * \param[in] config - Definition of the particular problem.
	 */
	void Inviscid_Forces(CGeometry *geometry, CConfig *config);

	/*!
	 * \brief Compute turbomachinery performance.
	 * \param[in] solver - solver containing the outlet information.
	 * \param[in] inMarker - marker related to the inlet.
	 * \param[in] outMarker - marker related to the outlet.
	 */
	void TurboPerformance(CSolver *solver,  CConfig *config, unsigned short inMarker,  unsigned short outMarker, unsigned short Kind_TurboPerf , unsigned short inMarkerTP );

	/*!
	 * \brief Compute turbomachinery performance.
	 * \param[in] solver - solver containing the outlet information.
	 * \param[in] inMarker - marker related to the inlet.
	 * \param[in] outMarker - marker related to the outlet.
	 */
	void StoreTurboPerformance(CSolver *solver,  unsigned short inMarkerTP );

	/*!
	 * \brief Provide the non dimensional lift coefficient (inviscid contribution).
	 * \param val_marker Surface where the coefficient is going to be computed.
	 * \return Value of the lift coefficient (inviscid contribution) on the surface <i>val_marker</i>.
	 */
	su2double GetCLift_Inv(unsigned short val_marker);
    
    /*!
	 * \brief Provide the non dimensional z moment coefficient (inviscid contribution).
	 * \param val_marker Surface where the coefficient is going to be computed.
	 * \return Value of the z moment coefficient (inviscid contribution) on the surface <i>val_marker</i>.
	 */
	su2double GetCMz_Inv(unsigned short val_marker);
    
    /*!
	 * \brief Provide the non dimensional lift coefficient.
	 * \param[in] val_marker - Surface marker where the coefficient is computed.
	 * \return Value of the lift coefficient on the surface <i>val_marker</i>.
	 */
	su2double GetSurface_CLift(unsigned short val_marker);
    
    /*!
	 * \brief Provide the non dimensional drag coefficient.
	 * \param[in] val_marker - Surface marker where the coefficient is computed.
	 * \return Value of the drag coefficient on the surface <i>val_marker</i>.
	 */
	su2double GetSurface_CDrag(unsigned short val_marker);
  
  /*!
   * \brief Provide the non dimensional side-force coefficient.
   * \param[in] val_marker - Surface marker where the coefficient is computed.
   * \return Value of the side-force coefficient on the surface <i>val_marker</i>.
   */
  su2double GetSurface_CSideForce(unsigned short val_marker);
  
  /*!
   * \brief Provide the non dimensional side-force coefficient.
   * \param[in] val_marker - Surface marker where the coefficient is computed.
   * \return Value of the side-force coefficient on the surface <i>val_marker</i>.
   */
  su2double GetSurface_CEff(unsigned short val_marker);
  
  /*!
   * \brief Provide the non dimensional x force coefficient.
   * \param[in] val_marker - Surface marker where the coefficient is computed.
   * \return Value of the x force coefficient on the surface <i>val_marker</i>.
   */
  su2double GetSurface_CFx(unsigned short val_marker);
  
  /*!
   * \brief Provide the non dimensional y force coefficient.
   * \param[in] val_marker - Surface marker where the coefficient is computed.
   * \return Value of the y force coefficient on the surface <i>val_marker</i>.
   */
  su2double GetSurface_CFy(unsigned short val_marker);
  
  /*!
   * \brief Provide the non dimensional z force coefficient.
   * \param[in] val_marker - Surface marker where the coefficient is computed.
   * \return Value of the z force coefficient on the surface <i>val_marker</i>.
   */
  su2double GetSurface_CFz(unsigned short val_marker);
    
    /*!
	 * \brief Provide the non dimensional x moment coefficient.
	 * \param[in] val_marker - Surface marker where the coefficient is computed.
	 * \return Value of the x moment coefficient on the surface <i>val_marker</i>.
	 */
	su2double GetSurface_CMx(unsigned short val_marker);
    
    /*!
	 * \brief Provide the non dimensional y moment coefficient.
	 * \param[in] val_marker - Surface marker where the coefficient is computed.
	 * \return Value of the y moment coefficient on the surface <i>val_marker</i>.
	 */
	su2double GetSurface_CMy(unsigned short val_marker);
    
    /*!
	 * \brief Provide the non dimensional z moment coefficient.
	 * \param[in] val_marker - Surface marker where the coefficient is computed.
	 * \return Value of the z moment coefficient on the surface <i>val_marker</i>.
	 */
	su2double GetSurface_CMz(unsigned short val_marker);
  
  /*!
   * \brief Provide the non dimensional lift coefficient.
   * \param[in] val_marker - Surface marker where the coefficient is computed.
   * \return Value of the lift coefficient on the surface <i>val_marker</i>.
   */
  su2double GetSurface_CLift_Inv(unsigned short val_marker);
  
  /*!
   * \brief Provide the non dimensional drag coefficient.
   * \param[in] val_marker - Surface marker where the coefficient is computed.
   * \return Value of the drag coefficient on the surface <i>val_marker</i>.
   */
  su2double GetSurface_CDrag_Inv(unsigned short val_marker);
  
  /*!
   * \brief Provide the non dimensional side-force coefficient.
   * \param[in] val_marker - Surface marker where the coefficient is computed.
   * \return Value of the side-force coefficient on the surface <i>val_marker</i>.
   */
  su2double GetSurface_CSideForce_Inv(unsigned short val_marker);
  
  /*!
   * \brief Provide the non dimensional side-force coefficient.
   * \param[in] val_marker - Surface marker where the coefficient is computed.
   * \return Value of the side-force coefficient on the surface <i>val_marker</i>.
   */
  su2double GetSurface_CEff_Inv(unsigned short val_marker);
  
  /*!
   * \brief Provide the non dimensional x force coefficient.
   * \param[in] val_marker - Surface marker where the coefficient is computed.
   * \return Value of the x force coefficient on the surface <i>val_marker</i>.
   */
  su2double GetSurface_CFx_Inv(unsigned short val_marker);
  
  /*!
   * \brief Provide the non dimensional y force coefficient.
   * \param[in] val_marker - Surface marker where the coefficient is computed.
   * \return Value of the y force coefficient on the surface <i>val_marker</i>.
   */
  su2double GetSurface_CFy_Inv(unsigned short val_marker);
  
  /*!
   * \brief Provide the non dimensional z force coefficient.
   * \param[in] val_marker - Surface marker where the coefficient is computed.
   * \return Value of the z force coefficient on the surface <i>val_marker</i>.
   */
  su2double GetSurface_CFz_Inv(unsigned short val_marker);
  
  /*!
   * \brief Provide the non dimensional x moment coefficient.
   * \param[in] val_marker - Surface marker where the coefficient is computed.
   * \return Value of the x moment coefficient on the surface <i>val_marker</i>.
   */
  su2double GetSurface_CMx_Inv(unsigned short val_marker);
  
  /*!
   * \brief Provide the non dimensional y moment coefficient.
   * \param[in] val_marker - Surface marker where the coefficient is computed.
   * \return Value of the y moment coefficient on the surface <i>val_marker</i>.
   */
  su2double GetSurface_CMy_Inv(unsigned short val_marker);
  
  /*!
   * \brief Provide the non dimensional z moment coefficient.
   * \param[in] val_marker - Surface marker where the coefficient is computed.
   * \return Value of the z moment coefficient on the surface <i>val_marker</i>.
   */
  su2double GetSurface_CMz_Inv(unsigned short val_marker);
  
	/*!
	 * \brief Provide the non dimensional drag coefficient (inviscid contribution).
	 * \param val_marker Surface where the coeficient is going to be computed.
	 * \return Value of the drag coefficient (inviscid contribution) on the surface <i>val_marker</i>.
	 */
	su2double GetCDrag_Inv(unsigned short val_marker);
    
	/*!
	 * \brief Provide the mass flow rate.
	 * \param val_marker Surface where the coeficient is going to be computed.
	 * \return Value of the mass flow rate on the surface <i>val_marker</i>.
	 */
	su2double GetInflow_MassFlow(unsigned short val_marker);
    
    /*!
	 * \brief Provide the mass flow rate.
	 * \param val_marker Surface where the coeficient is going to be computed.
	 * \return Value of the mass flow rate on the surface <i>val_marker</i>.
	 */
	su2double GetExhaust_MassFlow(unsigned short val_marker);
    
	/*!
	 * \brief Provide the mass flow rate.
	 * \param val_marker Surface where the coeficient is going to be computed.
	 * \return Value of the fan face pressure on the surface <i>val_marker</i>.
	 */
	su2double GetInflow_Pressure(unsigned short val_marker);
    
	/*!
	 * \brief Provide the mass flow rate.
	 * \param val_marker Surface where the coeficient is going to be computed.
	 * \return Value of the fan face mach on the surface <i>val_marker</i>.
	 */
	su2double GetInflow_Mach(unsigned short val_marker);
    
	/*!
	 * \brief Provide the non dimensional sideforce coefficient (inviscid contribution).
	 * \param val_marker Surface where the coeficient is going to be computed.
	 * \return Value of the sideforce coefficient (inviscid contribution) on the surface <i>val_marker</i>.
	 */
	su2double GetCSideForce_Inv(unsigned short val_marker);
    
	/*!
	 * \brief Provide the non dimensional efficiency coefficient (inviscid contribution).
	 * \param val_marker Surface where the coeficient is going to be computed.
	 * \return Value of the efficiency coefficient (inviscid contribution) on the surface <i>val_marker</i>.
	 */
	su2double GetCEff_Inv(unsigned short val_marker);
    
	/*!
	 * \brief Provide the total (inviscid + viscous) non dimensional sideforce coefficient.
	 * \return Value of the sideforce coefficient (inviscid + viscous contribution).
	 */
	su2double GetTotal_CSideForce(void);
    
	/*!
	 * \brief Provide the total (inviscid + viscous) non dimensional efficiency coefficient.
	 * \return Value of the efficiency coefficient (inviscid + viscous contribution).
	 */
	su2double GetTotal_CEff(void);
    
	/*!
	 * \brief Provide the total (inviscid + viscous) non dimensional Equivalent Area coefficient.
	 * \return Value of the Equivalent Area coefficient (inviscid + viscous contribution).
	 */
	su2double GetTotal_CEquivArea(void);
  
  /*!
	 * \brief Provide the total (inviscid + viscous) non dimensional Equivalent Area coefficient.
	 * \return Value of the Equivalent Area coefficient (inviscid + viscous contribution).
	 */
	su2double GetTotal_CpDiff(void);
  
  /*!
	 * \brief Provide the total (inviscid + viscous) non dimensional Equivalent Area coefficient.
	 * \return Value of the Equivalent Area coefficient (inviscid + viscous contribution).
	 */
	su2double GetTotal_HeatFluxDiff(void);
    
	/*!
	 * \brief Provide the total (inviscid + viscous) non dimensional Near-Field pressure coefficient.
	 * \return Value of the NearField pressure coefficient (inviscid + viscous contribution).
	 */
	su2double GetTotal_CNearFieldOF(void);
    
	/*!
	 * \brief Set the value of the Equivalent Area coefficient.
	 * \param[in] val_cequivarea - Value of the Equivalent Area coefficient.
	 */
	void SetTotal_CEquivArea(su2double val_cequivarea);
  
  /*!
	 * \brief Set the value of the Equivalent Area coefficient.
	 * \param[in] val_cequivarea - Value of the Equivalent Area coefficient.
	 */
	void SetTotal_CpDiff(su2double val_pressure);
  
  /*!
	 * \brief Set the value of the Equivalent Area coefficient.
	 * \param[in] val_cequivarea - Value of the Equivalent Area coefficient.
	 */
	void SetTotal_HeatFluxDiff(su2double val_heat);
    
	/*!
	 * \brief Set the value of the Near-Field pressure oefficient.
	 * \param[in] val_cnearfieldpress - Value of the Near-Field pressure coefficient.
	 */
	void SetTotal_CNearFieldOF(su2double val_cnearfieldpress);
    
	/*!
	 * \brief Store the total (inviscid + viscous) non dimensional lift coefficient.
	 * \param[in] val_Total_CLift - Value of the total lift coefficient.
	 */
	void SetTotal_CLift(su2double val_Total_CLift);
    
	/*!
	 * \brief Provide the total (inviscid + viscous) non dimensional lift coefficient.
	 * \return Value of the lift coefficient (inviscid + viscous contribution).
	 */
	su2double GetTotal_CLift(void);
    
	/*!
	 * \brief Provide the total (inviscid + viscous) non dimensional drag coefficient.
	 * \return Value of the drag coefficient (inviscid + viscous contribution).
	 */
	su2double GetTotal_CDrag(void);
    
	/*!
	 * \brief Provide the total (inviscid + viscous) non dimensional x moment coefficient.
	 * \return Value of the moment x coefficient (inviscid + viscous contribution).
	 */
	su2double GetTotal_CMx(void);
    
	/*!
	 * \brief Provide the total (inviscid + viscous) non dimensional y moment coefficient.
	 * \return Value of the moment y coefficient (inviscid + viscous contribution).
	 */
	su2double GetTotal_CMy(void);
    
	/*!
	 * \brief Provide the total (inviscid + viscous) non dimensional z moment coefficient.
	 * \return Value of the moment z coefficient (inviscid + viscous contribution).
	 */
	su2double GetTotal_CMz(void);
    
	/*!
	 * \brief Provide the total (inviscid + viscous) non dimensional x force coefficient.
	 * \return Value of the force x coefficient (inviscid + viscous contribution).
	 */
	su2double GetTotal_CFx(void);
    
	/*!
	 * \brief Provide the total (inviscid + viscous) non dimensional y force coefficient.
	 * \return Value of the force y coefficient (inviscid + viscous contribution).
	 */
	su2double GetTotal_CFy(void);
    
	/*!
	 * \brief Provide the total (inviscid + viscous) non dimensional z force coefficient.
	 * \return Value of the force z coefficient (inviscid + viscous contribution).
	 */
	su2double GetTotal_CFz(void);
    
	/*!
	 * \brief Provide the total (inviscid + viscous) non dimensional thrust coefficient.
	 * \return Value of the rotor efficiency coefficient (inviscid + viscous contribution).
	 */
	su2double GetTotal_CT(void);
    
	/*!
	 * \brief Store the total (inviscid + viscous) non dimensional thrust coefficient.
	 * \param[in] val_Total_CT - Value of the total thrust coefficient.
	 */
	void SetTotal_CT(su2double val_Total_CT);
    
	/*!
	 * \brief Provide the total (inviscid + viscous) non dimensional torque coefficient.
	 * \return Value of the rotor efficiency coefficient (inviscid + viscous contribution).
	 */
	su2double GetTotal_CQ(void);
    
    /*!
	 * \brief Provide the total heat load.
	 * \return Value of the heat load (viscous contribution).
	 */
	su2double GetTotal_HeatFlux(void);
    
    /*!
	 * \brief Provide the total heat load.
	 * \return Value of the heat load (viscous contribution).
	 */
	su2double GetTotal_MaxHeatFlux(void);
    
	/*!
	 * \brief Store the total (inviscid + viscous) non dimensional torque coefficient.
	 * \param[in] val_Total_CQ - Value of the total torque coefficient.
	 */
	void SetTotal_CQ(su2double val_Total_CQ);
    
    /*!
	 * \brief Store the total heat load.
	 * \param[in] val_Total_Heat - Value of the heat load.
	 */
	void SetTotal_HeatFlux(su2double val_Total_Heat);
    
    /*!
	 * \brief Store the total heat load.
	 * \param[in] val_Total_Heat - Value of the heat load.
	 */
	void SetTotal_MaxHeatFlux(su2double val_Total_MaxHeat);
    
	/*!
	 * \brief Provide the total (inviscid + viscous) non dimensional rotor Figure of Merit.
	 * \return Value of the rotor efficiency coefficient (inviscid + viscous contribution).
	 */
	su2double GetTotal_CMerit(void);
    
	/*!
	 * \brief Store the total (inviscid + viscous) non dimensional drag coefficient.
	 * \param[in] val_Total_CDrag - Value of the total drag coefficient.
	 */
	void SetTotal_CDrag(su2double val_Total_CDrag);
    
	/*!
	 * \brief Get the inviscid contribution to the lift coefficient.
	 * \return Value of the lift coefficient (inviscid contribution).
	 */
	su2double GetAllBound_CLift_Inv(void);
    
	/*!
	 * \brief Get the inviscid contribution to the drag coefficient.
	 * \return Value of the drag coefficient (inviscid contribution).
	 */
	su2double GetAllBound_CDrag_Inv(void);
    
	/*!
	 * \brief Get the inviscid contribution to the sideforce coefficient.
	 * \return Value of the sideforce coefficient (inviscid contribution).
	 */
	su2double GetAllBound_CSideForce_Inv(void);
    
	/*!
	 * \brief Get the inviscid contribution to the efficiency coefficient.
	 * \return Value of the efficiency coefficient (inviscid contribution).
	 */
	su2double GetAllBound_CEff_Inv(void);
  
  /*!
   * \brief Get the inviscid contribution to the efficiency coefficient.
   * \return Value of the efficiency coefficient (inviscid contribution).
   */
  su2double GetAllBound_CMx_Inv(void);
  
  /*!
   * \brief Get the inviscid contribution to the efficiency coefficient.
   * \return Value of the efficiency coefficient (inviscid contribution).
   */
  su2double GetAllBound_CMy_Inv(void);
  
  /*!
   * \brief Get the inviscid contribution to the efficiency coefficient.
   * \return Value of the efficiency coefficient (inviscid contribution).
   */
  su2double GetAllBound_CMz_Inv(void);
  
  /*!
   * \brief Get the inviscid contribution to the efficiency coefficient.
   * \return Value of the efficiency coefficient (inviscid contribution).
   */
  su2double GetAllBound_CFx_Inv(void);
  
  /*!
   * \brief Get the inviscid contribution to the efficiency coefficient.
   * \return Value of the efficiency coefficient (inviscid contribution).
   */
  su2double GetAllBound_CFy_Inv(void);
  
  /*!
   * \brief Get the inviscid contribution to the efficiency coefficient.
   * \return Value of the efficiency coefficient (inviscid contribution).
   */
  su2double GetAllBound_CFz_Inv(void);
  
	/*!
	 * \brief Provide the Pressure coefficient.
	 * \param[in] val_marker - Surface marker where the coefficient is computed.
	 * \param[in] val_vertex - Vertex of the marker <i>val_marker</i> where the coefficient is evaluated.
	 * \return Value of the pressure coefficient.
	 */
	su2double GetCPressure(unsigned short val_marker, unsigned long val_vertex);
  
  /*!
	 * \brief Provide the Target Pressure coefficient.
	 * \param[in] val_marker - Surface marker where the coefficient is computed.
	 * \param[in] val_vertex - Vertex of the marker <i>val_marker</i> where the coefficient is evaluated.
	 * \return Value of the pressure coefficient.
	 */
	su2double GetCPressureTarget(unsigned short val_marker, unsigned long val_vertex);
  
  /*!
	 * \brief Set the value of the target Pressure coefficient.
	 * \param[in] val_marker - Surface marker where the coefficient is computed.
	 * \param[in] val_vertex - Vertex of the marker <i>val_marker</i> where the coefficient is evaluated.
	 * \return Value of the pressure coefficient.
	 */
  void SetCPressureTarget(unsigned short val_marker, unsigned long val_vertex, su2double val_pressure);

  /*!
	 * \brief Value of the characteristic variables at the boundaries.
	 * \param[in] val_marker - Surface marker where the coefficient is computed.
	 * \param[in] val_vertex - Vertex of the marker <i>val_marker</i> where the coefficient is evaluated.
	 * \return Value of the pressure coefficient.
	 */
	su2double *GetCharacPrimVar(unsigned short val_marker, unsigned long val_vertex);
  
	/*!
	 * \brief Provide the total (inviscid + viscous) non dimensional Free Surface coefficient.
	 * \return Value of the Free Surface coefficient (inviscid + viscous contribution).
	 */
	su2double GetTotal_CFreeSurface(void);
  
	/*!
	 * \brief Set the value of the Free Surface coefficient.
	 * \param[in] val_cfreesurface - Value of the Free Surface coefficient.
	 */
	void SetTotal_CFreeSurface(su2double val_cfreesurface);
  
	/*!
   * \brief Provide the averaged total pressure at a marker.
   */
	su2double GetOneD_TotalPress(void);
  
	/*!
   * \brief Set the value of averaged total pressure
   * \param[in] val_exit_pt - value of the averaged pressure
   */
	void SetOneD_TotalPress(su2double AveragePressure);
  
  /*!
   * \brief Provide the averaged Mach number at a marker.
   */
  su2double GetOneD_Mach(void);
  
  /*!
   * \brief Set the averaged Mach number at a marker.
   */
  void SetOneD_Mach(su2double AverageMach);
  
  /*!
   * \brief Provide the averaged Mach number at a marker.
   */
  su2double GetOneD_Temp(void);
  
  /*!
   * \brief Set the averaged Temperature at a marker.
   */
  void SetOneD_Temp(su2double AverageTemperature);
  
  /*!
   * \brief Provide the averaged Mach number at a marker.
   */
  su2double GetOneD_MassFlowRate(void);
  
  /*!
   * \brief Set the averaged Temperature at a marker.
   */
  void SetOneD_MassFlowRate(su2double MassFlowRate);
  
  /*!
   * \brief Get the flux averaged pressure at a marker.(same as area averaged pressure)
   */
  su2double GetOneD_FluxAvgPress(void);
  
  /*!
   * \brief Set the flux averaged pressure at a marker. (same as area averaged pressure)
   */
  void SetOneD_FluxAvgPress(su2double PressureRef);
  
  /*!
   * \brief Get the flux averaged density at a marker. ( = (gamma/(gamma-1)) / ( Pref*(href-1/2 uref^2) )
   */
  su2double GetOneD_FluxAvgDensity(void);
  
  /*!
   * \brief Set the flux averaged density at a marker.( = (gamma/(gamma-1)) / ( Pref*(href-1/2 uref^2) )
   */
  void SetOneD_FluxAvgDensity(su2double DensityRef);
  
  /*!
   * \brief Get the flux averaged velocity at a marker. = \f$ \sqrt ( \int((rho*u)*u^2dA)/\int(rho*u*dA) )\f$
   */
  su2double GetOneD_FluxAvgVelocity(void);
  
  /*!
   * \brief Set the flux averaged velocity at a marker. =\f$ sqrt ( \int((rho*u)*u^2dA)/\int(rho*u*dA) ) \f$
   */
  void SetOneD_FluxAvgVelocity(su2double VelocityRef);
  
  /*!
   * \brief Get the flux averaged enthalpy at a marker. = \f$ \int(rho*u*h dA) / \int(rho *u *dA ) \f$
   */
  su2double GetOneD_FluxAvgEntalpy(void);
  
  /*!
   * \brief Set the flux averaged enthalpy at a marker. =\f$ \int(rho*u*h dA) / \int(rho *u *dA ) \f$
   */
  void SetOneD_FluxAvgEntalpy(su2double EnthalpyRef);
  
	/*!
	 * \brief Set the total residual adding the term that comes from the Dual Time Strategy.
	 * \param[in] geometry - Geometrical definition of the problem.
	 * \param[in] solver_container - Container vector with all the solutions.
	 * \param[in] config - Definition of the particular problem.
	 * \param[in] iRKStep - Current step of the Runge-Kutta iteration.
	 * \param[in] iMesh - Index of the mesh in multigrid computations.
	 * \param[in] RunTime_EqSystem - System of equations which is going to be solved.
	 */
	void SetResidual_DualTime(CGeometry *geometry, CSolver **solver_container, CConfig *config,
                              unsigned short iRKStep, unsigned short iMesh, unsigned short RunTime_EqSystem);
    
	/*!
	 * \brief A virtual member.
	 * \param[in] flow_geometry - Geometrical definition of the problem.
	 * \param[in] flow_grid_movement - Geometrical definition of the problem.
	 * \param[in] flow_config - Geometrical definition of the problem.
	 * \param[in] fea_geometry - Definition of the particular problem.
	 */
	void SetFlow_Displacement(CGeometry **flow_geometry, CVolumetricMovement *flow_grid_movement, CConfig *flow_config, CConfig *fea_config,
                              CGeometry **fea_geometry, CSolver ***fea_solution);

	/*!
	 * \brief A virtual member.
	 * \param[in] flow_geometry - Geometrical definition of the problem.
	 * \param[in] flow_grid_movement - Geometrical definition of the problem.
	 * \param[in] flow_config - Geometrical definition of the problem.
	 * \param[in] fea_geometry - Definition of the particular problem.
	 */
	void SetFlow_Displacement_Int(CGeometry **flow_geometry, CVolumetricMovement *flow_grid_movement, CConfig *flow_config, CConfig *fea_config,
                              CGeometry **fea_geometry, CSolver ***fea_solution);
    
	/*!
	 * \brief Load a solution from a restart file.
	 * \param[in] geometry - Geometrical definition of the problem.
   * \param[in] solver - Container vector with all of the solvers.
	 * \param[in] config - Definition of the particular problem.
	 * \param[in] val_iter - Current external iteration number.
	 */
	void LoadRestart(CGeometry **geometry, CSolver ***solver, CConfig *config, int val_iter);
    
	/*!
	 * \brief Set the initial condition for the Euler Equations.
	 * \param[in] geometry - Geometrical definition of the problem.
	 * \param[in] solver_container - Container with all the solutions.
	 * \param[in] config - Definition of the particular problem.
	 * \param[in] ExtIter - External iteration.
	 */
	void SetInitialCondition(CGeometry **geometry, CSolver ***solver_container, CConfig *config, unsigned long ExtIter);
  
	/*!
	 * \brief Recompute distance to the level set 0.
	 * \param[in] geometry - Geometrical definition of the problem.
	 * \param[in] config - Definition of the particular problem.
	 */
	void SetFreeSurface_Distance(CGeometry *geometry, CConfig *config);
  

  /*!
   * \brief Set the freestream pressure.
   * \param[in] Value of freestream pressure.
   */
  void SetPressure_Inf(su2double p_inf);

  /*!
   * \brief Set the freestream temperature.
   * \param[in] Value of freestream temperature.
   */
  void SetTemperature_Inf(su2double t_inf);
};

/*!
 * \class CNSSolver
 * \brief Main class for defining the Navier-Stokes flow solver.
 * \ingroup Navier_Stokes_Equations
 * \author F. Palacios
 * \version 4.0.2 "Cardinal"
 */
class CNSSolver : public CEulerSolver {
private:
	su2double Viscosity_Inf;	/*!< \brief Viscosity at the infinity. */
  su2double Tke_Inf;	/*!< \brief Turbulent kinetic energy at the infinity. */
	su2double Prandtl_Lam,   /*!< \brief Laminar Prandtl number. */
	Prandtl_Turb;         /*!< \brief Turbulent Prandtl number. */
	su2double *CDrag_Visc,	/*!< \brief Drag coefficient (viscous contribution) for each boundary. */
	*CLift_Visc,		/*!< \brief Lift coefficient (viscous contribution) for each boundary. */
	*CSideForce_Visc,		/*!< \brief Side force coefficient (viscous contribution) for each boundary. */
	*CMx_Visc,			/*!< \brief Moment x coefficient (viscous contribution) for each boundary. */
	*CMy_Visc,			/*!< \brief Moment y coefficient (viscous contribution) for each boundary. */
	*CMz_Visc,			/*!< \brief Moment z coefficient (viscous contribution) for each boundary. */
	*CFx_Visc,			/*!< \brief Force x coefficient (viscous contribution) for each boundary. */
	*CFy_Visc,			/*!< \brief Force y coefficient (viscous contribution) for each boundary. */
	*CFz_Visc,			/*!< \brief Force z coefficient (viscous contribution) for each boundary. */
  *Surface_CLift_Visc,/*!< \brief Lift coefficient (viscous contribution) for each monitoring surface. */
  *Surface_CDrag_Visc,/*!< \brief Drag coefficient (viscous contribution) for each monitoring surface. */
  *Surface_CSideForce_Visc,/*!< \brief Side-force coefficient (viscous contribution) for each monitoring surface. */
  *Surface_CEff_Visc,/*!< \brief Side-force coefficient (viscous contribution) for each monitoring surface. */
  *Surface_CFx_Visc,  /*!< \brief Force x coefficient (viscous contribution) for each monitoring surface. */
  *Surface_CFy_Visc,  /*!< \brief Force y coefficient (viscous contribution) for each monitoring surface. */
  *Surface_CFz_Visc,  /*!< \brief Force z coefficient (viscous contribution) for each monitoring surface. */
  *Surface_CMx_Visc,  /*!< \brief Moment x coefficient (viscous contribution) for each monitoring surface. */
  *Surface_CMy_Visc,  /*!< \brief Moment y coefficient (viscous contribution) for each monitoring surface. */
  *Surface_CMz_Visc,  /*!< \brief Moment z coefficient (viscous contribution) for each monitoring surface. */
	*CEff_Visc,			/*!< \brief Efficiency (Cl/Cd) (Viscous contribution) for each boundary. */
	*CMerit_Visc,			/*!< \brief Rotor Figure of Merit (Viscous contribution) for each boundary. */
	*CT_Visc,		/*!< \brief Thrust coefficient (viscous contribution) for each boundary. */
	*CQ_Visc,		/*!< \brief Torque coefficient (viscous contribution) for each boundary. */
  *Heat_Visc,		/*!< \brief Heat load (viscous contribution) for each boundary. */
  *MaxHeatFlux_Visc, /*!< \brief Maximum heat flux (viscous contribution) for each boundary. */
	**CSkinFriction;	/*!< \brief Skin friction coefficient for each boundary and vertex. */
	su2double *ForceViscous,	/*!< \brief Viscous force for each boundary. */
	*MomentViscous;			/*!< \brief Inviscid moment for each boundary. */
	su2double AllBound_CDrag_Visc, /*!< \brief Drag coefficient (viscous contribution) for all the boundaries. */
	AllBound_CLift_Visc,		/*!< \brief Lift coefficient (viscous contribution) for all the boundaries. */
	AllBound_CSideForce_Visc,		/*!< \brief Sideforce coefficient (viscous contribution) for all the boundaries. */
	AllBound_CMx_Visc,			/*!< \brief Moment x coefficient (inviscid contribution) for all the boundaries. */
	AllBound_CMy_Visc,			/*!< \brief Moment y coefficient (inviscid contribution) for all the boundaries. */
	AllBound_CMz_Visc,			/*!< \brief Moment z coefficient (inviscid contribution) for all the boundaries. */
	AllBound_CEff_Visc,			/*!< \brief Efficient coefficient (Viscous contribution) for all the boundaries. */
	AllBound_CFx_Visc,			/*!< \brief Force x coefficient (inviscid contribution) for all the boundaries. */
	AllBound_CFy_Visc,			/*!< \brief Force y coefficient (inviscid contribution) for all the boundaries. */
	AllBound_CFz_Visc,			/*!< \brief Force z coefficient (inviscid contribution) for all the boundaries. */
	AllBound_CMerit_Visc,			/*!< \brief Rotor Figure of Merit coefficient (Viscous contribution) for all the boundaries. */
	AllBound_CT_Visc,		/*!< \brief Thrust coefficient (viscous contribution) for all the boundaries. */
	AllBound_CQ_Visc,		/*!< \brief Torque coefficient (viscous contribution) for all the boundaries. */
  AllBound_HeatFlux_Visc,		/*!< \brief Heat load (viscous contribution) for all the boundaries. */
  AllBound_MaxHeatFlux_Visc; /*!< \brief Maximum heat flux (viscous contribution) for all boundaries. */
  su2double StrainMag_Max, Omega_Max; /*!< \brief Maximum Strain Rate magnitude and Omega. */
  
public:
  
	/*!
	 * \brief Constructor of the class.
	 */
	CNSSolver(void);
    
	/*!
	 * \overload
	 * \param[in] geometry - Geometrical definition of the problem.
	 * \param[in] config - Definition of the particular problem.
	 */
	CNSSolver(CGeometry *geometry, CConfig *config, unsigned short iMesh);
    
	/*!
	 * \brief Destructor of the class.
	 */
	~CNSSolver(void);
    
	/*!
	 * \brief Compute the viscosity at the infinity.
	 * \return Value of the viscosity at the infinity.
	 */
	su2double GetViscosity_Inf(void);
  
  /*!
	 * \brief Get the turbulent kinetic energy at the infinity.
	 * \return Value of the turbulent kinetic energy at the infinity.
	 */
	su2double GetTke_Inf(void);
    
	/*!
	 * \brief Compute the time step for solving the Navier-Stokes equations with turbulence model.
	 * \param[in] geometry - Geometrical definition of the problem.
	 * \param[in] solver_container - Container vector with all the solutions.
	 * \param[in] config - Definition of the particular problem.
	 * \param[in] iMesh - Index of the mesh in multigrid computations.
	 * \param[in] Iteration - Index of the current iteration.
	 */
	void SetTime_Step(CGeometry *geometry, CSolver **solver_container, CConfig *config,
                      unsigned short iMesh, unsigned long Iteration);
    
	/*!
	 * \brief Restart residual and compute gradients.
	 * \param[in] geometry - Geometrical definition of the problem.
	 * \param[in] solver_container - Container vector with all the solutions.
	 * \param[in] config - Definition of the particular problem.
	 * \param[in] iRKStep - Current step of the Runge-Kutta iteration.
     * \param[in] RunTime_EqSystem - System of equations which is going to be solved.
	 */
	void Preprocessing(CGeometry *geometry, CSolver **solver_container, CConfig *config, unsigned short iMesh, unsigned short iRKStep, unsigned short RunTime_EqSystem, bool Output);
      
  /*!
   * \brief Compute the velocity^2, SoundSpeed, Pressure, Enthalpy, Viscosity.
   * \param[in] solver_container - Container vector with all the solutions.
   * \param[in] config - Definition of the particular problem.
   * \return - The number of non-physical points.
   */
  unsigned long SetPrimitive_Variables(CSolver **solver_container, CConfig *config, bool Output);

    /*!
	 * \brief Impose a constant heat-flux condition at the wall.
	 * \param[in] geometry - Geometrical definition of the problem.
	 * \param[in] solver_container - Container vector with all the solutions.
   * \param[in] conv_numerics - Description of the numerical method.
   * \param[in] visc_numerics - Description of the numerical method.
	 * \param[in] config - Definition of the particular problem.
	 * \param[in] val_marker - Surface marker where the boundary condition is applied.
	 */
	void BC_HeatFlux_Wall(CGeometry *geometry, CSolver **solver_container, CNumerics *conv_numerics, CNumerics *visc_numerics, CConfig *config, unsigned short val_marker);
    
    /*!
	 * \brief Impose the Navier-Stokes boundary condition (strong).
	 * \param[in] geometry - Geometrical definition of the problem.
	 * \param[in] solver_container - Container vector with all the solutions.
   * \param[in] conv_numerics - Description of the numerical method.
   * \param[in] visc_numerics - Description of the numerical method.
	 * \param[in] config - Definition of the particular problem.
	 * \param[in] val_marker - Surface marker where the boundary condition is applied.
	 */
	void BC_Isothermal_Wall(CGeometry *geometry, CSolver **solver_container, CNumerics *conv_numerics, CNumerics *visc_numerics, CConfig *config,
                            unsigned short val_marker);
    
	/*!
	 * \brief Compute the viscous forces and all the addimensional coefficients.
	 * \param[in] geometry - Geometrical definition of the problem.
	 * \param[in] config - Definition of the particular problem.
	 */
	void Viscous_Forces(CGeometry *geometry, CConfig *config);
    
	/*!
	 * \brief Get the non dimensional lift coefficient (viscous contribution).
	 * \param[in] val_marker - Surface marker where the coefficient is computed.
	 * \return Value of the lift coefficient (viscous contribution) on the surface <i>val_marker</i>.
	 */
	su2double GetCLift_Visc(unsigned short val_marker);
    
    /*!
	 * \brief Get the non dimensional z moment coefficient (viscous contribution).
	 * \param[in] val_marker - Surface marker where the coefficient is computed.
	 * \return Value of the z moment coefficient (viscous contribution) on the surface <i>val_marker</i>.
	 */
	su2double GetCMz_Visc(unsigned short val_marker);
  
  /*!
	 * \brief Get the non dimensional sideforce coefficient (viscous contribution).
	 * \param[in] val_marker - Surface marker where the coefficient is computed.
	 * \return Value of the sideforce coefficient (viscous contribution) on the surface <i>val_marker</i>.
	 */
	su2double GetCSideForce_Visc(unsigned short val_marker);
    
	/*!
	 * \brief Get the non dimensional drag coefficient (viscous contribution).
	 * \param[in] val_marker - Surface marker where the coefficient is computed.
	 * \return Value of the drag coefficient (viscous contribution) on the surface <i>val_marker</i>.
	 */
	su2double GetCDrag_Visc(unsigned short val_marker);
    
	/*!
	 * \brief Get the total non dimensional lift coefficient (viscous contribution).
	 * \return Value of the lift coefficient (viscous contribution).
	 */
	su2double GetAllBound_CLift_Visc(void);
  
  /*!
	 * \brief Get the total non dimensional sideforce coefficient (viscous contribution).
	 * \return Value of the lift coefficient (viscous contribution).
	 */
	su2double GetAllBound_CSideForce_Visc(void);
    
	/*!
	 * \brief Get the total non dimensional drag coefficient (viscous contribution).
	 * \return Value of the drag coefficient (viscous contribution).
	 */
	su2double GetAllBound_CDrag_Visc(void);
    
	/*!
	 * \brief Compute the viscous residuals.
	 * \param[in] geometry - Geometrical definition of the problem.
	 * \param[in] solver_container - Container vector with all the solutions.
	 * \param[in] numerics - Description of the numerical method.
	 * \param[in] config - Definition of the particular problem.
	 * \param[in] iMesh - Index of the mesh in multigrid computations.
	 * \param[in] iRKStep - Current step of the Runge-Kutta iteration.
	 */
	void Viscous_Residual(CGeometry *geometry, CSolver **solver_container, CNumerics *numerics,
                          CConfig *config, unsigned short iMesh, unsigned short iRKStep);
    
	/*!
	 * \brief Get the skin friction coefficient.
	 * \param[in] val_marker - Surface marker where the coefficient is computed.
	 * \param[in] val_vertex - Vertex of the marker <i>val_marker</i> where the coefficient is evaluated.
	 * \return Value of the skin friction coefficient.
	 */
	su2double GetCSkinFriction(unsigned short val_marker, unsigned long val_vertex);
    
	/*!
	 * \brief Get the skin friction coefficient.
	 * \param[in] val_marker - Surface marker where the coefficient is computed.
	 * \param[in] val_vertex - Vertex of the marker <i>val_marker</i> where the coefficient is evaluated.
	 * \return Value of the heat transfer coefficient.
	 */
	su2double GetHeatFlux(unsigned short val_marker, unsigned long val_vertex);
	
  /*!
	 * \brief Get the skin friction coefficient.
	 * \param[in] val_marker - Surface marker where the coefficient is computed.
	 * \param[in] val_vertex - Vertex of the marker <i>val_marker</i> where the coefficient is evaluated.
	 * \return Value of the heat transfer coefficient.
	 */
	su2double GetHeatFluxTarget(unsigned short val_marker, unsigned long val_vertex);
  
  /*!
	 * \brief Set the value of the target Pressure coefficient.
	 * \param[in] val_marker - Surface marker where the coefficient is computed.
	 * \param[in] val_vertex - Vertex of the marker <i>val_marker</i> where the coefficient is evaluated.
	 * \return Value of the pressure coefficient.
	 */
  void SetHeatFluxTarget(unsigned short val_marker, unsigned long val_vertex, su2double val_heat);
  
	/*!
	 * \brief Get the y plus.
	 * \param[in] val_marker - Surface marker where the coefficient is computed.
	 * \param[in] val_vertex - Vertex of the marker <i>val_marker</i> where the coefficient is evaluated.
	 * \return Value of the y plus.
	 */
	su2double GetYPlus(unsigned short val_marker, unsigned long val_vertex);
  
  /*!
   * \brief Get the max Omega.
   * \return Value of the max Omega.
   */
  su2double GetOmega_Max(void);
  
  /*!
   * \brief Get the max Strain rate magnitude.
   * \return Value of the max Strain rate magnitude.
   */
  su2double GetStrainMag_Max(void);
  
  /*!
   * \brief A virtual member.
   * \return Value of the StrainMag_Max
   */
  void SetStrainMag_Max(su2double val_strainmag_max);
  
  /*!
   * \brief A virtual member.
   * \return Value of the Omega_Max
   */
  void SetOmega_Max(su2double val_omega_max);
  
};

/*!
 * \class CTurbSolver
 * \brief Main class for defining the turbulence model solver.
 * \ingroup Turbulence_Model
 * \author A. Bueno.
 * \version 4.0.2 "Cardinal"
 */
class CTurbSolver : public CSolver {
protected:
	su2double *FlowPrimVar_i,  /*!< \brief Store the flow solution at point i. */
	*FlowPrimVar_j,         /*!< \brief Store the flow solution at point j. */
	*lowerlimit,            /*!< \brief contains lower limits for turbulence variables. */
	*upperlimit;            /*!< \brief contains upper limits for turbulence variables. */
	su2double Gamma;           /*!< \brief Fluid's Gamma constant (ratio of specific heats). */
	su2double Gamma_Minus_One; /*!< \brief Fluids's Gamma - 1.0  . */
    
public:
    
	/*!
	 * \brief Constructor of the class.
	 */
	CTurbSolver(void);
    
	/*!
	 * \brief Destructor of the class.
	 */
	virtual ~CTurbSolver(void);
    
	/*!
	 * \brief Constructor of the class.
	 */
	CTurbSolver(CConfig *config);
    
  /*!
	 * \brief Impose the send-receive boundary condition.
	 * \param[in] geometry - Geometrical definition of the problem.
	 * \param[in] config - Definition of the particular problem.
	 */
	void Set_MPI_Solution(CGeometry *geometry, CConfig *config);
  
  /*!
	 * \brief Impose the send-receive boundary condition.
	 * \param[in] geometry - Geometrical definition of the problem.
	 * \param[in] config - Definition of the particular problem.
	 */
	void Set_MPI_Solution_Old(CGeometry *geometry, CConfig *config);
  
  /*!
	 * \brief Impose the send-receive boundary condition.
	 * \param[in] geometry - Geometrical definition of the problem.
	 * \param[in] config - Definition of the particular problem.
	 */
	void Set_MPI_Solution_Gradient(CGeometry *geometry, CConfig *config);
  
  /*!
	 * \brief Impose the send-receive boundary condition.
	 * \param[in] geometry - Geometrical definition of the problem.
	 * \param[in] config - Definition of the particular problem.
	 */
	void Set_MPI_Solution_Limiter(CGeometry *geometry, CConfig *config);

	/*!
	 * \brief Compute the spatial integration using a upwind scheme.
	 * \param[in] geometry - Geometrical definition of the problem.
	 * \param[in] solver_container - Container vector with all the solutions.
	 * \param[in] numerics - Description of the numerical method.
	 * \param[in] config - Definition of the particular problem.
	 * \param[in] iMesh - Index of the mesh in multigrid computations.
	 */
  
	void Upwind_Residual(CGeometry *geometry, CSolver **solver_container, CNumerics *numerics, CConfig *config,
                       unsigned short iMesh);
  
	/*!
	 * \brief Compute the viscous residuals for the turbulent equation.
	 * \param[in] geometry - Geometrical definition of the problem.
	 * \param[in] solver_container - Container vector with all the solutions.
	 * \param[in] numerics - Description of the numerical method.
	 * \param[in] config - Definition of the particular problem.
	 * \param[in] iMesh - Index of the mesh in multigrid computations.
	 * \param[in] iRKStep - Current step of the Runge-Kutta iteration.
	 */
	void Viscous_Residual(CGeometry *geometry, CSolver **solver_container, CNumerics *numerics,
                        CConfig *config, unsigned short iMesh, unsigned short iRKStep);
  
	/*!
	 * \brief Impose the Symmetry Plane boundary condition.
	 * \param[in] geometry - Geometrical definition of the problem.
	 * \param[in] solver_container - Container vector with all the solutions.
   * \param[in] conv_numerics - Description of the numerical method.
   * \param[in] visc_numerics - Description of the numerical method.
	 * \param[in] config - Definition of the particular problem.
	 * \param[in] val_marker - Surface marker where the boundary condition is applied.
	 */
	void BC_Sym_Plane(CGeometry *geometry, CSolver **solver_container, CNumerics *conv_numerics, CNumerics *visc_numerics, CConfig *config, unsigned short val_marker);
    
    /*!
	 * \brief Impose via the residual the Euler wall boundary condition.
	 * \param[in] geometry - Geometrical definition of the problem.
	 * \param[in] solver_container - Container vector with all the solutions.
	 * \param[in] numerics - Description of the numerical method.
	 * \param[in] config - Definition of the particular problem.
	 * \param[in] val_marker - Surface marker where the boundary condition is applied.
	 */
	void BC_Euler_Wall(CGeometry *geometry, CSolver **solver_container, CNumerics *numerics, CConfig *config,
                       unsigned short val_marker);
    
	/*!
	 * \brief Update the solution using an implicit solver.
	 * \param[in] geometry - Geometrical definition of the problem.
	 * \param[in] solver_container - Container vector with all the solutions.
	 * \param[in] config - Definition of the particular problem.
	 */
	void ImplicitEuler_Iteration(CGeometry *geometry, CSolver **solver_container, CConfig *config);
  
  /*!
	 * \brief Set the total residual adding the term that comes from the Dual Time-Stepping Strategy.
	 * \param[in] geometry - Geometric definition of the problem.
	 * \param[in] solver_container - Container vector with all the solutions.
	 * \param[in] config - Definition of the particular problem.
	 * \param[in] iRKStep - Current step of the Runge-Kutta iteration.
	 * \param[in] iMesh - Index of the mesh in multigrid computations.
	 * \param[in] RunTime_EqSystem - System of equations which is going to be solved.
	 */
	void SetResidual_DualTime(CGeometry *geometry, CSolver **solver_container, CConfig *config,
                            unsigned short iRKStep, unsigned short iMesh, unsigned short RunTime_EqSystem);
  
};

/*!
 * \class CTurbSASolver
 * \brief Main class for defining the turbulence model solver.
 * \ingroup Turbulence_Model
 * \author A. Bueno.
 * \version 4.0.2 "Cardinal"
 */

class CTurbSASolver: public CTurbSolver {
private:
	su2double nu_tilde_Inf, nu_tilde_Engine;
	
public:
	/*!
	 * \brief Constructor of the class.
	 */
	CTurbSASolver(void);
    
	/*!
	 * \overload
	 * \param[in] geometry - Geometrical definition of the problem.
	 * \param[in] config - Definition of the particular problem.
	 */
	CTurbSASolver(CGeometry *geometry, CConfig *config, unsigned short iMesh, CFluidModel* FluidModel);
    
	/*!
	 * \brief Destructor of the class.
	 */
	~CTurbSASolver(void);
    
	/*!
	 * \brief Restart residual and compute gradients.
	 * \param[in] geometry - Geometrical definition of the problem.
	 * \param[in] solver_container - Container vector with all the solutions.
	 * \param[in] config - Definition of the particular problem.
	 * \param[in] iRKStep - Current step of the Runge-Kutta iteration.
     * \param[in] RunTime_EqSystem - System of equations which is going to be solved.
	 */
	void Preprocessing(CGeometry *geometry, CSolver **solver_container, CConfig *config, unsigned short iMesh, unsigned short iRKStep, unsigned short RunTime_EqSystem, bool Output);
    
	/*!
	 * \brief A virtual member.
	 * \param[in] geometry - Geometrical definition of the problem.
	 * \param[in] solver_container - Container vector with all the solutions.
	 * \param[in] config - Definition of the particular problem.
	 * \param[in] iMesh - Index of the mesh in multigrid computations.
	 */
	void Postprocessing(CGeometry *geometry, CSolver **solver_container, CConfig *config,
                        unsigned short iMesh);
    
	/*!
	 * \brief Source term computation.
	 * \param[in] geometry - Geometrical definition of the problem.
	 * \param[in] solver_container - Container vector with all the solutions.
	 * \param[in] numerics - Description of the numerical method.
	 * \param[in] config - Definition of the particular problem.
	 * \param[in] iMesh - Index of the mesh in multigrid computations.
	 */
	void Source_Residual(CGeometry *geometry, CSolver **solver_container, CNumerics *numerics, CNumerics *second_numerics,
                         CConfig *config, unsigned short iMesh);
    
	/*!
	 * \brief Source term computation.
	 * \param[in] geometry - Geometrical definition of the problem.
	 * \param[in] solver_container - Container vector with all the solutions.
	 * \param[in] numerics - Description of the numerical method.
	 * \param[in] config - Definition of the particular problem.
	 * \param[in] iMesh - Index of the mesh in multigrid computations.
	 */
	void Source_Template(CGeometry *geometry, CSolver **solver_container, CNumerics *numerics,
                         CConfig *config, unsigned short iMesh);
    
	/*!
	 * \brief Impose the Navier-Stokes wall boundary condition.
	 * \param[in] geometry - Geometrical definition of the problem.
	 * \param[in] solver_container - Container vector with all the solutions.
   * \param[in] conv_numerics - Description of the numerical method.
   * \param[in] visc_numerics - Description of the numerical method.
	 * \param[in] config - Definition of the particular problem.
	 * \param[in] val_marker - Surface marker where the boundary condition is applied.
	 */
	void BC_HeatFlux_Wall(CGeometry *geometry, CSolver **solver_container, CNumerics *conv_numerics, CNumerics *visc_numerics, CConfig *config,
                          unsigned short val_marker);
    
    /*!
	 * \brief Impose the Navier-Stokes wall boundary condition.
	 * \param[in] geometry - Geometrical definition of the problem.
	 * \param[in] solver_container - Container vector with all the solutions.
   * \param[in] conv_numerics - Description of the numerical method.
   * \param[in] visc_numerics - Description of the numerical method.
	 * \param[in] config - Definition of the particular problem.
	 * \param[in] val_marker - Surface marker where the boundary condition is applied.
	 */
	void BC_Isothermal_Wall(CGeometry *geometry, CSolver **solver_container, CNumerics *conv_numerics, CNumerics *visc_numerics, CConfig *config,
                            unsigned short val_marker);
    
	/*!
	 * \brief Impose the Far Field boundary condition.
	 * \param[in] geometry - Geometrical definition of the problem.
	 * \param[in] solver_container - Container vector with all the solutions.
   * \param[in] conv_numerics - Description of the numerical method.
   * \param[in] visc_numerics - Description of the numerical method.
	 * \param[in] config - Definition of the particular problem.
	 * \param[in] val_marker - Surface marker where the boundary condition is applied.
	 */
	void BC_Far_Field(CGeometry *geometry, CSolver **solver_container, CNumerics *conv_numerics, CNumerics *visc_numerics, CConfig *config,
                      unsigned short val_marker);
    
	/*!
	 * \brief Impose the inlet boundary condition.
	 * \param[in] geometry - Geometrical definition of the problem.
	 * \param[in] solver_container - Container vector with all the solutions.
   * \param[in] conv_numerics - Description of the numerical method.
   * \param[in] visc_numerics - Description of the numerical method.
	 * \param[in] config - Definition of the particular problem.
	 * \param[in] val_marker - Surface marker where the boundary condition is applied.
	 */
	void BC_Inlet(CGeometry *geometry, CSolver **solver_container, CNumerics *conv_numerics, CNumerics *visc_numerics, CConfig *config,
                  unsigned short val_marker);
    
	/*!
	 * \brief Impose the outlet boundary condition.
	 * \param[in] geometry - Geometrical definition of the problem.
	 * \param[in] solver_container - Container vector with all the solutions.
   * \param[in] conv_numerics - Description of the numerical method.
   * \param[in] visc_numerics - Description of the numerical method.
	 * \param[in] config - Definition of the particular problem.
	 * \param[in] val_marker - Surface marker where the boundary condition is applied.
	 */
    
	void BC_Outlet(CGeometry *geometry, CSolver **solver_container, CNumerics *conv_numerics, CNumerics *visc_numerics, CConfig *config,
                   unsigned short val_marker);
    
    /*!
	 * \brief Impose the engine inflow boundary condition.
	 * \param[in] geometry - Geometrical definition of the problem.
	 * \param[in] solver_container - Container vector with all the solutions.
   * \param[in] conv_numerics - Description of the numerical method.
   * \param[in] visc_numerics - Description of the numerical method.
	 * \param[in] config - Definition of the particular problem.
	 * \param[in] val_marker - Surface marker where the boundary condition is applied.
	 */
	void BC_Engine_Inflow(CGeometry *geometry, CSolver **solver_container, CNumerics *conv_numerics, CNumerics *visc_numerics,
                          CConfig *config, unsigned short val_marker);
  
  /*!
   * \brief Impose the engine bleed boundary condition.
   * \param[in] geometry - Geometrical definition of the problem.
   * \param[in] solver_container - Container vector with all the solutions.
   * \param[in] conv_numerics - Description of the numerical method.
   * \param[in] visc_numerics - Description of the numerical method.
   * \param[in] config - Definition of the particular problem.
   * \param[in] val_marker - Surface marker where the boundary condition is applied.
   */
  void BC_Engine_Bleed(CGeometry *geometry, CSolver **solver_container, CNumerics *conv_numerics, CNumerics *visc_numerics,
                        CConfig *config, unsigned short val_marker);

	/*!
	 * \brief Impose the engine exhaust boundary condition.
	 * \param[in] geometry - Geometrical definition of the problem.
	 * \param[in] solver_container - Container vector with all the solutions.
   * \param[in] conv_numerics - Description of the numerical method.
   * \param[in] visc_numerics - Description of the numerical method.
	 * \param[in] config - Definition of the particular problem.
	 * \param[in] val_marker - Surface marker where the boundary condition is applied.
	 */
	void BC_Engine_Exhaust(CGeometry *geometry, CSolver **solver_container, CNumerics *conv_numerics, CNumerics *visc_numerics,
                           CConfig *config, unsigned short val_marker);
    
    /*!
	 * \brief Impose the interface boundary condition using the residual.
	 * \param[in] geometry - Geometrical definition of the problem.
	 * \param[in] solver_container - Container vector with all the solutions.
	 * \param[in] numerics - Description of the numerical method.
	 * \param[in] config - Definition of the particular problem.
	 * \param[in] val_marker - Surface marker where the boundary condition is applied.
	 */
	void BC_Interface_Boundary(CGeometry *geometry, CSolver **solver_container, CNumerics *numerics,
                               CConfig *config);
    
	/*!
	 * \brief Impose the near-field boundary condition using the residual.
	 * \param[in] geometry - Geometrical definition of the problem.
	 * \param[in] solver_container - Container vector with all the solutions.
	 * \param[in] numerics - Description of the numerical method.
	 * \param[in] config - Definition of the particular problem.
	 * \param[in] val_marker - Surface marker where the boundary condition is applied.
	 */
	void BC_NearField_Boundary(CGeometry *geometry, CSolver **solver_container, CNumerics *numerics,
                               CConfig *config);
  
  /*!
	 * \brief Load a solution from a restart file.
	 * \param[in] geometry - Geometrical definition of the problem.
   * \param[in] solver - Container vector with all of the solvers.
	 * \param[in] config - Definition of the particular problem.
	 * \param[in] val_iter - Current external iteration number.
	 */
	void LoadRestart(CGeometry **geometry, CSolver ***solver, CConfig *config, int val_iter);

    
};

/*!
 * \class CTransLMSolver
 * \brief Main class for defining the turbulence model solver.
 * \ingroup Turbulence_Model
 * \author A. Aranake.
 * \version 4.0.2 "Cardinal"
 */

class CTransLMSolver: public CTurbSolver {
private:
	su2double Intermittency_Inf, REth_Inf;
public:
	/*!
	 * \brief Constructor of the class.
	 */
	CTransLMSolver(void);
    
	/*!
	 * \overload
	 * \param[in] geometry - Geometrical definition of the problem.
	 * \param[in] config - Definition of the particular problem.
	 */
	CTransLMSolver(CGeometry *geometry, CConfig *config, unsigned short iMesh);
    
	/*!
	 * \brief Destructor of the class.
	 */
	~CTransLMSolver(void);
    
	/*!
	 * \brief Restart residual and compute gradients.
	 * \param[in] geometry - Geometrical definition of the problem.
	 * \param[in] solver_container - Container vector with all the solutions.
	 * \param[in] config - Definition of the particular problem.
	 * \param[in] iRKStep - Current step of the Runge-Kutta iteration.
     * \param[in] RunTime_EqSystem - System of equations which is going to be solved.
	 */
	void Preprocessing(CGeometry *geometry, CSolver **solver_container, CConfig *config, unsigned short iMesh, unsigned short iRKStep, unsigned short RunTime_EqSystem, bool Output);
    
	/*!
	 * \brief A virtual member.
	 * \param[in] geometry - Geometrical definition of the problem.
	 * \param[in] solver_container - Container vector with all the solutions.
	 * \param[in] config - Definition of the particular problem.
	 * \param[in] iMesh - Index of the mesh in multigrid computations.
	 */
	void Postprocessing(CGeometry *geometry, CSolver **solver_container, CConfig *config,
                        unsigned short iMesh);
  
	/*!
	 * \brief Compute the spatial integration using a upwind scheme.
	 * \param[in] geometry - Geometrical definition of the problem.
	 * \param[in] solver_container - Container vector with all the solutions.
	 * \param[in] numerics - Description of the numerical method.
	 * \param[in] config - Definition of the particular problem.
	 * \param[in] iMesh - Index of the mesh in multigrid computations.
	 */
	void Upwind_Residual(CGeometry *geometry, CSolver **solver_container,
                       CNumerics *numerics, CConfig *config, unsigned short iMesh);
  
	/*!
	 * \brief Compute the viscous residuals for the turbulent equation.
	 * \param[in] geometry - Geometrical definition of the problem.
	 * \param[in] solver_container - Container vector with all the solutions.
	 * \param[in] numerics - Description of the numerical method.
	 * \param[in] config - Definition of the particular problem.
	 * \param[in] iMesh - Index of the mesh in multigrid computations.
	 * \param[in] iRKStep - Current step of the Runge-Kutta iteration.
	 */
	void Viscous_Residual(CGeometry *geometry, CSolver **solver_container, CNumerics *numerics,
                        CConfig *config, unsigned short iMesh, unsigned short iRKStep);
  
	/*!
	 * \brief Source term computation.
	 * \param[in] geometry - Geometrical definition of the problem.
	 * \param[in] solver_container - Container vector with all the solutions.
	 * \param[in] numerics - Description of the numerical method.
	 * \param[in] config - Definition of the particular problem.
	 * \param[in] iMesh - Index of the mesh in multigrid computations.
	 */
	void Source_Residual(CGeometry *geometry, CSolver **solver_container, CNumerics *numerics, CNumerics *second_numerics,
                         CConfig *config, unsigned short iMesh);
    
	/*!
	 * \brief Source term computation.
	 * \param[in] geometry - Geometrical definition of the problem.
	 * \param[in] solver_container - Container vector with all the solutions.
	 * \param[in] numerics - Description of the numerical method.
	 * \param[in] config - Definition of the particular problem.
	 * \param[in] iMesh - Index of the mesh in multigrid computations.
	 */
	void Source_Template(CGeometry *geometry, CSolver **solver_container, CNumerics *numerics,
                         CConfig *config, unsigned short iMesh);
    
	/*!
	 * \brief Impose the Navier-Stokes wall boundary condition.
	 * \param[in] geometry - Geometrical definition of the problem.
	 * \param[in] solver_container - Container vector with all the solutions.
   * \param[in] conv_numerics - Description of the numerical method.
   * \param[in] visc_numerics - Description of the numerical method.
	 * \param[in] config - Definition of the particular problem.
	 * \param[in] val_marker - Surface marker where the boundary condition is applied.
	 */
	void BC_HeatFlux_Wall(CGeometry *geometry, CSolver **solver_container, CNumerics *conv_numerics, CNumerics *visc_numerics, CConfig *config,
                          unsigned short val_marker);
    
	/*!
	 * \brief Impose the Far Field boundary condition.
	 * \param[in] geometry - Geometrical definition of the problem.
	 * \param[in] solver_container - Container vector with all the solutions.
	   * \param[in] conv_numerics - Description of the numerical method.
   * \param[in] visc_numerics - Description of the numerical method.
	 * \param[in] config - Definition of the particular problem.
	 * \param[in] val_marker - Surface marker where the boundary condition is applied.
	 */
	void BC_Far_Field(CGeometry *geometry, CSolver **solver_container, CNumerics *conv_numerics, CNumerics *visc_numerics, CConfig *config,
                      unsigned short val_marker);
    
	/*!
	 * \brief Impose the inlet boundary condition.
	 * \param[in] geometry - Geometrical definition of the problem.
	 * \param[in] solver_container - Container vector with all the solutions.
	 * \param[in] conv_numerics - Description of the numerical method.
	 * \param[in] visc_numerics - Description of the numerical method.
	 * \param[in] config - Definition of the particular problem.
	 * \param[in] val_marker - Surface marker where the boundary condition is applied.
	 */
	void BC_Inlet(CGeometry *geometry, CSolver **solver_container, CNumerics *conv_numerics, CNumerics *visc_numerics, CConfig *config,
                  unsigned short val_marker);
    
	/*!
	 * \brief Impose the outlet boundary condition.
	 * \param[in] geometry - Geometrical definition of the problem.
	 * \param[in] solver_container - Container vector with all the solutions.
	 * \param[in] conv_numerics - Description of the numerical method.
	 * \param[in] visc_numerics - Description of the numerical method.
	 * \param[in] config - Definition of the particular problem.
	 * \param[in] val_marker - Surface marker where the boundary condition is applied.
	 */
    
	void BC_Outlet(CGeometry *geometry, CSolver **solver_container, CNumerics *conv_numerics, CNumerics *visc_numerics, CConfig *config,
                   unsigned short val_marker);
    
	/*!
	 * \brief Impose the symmetry condition.
	 * \param[in] geometry - Geometrical definition of the problem.
	 * \param[in] solver_container - Container vector with all the solutions.
	 * \param[in] conv_numerics - Description of the numerical method.
	 * \param[in] visc_numerics - Description of the numerical method.
	 * \param[in] config - Definition of the particular problem.
	 * \param[in] val_marker - Surface marker where the boundary condition is applied.
	 */
    
	void BC_Sym_Plane(CGeometry *geometry, CSolver **solver_container, CNumerics *conv_numerics, CNumerics *visc_numerics, CConfig *config,
                      unsigned short val_marker);
	/*!
	 * \brief Update the solution using an implicit solver.
	 * \param[in] geometry - Geometrical definition of the problem.
	 * \param[in] solver_container - Container vector with all the solutions.
	 * \param[in] config - Definition of the particular problem.
	 */
	void ImplicitEuler_Iteration(CGeometry *geometry, CSolver **solver_container, CConfig *config);
    
	// Another set of matrix structures for the Lm equations
	CSysMatrix JacobianItmc; /*!< \brief Complete sparse Jacobian structure for implicit computations. */
	su2double *LinSysSolItmc;		/*!< \brief vector to store iterative solution of implicit linear system. */
	su2double *LinSysResItmc;		/*!< \brief vector to store iterative residual of implicit linear system. */
	su2double *rhsItmc;		/*!< \brief right hand side of implicit linear system. */
	CSysMatrix JacobianReth; /*!< \brief Complete sparse Jacobian structure for implicit computations. */
	su2double *LinSysSolReth;		/*!< \brief vector to store iterative solution of implicit linear system. */
	su2double *LinSysResReth;		/*!< \brief vector to store iterative residual of implicit linear system. */
	su2double *rhsReth;		/*!< \brief right hand side of implicit linear system. */
};

/*!
 * \class CTurbSSTSolver
 * \brief Main class for defining the turbulence model solver.
 * \ingroup Turbulence_Model
 * \author A. Campos, F. Palacios, T. Economon
 * \version 4.0.2 "Cardinal"
 */

class CTurbSSTSolver: public CTurbSolver {
private:
	su2double *constants,  /*!< \brief Constants for the model. */
	kine_Inf,           /*!< \brief Free-stream turbulent kinetic energy. */
	omega_Inf;          /*!< \brief Free-stream specific dissipation. */
    
public:
	/*!
	 * \brief Constructor of the class.
	 */
	CTurbSSTSolver(void);
    
	/*!
	 * \overload
	 * \param[in] geometry - Geometrical definition of the problem.
	 * \param[in] config - Definition of the particular problem.
	 */
	CTurbSSTSolver(CGeometry *geometry, CConfig *config, unsigned short iMesh);
    
	/*!
	 * \brief Destructor of the class.
	 */
	~CTurbSSTSolver(void);
    
	/*!
	 * \brief Restart residual and compute gradients.
	 * \param[in] geometry - Geometrical definition of the problem.
	 * \param[in] solver_container - Container vector with all the solutions.
	 * \param[in] config - Definition of the particular problem.
	 * \param[in] iRKStep - Current step of the Runge-Kutta iteration.
     * \param[in] RunTime_EqSystem - System of equations which is going to be solved.
	 */
	void Preprocessing(CGeometry *geometry, CSolver **solver_container, CConfig *config, unsigned short iMesh, unsigned short iRKStep, unsigned short RunTime_EqSystem, bool Output);
    
	/*!
	 * \brief Computes the eddy viscosity.
	 * \param[in] geometry - Geometrical definition of the problem.
	 * \param[in] solver_container - Container vector with all the solutions.
	 * \param[in] config - Definition of the particular problem.
	 * \param[in] iMesh - Index of the mesh in multigrid computations.
	 */
	void Postprocessing(CGeometry *geometry, CSolver **solver_container, CConfig *config,
                        unsigned short iMesh);
  
	/*!
	 * \brief Source term computation.
	 * \param[in] geometry - Geometrical definition of the problem.
	 * \param[in] solver_container - Container vector with all the solutions.
	 * \param[in] numerics - Description of the numerical method.
	 * \param[in] config - Definition of the particular problem.
	 * \param[in] iMesh - Index of the mesh in multigrid computations.
	 */
	void Source_Residual(CGeometry *geometry, CSolver **solver_container, CNumerics *numerics, CNumerics *second_numerics,
                         CConfig *config, unsigned short iMesh);
    
	/*!
	 * \brief Source term computation.
	 * \param[in] geometry - Geometrical definition of the problem.
	 * \param[in] solver_container - Container vector with all the solutions.
	 * \param[in] numerics - Description of the numerical method.
	 * \param[in] config - Definition of the particular problem.
	 * \param[in] iMesh - Index of the mesh in multigrid computations.
	 */
	void Source_Template(CGeometry *geometry, CSolver **solver_container, CNumerics *numerics,
                         CConfig *config, unsigned short iMesh);
    
	/*!
	 * \brief Impose the Navier-Stokes wall boundary condition.
	 * \param[in] geometry - Geometrical definition of the problem.
	 * \param[in] solver_container - Container vector with all the solutions.
	 * \param[in] conv_numerics - Description of the numerical method.
	 * \param[in] visc_numerics - Description of the numerical method.
	 * \param[in] config - Definition of the particular problem.
	 * \param[in] val_marker - Surface marker where the boundary condition is applied.
	 */
	void BC_HeatFlux_Wall(CGeometry *geometry, CSolver **solver_container, CNumerics *conv_numerics, CNumerics *visc_numerics, CConfig *config,
                          unsigned short val_marker);
    
    /*!
	 * \brief Impose the Navier-Stokes wall boundary condition.
	 * \param[in] geometry - Geometrical definition of the problem.
	 * \param[in] solver_container - Container vector with all the solutions.
	 * \param[in] conv_numerics - Description of the numerical method.
	 * \param[in] visc_numerics - Description of the numerical method.
	 * \param[in] config - Definition of the particular problem.
	 * \param[in] val_marker - Surface marker where the boundary condition is applied.
	 */
	void BC_Isothermal_Wall(CGeometry *geometry, CSolver **solver_container, CNumerics *conv_numerics, CNumerics *visc_numerics, CConfig *config,
                            unsigned short val_marker);
    
	/*!
	 * \brief Impose the Far Field boundary condition.
	 * \param[in] geometry - Geometrical definition of the problem.
	 * \param[in] solver_container - Container vector with all the solutions.
	 * \param[in] conv_numerics - Description of the numerical method.
	 * \param[in] visc_numerics - Description of the numerical method.
	 * \param[in] config - Definition of the particular problem.
	 * \param[in] val_marker - Surface marker where the boundary condition is applied.
	 */
	void BC_Far_Field(CGeometry *geometry, CSolver **solver_container, CNumerics *conv_numerics, CNumerics *visc_numerics, CConfig *config,
                      unsigned short val_marker);
    
	/*!
	 * \brief Impose the inlet boundary condition.
	 * \param[in] geometry - Geometrical definition of the problem.
	 * \param[in] solver_container - Container vector with all the solutions.
	 * \param[in] conv_numerics - Description of the numerical method.
	 * \param[in] visc_numerics - Description of the numerical method.
	 * \param[in] config - Definition of the particular problem.
	 * \param[in] val_marker - Surface marker where the boundary condition is applied.
	 */
	void BC_Inlet(CGeometry *geometry, CSolver **solver_container, CNumerics *conv_numerics, CNumerics *visc_numerics, CConfig *config,
                  unsigned short val_marker);
    
	/*!
	 * \brief Impose the outlet boundary condition.
	 * \param[in] geometry - Geometrical definition of the problem.
	 * \param[in] solver_container - Container vector with all the solutions.
	 * \param[in] conv_numerics - Description of the numerical method.
	 * \param[in] visc_numerics - Description of the numerical method.
	 * \param[in] config - Definition of the particular problem.
	 * \param[in] val_marker - Surface marker where the boundary condition is applied.
	 */
    
	void BC_Outlet(CGeometry *geometry, CSolver **solver_container, CNumerics *conv_numerics, CNumerics *visc_numerics, CConfig *config,
                   unsigned short val_marker);
    
	/*!
	 * \brief Get the constants for the SST model.
	 * \return A pointer to an array containing a set of constants
	 */
	su2double* GetConstants();
    
};

/*!
 * \class CAdjEulerSolver
 * \brief Main class for defining the Euler's adjoint flow solver.
 * \ingroup Euler_Equations
 * \author F. Palacios
 * \version 4.0.2 "Cardinal"
 */
class CAdjEulerSolver : public CSolver {
protected:
	su2double PsiRho_Inf,	/*!< \brief PsiRho variable at the infinity. */
	PsiE_Inf,			/*!< \brief PsiE variable at the infinity. */
	*Phi_Inf;			/*!< \brief Phi vector at the infinity. */
	su2double *Sens_Mach, /*!< \brief Mach sensitivity coefficient for each boundary. */
	*Sens_AoA,			/*!< \brief Angle of attack sensitivity coefficient for each boundary. */
	*Sens_Geo,			/*!< \brief Shape sensitivity coefficient for each boundary. */
	*Sens_Press,			/*!< \brief Pressure sensitivity coefficient for each boundary. */
	*Sens_Temp,			/*!< \brief Temperature sensitivity coefficient for each boundary. */
	*Sens_BPress,     /*!< \brief Back pressure sensitivity coefficient for each boundary. */
	**CSensitivity;		/*!< \brief Shape sensitivity coefficient for each boundary and vertex. */
	su2double Total_Sens_Mach;	/*!< \brief Total mach sensitivity coefficient for all the boundaries. */
	su2double Total_Sens_AoA;		/*!< \brief Total angle of attack sensitivity coefficient for all the boundaries. */
	su2double Total_Sens_Geo;		/*!< \brief Total shape sensitivity coefficient for all the boundaries. */
	su2double Total_Sens_Press;    /*!< \brief Total farfield sensitivity to pressure. */
	su2double Total_Sens_Temp;    /*!< \brief Total farfield sensitivity to temperature. */
	su2double Total_Sens_BPress;    /*!< \brief Total sensitivity to back pressure. */
	su2double *iPoint_UndLapl,	/*!< \brief Auxiliary variable for the undivided Laplacians. */
	*jPoint_UndLapl;			/*!< \brief Auxiliary variable for the undivided Laplacians. */
	bool space_centered;  /*!< \brief True if space centered scheeme used. */
    su2double **Jacobian_Axisymmetric; /*!< \brief Storage for axisymmetric Jacobian. */
	unsigned long nMarker;				/*!< \brief Total number of markers using the grid information. */
	su2double Gamma;									/*!< \brief Fluid's Gamma constant (ratio of specific heats). */
	su2double Gamma_Minus_One;				/*!< \brief Fluids's Gamma - 1.0  . */
  su2double *FlowPrimVar_i,	/*!< \brief Store the flow solution at point i. */
	*FlowPrimVar_j;        /*!< \brief Store the flow solution at point j. */

  su2double pnorm,
  Area_Monitored; /*!< \brief Store the total area of the monitored outflow surface (used for normalization in continuous adjoint outflow conditions) */
    
public:
    
	/*!
	 * \brief Constructor of the class.
	 */
	CAdjEulerSolver(void);
    
	/*!
	 * \overload
	 * \param[in] geometry - Geometrical definition of the problem.
	 * \param[in] config - Definition of the particular problem.
     * \param[in] iMesh - Index of the mesh in multigrid computations.
	 */
	CAdjEulerSolver(CGeometry *geometry, CConfig *config, unsigned short iMesh);
    
	/*!
	 * \brief Destructor of the class.
	 */
	virtual ~CAdjEulerSolver(void);
    
  /*!
   * \brief A virtual member.
   * \param[in] geometry - Geometrical definition of the problem.
   * \param[in] solver_container - Container vector with all the solutions.
   * \param[in] config - Definition of the particular problem.
   * \param[in] iMesh - Index of the mesh in multigrid computations.
   * \param[in] Iteration - Index of the current iteration.
   */
  void SetTime_Step(CGeometry *geometry, CSolver **solver_container, CConfig *config,
                              unsigned short iMesh, unsigned long Iteration);

	/*!
	 * \brief Impose the send-receive boundary condition.
	 * \param[in] geometry - Geometrical definition of the problem.
	 * \param[in] config - Definition of the particular problem.
	 */
	void Set_MPI_Solution(CGeometry *geometry, CConfig *config);
    
  /*!
	 * \brief Impose the send-receive boundary condition.
	 * \param[in] geometry - Geometrical definition of the problem.
	 * \param[in] config - Definition of the particular problem.
	 */
	void Set_MPI_Solution_Gradient(CGeometry *geometry, CConfig *config);
    
    /*!
	 * \brief Impose the send-receive boundary condition.
	 * \param[in] geometry - Geometrical definition of the problem.
	 * \param[in] config - Definition of the particular problem.
	 */
	void Set_MPI_Solution_Limiter(CGeometry *geometry, CConfig *config);
  
  /*!
	 * \brief Impose the send-receive boundary condition.
	 * \param[in] geometry - Geometrical definition of the problem.
	 * \param[in] config - Definition of the particular problem.
	 */
	void Set_MPI_Solution_Old(CGeometry *geometry, CConfig *config);
  
  /*!
	 * \brief Compute the Fan face Mach number.
	 * \param[in] geometry - Geometrical definition of the problem.
	 * \param[in] solution - Container vector with all the solutions.
	 */
	void GetEngine_Properties(CGeometry *geometry, CConfig *config, unsigned short iMesh, bool Output);
  
	/*!
	 * \brief Created the force projection vector for adjoint boundary conditions.
	 * \param[in] geometry - Geometrical definition of the problem.
	 * \param[in] solver_container - Container vector with all the solutions.
	 * \param[in] config - Definition of the particular problem.
	 */
	void SetForceProj_Vector(CGeometry *geometry, CSolver **solver_container, CConfig *config);
    
	/*!
	 * \brief Compute the jump for the interior boundary problem.
	 * \param[in] geometry - Geometrical definition of the problem.
	 * \param[in] solver_container - Container vector with all the solutions.
	 * \param[in] config - Definition of the particular problem.
	 */
	void SetIntBoundary_Jump(CGeometry *geometry, CSolver **solver_container, CConfig *config);
    
	/*!
	 * \brief Compute adjoint density at the infinity.
	 * \return Value of the adjoint density at the infinity.
	 */
	su2double GetPsiRho_Inf(void);
    
	/*!
	 * \brief Compute the adjoint energy at the infinity.
	 * \return Value of the adjoint energy at the infinity.
	 */
	su2double GetPsiE_Inf(void);
    
	/*!
	 * \brief Compute Phi (adjoint velocity) at the infinity.
	 * \param[in] val_dim - Index of the adjoint velocity vector.
	 * \return Value of the adjoint velocity vector at the infinity.
	 */
	su2double GetPhi_Inf(unsigned short val_dim);
    
	/*!
	 * \brief Compute the spatial integration using a centered scheme for the adjoint equations.
	 * \param[in] geometry - Geometrical definition of the problem.
	 * \param[in] solver_container - Container vector with all the solutions.
	 * \param[in] numerics - Description of the numerical method.
	 * \param[in] config - Definition of the particular problem.
	 * \param[in] iMesh - Index of the mesh in multigrid computations.
	 * \param[in] iRKStep - Current step of the Runge-Kutta iteration.
	 */
	void Centered_Residual(CGeometry *geometry, CSolver **solver_container, CNumerics *numerics, CConfig *config,
                           unsigned short iMesh, unsigned short iRKStep);
    
	/*!
	 * \brief Compute the spatial integration using a upwind scheme.
	 * \param[in] geometry - Geometrical definition of the problem.
	 * \param[in] solver_container - Container vector with all the solutions.
	 * \param[in] numerics - Description of the numerical method.
	 * \param[in] config - Definition of the particular problem.
	 * \param[in] iMesh - Index of the mesh in multigrid computations.
	 */
	void Upwind_Residual(CGeometry *geometry, CSolver **solver_container, CNumerics *numerics, CConfig *config,
                         unsigned short iMesh);
    
	/*!
	 * \brief Source term integration.
	 * \param[in] geometry - Geometrical definition of the problem.
	 * \param[in] solver_container - Container vector with all the solutions.
	 * \param[in] numerics - Description of the numerical method.
	 * \param[in] config - Definition of the particular problem.
	 * \param[in] iMesh - Index of the mesh in multigrid computations.
	 */
	void Source_Residual(CGeometry *geometry, CSolver **solver_container, CNumerics *numerics, CNumerics *second_numerics,
                         CConfig *config, unsigned short iMesh);
    
	/*!
	 * \brief Source term integration.
	 * \param[in] geometry - Geometrical definition of the problem.
	 * \param[in] solver_container - Container vector with all the solutions.
	 * \param[in] numerics - Description of the numerical method.
	 * \param[in] config - Definition of the particular problem.
	 * \param[in] iMesh - Index of the mesh in multigrid computations.
	 */
	void Source_Template(CGeometry *geometry, CSolver **solver_container, CNumerics *numerics,
                         CConfig *config, unsigned short iMesh);
    
	/*!
	 * \brief Compute the undivided laplacian for the adjoint solution.
	 * \param[in] geometry - Geometrical definition of the problem.
	 * \param[in] config - Definition of the particular problem.
	 */
	void SetUndivided_Laplacian(CGeometry *geometry, CConfig *config);
    
    /*!
	 * \brief Parallelization of Undivided Laplacian.
	 * \param[in] geometry - Geometrical definition of the problem.
	 * \param[in] config - Definition of the particular problem.
	 */
	void Set_MPI_Undivided_Laplacian(CGeometry *geometry, CConfig *config);
    
	/*!
	 * \brief Compute the sensor for higher order dissipation control in rotating problems.
	 * \param[in] geometry - Geometrical definition of the problem.
	 * \param[in] solver_container - Container vector with all the solutions.
	 * \param[in] config - Definition of the particular problem.
	 */
	void SetDissipation_Switch(CGeometry *geometry, CConfig *config);
    
    /*!
	 * \brief A virtual member.
	 * \param[in] geometry - Geometrical definition of the problem.
	 * \param[in] solver_container - Container vector with all the solutions.
	 * \param[in] config - Definition of the particular problem.
	 */
	void Set_MPI_Dissipation_Switch(CGeometry *geometry, CConfig *config);
    
	/*!
	 * \brief Impose via the residual the adjoint Euler wall boundary condition.
	 * \param[in] geometry - Geometrical definition of the problem.
	 * \param[in] solver_container - Container vector with all the solutions.
	 * \param[in] numerics - Description of the numerical method.
	 * \param[in] config - Definition of the particular problem.
	 * \param[in] val_marker - Surface marker where the boundary condition is applied.
	 */
	void BC_Euler_Wall(CGeometry *geometry, CSolver **solver_container, CNumerics *numerics, CConfig *config,
                       unsigned short val_marker);
    
	/*!
	 * \brief Impose via the residual the interface adjoint boundary condition.
	 * \param[in] geometry - Geometrical definition of the problem.
	 * \param[in] solver_container - Container vector with all the solutions.
	 * \param[in] numerics - Description of the numerical method.
	 * \param[in] config - Definition of the particular problem.
	 * \param[in] val_marker - Surface marker where the boundary condition is applied.
	 */
	void BC_Interface_Boundary(CGeometry *geometry, CSolver **solver_container, CNumerics *numerics, CConfig *config);
    
	/*!
	 * \brief Impose via the residual the near-field adjoint boundary condition.
	 * \param[in] geometry - Geometrical definition of the problem.
	 * \param[in] solver_container - Container vector with all the solutions.
	 * \param[in] numerics - Description of the numerical method.
	 * \param[in] config - Definition of the particular problem.
	 * \param[in] val_marker - Surface marker where the boundary condition is applied.
	 */
	void BC_NearField_Boundary(CGeometry *geometry, CSolver **solver_container, CNumerics *numerics, CConfig *config);
    
	/*!
	 * \brief Impose via the residual the adjoint symmetry boundary condition.
	 * \param[in] geometry - Geometrical definition of the problem.
	 * \param[in] solver_container - Container vector with all the solutions.
	 * \param[in] conv_numerics - Description of the numerical method.
	 * \param[in] visc_numerics - Description of the numerical method.
	 * \param[in] config - Definition of the particular problem.
	 * \param[in] val_marker - Surface marker where the boundary condition is applied.
	 */
	void BC_Sym_Plane(CGeometry *geometry, CSolver **solver_container, CNumerics *conv_numerics, CNumerics *visc_numerics, CConfig *config,
                      unsigned short val_marker);
    
	/*!
	 * \brief Impose the boundary condition to the far field using characteristics.
	 * \param[in] geometry - Geometrical definition of the problem.
	 * \param[in] solver_container - Container vector with all the solutions.
	 * \param[in] conv_numerics - Description of the numerical method.
	 * \param[in] visc_numerics - Description of the numerical method.
	 * \param[in] config - Definition of the particular problem.
	 * \param[in] val_marker - Surface marker where the boundary condition is applied.
	 */
	void BC_Far_Field(CGeometry *geometry, CSolver **solver_container, CNumerics *conv_numerics, CNumerics *visc_numerics, CConfig *config,
                      unsigned short val_marker);
    
	/*!
	 * \brief Impose the inlet boundary condition.
	 * \param[in] geometry - Geometrical definition of the problem.
	 * \param[in] solver_container - Container vector with all the solutions.
	 * \param[in] conv_numerics - Description of the numerical method.
	 * \param[in] visc_numerics - Description of the numerical method.
	 * \param[in] config - Definition of the particular problem.
	 * \param[in] val_marker - Surface marker where the boundary condition is applied.
	 */
	void BC_Inlet(CGeometry *geometry, CSolver **solver_container, CNumerics *conv_numerics, CNumerics *visc_numerics, CConfig *config,
                  unsigned short val_marker);
    

  /*!
   * \brief Impose the supersonic inlet boundary condition.
   * \param[in] geometry - Geometrical definition of the problem.
   * \param[in] solver_container - Container vector with all the solutions.
   * \param[in] solver - Description of the numerical method.
   * \param[in] config - Definition of the particular problem.
   * \param[in] val_marker - Surface marker where the boundary condition is applied.
   */
	void BC_Supersonic_Inlet(CGeometry *geometry, CSolver **solver_container, CNumerics *conv_numerics, CNumerics *visc_numerics, CConfig *config,
	              unsigned short val_marker);
  
  /*!
   * \brief Impose the supersonic outlet boundary condition.
   * \param[in] geometry - Geometrical definition of the problem.
   * \param[in] solver_container - Container vector with all the solutions.
   * \param[in] solver - Description of the numerical method.
   * \param[in] config - Definition of the particular problem.
   * \param[in] val_marker - Surface marker where the boundary condition is applied.
   */
  void BC_Supersonic_Outlet(CGeometry *geometry, CSolver **solver_container, CNumerics *conv_numerics, CNumerics *visc_numerics, CConfig *config,
                           unsigned short val_marker);

	/*!
	 * \brief Impose the outlet boundary condition.
	 * \param[in] geometry - Geometrical definition of the problem.
	 * \param[in] solver_container - Container vector with all the solutions.
	 * \param[in] conv_numerics - Description of the numerical method.
	 * \param[in] visc_numerics - Description of the numerical method.
	 * \param[in] config - Definition of the particular problem.
	 * \param[in] val_marker - Surface marker where the boundary condition is applied.
	 */
	void BC_Outlet(CGeometry *geometry, CSolver **solver_container, CNumerics *conv_numerics, CNumerics *visc_numerics, CConfig *config,
                   unsigned short val_marker);
    
	/*!
	 * \brief Impose the engine inflow adjoint boundary condition.
	 * \param[in] geometry - Geometrical definition of the problem.
	 * \param[in] solver_container - Container vector with all the solutions.
	 * \param[in] conv_numerics - Description of the numerical method.
	 * \param[in] visc_numerics - Description of the numerical method.
	 * \param[in] config - Definition of the particular problem.
	 * \param[in] val_marker - Surface marker where the boundary condition is applied.
	 */
	void BC_Engine_Inflow(CGeometry *geometry, CSolver **solver_container, CNumerics *conv_numerics, CNumerics *visc_numerics,
                          CConfig *config, unsigned short val_marker);
  
  /*!
   * \brief Impose the engine bleed adjoint boundary condition.
   * \param[in] geometry - Geometrical definition of the problem.
   * \param[in] solver_container - Container vector with all the solutions.
   * \param[in] conv_numerics - Description of the numerical method.
   * \param[in] visc_numerics - Description of the numerical method.
   * \param[in] config - Definition of the particular problem.
   * \param[in] val_marker - Surface marker where the boundary condition is applied.
   */
  void BC_Engine_Bleed(CGeometry *geometry, CSolver **solver_container, CNumerics *conv_numerics, CNumerics *visc_numerics,
                        CConfig *config, unsigned short val_marker);
  
	/*!
	 * \brief Impose the engine exhaust boundary condition.
	 * \param[in] geometry - Geometrical definition of the problem.
	 * \param[in] solver_container - Container vector with all the solutions.
	 * \param[in] conv_numerics - Description of the numerical method.
	 * \param[in] visc_numerics - Description of the numerical method.
	 * \param[in] config - Definition of the particular problem.
	 * \param[in] val_marker - Surface marker where the boundary condition is applied.
	 */
	void BC_Engine_Exhaust(CGeometry *geometry, CSolver **solver_container, CNumerics *conv_numerics, CNumerics *visc_numerics,
                           CConfig *config, unsigned short val_marker);
    
	/*!
	 * \brief Update the solution using a Runge-Kutta strategy.
	 * \param[in] geometry - Geometrical definition of the problem.
	 * \param[in] solver_container - Container vector with all the solutions.
	 * \param[in] config - Definition of the particular problem.
	 * \param[in] iRKStep - Current step of the Runge-Kutta iteration.
	 */
	void ExplicitRK_Iteration(CGeometry *geometry, CSolver **solver_container, CConfig *config,
                              unsigned short iRKStep);
    
	/*!
	 * \brief Update the solution using a explicit Euler scheme.
	 * \param[in] geometry - Geometrical definition of the problem.
	 * \param[in] solver_container - Container vector with all the solutions.
	 * \param[in] config - Definition of the particular problem.
	 */
	void ExplicitEuler_Iteration(CGeometry *geometry, CSolver **solver_container, CConfig *config);
    
	/*!
	 * \brief Update the solution using an implicit solver.
	 * \param[in] geometry - Geometrical definition of the problem.
	 * \param[in] solver_container - Container vector with all the solutions.
	 * \param[in] config - Definition of the particular problem.
	 */
	void ImplicitEuler_Iteration(CGeometry *geometry, CSolver **solver_container, CConfig *config);
    
	/*!
	 * \brief Initialize the residual vectors.
	 * \param[in] geometry - Geometrical definition of the problem.
	 * \param[in] solver_container - Container vector with all the solutions.
	 * \param[in] config - Definition of the particular problem.
	 * \param[in] iRKStep - Current step of the Runge-Kutta iteration.
     * \param[in] RunTime_EqSystem - System of equations which is going to be solved.
	 */
	void Preprocessing(CGeometry *geometry, CSolver **solver_container, CConfig *config, unsigned short iMesh, unsigned short iRKStep, unsigned short RunTime_EqSystem, bool Output);
    
	/*!
	 * \brief Compute the inviscid sensitivity of the functional.
	 * \param[in] geometry - Geometrical definition of the problem.
	 * \param[in] solver_container - Container vector with all the solutions.
	 * \param[in] numerics - Description of the numerical method.
	 * \param[in] config - Definition of the particular problem.
	 */
	void Inviscid_Sensitivity(CGeometry *geometry, CSolver **solver_container, CNumerics *numerics, CConfig *config);
    
	/*!
	 * \brief Smooth the inviscid sensitivity of the functional.
	 * \param[in] geometry - Geometrical definition of the problem.
	 * \param[in] solver_container - Container vector with all the solutions.
	 * \param[in] numerics - Description of the numerical method.
	 * \param[in] config - Definition of the particular problem.
	 */
	void Smooth_Sensitivity(CGeometry *geometry, CSolver **solver_container, CNumerics *numerics, CConfig *config);
    
	/*!
	 * \brief Get the shape sensitivity coefficient.
	 * \param[in] val_marker - Surface marker where the coefficient is computed.
	 * \param[in] val_vertex - Vertex of the marker <i>val_marker</i> where the coefficient is evaluated.
	 * \return Value of the sensitivity coefficient.
	 */
	su2double GetCSensitivity(unsigned short val_marker, unsigned long val_vertex);
    
	/*!
	 * \brief Set the shape sensitivity coefficient.
	 * \param[in] val_marker - Surface marker where the coefficient is computed.
	 * \param[in] val_vertex - Vertex of the marker <i>val_marker</i> where the coefficient is evaluated.
	 * \param[in] val_sensitivity - Value of the sensitivity coefficient.
	 */
	void SetCSensitivity(unsigned short val_marker, unsigned long val_vertex, su2double val_sensitivity);
    
	/*!
	 * \brief Provide the total shape sensitivity coefficient.
	 * \return Value of the geometrical sensitivity coefficient
	 *         (inviscid + viscous contribution).
	 */
	su2double GetTotal_Sens_Geo(void);
    
	/*!
	 * \brief Set the total Mach number sensitivity coefficient.
	 * \return Value of the Mach sensitivity coefficient
	 *         (inviscid + viscous contribution).
	 */
	su2double GetTotal_Sens_Mach(void);
    
	/*!
	 * \brief Set the total angle of attack sensitivity coefficient.
	 * \return Value of the angle of attack sensitivity coefficient
	 *         (inviscid + viscous contribution).
	 */
	su2double GetTotal_Sens_AoA(void);
    
	/*!
	 * \brief Set the total farfield pressure sensitivity coefficient.
	 * \return Value of the farfield pressure sensitivity coefficient
	 *         (inviscid + viscous contribution).
	 */
	su2double GetTotal_Sens_Press(void);
    
	/*!
	 * \brief Set the total farfield temperature sensitivity coefficient.
	 * \return Value of the farfield temperature sensitivity coefficient
	 *         (inviscid + viscous contribution).
	 */
	su2double GetTotal_Sens_Temp(void);

	/*!
	 * \author H. Kline
	 * \brief Set the total Back pressure number sensitivity coefficient.
	 * \return Value of the Back sensitivity coefficient
	 *         (inviscid + viscous contribution).
	 */
	su2double GetTotal_Sens_BPress(void);
  
	/*!
	 * \brief Set the total residual adding the term that comes from the Dual Time Strategy.
	 * \param[in] geometry - Geometrical definition of the problem.
	 * \param[in] solver_container - Container vector with all the solutions.
	 * \param[in] config - Definition of the particular problem.
	 * \param[in] iRKStep - Current step of the Runge-Kutta iteration.
	 * \param[in] iMesh - Index of the mesh in multigrid computations.
	 * \param[in] RunTime_EqSystem - System of equations which is going to be solved.
	 */
	void SetResidual_DualTime(CGeometry *geometry, CSolver **solver_container, CConfig *config,
                              unsigned short iRKStep, unsigned short iMesh, unsigned short RunTime_EqSystem);
    
    /*!
	 * \brief Set the initial condition for the Euler Equations.
	 * \param[in] geometry - Geometrical definition of the problem.
	 * \param[in] solver_container - Container with all the solutions.
	 * \param[in] config - Definition of the particular problem.
	 * \param[in] ExtIter - External iteration.
	 */
	void SetInitialCondition(CGeometry **geometry, CSolver ***solver_container, CConfig *config, unsigned long ExtIter);


};

/*!
 * \class CAdjNSSolver
 * \brief Main class for defining the Navier-Stokes' adjoint flow solver.
 * \ingroup Navier_Stokes_Equations
 * \author F. Palacios
 * \version 4.0.2 "Cardinal"
 */
class CAdjNSSolver : public CAdjEulerSolver {
public:
    
	/*!
	 * \brief Constructor of the class.
	 */
	CAdjNSSolver(void);
    
	/*!
	 * \overload
	 * \param[in] geometry - Geometrical definition of the problem.
	 * \param[in] config - Definition of the particular problem.
     * \param[in] iMesh - Index of the mesh in multigrid computations.
	 */
	CAdjNSSolver(CGeometry *geometry, CConfig *config, unsigned short iMesh);
    
	/*!
	 * \brief Destructor of the class.
	 */
	~CAdjNSSolver(void);

  /*!
   * \brief A virtual member.
   * \param[in] geometry - Geometrical definition of the problem.
   * \param[in] solver_container - Container vector with all the solutions.
   * \param[in] config - Definition of the particular problem.
   * \param[in] iMesh - Index of the mesh in multigrid computations.
   * \param[in] Iteration - Index of the current iteration.
   */
  void SetTime_Step(CGeometry *geometry, CSolver **solver_container, CConfig *config,
                              unsigned short iMesh, unsigned long Iteration);

    
	/*!
	 * \brief Impose via the residual or brute force the Navier-Stokes adjoint boundary condition (heat flux).
	 * \param[in] geometry - Geometrical definition of the problem.
	 * \param[in] solver_container - Container vector with all the solutions.
	 * \param[in] conv_numerics - Description of the numerical method.
	 * \param[in] visc_numerics - Description of the numerical method.
	 * \param[in] config - Definition of the particular problem.
	 * \param[in] val_marker - Surface marker where the boundary condition is applied.
	 */
	void BC_HeatFlux_Wall(CGeometry *geometry, CSolver **solver_container, CNumerics *conv_numerics, CNumerics *visc_numerics, CConfig *config,
                          unsigned short val_marker);
    
    /*!
	 * \brief Impose via the residual or brute force the Navier-Stokes adjoint boundary condition (heat flux).
	 * \param[in] geometry - Geometrical definition of the problem.
	 * \param[in] solver_container - Container vector with all the solutions.
	 * \param[in] conv_numerics - Description of the numerical method.
	 * \param[in] visc_numerics - Description of the numerical method.
	 * \param[in] config - Definition of the particular problem.
	 * \param[in] val_marker - Surface marker where the boundary condition is applied.
	 */
	void BC_Isothermal_Wall(CGeometry *geometry, CSolver **solver_container, CNumerics *conv_numerics, CNumerics *visc_numerics, CConfig *config, unsigned short val_marker);
    
	/*!
	 * \brief Restart residual and compute gradients.
	 * \param[in] geometry - Geometrical definition of the problem.
	 * \param[in] solver_container - Container vector with all the solutions.
	 * \param[in] config - Definition of the particular problem.
	 * \param[in] iRKStep - Current step of the Runge-Kutta iteration.
     * \param[in] RunTime_EqSystem - System of equations which is going to be solved.
	 */
	void Preprocessing(CGeometry *geometry, CSolver **solver_container, CConfig *config, unsigned short iMesh, unsigned short iRKStep, unsigned short RunTime_EqSystem, bool Output);
    
	/*!
	 * \brief Compute the viscous sensitivity of the functional.
	 * \param[in] geometry - Geometrical definition of the problem.
	 * \param[in] solver_container - Container vector with all the solutions.
	 * \param[in] numerics - Description of the numerical method.
	 * \param[in] config - Definition of the particular problem.
	 */
	void Viscous_Sensitivity(CGeometry *geometry, CSolver **solver_container, CNumerics *numerics, CConfig *config);
    
	/*!
	 * \brief Compute the viscous residuals for the adjoint equation.
	 * \param[in] geometry - Geometrical definition of the problem.
	 * \param[in] solver_container - Container vector with all the solutions.
	 * \param[in] numerics - Description of the numerical method.
	 * \param[in] config - Definition of the particular problem.
	 * \param[in] iMesh - Index of the mesh in multigrid computations.
	 * \param[in] iRKStep - Current step of the Runge-Kutta iteration.
	 */
	void Viscous_Residual(CGeometry *geometry, CSolver **solver_container, CNumerics *numerics,
                          CConfig *config, unsigned short iMesh, unsigned short iRKStep);
    
	/*!
	 * \brief Source term computation.
	 * \param[in] geometry - Geometrical definition of the problem.
	 * \param[in] solver_container - Container vector with all the solutions.
	 * \param[in] numerics - Description of the numerical method.
	 * \param[in] config - Definition of the particular problem.
	 * \param[in] iMesh - Index of the mesh in multigrid computations.
	 */
	void Source_Residual(CGeometry *geometry, CSolver **solver_container, CNumerics *numerics, CNumerics *second_numerics,
                         CConfig *config, unsigned short iMesh);
    
};

/*!
 * \class CAdjTurbSolver
 * \brief Main class for defining the adjoint turbulence model solver.
 * \ingroup Turbulence_Model
 * \author F. Palacios, A. Bueno.
 * \version 4.0.2 "Cardinal"
 */
class CAdjTurbSolver : public CSolver {
private:
	su2double PsiNu_Inf,	/*!< \brief PsiNu variable at the infinity. */
	*FlowSolution_i,	/*!< \brief Store the flow solution at point i. */
	*FlowSolution_j;	/*!< \brief Store the flow solution at point j. */

	su2double Gamma;									/*!< \brief Fluid's Gamma constant (ratio of specific heats). */
	su2double Gamma_Minus_One;				/*!< \brief Fluids's Gamma - 1.0  . */
        
public:
    
	/*!
	 * \brief Default constructor of the class.
	 */
	CAdjTurbSolver(void);
    
	/*!
	 * \overload
	 * \param[in] geometry - Geometrical definition of the problem.
	 * \param[in] config - Definition of the particular problem.
	 */
	CAdjTurbSolver(CGeometry *geometry, CConfig *config, unsigned short iMesh);
    
    /*!
	 * \brief Impose the send-receive boundary condition.
	 * \param[in] geometry - Geometrical definition of the problem.
	 * \param[in] config - Definition of the particular problem.
	 */
	void Set_MPI_Solution(CGeometry *geometry, CConfig *config);
  
  /*!
	 * \brief Impose the send-receive boundary condition.
	 * \param[in] geometry - Geometrical definition of the problem.
	 * \param[in] config - Definition of the particular problem.
	 */
	void Set_MPI_Solution_Old(CGeometry *geometry, CConfig *config);
  
    /*!
	 * \brief Impose the send-receive boundary condition.
	 * \param[in] geometry - Geometrical definition of the problem.
	 * \param[in] config - Definition of the particular problem.
	 */
	void Set_MPI_Solution_Gradient(CGeometry *geometry, CConfig *config);
    
	/*!
	 * \brief Default destructor of the class.
	 */
	virtual ~CAdjTurbSolver(void);
    
	/*!
	 * \brief Impose the Navier-Stokes turbulent adjoint boundary condition.
	 * \param[in] geometry - Geometrical definition of the problem.
	 * \param[in] solver_container - Container vector with all the solutions.
	 * \param[in] conv_numerics - Description of the numerical method.
	 * \param[in] visc_numerics - Description of the numerical method.
	 * \param[in] config - Definition of the particular problem.
	 * \param[in] val_marker - Surface marker where the boundary condition is applied.
	 */
	void BC_HeatFlux_Wall(CGeometry *geometry, CSolver **solver_container, CNumerics *conv_numerics, CNumerics *visc_numerics, CConfig *config,
                          unsigned short val_marker);
  
  /*!
	 * \brief Impose an isothermal wall boundary condition (no-slip).
	 * \param[in] geometry - Geometrical definition of the problem.
	 * \param[in] solver_container - Container vector with all the solutions.
	 * \param[in] conv_numerics - Description of the numerical method.
	 * \param[in] visc_numerics - Description of the numerical method.
	 * \param[in] config - Definition of the particular problem.
	 * \param[in] val_marker - Surface marker where the boundary condition is applied.
	 */
	void BC_Isothermal_Wall(CGeometry *geometry, CSolver **solver_container, CNumerics *conv_numerics, CNumerics *visc_numerics, CConfig *config,
                          unsigned short val_marker);
  
	/*!
	 * \brief Impose the boundary condition to the far field using characteristics.
	 * \param[in] geometry - Geometrical definition of the problem.
	 * \param[in] solver_container - Container vector with all the solutions.
	 * \param[in] conv_numerics - Description of the numerical method.
	 * \param[in] visc_numerics - Description of the numerical method.
	 * \param[in] config - Definition of the particular problem.
	 * \param[in] val_marker - Surface marker where the boundary condition is applied.
	 */
	void BC_Far_Field(CGeometry *geometry, CSolver **solver_container, CNumerics *conv_numerics, CNumerics *visc_numerics, CConfig *config,
                      unsigned short val_marker);
    
	/*!
	 * \brief Initializate the residual vectors.
	 * \param[in] geometry - Geometrical definition of the problem.
	 * \param[in] solver_container - Container vector with all the solutions.
	 * \param[in] config - Definition of the particular problem.
	 * \param[in] iRKStep - Current step of the Runge-Kutta iteration.
     * \param[in] RunTime_EqSystem - System of equations which is going to be solved.
	 */
	void Preprocessing(CGeometry *geometry, CSolver **solver_container, CConfig *config, unsigned short iMesh, unsigned short iRKStep, unsigned short RunTime_EqSystem, bool Output);
    
	/*!
	 * \brief Compute the spatial integration using a upwind scheme.
	 * \param[in] geometry - Geometrical definition of the problem.
	 * \param[in] solver_container - Container vector with all the solutions.
	 * \param[in] numerics - Description of the numerical method.
	 * \param[in] config - Definition of the particular problem.
	 * \param[in] iMesh - Index of the mesh in multigrid computations.
	 */
	void Upwind_Residual(CGeometry *geometry, CSolver **solver_container, CNumerics *numerics, CConfig *config,
                         unsigned short iMesh);
    
	/*!
	 * \brief Compute the viscous residuals for the turbulent adjoint equation.
	 * \param[in] geometry - Geometrical definition of the problem.
	 * \param[in] solver_container - Container vector with all the solutions.
	 * \param[in] numerics - Description of the numerical method.
	 * \param[in] config - Definition of the particular problem.
	 * \param[in] iMesh - Index of the mesh in multigrid computations.
	 * \param[in] iRKStep - Current step of the Runge-Kutta iteration.
	 */
	void Viscous_Residual(CGeometry *geometry, CSolver **solver_container, CNumerics *numerics, CConfig *config,
                          unsigned short iMesh, unsigned short iRKStep);
    
	/*!
	 * \brief Source term computation.
	 * \param[in] geometry - Geometrical definition of the problem.
	 * \param[in] solver_container - Container vector with all the solutions.
	 * \param[in] numerics - Description of the numerical method.
	 * \param[in] config - Definition of the particular problem.
	 * \param[in] iMesh - Index of the mesh in multigrid computations.
	 */
	void Source_Residual(CGeometry *geometry, CSolver **solver_container, CNumerics *numerics, CNumerics *second_numerics,
                         CConfig *config, unsigned short iMesh);
    
	/*!
	 * \brief Update the solution using an implicit solver.
	 * \param[in] geometry - Geometrical definition of the problem.
	 * \param[in] solver_container - Container vector with all the solutions.
	 * \param[in] config - Definition of the particular problem.
	 */
	void ImplicitEuler_Iteration(CGeometry *geometry, CSolver **solver_container, CConfig *config);
    
};

/*! \class CPoissonSolver
 *  \brief Main class for defining the poisson potential solver.
 *  \author F. Palacios
 *  \version 4.0.2 "Cardinal"
 *  \date May 3, 2010.
 */
class CPoissonSolver : public CSolver {
private:
	su2double *Source_Vector;		  /*!< \brief Auxiliary vector for storing element source vector. */
  su2double **StiffMatrix_Elem; /*!< \brief Auxiliary matrices for storing point to point Stiffness Matrices. */
	su2double **StiffMatrix_Node;	/*!< \brief Auxiliary matrices for storing point to point Stiffness Matrices. */
    
public:
    
	/*!
	 * \brief Constructor of the class.
	 */
	CPoissonSolver(void);
    
	/*!
	 * \overload
	 * \param[in] geometry - Geometrical definition of the problem.
	 * \param[in] config - Definition of the particular problem.
	 */
	CPoissonSolver(CGeometry *geometry, CConfig *config);
    
	/*!
	 * \brief A virtual member.
	 * \param[in] solver1_geometry - Geometrical definition of the problem.
	 * \param[in] solver1_solution - Container vector with all the solutions.
	 * \param[in] solver1_config - Definition of the particular problem.
	 * \param[in] solver2_geometry - Geometrical definition of the problem.
	 * \param[in] solver2_solution - Container vector with all the solutions.
	 * \param[in] solver2_config - Definition of the particular problem.
	 */
	void Copy_Zone_Solution(CSolver ***solver1_solution, CGeometry **solver1_geometry, CConfig *solver1_config, CSolver ***solver2_solution, CGeometry **solver2_geometry, CConfig *solver2_config);
    
	/*!
	 * \brief Destructor of the class.
	 */
	~CPoissonSolver(void);
    
	/*!
	 * \brief Integrate the Poisson equation using a Galerkin method.
	 * \param[in] geometry - Geometrical definition of the problem.
	 * \param[in] solver_container - Container vector with all the solutions.
	 * \param[in] numerics - Description of the numerical method.
	 * \param[in] config - Definition of the particular problem.
	 * \param[in] iMesh - Index of the mesh in multigrid computations.
	 */
	void Viscous_Residual(CGeometry *geometry, CSolver **solver_container, CNumerics *numerics, CConfig *config,
                         unsigned short iMesh, unsigned short iRKStep);
    
	/*!
	 * \brief Integrate the Poisson equation using a Galerkin method.
	 * \param[in] StiffMatrix_Elem - Element stiffness matrix
	 */
	void AddStiffMatrix(su2double **StiffMatrix_Elem, unsigned long Point_0, unsigned long Point_1, unsigned long Point_2, unsigned long Point_3);

	/*!
	 * \brief Compute the residual.
	 * \param[in] geometry - Geometrical definition of the problem.
	 * \param[in] solver_container - Container vector with all the solutions.
	 * \param[in] config - Definition of the particular problem.
	 * \param[in] iMesh - Index of the mesh in multigrid computations.
	 */
	void Compute_Residual(CGeometry *geometry, CSolver **solver_container, CConfig *config,
                          unsigned short iMesh);
  
  /*!
	 * \brief Impose via the residual the Dirichlet boundary condition.
	 * \param[in] geometry - Geometrical definition of the problem.
	 * \param[in] solver_container - Container vector with all the solutions.
	 * \param[in] config - Definition of the particular problem.
	 * \param[in] val_marker - Surface marker where the boundary condition is applied.
	 */
  void BC_Dirichlet(CGeometry *geometry, CSolver **solver_container, CConfig *config, unsigned short val_marker);
  
  /*!
	 * \brief Impose via the residual the Neumann boundary condition.
	 * \param[in] geometry - Geometrical definition of the problem.
	 * \param[in] solver_container - Container vector with all the solutions.
	 * \param[in] numerics - Description of the numerical method.
	 * \param[in] config - Definition of the particular problem.
	 * \param[in] val_marker - Surface marker where the boundary condition is applied.
	 */
  void BC_Neumann(CGeometry *geometry, CSolver **solver_container, CNumerics *numerics, CConfig *config, unsigned short val_marker);
    
	/*!
	 * \brief Set residuals to zero.
	 * \param[in] geometry - Geometrical definition of the problem.
	 * \param[in] solver_container - Container vector with all the solutions.
	 * \param[in] config - Definition of the particular problem.
	 * \param[in] iRKStep - Current step of the Runge-Kutta iteration.
   * \param[in] RunTime_EqSystem - System of equations which is going to be solved.
	 */
	void Preprocessing(CGeometry *geometry, CSolver **solver_container, CConfig *config, unsigned short iMesh, unsigned short iRKStep, unsigned short RunTime_EqSystem, bool Output);
    
	/*!
	 * \brief Source term computation.
	 * \param[in] geometry - Geometrical definition of the problem.
	 * \param[in] solver_container - Container vector with all the solutions.
	 * \param[in] numerics - Description of the numerical method.
	 * \param[in] config - Definition of the particular problem.
	 * \param[in] iMesh - Index of the mesh in multigrid computations.
	 */
	void Source_Residual(CGeometry *geometry, CSolver **solver_container, CNumerics *numerics, CNumerics *second_numerics,
                         CConfig *config, unsigned short iMesh);
    
	/*!
	 * \brief Source term computation.
	 * \param[in] geometry - Geometrical definition of the problem.
	 * \param[in] solver_container - Container vector with all the solutions.
	 * \param[in] numerics - Description of the numerical method.
	 * \param[in] config - Definition of the particular problem.
	 * \param[in] iMesh - Index of the mesh in multigrid computations.
	 */
	void Source_Template(CGeometry *geometry, CSolver **solver_container, CNumerics *numerics,
                         CConfig *config, unsigned short iMesh);
  
	/*!
	 * \brief Update the solution using an implicit solver.
	 * \param[in] geometry - Geometrical definition of the problem.
	 * \param[in] solver_container - Container vector with all the solutions.
	 * \param[in] config - Definition of the particular problem.
	 */
	void ImplicitEuler_Iteration(CGeometry *geometry, CSolver **solver_container, CConfig *config);
  
};

/*! \class CWaveSolver
 *  \brief Main class for defining the wave solver.
 *  \author F. Palacios
 *  \version 4.0.2 "Cardinal"
 *  \date May 3, 2010.
 */
class CWaveSolver : public CSolver {
private:
	su2double *CWave;	/*!< \brief Wave strength for each boundary. */
	su2double AllBound_CWave;	/*!< \brief Total wave strength for all the boundaries. */
	su2double Total_CWave; /*!< \brief Total wave strength for all the boundaries. */
    
    CSysMatrix StiffMatrixSpace; /*!< \brief Sparse structure for storing the stiffness matrix in Galerkin computations. */
	CSysMatrix StiffMatrixTime;	/*!< \brief Sparse structure for storing the stiffness matrix in Galerkin computations. */
    
    su2double **StiffMatrix_Elem,			/*!< \brief Auxiliary matrices for storing point to point Stiffness Matrices. */
	**StiffMatrix_Node;							/*!< \brief Auxiliary matrices for storing point to point Stiffness Matrices. */
    
public:
    
	/*!
	 * \brief Constructor of the class.
	 */
	CWaveSolver(void);
    
	/*!
	 * \overload
	 * \param[in] geometry - Geometrical definition of the problem.
	 * \param[in] config - Definition of the particular problem.
	 */
	CWaveSolver(CGeometry *geometry, CConfig *config);
    
	/*!
	 * \brief Destructor of the class.
	 */
	~CWaveSolver(void);
    
	/*!
	 * \brief Integrate the Poisson equation using a Galerkin method.
	 * \param[in] geometry - Geometrical definition of the problem.
	 * \param[in] solver_container - Container vector with all the solutions.
	 * \param[in] numerics - Description of the numerical method.
	 * \param[in] config - Definition of the particular problem.
	 * \param[in] iMesh - Index of the mesh in multigrid computations.
	 */
	void Viscous_Residual(CGeometry *geometry, CSolver **solver_container, CNumerics *numerics, CConfig *config,
                         unsigned short iMesh, unsigned short iRKStep);
    
	/*!
	 * \brief Impose via the residual the Euler wall boundary condition.
	 * \param[in] geometry - Geometrical definition of the problem.
	 * \param[in] solver_container - Container vector with all the solutions.
	 * \param[in] numerics - Description of the numerical method.
	 * \param[in] config - Definition of the particular problem.
	 * \param[in] val_marker - Surface marker where the boundary condition is applied.
	 */
	void BC_Euler_Wall(CGeometry *geometry, CSolver **solver_container, CNumerics *numerics, CConfig *config,
                       unsigned short val_marker);
    
	/*!
	 * \brief Impose a Dirichlet boundary condition.
	 * \param[in] geometry - Geometrical definition of the problem.
	 * \param[in] solver_container - Container vector with all the solutions.
	 * \param[in] conv_numerics - Description of the numerical method.
	 * \param[in] visc_numerics - Description of the numerical method.
	 * \param[in] config - Definition of the particular problem.
	 * \param[in] val_marker - Surface marker where the boundary condition is applied.
	 */
	void BC_Far_Field(CGeometry *geometry, CSolver **solver_container, CNumerics *conv_numerics, CNumerics *visc_numerics, CConfig *config,
                      unsigned short val_marker);
    
	/*!
	 * \brief Set residuals to zero.
	 * \param[in] geometry - Geometrical definition of the problem.
	 * \param[in] solver_container - Container vector with all the solutions.
	 * \param[in] config - Definition of the particular problem.
	 * \param[in] iRKStep - Current step of the Runge-Kutta iteration.
     * \param[in] RunTime_EqSystem - System of equations which is going to be solved.
	 */
	void Preprocessing(CGeometry *geometry, CSolver **solver_container, CConfig *config, unsigned short iMesh, unsigned short iRKStep, unsigned short RunTime_EqSystem, bool Output);
    
	/*!
	 * \brief Source term computation.
	 * \param[in] geometry - Geometrical definition of the problem.
	 * \param[in] solver_container - Container vector with all the solutions.
	 * \param[in] numerics - Description of the numerical method.
	 * \param[in] config - Definition of the particular problem.
	 * \param[in] iMesh - Index of the mesh in multigrid computations.
	 */
	void Source_Residual(CGeometry *geometry, CSolver **solver_container, CNumerics *numerics, CNumerics *second_numerics,
                         CConfig *config, unsigned short iMesh);
    
	/*!
	 * \brief Source term computation.
	 * \param[in] geometry - Geometrical definition of the problem.
	 * \param[in] solver_container - Container vector with all the solutions.
	 * \param[in] numerics - Description of the numerical method.
	 * \param[in] config - Definition of the particular problem.
	 * \param[in] iMesh - Index of the mesh in multigrid computations.
	 */
	void Source_Template(CGeometry *geometry, CSolver **solver_container, CNumerics *numerics,
                         CConfig *config, unsigned short iMesh);
    
	/*!
	 * \brief Update the solution using an implicit solver.
	 * \param[in] geometry - Geometrical definition of the problem.
	 * \param[in] solver_container - Container vector with all the solutions.
	 * \param[in] config - Definition of the particular problem.
	 */
	void ImplicitEuler_Iteration(CGeometry *geometry, CSolver **solver_container, CConfig *config);
    
	/*!
	 * \brief Set the total residual adding the term that comes from the Dual Time Strategy.
	 * \param[in] geometry - Geometrical definition of the problem.
	 * \param[in] solver_container - Container vector with all the solutions.
	 * \param[in] config - Definition of the particular problem.
	 * \param[in] iRKStep - Current step of the Runge-Kutta iteration.
	 * \param[in] iMesh - Index of the mesh in multigrid computations.
	 * \param[in] RunTime_EqSystem - System of equations which is going to be solved.
	 */
	void SetResidual_DualTime(CGeometry *geometry, CSolver **solver_container, CConfig *config,
                              unsigned short iRKStep, unsigned short iMesh, unsigned short RunTime_EqSystem);
  
  /*!
	 * \brief Load a solution from a restart file.
	 * \param[in] geometry - Geometrical definition of the problem.
   * \param[in] solver - Container vector with all of the solvers.
	 * \param[in] config - Definition of the particular problem.
   * \param[in] val_iter - Current external iteration number.
	 */
	void LoadRestart(CGeometry **geometry, CSolver ***solver, CConfig *config, int val_iter);
    
	/*!
	 * \brief Compute the total wave strength coefficient.
	 * \param[in] geometry - Geometrical definition of the problem.
	 * \param[in] config - Definition of the particular problem.
	 */
	void Wave_Strength(CGeometry *geometry, CConfig *config);
    
	/*!
	 * \brief Build stiffness matrix in space.
	 * \param[in] geometry - Geometrical definition of the problem.
	 * \param[in] config - Definition of the particular problem.
	 */
	void SetSpace_Matrix(CGeometry *geometry,
                         CConfig   *config);

	/*!
	 * \brief Provide the total wave strength.
	 * \return Value of the wave strength.
	 */
	su2double GetTotal_CWave(void);
    
};

/*! \class CHeatSolver
 *  \brief Main class for defining the heat solver.
 *  \author F. Palacios
 *  \version 4.0.2 "Cardinal"
 *  \date May 3, 2010.
 */
class CHeatSolver : public CSolver {
private:
	su2double *CHeat;	     /*!< \brief Heat strength for each boundary. */
	su2double Total_CHeat; /*!< \brief Total Heat strength for all the boundaries. */
    
  CSysMatrix StiffMatrixSpace; /*!< \brief Sparse structure for storing the stiffness matrix in Galerkin computations. */
	CSysMatrix StiffMatrixTime;	 /*!< \brief Sparse structure for storing the stiffness matrix in Galerkin computations. */
    
  su2double **StiffMatrix_Elem; /*!< \brief Auxiliary matrices for storing point to point Stiffness Matrices. */
	su2double **StiffMatrix_Node;	 /*!< \brief Auxiliary matrices for storing point to point Stiffness Matrices. */
    
public:
    
	/*!
	 * \brief Constructor of the class.
	 */
	CHeatSolver(void);
    
	/*!
	 * \overload
	 * \param[in] geometry - Geometrical definition of the problem.
	 * \param[in] config - Definition of the particular problem.
	 */
	CHeatSolver(CGeometry *geometry, CConfig *config);
    
	/*!
	 * \brief Destructor of the class.
	 */
	~CHeatSolver(void);
    
	/*!
	 * \brief Integrate the Poisson equation using a Galerkin method.
	 * \param[in] geometry - Geometrical definition of the problem.
	 * \param[in] solver_container - Container vector with all the solutions.
	 * \param[in] numerics - Description of the numerical method.
	 * \param[in] config - Definition of the particular problem.
	 * \param[in] iMesh - Index of the mesh in multigrid computations.
	 */
	void Viscous_Residual(CGeometry *geometry, CSolver **solver_container, CNumerics *numerics, CConfig *config,
                         unsigned short iMesh, unsigned short iRKStep);
  
  /*!
	 * \brief Impose via the residual or brute force the Navier-Stokes adjoint boundary condition (heat flux).
	 * \param[in] geometry - Geometrical definition of the problem.
	 * \param[in] solver_container - Container vector with all the solutions.
	 * \param[in] conv_numerics - Description of the numerical method.
	 * \param[in] visc_numerics - Description of the numerical method.
	 * \param[in] config - Definition of the particular problem.
	 * \param[in] val_marker - Surface marker where the boundary condition is applied.
	 */
	void BC_HeatFlux_Wall(CGeometry *geometry, CSolver **solver_container, CNumerics *conv_numerics, CNumerics *visc_numerics, CConfig *config,
                        unsigned short val_marker);
  
  /*!
	 * \brief Impose via the residual or brute force the Navier-Stokes adjoint boundary condition (heat flux).
	 * \param[in] geometry - Geometrical definition of the problem.
	 * \param[in] solver_container - Container vector with all the solutions.
	 * \param[in] conv_numerics - Description of the numerical method.
	 * \param[in] visc_numerics - Description of the numerical method.
	 * \param[in] config - Definition of the particular problem.
	 * \param[in] val_marker - Surface marker where the boundary condition is applied.
	 */
	void BC_Isothermal_Wall(CGeometry *geometry, CSolver **solver_container, CNumerics *conv_numerics, CNumerics *visc_numerics, CConfig *config, unsigned short val_marker);
  
	/*!
	 * \brief Set residuals to zero.
	 * \param[in] geometry - Geometrical definition of the problem.
	 * \param[in] solver_container - Container vector with all the solutions.
	 * \param[in] config - Definition of the particular problem.
	 * \param[in] iRKStep - Current step of the Runge-Kutta iteration.
     * \param[in] RunTime_EqSystem - System of equations which is going to be solved.
	 */
	void Preprocessing(CGeometry *geometry, CSolver **solver_container, CConfig *config, unsigned short iMesh, unsigned short iRKStep, unsigned short RunTime_EqSystem, bool Output);
    
	/*!
	 * \brief Source term computation.
	 * \param[in] geometry - Geometrical definition of the problem.
	 * \param[in] solver_container - Container vector with all the solutions.
	 * \param[in] numerics - Description of the numerical method.
	 * \param[in] config - Definition of the particular problem.
	 * \param[in] iMesh - Index of the mesh in multigrid computations.
	 */
	void Source_Residual(CGeometry *geometry, CSolver **solver_container, CNumerics *numerics, CNumerics *second_numerics,
                         CConfig *config, unsigned short iMesh);
    
	/*!
	 * \brief Update the solution using an implicit solver.
	 * \param[in] geometry - Geometrical definition of the problem.
	 * \param[in] solver_container - Container vector with all the solutions.
	 * \param[in] config - Definition of the particular problem.
	 */
	void ImplicitEuler_Iteration(CGeometry *geometry, CSolver **solver_container, CConfig *config);
    
	/*!
	 * \brief Set the total residual adding the term that comes from the Dual Time Strategy.
	 * \param[in] geometry - Geometrical definition of the problem.
	 * \param[in] solver_container - Container vector with all the solutions.
	 * \param[in] config - Definition of the particular problem.
	 * \param[in] iRKStep - Current step of the Runge-Kutta iteration.
	 * \param[in] iMesh - Index of the mesh in multigrid computations.
	 * \param[in] RunTime_EqSystem - System of equations which is going to be solved.
	 */
	void SetResidual_DualTime(CGeometry *geometry, CSolver **solver_container, CConfig *config,
                              unsigned short iRKStep, unsigned short iMesh, unsigned short RunTime_EqSystem);

	/*!
	 * \brief Provide the total heat strength.
	 * \return Value of the heat strength.
	 */
	su2double GetTotal_CHeat(void);
    
};

/*! \class CFEASolver
 *  \brief Main class for defining the FEA solver.
 *  \author F. Palacios, R. Sanchez.
 *  \version 4.0.2 "Cardinal"
 *  \date May 3, 2010.
 */
class CFEASolver : public CSolver {
private:
  
	su2double  Total_CFEA;			/*!< \brief Total FEA coefficient for all the boundaries. */
    CSysMatrix StiffMatrixSpace; /*!< \brief Sparse structure for storing the stiffness matrix in Galerkin computations. */
	CSysMatrix StiffMatrixTime;	/*!< \brief Sparse structure for storing the stiffness matrix in Galerkin computations. */

    CSysMatrix MassMatrix; 		/*!< \brief Sparse structure for storing the mass matrix in Galerkin computations. */
	CSysMatrix DampMatrix;	/*!< \brief Sparse structure for storing the damping matrix in Galerkin computations. */

	CSysVector TimeRes_Aux;				/*!< \brief Auxiliary vector for adding mass and damping contributions to the residual. */
	CSysVector TimeRes;					/*!< \brief Vector for adding mass and damping contributions to the residual */
  
  su2double **StiffMatrix_Elem,			/*!< \brief Auxiliary matrices for storing elem to elem Stiffness Matrices. */
	**StiffMatrix_Node,					/*!< \brief Auxiliary matrices for storing point to point Stiffness Matrices. */
	**MassMatrix_Elem,					/*!< \brief Auxiliary matrices for storing elem to elem Mass Matrices. */
	**MassMatrix_Node,					/*!< \brief Auxiliary matrices for storing point to point Mass Matrices. */
	**MassMatrix_Node_Int,				/*!< \brief Auxiliary matrices for storing point to point Mass Matrices * a0. */
	**DampMatrix_Elem,					/*!< \brief Auxiliary matrices for storing elem to elem Damping Matrices. */
	**DampMatrix_Node,					/*!< \brief Auxiliary matrices for storing point to point Damping Matrices. */
	*DeadLoadVector_Elem,				/*!< \brief Auxiliary vector for storing point to point Dead Loads. */
	*DeadLoadVector_Node;				/*!< \brief Auxiliary vector for storing point to point Dead Loads. */

  su2double a_dt[8];				/*!< \brief Integration constants. */

  su2double WAitken_Dyn;			/*!< \brief Aitken's dynamic coefficient */
  su2double WAitken_Dyn_tn1;		/*!< \brief Aitken's dynamic coefficient in the previous iteration */

  su2double FSI_Conv[2];		/*!< \brief Values to check the convergence of the FSI problem. */



public:
    
	/*!
	 * \brief Constructor of the class.
	 */
	CFEASolver(void);
    
	/*!
	 * \overload
	 * \param[in] geometry - Geometrical definition of the problem.
	 * \param[in] config - Definition of the particular problem.
	 */
	CFEASolver(CGeometry *geometry, CConfig *config);
    
	/*!
	 * \brief Destructor of the class.
	 */
	~CFEASolver(void);
    
	/*!
	 * \brief Integrate the Poisson equation using a Galerkin method.
	 * \param[in] geometry - Geometrical definition of the problem.
	 * \param[in] solver_container - Container vector with all the solutions.
	 * \param[in] numerics - Description of the numerical method.
	 * \param[in] config - Definition of the particular problem.
	 * \param[in] iMesh - Index of the mesh in multigrid computations.
	 */
	void Viscous_Residual(CGeometry *geometry, CSolver **solver_container, CNumerics *numerics, CConfig *config,
                         unsigned short iMesh, unsigned short iRKStep);

	/*!
	 * \brief Impose a displacement (constraint) boundary condition --> Clamped boundary.
	 * \param[in] geometry - Geometrical definition of the problem.
	 * \param[in] solver_container - Container vector with all the solutions.
	 * \param[in] solver - Description of the numerical method.
	 * \param[in] config - Definition of the particular problem.
	 * \param[in] val_marker - Surface marker where the boundary condition is applied.
	 */
	void BC_Clamped(CGeometry *geometry, CSolver **solver_container, CNumerics *numerics, CConfig *config,
                         unsigned short val_marker);
	/*!
	 * \brief Impose a displacement (constraint) boundary condition --> Clamped boundary.
	 * \param[in] geometry - Geometrical definition of the problem.
	 * \param[in] solver_container - Container vector with all the solutions.
	 * \param[in] solver - Description of the numerical method.
	 * \param[in] config - Definition of the particular problem.
	 * \param[in] val_marker - Surface marker where the boundary condition is applied.
	 */
	void BC_Clamped_Post(CGeometry *geometry, CSolver **solver_container, CNumerics *numerics, CConfig *config,
                         unsigned short val_marker);
    
	/*!
	 * \brief Impose a displacement (constraint) boundary condition.
	 * \param[in] geometry - Geometrical definition of the problem.
	 * \param[in] solver_container - Container vector with all the solutions.
	 * \param[in] numerics - Description of the numerical method.
	 * \param[in] config - Definition of the particular problem.
	 * \param[in] val_marker - Surface marker where the boundary condition is applied.
	 */
	void BC_Normal_Displacement(CGeometry *geometry, CSolver **solver_container, CNumerics *numerics, CConfig *config,
                         unsigned short val_marker);
    
	/*!
	 * \brief Impose a load boundary condition.
	 * \param[in] geometry - Geometrical definition of the problem.
	 * \param[in] solver_container - Container vector with all the solutions.
	 * \param[in] numerics - Description of the numerical method.
	 * \param[in] config - Definition of the particular problem.
	 * \param[in] val_marker - Surface marker where the boundary condition is applied.
	 */
	void BC_Flow_Load(CGeometry *geometry, CSolver **solver_container, CNumerics *numerics, CConfig *config,
                     unsigned short val_marker);
    
	/*!
	 * \brief Impose a load boundary condition.
	 * \param[in] geometry - Geometrical definition of the problem.
	 * \param[in] solver_container - Container vector with all the solutions.
	 * \param[in] numerics - Description of the numerical method.
	 * \param[in] config - Definition of the particular problem.
	 * \param[in] val_marker - Surface marker where the boundary condition is applied.
	 */
	void BC_Normal_Load(CGeometry *geometry, CSolver **solver_container, CNumerics *numerics, CConfig *config,
                 unsigned short val_marker);
  
	/*!
	 * \brief Impose a load boundary condition in cartesian coordinates.
	 * \param[in] geometry - Geometrical definition of the problem.
	 * \param[in] solver_container - Container vector with all the solutions.
	 * \param[in] numerics - Description of the numerical method.
	 * \param[in] config - Definition of the particular problem.
	 * \param[in] val_marker - Surface marker where the boundary condition is applied.
	 */
	void BC_Dir_Load(CGeometry *geometry, CSolver **solver_container, CNumerics *numerics, CConfig *config,
                 unsigned short val_marker);

	/*!
	 * \brief Impose a sine-wave load boundary condition in cartesian coordinates.
	 * \param[in] geometry - Geometrical definition of the problem.
	 * \param[in] solver_container - Container vector with all the solutions.
	 * \param[in] numerics - Description of the numerical method.
	 * \param[in] config - Definition of the particular problem.
	 * \param[in] val_marker - Surface marker where the boundary condition is applied.
	 */
	void BC_Sine_Load(CGeometry *geometry, CSolver **solver_container, CNumerics *numerics, CConfig *config,
                 unsigned short val_marker);


  /*!
	 * \brief Impose a load boundary condition.
	 * \param[in] geometry - Geometrical definition of the problem.
	 * \param[in] solver_container - Container vector with all the solutions.
	 * \param[in] numerics - Description of the numerical method.
	 * \param[in] config - Definition of the particular problem.
	 * \param[in] val_marker - Surface marker where the boundary condition is applied.
	 */
	void BC_Pressure(CGeometry *geometry, CSolver **solver_container, CNumerics *numerics, CConfig *config,
                      unsigned short val_marker);
    
	/*!
	 * \brief Set residuals to zero.
	 * \param[in] geometry - Geometrical definition of the problem.
	 * \param[in] solver_container - Container vector with all the solutions.
	 * \param[in] config - Definition of the particular problem.
	 * \param[in] iRKStep - Current step of the Runge-Kutta iteration.
     * \param[in] RunTime_EqSystem - System of equations which is going to be solved.
	 */
	void Preprocessing(CGeometry *geometry, CSolver **solver_container, CConfig *config, CNumerics **numerics, unsigned short iMesh, unsigned long Iteration, unsigned short RunTime_EqSystem, bool Output);

	/*!
	 * \brief Postprocessing.
	 * \param[in] geometry - Geometrical definition of the problem.
	 * \param[in] solver_container - Container vector with all the solutions.
	 * \param[in] config - Definition of the particular problem.
	 * \param[in] iMesh - Index of the mesh in multigrid computations.
	 */
	void Postprocessing(CGeometry *geometry, CSolver **solver_container, CConfig *config,  CNumerics **numerics,
			unsigned short iMesh);
    
	/*!
	 * \brief Source term computation.
	 * \param[in] geometry - Geometrical definition of the problem.
	 * \param[in] solver_container - Container vector with all the solutions.
	 * \param[in] numerics - Description of the numerical method.
	 * \param[in] config - Definition of the particular problem.
	 * \param[in] iMesh - Index of the mesh in multigrid computations.
	 */
	void Source_Residual(CGeometry *geometry, CSolver **solver_container, CNumerics *numerics, CNumerics *second_numerics,
                         CConfig *config, unsigned short iMesh);
    
	/*!
	 * \brief Update the solution using an implicit solver.
	 * \param[in] geometry - Geometrical definition of the problem.
	 * \param[in] solver_container - Container vector with all the solutions.
	 * \param[in] config - Definition of the particular problem.
	 */
	void ImplicitEuler_Iteration(CGeometry *geometry, CSolver **solver_container, CConfig *config);

	/*!
	 * \brief Update the solution using an implicit Newmark solver.
	 * \param[in] geometry - Geometrical definition of the problem.
	 * \param[in] solver_container - Container vector with all the solutions.
	 * \param[in] config - Definition of the particular problem.
	 */
	void ImplicitNewmark_Iteration(CGeometry *geometry, CSolver **solver_container, CConfig *config);
    
	/*!
	 * \brief Set the total residual adding the term that comes from the Dual Time Strategy.
	 * \param[in] geometry - Geometrical definition of the problem.
	 * \param[in] solver_container - Container vector with all the solutions.
	 * \param[in] config - Definition of the particular problem.
	 * \param[in] iRKStep - Current step of the Runge-Kutta iteration.
	 * \param[in] iMesh - Index of the mesh in multigrid computations.
	 * \param[in] RunTime_EqSystem - System of equations which is going to be solved.
	 */
	void SetResidual_DualTime(CGeometry *geometry, CSolver **solver_container, CConfig *config,
                              unsigned short iRKStep, unsigned short iMesh, unsigned short RunTime_EqSystem);
  
  /*!
	 * \brief Get the surface pressure from a file.
	 * \param[in] geometry - Geometrical definition of the problem.
	 * \param[in] config - Definition of the particular problem.
	 */
  void GetSurface_Pressure(CGeometry *geometry, CConfig *config);
  
	/*!
	 * \brief Set the the tractions in the in the FEA solver (matching mesh).
	 * \param[in] fea_geometry - Geometrical definition of the problem.
	 * \param[in] flow_solution - Container vector with all the solutions.
	 * \param[in] fea_config - Definition of the particular problem.
	 */
	void SetFEA_Load(CSolver ***flow_solution, CGeometry **fea_geometry, CGeometry **flow_geometry, CConfig *fea_config, CConfig *flow_config, CNumerics *fea_numerics);

	/*!
	 * \brief Set the the tractions in the in the FEA solver (non-matching mesh).
	 * \param[in] fea_geometry - Geometrical definition of the problem.
	 * \param[in] flow_solution - Container vector with all the solutions.
	 * \param[in] fea_config - Definition of the particular problem.
	 */
	void SetFEA_Load_Int(CSolver ***flow_solution, CGeometry **fea_geometry, CGeometry **flow_geometry, CConfig *fea_config, CConfig *flow_config, CNumerics *fea_numerics);

	/*!
	 * \brief Set the initial condition for the FEA Equations.
	 * \param[in] geometry - Geometrical definition of the problem.
	 * \param[in] solver_container - Container with all the solutions.
	 * \param[in] config - Definition of the particular problem.
	 * \param[in] ExtIter - External iteration.
	 */
	void SetInitialCondition(CGeometry **geometry, CSolver ***solver_container, CConfig *config, unsigned long ExtIter);
    
	/*!
	 * \brief Provide the total (inviscid + viscous) non dimensional FEA coefficient.
	 * \return Value of the FEA coefficient (inviscid + viscous contribution).
	 */
	su2double GetTotal_CFEA(void);
    
	/*!
	 * \brief Set the value of the FEA coefficient.
	 * \param[in] val_cfea - Value of the FEA coefficient.
	 */
	void SetTotal_CFEA(su2double val_cfea);

	/*!
	 * \brief Set the displacement for the nodes in the structural mesh
	 * \param[in] fea_geometry - Geometrical definition of the problem.
	 * \param[in] fea_grid_movement - Geometrical definition of the problem.
	 * \param[in] fea_config - Geometrical definition of the problem.
	 * \param[in] flow_geometry - Definition of the particular problem.
	 */
	void SetStruct_Displacement(CGeometry **fea_geometry,
                                CConfig *fea_config,
                                CSolver ***fea_solution);

	/*!
	 * \brief Predictor for structural displacements based on previous iterations
	 * \param[in] fea_geometry - Geometrical definition of the problem.
	 * \param[in] fea_grid_movement - Geometrical definition of the problem.
	 * \param[in] fea_config - Geometrical definition of the problem.
	 * \param[in] flow_geometry - Definition of the particular problem.
	 */
	void PredictStruct_Displacement(CGeometry **fea_geometry,
                                	CConfig *fea_config,
                                	CSolver ***fea_solution);

	/*!
	 * \brief Computation of Aitken's coefficient.
	 * \param[in] fea_geometry - Geometrical definition of the problem.
	 * \param[in] fea_config - Geometrical definition of the problem.
	 * \param[in] fea_geometry - Definition of the particular problem.
	 */
	void ComputeAitken_Coefficient(CGeometry **fea_geometry,
            				  CConfig *fea_config,
            				  CSolver ***fea_solution,
            				  unsigned long iFSIIter);

	/*!
	 * \brief Aitken's relaxation of the solution.
	 * \param[in] fea_geometry - Geometrical definition of the problem.
	 * \param[in] fea_config - Geometrical definition of the problem.
	 * \param[in] fea_geometry - Definition of the particular problem.
	 */
	void SetAitken_Relaxation(CGeometry **fea_geometry,
            				  CConfig *fea_config,
            				  CSolver ***fea_solution);

	/*!
	 * \brief Aitken's relaxation of the solution.
	 * \param[in] fea_geometry - Geometrical definition of the problem.
	 * \param[in] fea_config - Geometrical definition of the problem.
	 * \param[in] fea_geometry - Definition of the particular problem.
	 */
	void Update_StructSolution(CGeometry **fea_geometry,
            				  CConfig *fea_config,
            				  CSolver ***fea_solution);

	/*!
	 * \brief Get the value of the FSI convergence.
	 * \param[in] Set value of interest: 0 - Initial value, 1 - Current value.
	 */
	void SetFSI_ConvValue(unsigned short val_index, su2double val_criteria);

	/*!
	 * \brief Get the value of the FSI convergence.
	 * \param[in]  Value of interest: 0 - Initial value, 1 - Current value.
	 * \return Values to compare
	 */
	su2double GetFSI_ConvValue(unsigned short val_index);

	/*!
	 * \brief Compute the stiffness matrix of the problem.
	 * \param[in] geometry - Geometrical definition of the problem.
	 * \param[in] solver_container - Container vector with all the solutions.
	 * \param[in] solver - Description of the numerical method.
	 * \param[in] config - Definition of the particular problem.
	 */
	void Compute_StiffMatrix(CGeometry *geometry, CSolver **solver_container, CNumerics *numerics, CConfig *config);

	/*!
	 * \brief Compute the stiffness and mass matrices of the problem.
	 * \param[in] geometry - Geometrical definition of the problem.
	 * \param[in] solver_container - Container vector with all the solutions.
	 * \param[in] solver - Description of the numerical method.
	 * \param[in] config - Definition of the particular problem.
	 */
	void Compute_StiffMassMatrix(CGeometry *geometry, CSolver **solver_container, CNumerics *numerics, CConfig *config);

	/*!
	 * \brief A virtual member.
	 * \param[in] geometry - Geometrical definition of the problem.
	 * \param[in] solver_container - Container vector with all the solutions.
	 * \param[in] solver - Description of the numerical method.
	 * \param[in] config - Definition of the particular problem.
	 */
	void Compute_StiffMassDampMatrix(CGeometry *geometry, CSolver **solver_container, CNumerics *numerics, CConfig *config);

	/*!
	 * \brief A virtual member.
	 * \param[in] geometry - Geometrical definition of the problem.
	 * \param[in] solver_container - Container vector with all the solutions.
	 * \param[in] solver - Description of the numerical method.
	 * \param[in] config - Definition of the particular problem.
	 */
	void Initialize_SystemMatrix(CGeometry *geometry, CSolver **solver_container, CConfig *config);

	/*!
	 * \brief A virtual member.
	 * \param[in] geometry - Geometrical definition of the problem.
	 * \param[in] solver_container - Container vector with all the solutions.
	 * \param[in] solver - Description of the numerical method.
	 * \param[in] config - Definition of the particular problem.
	 */
	void Compute_IntegrationConstants(CConfig *config);

	/*!
	 * \brief Set the solution variables at time n to the current solution.
	 * \param[in] geometry - Geometrical definition of the problem.
	 */
	void SetSolution_time_n(CGeometry *geometry, CConfig *config);

	/*!
	 * \brief Retrieve the value of the dynamic Aitken relaxation factor.
	 * \return Value of the dynamic Aitken relaxation factor.
	 */
	su2double GetWAitken_Dyn(void);

	/*!
	 * \brief Retrieve the value of the last Aitken relaxation factor in the previous time step.
	 * \return Value of the last Aitken relaxation factor in the previous time step.
	 */
	su2double GetWAitken_Dyn_tn1(void);

	/*!
	 * \brief Set the value of the dynamic Aitken relaxation factor
	 * \param[in] Value of the dynamic Aitken relaxation factor
	 */
	void SetWAitken_Dyn(su2double waitk);

	/*!
	 * \brief Set the value of the last Aitken relaxation factor in the current time step.
	 * \param[in] Value of the last Aitken relaxation factor in the current time step.
	 */
	void SetWAitken_Dyn_tn1(su2double waitk_tn1);

    
};

/*! \class CFEM_ElasticitySolver
 *  \brief Main class for defining a FEM solver for elastic structural problems.
 *  \author R. Sanchez.
 *  \version 4.0.0 "Cardinal"
 *  \date July 10, 2015.
 */
class CFEM_ElasticitySolver : public CSolver {
private:

	su2double  Total_CFEA;				/*!< \brief Total FEA coefficient for all the boundaries. */
									/*!< We maintain the name to avoid defining a new function... */

	unsigned long nElement;
	unsigned short nMarker;

	su2double *GradN_X,
	*GradN_x;

	su2double **Jacobian_c_ij;			/*!< \brief Submatrix to store the constitutive term for node ij. */
	su2double **Jacobian_s_ij;			/*!< \brief Submatrix to store the stress contribution of node ij (diagonal). */
	su2double **Jacobian_k_ij;			/*!< \brief Submatrix to store the pressure contribution of node ij. */
	su2double **MassMatrix_ij;			/*!< \brief Submatrix to store the term ij of the mass matrix. */
	su2double *Res_Stress_i;			/*!< \brief Submatrix to store the nodal stress contribution of node i. */

	su2double *Res_Ext_Surf;			/*!< \brief Auxiliary vector to store the surface load contribution to the residual */
	su2double *Res_Time_Cont;			/*!< \brief Auxiliary vector to store the surface load contribution to the residual */
	su2double *Res_FSI_Cont;			/*!< \brief Auxiliary vector to store the surface load contribution to the residual */

	su2double *solutionPredictor;		/*!< \brief Auxiliary vector to store the solution predictor */

	su2double *Solution_Interm;		/*!< \brief Auxiliary vector to store the intermediate solution */

	su2double *SolRest;			/*!< \brief Auxiliary vector to restart the solution */

	su2double *nodeReactions;			/*!< \brief Auxiliary vector to store the reactions */

	su2double *normalVertex;			/*!< \brief Auxiliary vector to store the normals to a certain vertex */
	su2double **stressTensor;			/*!< \brief Auxiliary matrix to rebuild the stress tensor and compute reactions */

	su2double **mZeros_Aux;			/*!< \brief Submatrix to make zeros and impose clamped boundary conditions. */
	su2double **mId_Aux;				/*!< \brief Diagonal submatrix to impose clamped boundary conditions. */

	su2double a_dt[9];					/*!< \brief Integration constants. */

	su2double Conv_Ref[3];				/*!< \brief Reference values for convergence check: DTOL, RTOL, ETOL */
	su2double Conv_Check[3];			/*!< \brief Current values for convergence check: DTOL, RTOL, ETOL */
	su2double FSI_Conv[2];				/*!< \brief Values to check the convergence of the FSI problem. */

	su2double loadIncrement;			/*!< \brief Coefficient that determines the amount of load which is applied */

	su2double WAitken_Dyn;				/*!< \brief Aitken's dynamic coefficient */
	su2double WAitken_Dyn_tn1;			/*!< \brief Aitken's dynamic coefficient in the previous iteration */

	CSysMatrix MassMatrix; 			/*!< \brief Sparse structure for storing the mass matrix. */
	CSysVector TimeRes_Aux;			/*!< \brief Auxiliary vector for adding mass and damping contributions to the residual. */
	CSysVector TimeRes;				/*!< \brief Vector for adding mass and damping contributions to the residual */
	CSysVector LinSysReact;			/*!< \brief Vector to store the residual before applying the BCs */


public:

	CElement** element_container; 	/*!< \brief Vector which the define the finite element structure for each problem. */

	/*!
	 * \brief Constructor of the class.
	 */
	CFEM_ElasticitySolver(void);

	/*!
	 * \overload
	 * \param[in] geometry - Geometrical definition of the problem.
	 * \param[in] config - Definition of the particular problem.
	 */
	CFEM_ElasticitySolver(CGeometry *geometry, CConfig *config);

	/*!
	 * \brief Destructor of the class.
	 */
	~CFEM_ElasticitySolver(void);

    /*!
	 * \brief Impose the send-receive boundary condition.
	 * \param[in] geometry - Geometrical definition of the problem.
	 * \param[in] config - Definition of the particular problem.
	 */
	void Set_MPI_Solution(CGeometry *geometry, CConfig *config);

	/*!
	 * \brief Impose the send-receive boundary condition only for displacements in structural solutions.
	 * \param[in] geometry - Geometrical definition of the problem.
	 * \param[in] config - Definition of the particular problem.
	 */
	void Set_MPI_Solution_DispOnly(CGeometry *geometry, CConfig *config);

	/*!
	 * \brief Impose the send-receive boundary condition for predicted FSI structural solutions.
	 * \param[in] geometry - Geometrical definition of the problem.
	 * \param[in] config - Definition of the particular problem.
	 */
	void Set_MPI_Solution_Pred(CGeometry *geometry, CConfig *config);

	/*!
	 * \brief Impose the send-receive boundary condition for old predicted FSI structural solutions.
	 * \param[in] geometry - Geometrical definition of the problem.
	 * \param[in] config - Definition of the particular problem.
	 */
	void Set_MPI_Solution_Pred_Old(CGeometry *geometry, CConfig *config);

	/*!
	 * \brief Set residuals to zero.
	 * \param[in] geometry - Geometrical definition of the problem.
	 * \param[in] solver_container - Container vector with all the solutions.
	 * \param[in] config - Definition of the particular problem.
	 * \param[in] iRKStep - Current step of the Runge-Kutta iteration.
     * \param[in] RunTime_EqSystem - System of equations which is going to be solved.
	 */
	void Preprocessing(CGeometry *geometry, CSolver **solver_container, CConfig *config, CNumerics **numerics, unsigned short iMesh, unsigned long Iteration, unsigned short RunTime_EqSystem, bool Output);


	/*!
	 * \brief Set the initial condition for the FEM structural problem.
	 * \param[in] geometry - Geometrical definition of the problem.
	 * \param[in] solver_container - Container with all the solutions.
	 * \param[in] config - Definition of the particular problem.
	 * \param[in] ExtIter - External iteration.
	 */
	void SetInitialCondition(CGeometry **geometry, CSolver ***solver_container, CConfig *config, unsigned long ExtIter);

	/*!
	 * \brief Reset the initial condition for the FEM structural problem.
	 * \param[in] geometry - Geometrical definition of the problem.
	 * \param[in] solver_container - Container with all the solutions.
	 * \param[in] config - Definition of the particular problem.
	 * \param[in] ExtIter - External iteration.
	 */
	void ResetInitialCondition(CGeometry **geometry, CSolver ***solver_container, CConfig *config, unsigned long ExtIter);

	/*!
	 * \brief Compute the time step for solving the FEM equations.
	 * \param[in] geometry - Geometrical definition of the problem.
	 * \param[in] solver_container - Container vector with all the solutions.
	 * \param[in] config - Definition of the particular problem.
	 * \param[in] iMesh - Index of the mesh in multigrid computations.
	 * \param[in] Iteration - Index of the current iteration.
	 */
	void SetTime_Step(CGeometry *geometry, CSolver **solver_container, CConfig *config,
                      unsigned short iMesh, unsigned long Iteration);

	/*!
	 * \brief Compute the stiffness matrix of the problem.
	 * \param[in] geometry - Geometrical definition of the problem.
	 * \param[in] solver_container - Container vector with all the solutions.
	 * \param[in] solver - Description of the numerical method.
	 * \param[in] config - Definition of the particular problem.
	 */
	void Compute_StiffMatrix(CGeometry *geometry, CSolver **solver_container, CNumerics *numerics, CConfig *config);

	/*!
	 * \brief Compute the stiffness matrix of the problem and the nodal stress terms at the same time (more efficient if full Newton Raphson).
	 * \param[in] geometry - Geometrical definition of the problem.
	 * \param[in] solver_container - Container vector with all the solutions.
	 * \param[in] solver - Description of the numerical method.
	 * \param[in] config - Definition of the particular problem.
	 */
	void Compute_StiffMatrix_NodalStressRes(CGeometry *geometry, CSolver **solver_container, CNumerics *numerics, CConfig *config);

	/*!
	 * \brief Compute the mass matrix of the problem.
	 * \param[in] geometry - Geometrical definition of the problem.
	 * \param[in] solver_container - Container vector with all the solutions.
	 * \param[in] solver - Description of the numerical method.
	 * \param[in] config - Definition of the particular problem.
	 */
	void Compute_MassMatrix(CGeometry *geometry, CSolver **solver_container, CNumerics *numerics, CConfig *config);

	/*!
	 * \brief Compute the nodal stress terms and add them to the residual.
	 * \param[in] geometry - Geometrical definition of the problem.
	 * \param[in] solver_container - Container vector with all the solutions.
	 * \param[in] solver - Description of the numerical method.
	 * \param[in] config - Definition of the particular problem.
	 */
	void Compute_NodalStressRes(CGeometry *geometry, CSolver **solver_container, CNumerics *numerics, CConfig *config);

	/*!
	 * \brief Compute the stress at the nodes for output purposes.
	 * \param[in] geometry - Geometrical definition of the problem.
	 * \param[in] solver_container - Container vector with all the solutions.
	 * \param[in] solver - Description of the numerical method.
	 * \param[in] config - Definition of the particular problem.
	 */

	void Compute_NodalStress(CGeometry *geometry, CSolver **solver_container, CNumerics *numerics, CConfig *config);


	/*!
	 * \brief Initializes the matrices/residuals in the solution process (avoids adding over previous values).
	 * \param[in] geometry - Geometrical definition of the problem.
	 * \param[in] solver_container - Container vector with all the solutions.
	 * \param[in] solver - Description of the numerical method.
	 * \param[in] config - Definition of the particular problem.
	 */
	void Initialize_SystemMatrix(CGeometry *geometry, CSolver **solver_container, CConfig *config);

	/*!
	 * \brief A virtual member.
	 * \param[in] config - Definition of the particular problem.
	 */
	void Compute_IntegrationConstants(CConfig *config);

	/*!
	 * \brief Clamped boundary conditions.
	 * \param[in] geometry - Geometrical definition of the problem.
	 * \param[in] solver_container - Container vector with all the solutions.
	 * \param[in] solver - Description of the numerical method.
	 * \param[in] config - Definition of the particular problem.
	 */
	void BC_Clamped(CGeometry *geometry, CSolver **solver_container, CNumerics *numerics, CConfig *config, unsigned short val_marker);

	/*!
	 * \brief Enforce the solution to be 0 in the clamped nodes - Avoids accumulation of numerical error.
	 * \param[in] geometry - Geometrical definition of the problem.
	 * \param[in] solver_container - Container vector with all the solutions.
	 * \param[in] solver - Description of the numerical method.
	 * \param[in] config - Definition of the particular problem.
	 * \param[in] val_marker - Surface marker where the boundary condition is applied.
	 */
	void BC_Clamped_Post(CGeometry *geometry, CSolver **solver_container, CNumerics *numerics, CConfig *config,
                         unsigned short val_marker);

	/*!
	 * \brief Impose a displacement (constraint) boundary condition.
	 * \param[in] geometry - Geometrical definition of the problem.
	 * \param[in] solver_container - Container vector with all the solutions.
	 * \param[in] numerics - Description of the numerical method.
	 * \param[in] config - Definition of the particular problem.
	 * \param[in] val_marker - Surface marker where the boundary condition is applied.
	 */
	void BC_Normal_Displacement(CGeometry *geometry, CSolver **solver_container, CNumerics *numerics, CConfig *config,
                         unsigned short val_marker);


	/*!
	 * \brief Impose a load boundary condition normal to the boundary.
	 * \param[in] geometry - Geometrical definition of the problem.
	 * \param[in] solver_container - Container vector with all the solutions.
	 * \param[in] numerics - Description of the numerical method.
	 * \param[in] config - Definition of the particular problem.
	 * \param[in] val_marker - Surface marker where the boundary condition is applied.
	 */
	void BC_Normal_Load(CGeometry *geometry, CSolver **solver_container, CNumerics *numerics, CConfig *config,
                 unsigned short val_marker);

	/*!
	 * \brief Impose a load boundary condition in cartesian coordinates.
	 * \param[in] geometry - Geometrical definition of the problem.
	 * \param[in] solver_container - Container vector with all the solutions.
	 * \param[in] numerics - Description of the numerical method.
	 * \param[in] config - Definition of the particular problem.
	 * \param[in] val_marker - Surface marker where the boundary condition is applied.
	 */
	void BC_Dir_Load(CGeometry *geometry, CSolver **solver_container, CNumerics *numerics, CConfig *config,
                 unsigned short val_marker);

	/*!
	 * \brief Impose a sine-wave load boundary condition in cartesian coordinates.
	 * \param[in] geometry - Geometrical definition of the problem.
	 * \param[in] solver_container - Container vector with all the solutions.
	 * \param[in] numerics - Description of the numerical method.
	 * \param[in] config - Definition of the particular problem.
	 * \param[in] val_marker - Surface marker where the boundary condition is applied.
	 */
	void BC_Sine_Load(CGeometry *geometry, CSolver **solver_container, CNumerics *numerics, CConfig *config,
                 unsigned short val_marker);


  /*!
	 * \brief Impose a load boundary condition.
	 * \param[in] geometry - Geometrical definition of the problem.
	 * \param[in] solver_container - Container vector with all the solutions.
	 * \param[in] numerics - Description of the numerical method.
	 * \param[in] config - Definition of the particular problem.
	 * \param[in] val_marker - Surface marker where the boundary condition is applied.
	 */
	void BC_Pressure(CGeometry *geometry, CSolver **solver_container, CNumerics *numerics, CConfig *config,
                      unsigned short val_marker);

	/*!
	 * \brief Update the solution using an implicit solver.
	 * \param[in] geometry - Geometrical definition of the problem.
	 * \param[in] solver_container - Container vector with all the solutions.
	 * \param[in] config - Definition of the particular problem.
	 */
	void ImplicitEuler_Iteration(CGeometry *geometry, CSolver **solver_container, CConfig *config);

	/*!
	 * \brief Iterate using an implicit Newmark solver.
	 * \param[in] geometry - Geometrical definition of the problem.
	 * \param[in] solver_container - Container vector with all the solutions.
	 * \param[in] config - Definition of the particular problem.
	 */
	void ImplicitNewmark_Iteration(CGeometry *geometry, CSolver **solver_container, CConfig *config);

	/*!
	 * \brief Update the solution using an implicit Newmark solver.
	 * \param[in] geometry - Geometrical definition of the problem.
	 * \param[in] solver_container - Container vector with all the solutions.
	 * \param[in] config - Definition of the particular problem.
	 */
	void ImplicitNewmark_Update(CGeometry *geometry, CSolver **solver_container, CConfig *config);

	/*!
	 * \brief Iterate using an implicit Generalized Alpha solver.
	 * \param[in] geometry - Geometrical definition of the problem.
	 * \param[in] solver_container - Container vector with all the solutions.
	 * \param[in] config - Definition of the particular problem.
	 */
	void GeneralizedAlpha_Iteration(CGeometry *geometry, CSolver **solver_container, CConfig *config);

	/*!
	 * \brief Update the solution using an implicit Generalized Alpha solver.
	 * \param[in] geometry - Geometrical definition of the problem.
	 * \param[in] solver_container - Container vector with all the solutions.
	 * \param[in] config - Definition of the particular problem.
	 */
	void GeneralizedAlpha_UpdateDisp(CGeometry *geometry, CSolver **solver_container, CConfig *config);

	/*!
	 * \brief Update the solution using an implicit Generalized Alpha solver.
	 * \param[in] geometry - Geometrical definition of the problem.
	 * \param[in] solver_container - Container vector with all the solutions.
	 * \param[in] config - Definition of the particular problem.
	 */
	void GeneralizedAlpha_UpdateSolution(CGeometry *geometry, CSolver **solver_container, CConfig *config);

	/*!
	 * \brief Update the solution using an implicit Generalized Alpha solver.
	 * \param[in] geometry - Geometrical definition of the problem.
	 * \param[in] solver_container - Container vector with all the solutions.
	 * \param[in] config - Definition of the particular problem.
	 */
	void GeneralizedAlpha_UpdateLoads(CGeometry *geometry, CSolver **solver_container, CConfig *config);

	/*!
	 * \brief Postprocessing.
	 * \param[in] geometry - Geometrical definition of the problem.
	 * \param[in] solver_container - Container vector with all the solutions.
	 * \param[in] config - Definition of the particular problem.
	 * \param[in] iMesh - Index of the mesh in multigrid computations.
	 */
	void Postprocessing(CGeometry *geometry, CSolver **solver_container, CConfig *config,  CNumerics **numerics,
			unsigned short iMesh);

	/*!
	 * \brief Routine to solve the Jacobian-Residual linearized system.
	 * \param[in] geometry - Geometrical definition of the problem.
	 * \param[in] solver_container - Container vector with the solutions.
	 * \param[in] config - Definition of the particular problem.
	 */
	void Solve_System(CGeometry *geometry, CSolver **solver_container, CConfig *config);

	/*!
	 * \brief Get the residual for FEM structural analysis.
	 * \param[in] val_var - Index of the variable.
	 * \return Value of the residual for the variable in the position <i>val_var</i>.
	 */
	su2double GetRes_FEM(unsigned short val_var);

	/*!
	 * \brief Provide the maximum Von Mises Stress for structural analysis.
	 * \return Value of the maximum Von Mises Stress.
	 */
	su2double GetTotal_CFEA(void);

	/*!
	 * \brief Set the value of the FEA coefficient.
	 * \param[in] val_cfea - Value of the FEA coefficient.
	 */
	void SetTotal_CFEA(su2double val_cfea);

	/*!
	 * \brief Set the the tractions in the in the FEA solver (matching mesh).
	 * \param[in] fea_geometry - Geometrical definition of the problem.
	 * \param[in] flow_solution - Container vector with all the solutions.
	 * \param[in] fea_config - Definition of the particular problem.
	 */
	void SetFEA_Load(CSolver ***flow_solution, CGeometry **fea_geometry, CGeometry **flow_geometry, CConfig *fea_config, CConfig *flow_config, CNumerics *fea_numerics);

	/*!
	 * \brief Set the the tractions in the in the FEA solver (non-matching mesh).
	 * \param[in] fea_geometry - Geometrical definition of the problem.
	 * \param[in] flow_solution - Container vector with all the solutions.
	 * \param[in] fea_config - Definition of the particular problem.
	 */
	void SetFEA_Load_Int(CSolver ***flow_solution, CGeometry **fea_geometry, CGeometry **flow_geometry, CConfig *fea_config, CConfig *flow_config, CNumerics *fea_numerics);

	/*!
	 * \brief Predictor for structural displacements based on previous iterations
	 * \param[in] fea_geometry - Geometrical definition of the problem.
	 * \param[in] fea_grid_movement - Geometrical definition of the problem.
	 * \param[in] fea_config - Geometrical definition of the problem.
	 * \param[in] flow_geometry - Definition of the particular problem.
	 */
	void PredictStruct_Displacement(CGeometry **fea_geometry,
                                	CConfig *fea_config,
                                	CSolver ***fea_solution);

	/*!
	 * \brief Computation of Aitken's coefficient.
	 * \param[in] fea_geometry - Geometrical definition of the problem.
	 * \param[in] fea_config - Geometrical definition of the problem.
	 * \param[in] fea_geometry - Definition of the particular problem.
	 */
	void ComputeAitken_Coefficient(CGeometry **fea_geometry,
            				  CConfig *fea_config,
            				  CSolver ***fea_solution,
            				  unsigned long iFSIIter);

	/*!
	 * \brief Aitken's relaxation of the solution.
	 * \param[in] fea_geometry - Geometrical definition of the problem.
	 * \param[in] fea_config - Geometrical definition of the problem.
	 * \param[in] fea_geometry - Definition of the particular problem.
	 */
	void SetAitken_Relaxation(CGeometry **fea_geometry,
            				  CConfig *fea_config,
            				  CSolver ***fea_solution);

	/*!
	 * \brief Aitken's relaxation of the solution.
	 * \param[in] fea_geometry - Geometrical definition of the problem.
	 * \param[in] fea_config - Geometrical definition of the problem.
	 * \param[in] fea_geometry - Definition of the particular problem.
	 */
	void Update_StructSolution(CGeometry **fea_geometry,
            				  CConfig *fea_config,
            				  CSolver ***fea_solution);

	/*!
	 * \brief Get the value of the FSI convergence.
	 * \param[in] Set value of interest: 0 - Initial value, 1 - Current value.
	 */
	void SetFSI_ConvValue(unsigned short val_index, su2double val_criteria);

	/*!
	 * \brief Get the value of the FSI convergence.
	 * \param[in]  Value of interest: 0 - Initial value, 1 - Current value.
	 * \return Values to compare
	 */
	su2double GetFSI_ConvValue(unsigned short val_index);

	/*!
	 * \brief Retrieve the value of the dynamic Aitken relaxation factor.
	 * \return Value of the dynamic Aitken relaxation factor.
	 */
	su2double GetWAitken_Dyn(void);

	/*!
	 * \brief Retrieve the value of the last Aitken relaxation factor in the previous time step.
	 * \return Value of the last Aitken relaxation factor in the previous time step.
	 */
	su2double GetWAitken_Dyn_tn1(void);

	/*!
	 * \brief Set the value of the dynamic Aitken relaxation factor
	 * \param[in] Value of the dynamic Aitken relaxation factor
	 */
	void SetWAitken_Dyn(su2double waitk);

	/*!
	 * \brief Set the value of the last Aitken relaxation factor in the current time step.
	 * \param[in] Value of the last Aitken relaxation factor in the current time step.
	 */
	void SetWAitken_Dyn_tn1(su2double waitk_tn1);

	/*!
	 * \brief Set the value of the load increment for nonlinear structural analysis
	 * \param[in] Value of the coefficient
	 */
	void SetLoad_Increment(su2double val_loadIncrement);


};

/*!
 * \class CAdjLevelSetSolver
 * \brief Main class for defining the level set solver.
 * \ingroup LevelSet_Model
 * \author F. Palacios
 * \version 4.0.2 "Cardinal"
 */
class CAdjLevelSetSolver : public CSolver {
protected:
	su2double *FlowSolution_i,	/*!< \brief Store the flow solution at point i. */
	*FlowSolution_j,		/*!< \brief Store the flow solution at point j. */
	Total_CFreeSurface;			/*!< \brief Total Free Surface coefficient for all the boundaries. */
    
public:
    
	/*!
	 * \brief Constructor of the class.
	 * \param[in] geometry - Geometrical definition of the problem.
	 * \param[in] config - Definition of the particular problem.
	 */
	CAdjLevelSetSolver(CGeometry *geometry, CConfig *config, unsigned short iMesh);
    
	/*!
	 * \brief Destructor of the class.
	 */
	virtual ~CAdjLevelSetSolver(void);
    
    /*!
	 * \brief Impose the send-receive boundary condition.
	 * \param[in] geometry - Geometrical definition of the problem.
	 * \param[in] config - Definition of the particular problem.
	 */
	void Set_MPI_Solution(CGeometry *geometry, CConfig *config);
    
    /*!
	 * \brief Impose the send-receive boundary condition.
	 * \param[in] geometry - Geometrical definition of the problem.
	 * \param[in] config - Definition of the particular problem.
	 */
	void Set_MPI_Solution_Gradient(CGeometry *geometry, CConfig *config);
    
  /*!
	 * \brief Impose the send-receive boundary condition.
	 * \param[in] geometry - Geometrical definition of the problem.
	 * \param[in] config - Definition of the particular problem.
	 */
  void Set_MPI_Solution_Limiter(CGeometry *geometry, CConfig *config);
  
	/*!
	 * \brief Impose the Symmetry Plane boundary condition.
	 * \param[in] geometry - Geometrical definition of the problem.
	 * \param[in] solver_container - Container vector with all the solutions.
	 * \param[in] conv_numerics - Description of the numerical method.
	 * \param[in] visc_numerics - Description of the numerical method.
	 * \param[in] config - Definition of the particular problem.
	 * \param[in] val_marker - Surface marker where the boundary condition is applied.
	 */
	void BC_Sym_Plane(CGeometry *geometry, CSolver **solver_container, CNumerics *conv_numerics, CNumerics *visc_numerics, CConfig *config,
                      unsigned short val_marker);
    
	/*!
	 * \brief Update the solution using an implicit solver.
	 * \param[in] geometry - Geometrical definition of the problem.
	 * \param[in] solver_container - Container vector with all the solutions.
	 * \param[in] config - Definition of the particular problem.
	 */
	void ImplicitEuler_Iteration(CGeometry *geometry, CSolver **solver_container, CConfig *config);
    
	/*!
	 * \brief Restart residual and compute gradients.
	 * \param[in] geometry - Geometrical definition of the problem.
	 * \param[in] solver_container - Container vector with all the solutions.
	 * \param[in] config - Definition of the particular problem.
	 * \param[in] iRKStep - Current step of the Runge-Kutta iteration.
     * \param[in] RunTime_EqSystem - System of equations which is going to be solved.
	 */
	void Preprocessing(CGeometry *geometry, CSolver **solver_container, CConfig *config, unsigned short iMesh, unsigned short iRKStep, unsigned short RunTime_EqSystem, bool Output);
    
	/*!
	 * \brief Compute the spatial integration using a upwind scheme.
	 * \param[in] geometry - Geometrical definition of the problem.
	 * \param[in] solver_container - Container vector with all the solutions.
	 * \param[in] numerics - Description of the numerical method.
	 * \param[in] config - Definition of the particular problem.
	 * \param[in] iMesh - Index of the mesh in multigrid computations.
	 */
	void Upwind_Residual(CGeometry *geometry, CSolver **solver_container, CNumerics *numerics, CConfig *config,
                         unsigned short iMesh);
    
	/*!
	 * \brief Source term computation.
	 * \param[in] geometry - Geometrical definition of the problem.
	 * \param[in] solver_container - Container vector with all the solutions.
	 * \param[in] numerics - Description of the numerical method.
	 * \param[in] config - Definition of the particular problem.
	 * \param[in] iMesh - Index of the mesh in multigrid computations.
	 */
	void Source_Residual(CGeometry *geometry, CSolver **solver_container, CNumerics *numerics, CNumerics *second_numerics,
                         CConfig *config, unsigned short iMesh);
    
	/*!
	 * \brief Source term computation.
	 * \param[in] geometry - Geometrical definition of the problem.
	 * \param[in] solver_container - Container vector with all the solutions.
	 * \param[in] numerics - Description of the numerical method.
	 * \param[in] config - Definition of the particular problem.
	 * \param[in] iMesh - Index of the mesh in multigrid computations.
	 */
	void Source_Template(CGeometry *geometry, CSolver **solver_container, CNumerics *numerics,
                         CConfig *config, unsigned short iMesh);
    
	/*!
	 * \brief Impose via the residual the Euler wall boundary condition.
	 * \param[in] geometry - Geometrical definition of the problem.
	 * \param[in] solver_container - Container vector with all the solutions.
	 * \param[in] numerics - Description of the numerical method.
	 * \param[in] config - Definition of the particular problem.
	 * \param[in] val_marker - Surface marker where the boundary condition is applied.
	 */
	void BC_Euler_Wall(CGeometry *geometry, CSolver **solver_container, CNumerics *numerics, CConfig *config,
                       unsigned short val_marker);
    
	/*!
	 * \brief Impose the Navier-Stokes wall boundary condition.
	 * \param[in] geometry - Geometrical definition of the problem.
	 * \param[in] solver_container - Container vector with all the solutions.
	 * \param[in] conv_numerics - Description of the numerical method.
	 * \param[in] visc_numerics - Description of the numerical method.
	 * \param[in] config - Definition of the particular problem.
	 * \param[in] val_marker - Surface marker where the boundary condition is applied.
	 */
	void BC_HeatFlux_Wall(CGeometry *geometry, CSolver **solver_container, CNumerics *conv_numerics, CNumerics *visc_numerics, CConfig *config,
                          unsigned short val_marker);
    
	/*!
	 * \brief Impose the Far Field boundary condition.
	 * \param[in] geometry - Geometrical definition of the problem.
	 * \param[in] solver_container - Container vector with all the solutions.
	 * \param[in] conv_numerics - Description of the numerical method.
	 * \param[in] visc_numerics - Description of the numerical method.
	 * \param[in] config - Definition of the particular problem.
	 * \param[in] val_marker - Surface marker where the boundary condition is applied.
	 */
	void BC_Far_Field(CGeometry *geometry, CSolver **solver_container, CNumerics *conv_numerics, CNumerics *visc_numerics, CConfig *config,
                      unsigned short val_marker);
    
	/*!
	 * \brief Impose the Far Field boundary condition.
	 * \param[in] geometry - Geometrical definition of the problem.
	 * \param[in] solver_container - Container vector with all the solutions.
	 * \param[in] conv_numerics - Description of the numerical method.
	 * \param[in] visc_numerics - Description of the numerical method.
	 * \param[in] config - Definition of the particular problem.
	 * \param[in] val_marker - Surface marker where the boundary condition is applied.
	 */
	void BC_Inlet(CGeometry *geometry, CSolver **solver_container, CNumerics *conv_numerics, CNumerics *visc_numerics, CConfig *config,
                  unsigned short val_marker);
    
	/*!
	 * \brief Impose the Far Field boundary condition.
	 * \param[in] geometry - Geometrical definition of the problem.
	 * \param[in] solver_container - Container vector with all the solutions.
	 * \param[in] conv_numerics - Description of the numerical method.
	 * \param[in] visc_numerics - Description of the numerical method.
	 * \param[in] config - Definition of the particular problem.
	 * \param[in] val_marker - Surface marker where the boundary condition is applied.
	 */
	void BC_Outlet(CGeometry *geometry, CSolver **solver_container, CNumerics *conv_numerics, CNumerics *visc_numerics, CConfig *config,
                   unsigned short val_marker);
    
	/*!
	 * \brief Set the total residual adding the term that comes from the Dual Time Strategy.
	 * \param[in] geometry - Geometrical definition of the problem.
	 * \param[in] solver_container - Container vector with all the solutions.
	 * \param[in] config - Definition of the particular problem.
	 * \param[in] iRKStep - Current step of the Runge-Kutta iteration.
	 * \param[in] iMesh - Index of the mesh in multigrid computations.
	 * \param[in] RunTime_EqSystem - System of equations which is going to be solved.
	 */
	void SetResidual_DualTime(CGeometry *geometry, CSolver **solver_container, CConfig *config,
                              unsigned short iRKStep, unsigned short iMesh, unsigned short RunTime_EqSystem);
    
};

/*!
 * \class CTemplateSolver
 * \brief Main class for defining the template model solver.
 * \ingroup Template_Flow_Equation
 * \author F. Palacios
 * \version 4.0.2 "Cardinal"
 */
class CTemplateSolver : public CSolver {
private:
    
public:
    
	/*!
	 * \brief Constructor of the class.
	 */
	CTemplateSolver(void);
    
	/*!
	 * \overload
	 * \param[in] geometry - Geometrical definition of the problem.
	 * \param[in] config - Definition of the particular problem.
	 */
	CTemplateSolver(CGeometry *geometry, CConfig *config);
    
	/*!
	 * \brief Destructor of the class.
	 */
	~CTemplateSolver(void);
    
	/*!
	 * \brief Compute the velocity^2, SoundSpeed, Pressure.
	 * \param[in] geometry - Geometrical definition of the problem.
	 * \param[in] solver_container - Container vector with all the solutions.
	 * \param[in] config - Definition of the particular problem.
	 * \param[in] iRKStep - Current step of the Runge-Kutta iteration.
     * \param[in] RunTime_EqSystem - System of equations which is going to be solved.
	 */
	void Preprocessing(CGeometry *geometry, CSolver **solver_container, CConfig *config, unsigned short iMesh, unsigned short iRKStep, unsigned short RunTime_EqSystem, bool Output);
    
	/*!
	 * \brief Compute the time step for solving the Euler equations.
	 * \param[in] geometry - Geometrical definition of the problem.
	 * \param[in] solver_container - Container vector with all the solutions.
	 * \param[in] config - Definition of the particular problem.
	 * \param[in] iMesh - Index of the mesh in multigrid computations.
	 * \param[in] Iteration - Index of the current iteration.
	 */
	void SetTime_Step(CGeometry *geometry, CSolver **solver_container, CConfig *config,
                      unsigned short iMesh, unsigned long Iteration);
    
	/*!
	 * \brief Compute the spatial integration using a centered scheme.
	 * \param[in] geometry - Geometrical definition of the problem.
	 * \param[in] solver_container - Container vector with all the solutions.
	 * \param[in] numerics - Description of the numerical method.
	 * \param[in] config - Definition of the particular problem.
	 * \param[in] iMesh - Index of the mesh in multigrid computations.
	 * \param[in] iRKStep - Current step of the Runge-Kutta iteration.
	 */
	void Centered_Residual(CGeometry *geometry, CSolver **solver_container, CNumerics *numerics,
                           CConfig *config, unsigned short iMesh, unsigned short iRKStep);
    
	/*!
	 * \brief Compute the spatial integration using a upwind scheme.
	 * \param[in] geometry - Geometrical definition of the problem.
	 * \param[in] solver_container - Container vector with all the solutions.
	 * \param[in] numerics - Description of the numerical method.
	 * \param[in] config - Definition of the particular problem.
	 * \param[in] iMesh - Index of the mesh in multigrid computations.
	 */
	void Upwind_Residual(CGeometry *geometry, CSolver **solver_container, CNumerics *numerics,
                         CConfig *config, unsigned short iMesh);
    
	/*!
	 * \brief Source term integration.
	 * \param[in] geometry - Geometrical definition of the problem.
	 * \param[in] solver_container - Container vector with all the solutions.
	 * \param[in] numerics - Description of the numerical method.
	 * \param[in] config - Definition of the particular problem.
	 * \param[in] iMesh - Index of the mesh in multigrid computations.
	 */
	void Source_Residual(CGeometry *geometry, CSolver **solver_container, CNumerics *numerics, CNumerics *second_numerics,
                         CConfig *config, unsigned short iMesh);
    
	/*!
	 * \brief Source term integration.
	 * \param[in] geometry - Geometrical definition of the problem.
	 * \param[in] solver_container - Container vector with all the solutions.
	 * \param[in] numerics - Description of the numerical method.
	 * \param[in] config - Definition of the particular problem.
	 * \param[in] iMesh - Index of the mesh in multigrid computations.
	 */
	void Source_Template(CGeometry *geometry, CSolver **solver_container, CNumerics *numerics,
                         CConfig *config, unsigned short iMesh);
    
	/*!
	 * \brief Impose via the residual the Euler wall boundary condition.
	 * \param[in] geometry - Geometrical definition of the problem.
	 * \param[in] solver_container - Container vector with all the solutions.
	 * \param[in] numerics - Description of the numerical method.
	 * \param[in] config - Definition of the particular problem.
	 * \param[in] val_marker - Surface marker where the boundary condition is applied.
	 */
	void BC_Euler_Wall(CGeometry *geometry, CSolver **solver_container, CNumerics *numerics, CConfig *config,
                       unsigned short val_marker);
    
	/*!
	 * \brief Impose the Navier-Stokes boundary condition (strong).
	 * \param[in] geometry - Geometrical definition of the problem.
	 * \param[in] solver_container - Container vector with all the solutions.
	 * \param[in] conv_numerics - Description of the numerical method.
	 * \param[in] visc_numerics - Description of the numerical method.
	 * \param[in] config - Definition of the particular problem.
	 * \param[in] val_marker - Surface marker where the boundary condition is applied.
	 */
	void BC_HeatFlux_Wall(CGeometry *geometry, CSolver **solver_container, CNumerics *conv_numerics, CNumerics *visc_numerics, CConfig *config,
                          unsigned short val_marker);
    
	/*!
	 * \brief Impose the far-field boundary condition.
	 * \param[in] geometry - Geometrical definition of the problem.
	 * \param[in] solver_container - Container vector with all the solutions.
	 * \param[in] conv_numerics - Description of the numerical method.
	 * \param[in] visc_numerics - Description of the numerical method.
	 * \param[in] config - Definition of the particular problem.
	 * \param[in] val_marker - Surface marker where the boundary condition is applied.
	 */
	void BC_Far_Field(CGeometry *geometry, CSolver **solver_container, CNumerics *conv_numerics, CNumerics *visc_numerics, CConfig *config,
                      unsigned short val_marker);
    
	/*!
	 * \brief Impose the inlet boundary condition.
	 * \param[in] geometry - Geometrical definition of the problem.
	 * \param[in] solver_container - Container vector with all the solutions.
	 * \param[in] conv_numerics - Description of the numerical method.
	 * \param[in] visc_numerics - Description of the numerical method.
	 * \param[in] config - Definition of the particular problem.
	 * \param[in] val_marker - Surface marker where the boundary condition is applied.
	 */
	void BC_Inlet(CGeometry *geometry, CSolver **solver_container, CNumerics *conv_numerics, CNumerics *visc_numerics, CConfig *config,
                  unsigned short val_marker);
    
	/*!
	 * \brief Impose the outlet boundary condition.
	 * \param[in] geometry - Geometrical definition of the problem.
	 * \param[in] solver_container - Container vector with all the solutions.
	 * \param[in] conv_numerics - Description of the numerical method.
	 * \param[in] visc_numerics - Description of the numerical method.
	 * \param[in] config - Definition of the particular problem.
	 * \param[in] val_marker - Surface marker where the boundary condition is applied.
	 */
	void BC_Outlet(CGeometry *geometry, CSolver **solver_container, CNumerics *conv_numerics, CNumerics *visc_numerics, CConfig *config,
                   unsigned short val_marker);
    
	/*!
	 * \brief Impose the symmetry plane boundary condition.
	 * \param[in] geometry - Geometrical definition of the problem.
	 * \param[in] solver_container - Container vector with all the solutions.
	 * \param[in] conv_numerics - Description of the numerical method.
	 * \param[in] visc_numerics - Description of the numerical method.
	 * \param[in] config - Definition of the particular problem.
	 * \param[in] val_marker - Surface marker where the boundary condition is applied.
	 */
	void BC_Sym_Plane(CGeometry *geometry, CSolver **solver_container, CNumerics *conv_numerics, CNumerics *visc_numerics, CConfig *config,
                      unsigned short val_marker);
    
	/*!
	 * \brief Impose the dirichlet boundary condition.
	 * \param[in] geometry - Geometrical definition of the problem.
	 * \param[in] solver_container - Container vector with all the solutions.
	 * \param[in] numerics - Description of the numerical method.
	 * \param[in] config - Definition of the particular problem.
	 * \param[in] val_marker - Surface marker where the boundary condition is applied.
	 */
	void BC_Custom(CGeometry *geometry, CSolver **solver_container, CNumerics *numerics,
                   CConfig *config, unsigned short val_marker);
    
	/*!
	 * \brief Update the solution using a Runge-Kutta scheme.
	 * \param[in] geometry - Geometrical definition of the problem.
	 * \param[in] solver_container - Container vector with all the solutions.
	 * \param[in] config - Definition of the particular problem.
	 * \param[in] iRKStep - Current step of the Runge-Kutta iteration.
	 */
	void ExplicitRK_Iteration(CGeometry *geometry, CSolver **solver_container, CConfig *config,
                              unsigned short iRKStep);
    
	/*!
	 * \brief Update the solution using the explicit Euler scheme.
	 * \param[in] geometry - Geometrical definition of the problem.
	 * \param[in] solver_container - Container vector with all the solutions.
	 * \param[in] config - Definition of the particular problem.
	 */
	void ExplicitEuler_Iteration(CGeometry *geometry, CSolver **solver_container, CConfig *config);
    
	/*!
	 * \brief Update the solution using an implicit Euler scheme.
	 * \param[in] geometry - Geometrical definition of the problem.
	 * \param[in] solver_container - Container vector with all the solutions.
	 * \param[in] config - Definition of the particular problem.
	 */
	void ImplicitEuler_Iteration(CGeometry *geometry, CSolver **solver_container, CConfig *config);
    
};

/*!
 * \class CDiscAdjSolver
 * \brief Main class for defining the discrete adjoint solver.
 * \ingroup Discrete_Adjoint
 * \author T. Albring
 * \version 4.0.2 "Cardinal"
 */
class CDiscAdjSolver : public CSolver {
private:
  unsigned short KindDirect_Solver;
  CSolver *direct_solver;
  su2double *Sens_Mach, /*!< \brief Mach sensitivity coefficient for each boundary. */
  *Sens_AoA,			/*!< \brief Angle of attack sensitivity coefficient for each boundary. */
  *Sens_Geo,			/*!< \brief Shape sensitivity coefficient for each boundary. */
  *Sens_Press,			/*!< \brief Pressure sensitivity coefficient for each boundary. */
  *Sens_Temp,			/*!< \brief Temperature sensitivity coefficient for each boundary. */
  **CSensitivity;	/*!< \brief Shape sensitivity coefficient for each boundary and vertex. */
  su2double Total_Sens_Mach;	/*!< \brief Total mach sensitivity coefficient for all the boundaries. */
  su2double Total_Sens_AoA;		/*!< \brief Total angle of attack sensitivity coefficient for all the boundaries. */
  su2double Total_Sens_Geo;		/*!< \brief Total shape sensitivity coefficient for all the boundaries. */
  su2double Total_Sens_Press;    /*!< \brief Total farfield sensitivity to pressure. */
  su2double Total_Sens_Temp;    /*!< \brief Total farfield sensitivity to temperature. */
  su2double Total_Sens_BPress;    /*!< \brief Total sensitivity to outlet pressure. */
  su2double ObjFunc_Value;        /*!< \brief Value of the objective function. */
  su2double Mach, Alpha, Beta, Pressure, Temperature;
  unsigned long nMarker;				/*!< \brief Total number of markers using the grid information. */

public:

  /*!
   * \brief Constructor of the class.
   */
  CDiscAdjSolver(void);

  /*!
   * \overload
   * \param[in] geometry - Geometrical definition of the problem.
   * \param[in] config - Definition of the particular problem.
   * \param[in] iMesh - Index of the mesh in multigrid computations.
   */
  CDiscAdjSolver(CGeometry *geometry, CConfig *config);

  /*!
   * \overload
   * \param[in] geometry - Geometrical definition of the problem.
   * \param[in] config - Definition of the particular problem.
   * \param[in] solver - Initialize the discrete adjoint solver with the corresponding direct solver.
   * \param[in] Kind_Solver - The kind of direct solver.
   */
  CDiscAdjSolver(CGeometry *geometry, CConfig *config, CSolver* solver, unsigned short Kind_Solver, unsigned short iMesh);

  /*!
   * \brief Performs the preprocessing of the adjoint AD-based solver.
   *        Registers all necessary variables on the tape. Called while tape is active.
   * \param[in] geometry_container - The geometry container holding all grid levels.
   * \param[in] config_container - The particular config.
   */
  void RegisterSolution(CGeometry *geometry, CConfig *config);

  /*!
   * \brief Performs the preprocessing of the adjoint AD-based solver.
   *        Registers all necessary variables that are output variables on the tape.
   *        Called while tape is active.
   * \param[in] geometry_container - The geometry container holding all grid levels.
   * \param[in] config_container - The particular config.
   */
  void RegisterOutput(CGeometry *geometry, CConfig *config);

  /*!
  * \brief Sets the adjoint values of the output of the flow (+turb.) iteration
  *         before evaluation of the tape.
  * \param[in] geometry - The geometrical definition of the problem.
  * \param[in] config - The particular config.
  */
  void SetAdjoint_Output(CGeometry *geometry, CConfig *config);

  /*!
  * \brief Sets the adjoint values of the input variables of the flow (+turb.) iteration
  *        after tape has been evaluated.
  * \param[in] geometry - The geometrical definition of the problem.
  * \param[in] config - The particular config.
  */
  void ExtractAdjoint_Solution(CGeometry *geometry, CConfig *config);

  /*!
  * \brief Register the objective function as output.
  * \param[in] geometry - The geometrical definition of the problem.
  */
  void RegisterObj_Func(CConfig *config);

  /*!
   * \brief Set the surface sensitivity.
   * \param[in] geometry - Geometrical definition of the problem.
   * \param[in] config - Definition of the particular problem.
   */
  void SetSurface_Sensitivity(CGeometry *geometry, CConfig* config);

  /*!
   * \brief Extract and set the geometrical sensitivity.
   * \param[in] geometry - Geometrical definition of the problem.
   * \param[in] config - Definition of the particular problem.
   */
  void SetSensitivity(CGeometry *geometry, CConfig *config);

  /*!
   * \brief Set the objective function.
   * \param[in] geometry - Geometrical definition of the problem.
   * \param[in] config - Definition of the particular problem.
   */
  void SetAdj_ObjFunc(CGeometry *geometry, CConfig* config);


  /*!
   * \brief Provide the total shape sensitivity coefficient.
   * \return Value of the geometrical sensitivity coefficient
   *         (inviscid + viscous contribution).
   */
  su2double GetTotal_Sens_Geo(void);

  /*!
   * \brief Set the total Mach number sensitivity coefficient.
   * \return Value of the Mach sensitivity coefficient
   *         (inviscid + viscous contribution).
   */
  su2double GetTotal_Sens_Mach(void);

  /*!
   * \brief Set the total angle of attack sensitivity coefficient.
   * \return Value of the angle of attack sensitivity coefficient
   *         (inviscid + viscous contribution).
   */
  su2double GetTotal_Sens_AoA(void);

  /*!
   * \brief Set the total farfield pressure sensitivity coefficient.
   * \return Value of the farfield pressure sensitivity coefficient
   *         (inviscid + viscous contribution).
   */
  su2double GetTotal_Sens_Press(void);

  /*!
   * \brief Set the total farfield temperature sensitivity coefficient.
   * \return Value of the farfield temperature sensitivity coefficient
   *         (inviscid + viscous contribution).
   */
  su2double GetTotal_Sens_Temp(void);

  /*!
   * \author H. Kline
   * \brief Set the total Back pressure number sensitivity coefficient.
   * \return Value of the Back sensitivity coefficient
   *         (inviscid + viscous contribution).
   */
  su2double GetTotal_Sens_BPress(void);

  /*!
   * \brief Get the shape sensitivity coefficient.
   * \param[in] val_marker - Surface marker where the coefficient is computed.
   * \param[in] val_vertex - Vertex of the marker <i>val_marker</i> where the coefficient is evaluated.
   * \return Value of the sensitivity coefficient.
   */
  su2double GetCSensitivity(unsigned short val_marker, unsigned long val_vertex);

  /*!
   * \brief Prepare the solver for a new recording.
   * \param[in] kind_recording - Kind of AD recording.
   */
  void SetRecording(CGeometry *geometry, CConfig *config, unsigned short kind_recording);

  /*!
   * \brief A virtual member.
   * \param[in] geometry - Geometrical definition of the problem.
   * \param[in] config - Definition of the particular problem.
   */
  void RegisterVariables(CGeometry *geometry, CConfig *config, bool reset = false);

  /*!
   * \brief A virtual member.
   * \param[in] geometry - Geometrical definition of the problem.
   * \param[in] config - Definition of the particular problem.
   */
  void ExtractAdjoint_Variables(CGeometry *geometry, CConfig *config);
};
#include "solver_structure.inl"<|MERGE_RESOLUTION|>--- conflicted
+++ resolved
@@ -2798,13 +2798,12 @@
 	 */
 	virtual void SetWAitken_Dyn_tn1(su2double waitk_tn1);
 
-<<<<<<< HEAD
 	/*!
 	 * \brief A virtual member.
 	 * \param[in] Value of the load increment for nonlinear structural analysis
 	 */
 	virtual void SetLoad_Increment(su2double val_loadIncrement);
-=======
+
   /*!
    * \brief A virtual member.
    * \param[in] solver_container - Container vector with all the solutions.
@@ -2837,7 +2836,6 @@
    * \param[in] config - Definition of the particular problem.
    */
   virtual void RegisterVariables(CGeometry *geometry, CConfig *config, bool reset = false);
->>>>>>> 73cb2648
 
   /*!
    * \brief A virtual member.
