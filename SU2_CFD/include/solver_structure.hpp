/*!
 * \file solver_structure.hpp
 * \brief Headers of the main subroutines for solving partial differential equations.
 *        The subroutines and functions are in the <i>solver_structure.cpp</i>,
 *        <i>solution_direct.cpp</i>, <i>solution_adjoint.cpp</i>, and
 *        <i>solution_linearized.cpp</i> files.
 * \author F. Palacios, T. Economon
 * \version 4.0.0 "Cardinal"
 *
 * SU2 Lead Developers: Dr. Francisco Palacios (Francisco.D.Palacios@boeing.com).
 *                      Dr. Thomas D. Economon (economon@stanford.edu).
 *
 * SU2 Developers: Prof. Juan J. Alonso's group at Stanford University.
 *                 Prof. Piero Colonna's group at Delft University of Technology.
 *                 Prof. Nicolas R. Gauger's group at Kaiserslautern University of Technology.
 *                 Prof. Alberto Guardone's group at Polytechnic University of Milan.
 *                 Prof. Rafael Palacios' group at Imperial College London.
 *
 * SU2 is free software; you can redistribute it and/or
 * modify it under the terms of the GNU Lesser General Public
 * License as published by the Free Software Foundation; either
 * version 2.1 of the License, or (at your option) any later version.
 *
 * SU2 is distributed in the hope that it will be useful,
 * but WITHOUT ANY WARRANTY; without even the implied warranty of
 * MERCHANTABILITY or FITNESS FOR A PARTICULAR PURPOSE. See the GNU
 * Lesser General Public License for more details.
 *
 * You should have received a copy of the GNU Lesser General Public
 * License along with SU2. If not, see <http://www.gnu.org/licenses/>.
 */

#pragma once

#include "../../Common/include/mpi_structure.hpp"

#include <cmath>
#include <string>
#include <fstream>
#include <sstream>
#include <algorithm>
#include <iostream>
#include <stdlib.h>
#include <stdio.h>

#include "fluid_model.hpp"
#include "numerics_structure.hpp"
#include "variable_structure.hpp"
#include "../../Common/include/geometry_structure.hpp"
#include "../../Common/include/config_structure.hpp"
#include "../../Common/include/matrix_structure.hpp"
#include "../../Common/include/vector_structure.hpp"
#include "../../Common/include/linear_solvers_structure.hpp"
#include "../../Common/include/grid_movement_structure.hpp"
#include "numerics_machine_learning.hpp"

using namespace std;

/*!
 * \class CSolver
 * \brief Main class for defining the PDE solution, it requires
 * a child class for each particular solver (Euler, Navier-Stokes, etc.)
 * \author F. Palacios
 * \version 4.0.0 "Cardinal"
 */
class CSolver {
protected:
	unsigned short IterLinSolver;	/*!< \brief Linear solver iterations. */
	unsigned short nVar,					/*!< \brief Number of variables of the problem. */
  nPrimVar,                     /*!< \brief Number of primitive variables of the problem. */
  nPrimVarGrad,                 /*!< \brief Number of primitive variables of the problem in the gradient computation. */
  nSecondaryVar,                     /*!< \brief Number of primitive variables of the problem. */
  nSecondaryVarGrad,                 /*!< \brief Number of primitive variables of the problem in the gradient computation. */
	nDim;													/*!< \brief Number of dimensions of the problem. */
	unsigned long nPoint;					/*!< \brief Number of points of the computational grid. */
  unsigned long nPointDomain; 	/*!< \brief Number of points of the computational grid. */
	su2double Max_Delta_Time,	/*!< \brief Maximum value of the delta time for all the control volumes. */
	Min_Delta_Time;					/*!< \brief Minimum value of the delta time for all the control volumes. */
	su2double *Residual_RMS,	/*!< \brief Vector with the mean residual for each variable. */
  *Residual_Max,        /*!< \brief Vector with the maximal residual for each variable. */
	*Residual,						/*!< \brief Auxiliary nVar vector. */
	*Residual_i,					/*!< \brief Auxiliary nVar vector for storing the residual at point i. */
	*Residual_j;					/*!< \brief Auxiliary nVar vector for storing the residual at point j. */
  unsigned long *Point_Max; /*!< \brief Vector with the maximal residual for each variable. */
  su2double **Point_Max_Coord; /*!< \brief Vector with pointers to the coords of the maximal residual for each variable. */
	su2double *Solution,		/*!< \brief Auxiliary nVar vector. */
	*Solution_i,				/*!< \brief Auxiliary nVar vector for storing the solution at point i. */
	*Solution_j;				/*!< \brief Auxiliary nVar vector for storing the solution at point j. */
	su2double *Vector,	/*!< \brief Auxiliary nDim vector. */
	*Vector_i,			/*!< \brief Auxiliary nDim vector to do the reconstruction of the variables at point i. */
	*Vector_j;			/*!< \brief Auxiliary nDim vector to do the reconstruction of the variables at point j. */
	su2double *Res_Conv,	/*!< \brief Auxiliary nVar vector for storing the convective residual. */
	*Res_Visc,				/*!< \brief Auxiliary nVar vector for storing the viscous residual. */
	*Res_Sour,				/*!< \brief Auxiliary nVar vector for storing the viscous residual. */
	*Res_Conv_i,		  /*!< \brief Auxiliary vector for storing the convective residual at point i. */
	*Res_Visc_i,			/*!< \brief Auxiliary vector for storing the viscous residual at point i. */
	*Res_Conv_j,			/*!< \brief Auxiliary vector for storing the convective residual at point j. */
	*Res_Visc_j;			/*!< \brief Auxiliary vector for storing the viscous residual at point j. */
	su2double **Jacobian_i,	/*!< \brief Auxiliary matrices for storing point to point Jacobians at point i. */
	**Jacobian_j;			    /*!< \brief Auxiliary matrices for storing point to point Jacobians at point j. */
	su2double **Jacobian_ii,	/*!< \brief Auxiliary matrices for storing point to point Jacobians. */
	**Jacobian_ij,			  /*!< \brief Auxiliary matrices for storing point to point Jacobians. */
	**Jacobian_ji,			  /*!< \brief Auxiliary matrices for storing point to point Jacobians. */
	**Jacobian_jj;			  /*!< \brief Auxiliary matrices for storing point to point Jacobians. */
  
	su2double **Smatrix,	/*!< \brief Auxiliary structure for computing gradients by least-squares */
	**cvector;			 /*!< \brief Auxiliary structure for computing gradients by least-squares */

    unsigned short nOutputVariables;  /*!< \brief Number of variables to write. */

public:
  
  CSysVector LinSysSol;		/*!< \brief vector to store iterative solution of implicit linear system. */
  CSysVector LinSysRes;		/*!< \brief vector to store iterative residual of implicit linear system. */
  CSysVector LinSysAux;		/*!< \brief vector to store iterative residual of implicit linear system. */
  CSysMatrix Jacobian; /*!< \brief Complete sparse Jacobian structure for implicit computations. */
  
  CSysMatrix StiffMatrix; /*!< \brief Sparse structure for storing the stiffness matrix in Galerkin computations, and grid movement. */

  CSysVector OutputVariables;		/*!< \brief vector to store the extra variables to be written. */
  string* OutputHeadingNames; /*< \brief vector of strings to store the headings for the exra variables */
  
  CVariable** node;	/*!< \brief Vector which the define the variables for each problem. */
  CVariable* node_infty; /*!< \brief CVariable storing the free stream conditions. */
  
	/*!
	 * \brief Constructor of the class.
	 */
	CSolver(void);
    
	/*!
	 * \brief Destructor of the class.
	 */
	virtual ~CSolver(void);
     
    /*!
	 * \brief Set number of linear solver iterations.
	 * \param[in] val_iterlinsolver - Number of linear iterations.
	 */
	void SetIterLinSolver(unsigned short val_iterlinsolver);
    
	/*!
	 * \brief Set number of linear solver iterations.
	 * \param[in] val_iterlinsolver - Number of linear iterations.
	 */
	virtual void Set_MPI_Solution(CGeometry *geometry, CConfig *config);

  /*!
	 * \brief Set number of linear solver iterations.
	 * \param[in] val_iterlinsolver - Number of linear iterations.
	 */
	virtual void Set_MPI_Primitive(CGeometry *geometry, CConfig *config);
  
//  /*!
//	 * \brief Set number of linear solver iterations.
//	 * \param[in] val_iterlinsolver - Number of linear iterations.
//	 */
//	virtual void Set_MPI_Secondary(CGeometry *geometry, CConfig *config);

    /*!
	 * \brief Set the value of the max residual and RMS residual.
	 * \param[in] val_iterlinsolver - Number of linear iterations.
	 */
	void SetResidual_RMS(CGeometry *geometry, CConfig *config);
    
    /*!
	 * \brief Set number of linear solver iterations.
	 * \param[in] val_iterlinsolver - Number of linear iterations.
	 */
	virtual void Set_MPI_Solution_Old(CGeometry *geometry, CConfig *config);
    
  /*!
	 * \brief Impose the send-receive boundary condition.
	 * \param[in] geometry - Geometrical definition of the problem.
	 * \param[in] config - Definition of the particular problem.
	 */
  virtual void Set_MPI_Solution_Limiter(CGeometry *geometry, CConfig *config);
  
  /*!
	 * \brief Impose the send-receive boundary condition.
	 * \param[in] geometry - Geometrical definition of the problem.
	 * \param[in] config - Definition of the particular problem.
	 */
  virtual void Set_MPI_Primitive_Limiter(CGeometry *geometry, CConfig *config);
 
//  /*!
//	 * \brief Impose the send-receive boundary condition.
//	 * \param[in] geometry - Geometrical definition of the problem.
//	 * \param[in] config - Definition of the particular problem.
//	 */
//  virtual void Set_MPI_Secondary_Limiter(CGeometry *geometry, CConfig *config);

  /*!
	 * \brief Set the fluid solver nondimensionalization.
	 * \param[in] geometry - Geometrical definition of the problem.
	 * \param[in] config - Definition of the particular problem.
	 */
  virtual void SetNondimensionalization(CGeometry *geometry, CConfig *config, unsigned short iMesh);
  
	/*!
	 * \brief Compute the pressure at the infinity.
	 * \return Value of the pressure at the infinity.
	 */
  virtual CFluidModel* GetFluidModel(void);

  	/*!
	 * \brief Get number of linear solver iterations.
	 * \return Number of linear solver iterations.
	 */
	unsigned short GetIterLinSolver(void);
    
	/*!
	 * \brief Get the value of the maximum delta time.
	 * \return Value of the maximum delta time.
	 */
	su2double GetMax_Delta_Time(void);
    
	/*!
	 * \brief Get the value of the minimum delta time.
	 * \return Value of the minimum delta time.
	 */
	su2double GetMin_Delta_Time(void);
    
    /*!
	 * \brief Get the value of the maximum delta time.
	 * \return Value of the maximum delta time.
	 */
	virtual su2double GetMax_Delta_Time(unsigned short val_Species);
    
	/*!
	 * \brief Get the value of the minimum delta time.
	 * \return Value of the minimum delta time.
	 */
	virtual su2double GetMin_Delta_Time(unsigned short val_Species);
    
	/*!
	 * \brief Get the number of variables of the problem.
	 */
	unsigned short GetnVar(void);
  
  /*!
	 * \brief Get the number of variables of the problem.
	 */
	unsigned short GetnPrimVar(void);
  
  /*!
	 * \brief Get the number of variables of the problem.
	 */
	unsigned short GetnPrimVarGrad(void);
  
  /*!
	 * \brief Get the number of variables of the problem.
	 */
	unsigned short GetnSecondaryVar(void);
  
  /*!
	 * \brief Get the number of variables of the problem.
	 */
	unsigned short GetnSecondaryVarGrad(void);
  
  /*!
	 * \brief Get the number of variables of the problem.
	 */
	unsigned short GetnOutputVariables(void);
    
	/*!
	 * \brief A virtual member.
	 * \param[in] geometry - Geometrical definition of the problem.
	 * \param[in] solver_container - Container vector with all the solutions.
	 * \param[in] config - Definition of the particular problem.
	 * \param[in] iRKStep - Current step of the Runge-Kutta iteration.
	 * \param[in] iMesh - Index of the mesh in multigrid computations.
	 * \param[in] RunTime_EqSystem - System of equations which is going to be solved.
	 */
	virtual void SetResidual_DualTime(CGeometry *geometry, CSolver **solver_container, CConfig *config,
                                      unsigned short iRKStep, unsigned short iMesh, unsigned short RunTime_EqSystem);
    
	/*!
	 * \brief Set the maximal residual, this is useful for the convergence history.
	 * \param[in] val_var - Index of the variable.
	 * \param[in] val_residual - Value of the residual to store in the position <i>val_var</i>.
	 */
	void SetRes_RMS(unsigned short val_var, su2double val_residual);
    
	/*!
	 * \brief Adds the maximal residual, this is useful for the convergence history.
	 * \param[in] val_var - Index of the variable.
	 * \param[in] val_residual - Value of the residual to store in the position <i>val_var</i>.
	 */
	void AddRes_RMS(unsigned short val_var, su2double val_residual);
    
	/*!
	 * \brief Get the maximal residual, this is useful for the convergence history.
	 * \param[in] val_var - Index of the variable.
	 * \return Value of the biggest residual for the variable in the position <i>val_var</i>.
	 */
	su2double GetRes_RMS(unsigned short val_var);
    
    /*!
	 * \brief Set the maximal residual, this is useful for the convergence history.
	 * \param[in] val_var - Index of the variable.
	 * \param[in] val_residual - Value of the residual to store in the position <i>val_var</i>.
	 */
	void SetRes_Max(unsigned short val_var, su2double val_residual, unsigned long val_point);
    
	/*!
	 * \brief Adds the maximal residual, this is useful for the convergence history.
	 * \param[in] val_var - Index of the variable.
	 * \param[in] val_residual - Value of the residual to store in the position <i>val_var</i>.
   * \param[in] val_point - Value of the point index for the max residual.
   * \param[in] val_coord - Location (x, y, z) of the max residual point.
	 */
	void AddRes_Max(unsigned short val_var, su2double val_residual, unsigned long val_point, su2double* val_coord);
    
	/*!
	 * \brief Get the maximal residual, this is useful for the convergence history.
	 * \param[in] val_var - Index of the variable.
	 * \return Value of the biggest residual for the variable in the position <i>val_var</i>.
	 */
	su2double GetRes_Max(unsigned short val_var);
    
    /*!
	 * \brief Get the maximal residual, this is useful for the convergence history.
	 * \param[in] val_var - Index of the variable.
	 * \return Value of the biggest residual for the variable in the position <i>val_var</i>.
	 */
	unsigned long GetPoint_Max(unsigned short val_var);
  
  /*!
   * \brief Get the location of the maximal residual, this is useful for the convergence history.
   * \param[in] val_var - Index of the variable.
   * \return Pointer to the location (x, y, z) of the biggest residual for the variable <i>val_var</i>.
   */
  su2double* GetPoint_Max_Coord(unsigned short val_var);
  
	/*!
	 * \brief Set Value of the residual if there is a grid movement.
	 * \param[in] geometry - Geometrical definition of the problem.
	 * \param[in] config - Definition of the particular problem.
	 */
	void SetGrid_Movement_Residual(CGeometry *geometry, CConfig *config);
    
	/*!
	 * \brief Compute the Green-Gauss gradient of the auxiliary variable.
	 * \param[in] geometry - Geometrical definition of the problem.
	 */
	void SetAuxVar_Gradient_GG(CGeometry *geometry);
    
	/*!
	 * \brief Compute the Least Squares gradient of the auxiliary variable.
	 * \param[in] geometry - Geometrical definition of the problem.
	 * \param[in] config - Definition of the particular problem.
	 */
	void SetAuxVar_Gradient_LS(CGeometry *geometry, CConfig *config);
    
	/*!
	 * \brief Compute the Least Squares gradient of an auxiliar variable on the profile surface.
	 * \param[in] geometry - Geometrical definition of the problem.
	 * \param[in] config - Definition of the particular problem.
	 */
	void SetAuxVar_Surface_Gradient(CGeometry *geometry, CConfig *config);
    
	/*!
	 * \brief Compute the Green-Gauss gradient of the solution.
	 * \param[in] geometry - Geometrical definition of the problem.
	 */
	void SetSolution_Gradient_GG(CGeometry *geometry, CConfig *config);
    
	/*!
	 * \brief Compute the Least Squares gradient of the solution.
	 * \param[in] geometry - Geometrical definition of the problem.
	 * \param[in] config - Definition of the particular problem.
	 */
	void SetSolution_Gradient_LS(CGeometry *geometry, CConfig *config);
    
  /*!
	 * \brief MPI gradients.
	 * \param[in] geometry - Geometrical definition of the problem.
	 * \param[in] config - Definition of the particular problem.
	 */
  virtual void Set_MPI_Solution_Gradient(CGeometry *geometry, CConfig *config);
    
    /*!
	 * \brief Compute the Least Squares gradient of the grid velocity.
	 * \param[in] geometry - Geometrical definition of the problem.
	 * \param[in] config - Definition of the particular problem.
	 */
	void SetGridVel_Gradient(CGeometry *geometry, CConfig *config);
    
	/*!
	 * \brief Compute slope limiter.
	 * \param[in] geometry - Geometrical definition of the problem.
	 * \param[in] config - Definition of the particular problem.
	 */
	void SetSolution_Limiter(CGeometry *geometry, CConfig *config);
    
	/*!
	 * \brief A virtual member.
	 * \param[in] geometry - Geometrical definition of the problem.
	 * \param[in] config - Definition of the particular problem.
	 */
	virtual void SetPrimitive_Limiter(CGeometry *geometry, CConfig *config);
  
//	/*!
//	 * \brief A virtual member.
//	 * \param[in] geometry - Geometrical definition of the problem.
//	 * \param[in] config - Definition of the particular problem.
//	 */
//	virtual void SetSecondary_Limiter(CGeometry *geometry, CConfig *config);
  
	/*!
	 * \brief Compute the pressure laplacian using in a incompressible solver.
	 * \param[in] geometry - Geometrical definition of the problem.
	 * \param[in] PressureLaplacian - Pressure laplacian.
	 */
	void SetPressureLaplacian(CGeometry *geometry, su2double *PressureLaplacian);
    
	/*!
	 * \brief Set the old solution variables to the current solution value for Runge-Kutta iteration.
	 * \param[in] geometry - Geometrical definition of the problem.
	 */
	void Set_OldSolution(CGeometry *geometry);
    
	/*!
	 * \brief A virtual member.
	 * \param[in] geometry - Geometrical definition of the problem.
	 * \param[in] solver_container - Container vector with all the solutions.
	 * \param[in] config - Definition of the particular problem.
	 * \param[in] iMesh - Index of the mesh in multigrid computations.
	 * \param[in] Iteration - Index of the current iteration.
	 */
	virtual void SetTime_Step(CGeometry *geometry, CSolver **solver_container, CConfig *config,
                              unsigned short iMesh, unsigned long Iteration);
    
	/*!
	 * \brief A virtual member.
	 * \param[in] geometry - Geometrical definition of the problem.
	 * \param[in] solver_container - Container vector with all the solutions.
	 * \param[in] config - Definition of the particular problem.
	 * \param[in] iMesh - Index of the mesh in multigrid computations.
	 */
	virtual void Postprocessing(CGeometry *geometry, CSolver **solver_container, CConfig *config,
                                unsigned short iMesh);
    
	/*!
	 * \brief A virtual member, overloaded.
	 * \param[in] geometry - Geometrical definition of the problem.
	 * \param[in] solver_container - Container vector with all the solutions.
	 * \param[in] config - Definition of the particular problem.
	 *
	 * \param[in] iMesh - Index of the mesh in multigrid computations.
	 */
	virtual void Postprocessing(CGeometry *geometry, CSolver **solver_container, CConfig *config, CNumerics **numerics,
                                unsigned short iMesh);
	/*!
	 * \brief A virtual member.
	 * \param[in] geometry - Geometrical definition of the problem.
	 * \param[in] solver_container - Container vector with all the solutions.
	 * \param[in] numerics - Description of the numerical method.
	 * \param[in] config - Definition of the particular problem.
	 * \param[in] iMesh - Index of the mesh in multigrid computations.
	 * \param[in] iRKStep - Current step of the Runge-Kutta iteration.
	 */
	virtual void Centered_Residual(CGeometry *geometry, CSolver **solver_container, CNumerics *numerics,
                                   CConfig *config, unsigned short iMesh, unsigned short iRKStep);
    
	/*!
	 * \brief A virtual member.
	 * \param[in] geometry - Geometrical definition of the problem.
	 * \param[in] solver_container - Container vector with all the solutions.
	 * \param[in] numerics - Description of the numerical method.
	 * \param[in] config - Definition of the particular problem.
	 * \param[in] iMesh - Index of the mesh in multigrid computations.
	 */
	virtual void Upwind_Residual(CGeometry *geometry, CSolver **solver_container, CNumerics *numerics,
                                 CConfig *config, unsigned short iMesh);
    
	/*!
	 * \brief A virtual member.
	 * \param[in] geometry - Geometrical definition of the problem.
	 * \param[in] solver_container - Container vector with all the solutions.
	 * \param[in] config - Definition of the particular problem.
	 * \param[in] iRKStep - Current step of the Runge-Kutta iteration.
     * \param[in] RunTime_EqSystem - System of equations which is going to be solved.
	 */
	virtual void Preprocessing(CGeometry *geometry, CSolver **solver_container, CConfig *config, unsigned short iMesh, unsigned short iRKStep, unsigned short RunTime_EqSystem, bool Output);
    
	/*!
	 * \brief A virtual member overloaded.
	 * \param[in] geometry - Geometrical definition of the problem.
	 * \param[in] solver_container - Container vector with all the solutions.
	 * \param[in] numerics - Container vector of the numerics of the problem.
	 * \param[in] config - Definition of the particular problem.
	 * \param[in] iRKStep - Current step of the Runge-Kutta iteration.
     * \param[in] RunTime_EqSystem - System of equations which is going to be solved.
	 */
	virtual void Preprocessing(CGeometry *geometry, CSolver **solver_container, CConfig *config, CNumerics **numerics, unsigned short iMesh, unsigned long Iteration, unsigned short RunTime_EqSystem, bool Output);

	/*!
	 * \brief A virtual member.
	 * \param[in] geometry - Geometrical definition of the problem.
	 * \param[in] config - Definition of the particular problem.
	 */
	virtual void SetUndivided_Laplacian(CGeometry *geometry, CConfig *config);
    
    /*!
	 * \brief A virtual member.
	 * \param[in] geometry - Geometrical definition of the problem.
	 * \param[in] config - Definition of the particular problem.
	 */
	virtual void Set_MPI_Undivided_Laplacian(CGeometry *geometry, CConfig *config);
    
    /*!
	 * \brief A virtual member.
	 * \param[in] geometry - Geometrical definition of the problem.
	 * \param[in] config - Definition of the particular problem.
	 */
	virtual void SetMax_Eigenvalue(CGeometry *geometry, CConfig *config);
    
    /*!
	 * \brief A virtual member.
	 * \param[in] geometry - Geometrical definition of the problem.
	 * \param[in] config - Definition of the particular problem.
	 */
	virtual void Set_MPI_MaxEigenvalue(CGeometry *geometry, CConfig *config);
    
	/*!
	 * \brief A virtual member.
	 * \param[in] geometry - Geometrical definition of the problem.
	 * \param[in] solver_container - Container vector with all the solutions.
	 * \param[in] config - Definition of the particular problem.
	 */
	virtual void SetDissipation_Switch(CGeometry *geometry, CConfig *config);
    
    /*!
	 * \brief A virtual member.
	 * \param[in] geometry - Geometrical definition of the problem.
	 * \param[in] solver_container - Container vector with all the solutions.
	 * \param[in] config - Definition of the particular problem.
	 */
	virtual void Set_MPI_Dissipation_Switch(CGeometry *geometry, CConfig *config);
    
	/*!
	 * \brief A virtual member.
	 * \param[in] geometry - Geometrical definition of the problem.
	 * \param[in] solver_container - Container vector with all the solutions.
	 * \param[in] numerics - Description of the numerical method.
	 * \param[in] config - Definition of the particular problem.
	 * \param[in] val_marker - Surface marker where the boundary condition is applied.
	 */
	virtual void BC_Euler_Wall(CGeometry *geometry, CSolver **solver_container, CNumerics *numerics, CConfig *config,
                               unsigned short val_marker);
    
	/*!
	 * \brief A virtual member.
	 * \param[in] geometry - Geometrical definition of the problem.
	 * \param[in] solver_container - Container vector with all the solutions.
	 * \param[in] numerics - Description of the numerical method.
	 * \param[in] config - Definition of the particular problem.
	 * \param[in] val_marker - Surface marker where the boundary condition is applied.
	 */


	virtual void BC_Clamped(CGeometry *geometry, CSolver **solver_container, CNumerics *numerics, CConfig *config,
                                 unsigned short val_marker);

	/*!
	 * \brief A virtual member.
	 * \param[in] geometry - Geometrical definition of the problem.
	 * \param[in] solver_container - Container vector with all the solutions.
	 * \param[in] solver - Description of the numerical method.
	 * \param[in] config - Definition of the particular problem.
	 * \param[in] val_marker - Surface marker where the boundary condition is applied.
	 */


	virtual void BC_Clamped_Post(CGeometry *geometry, CSolver **solver_container, CNumerics *numerics, CConfig *config,
                                 unsigned short val_marker);

	/*!
	 * \brief A virtual member.
	 * \param[in] geometry - Geometrical definition of the problem.
	 * \param[in] solver_container - Container vector with all the solutions.
	 * \param[in] solver - Description of the numerical method.
	 * \param[in] config - Definition of the particular problem.
	 * \param[in] val_marker - Surface marker where the boundary condition is applied.
	 */


	virtual void BC_Normal_Displacement(CGeometry *geometry, CSolver **solver_container, CNumerics *numerics, CConfig *config,
                                 unsigned short val_marker);
    
	/*!
	 * \brief A virtual member.
	 * \param[in] geometry - Geometrical definition of the problem.
	 * \param[in] solver_container - Container vector with all the solutions.
	 * \param[in] numerics - Description of the numerical method.
	 * \param[in] config - Definition of the particular problem.
	 * \param[in] val_marker - Surface marker where the boundary condition is applied.
	 */
	virtual void BC_Flow_Load(CGeometry *geometry, CSolver **solver_container, CNumerics *numerics, CConfig *config,
                             unsigned short val_marker);
    
	/*!
	 * \brief A virtual member.
	 * \param[in] geometry - Geometrical definition of the problem.
	 * \param[in] solver_container - Container vector with all the solutions.
	 * \param[in] numerics - Description of the numerical method.
	 * \param[in] config - Definition of the particular problem.
	 * \param[in] val_marker - Surface marker where the boundary condition is applied.
	 */
	virtual void BC_Normal_Load(CGeometry *geometry, CSolver **solver_container, CNumerics *numerics, CConfig *config,
                         unsigned short val_marker);
  
  /*!
	 * \brief A virtual member.
	 * \param[in] geometry - Geometrical definition of the problem.
	 * \param[in] solver_container - Container vector with all the solutions.
	 * \param[in] numerics - Description of the numerical method.
	 * \param[in] config - Definition of the particular problem.
	 * \param[in] val_marker - Surface marker where the boundary condition is applied.
	 */

	virtual void BC_Dir_Load(CGeometry *geometry, CSolver **solver_container, CNumerics *numerics, CConfig *config,
                         unsigned short val_marker);

  /*!
	 * \brief A virtual member.
	 * \param[in] geometry - Geometrical definition of the problem.
	 * \param[in] solver_container - Container vector with all the solutions.
	 * \param[in] solver - Description of the numerical method.
	 * \param[in] config - Definition of the particular problem.
	 * \param[in] val_marker - Surface marker where the boundary condition is applied.
	 */

	virtual void BC_Sine_Load(CGeometry *geometry, CSolver **solver_container, CNumerics *numerics, CConfig *config,
						 unsigned short val_marker);

  /*!
	 * \brief A virtual member.
	 * \param[in] geometry - Geometrical definition of the problem.
	 * \param[in] solver_container - Container vector with all the solutions.
	 * \param[in] solver - Description of the numerical method.
	 * \param[in] config - Definition of the particular problem.
	 * \param[in] val_marker - Surface marker where the boundary condition is applied.
	 */


	virtual void BC_Pressure(CGeometry *geometry, CSolver **solver_container, CNumerics *numerics, CConfig *config,
                              unsigned short val_marker);
    
	/*!
	 * \brief A virtual member.
	 * \param[in] geometry - Geometrical definition of the problem.
	 * \param[in] solver_container - Container vector with all the solutions.
	 * \param[in] numerics - Description of the numerical method.
	 * \param[in] config - Definition of the particular problem.
	 * \param[in] val_marker - Surface marker where the boundary condition is applied.
	 */
	virtual void BC_Interface_Boundary(CGeometry *geometry, CSolver **solver_container, CNumerics *numerics, CConfig *config);
    
	/*!
	 * \brief A virtual member.
	 * \param[in] geometry - Geometrical definition of the problem.
	 * \param[in] solver_container - Container vector with all the solutions.
	 * \param[in] numerics - Description of the numerical method.
	 * \param[in] config - Definition of the particular problem.
	 * \param[in] val_marker - Surface marker where the boundary condition is applied.
	 */
	virtual void BC_NearField_Boundary(CGeometry *geometry, CSolver **solver_container, CNumerics *numerics, CConfig *config);
  
  /*!
	 * \brief A virtual member.
	 * \param[in] geometry - Geometrical definition of the problem.
	 * \param[in] solver_container - Container vector with all the solutions.
	 * \param[in] numerics - Description of the numerical method.
	 * \param[in] config - Definition of the particular problem.
	 * \param[in] val_marker - Surface marker where the boundary condition is applied.
	 */
	virtual void BC_ActDisk_Boundary(CGeometry *geometry, CSolver **solver_container, CNumerics *numerics, CConfig *config);
  
	/*!
	 * \brief A virtual member.
	 * \param[in] geometry - Geometrical definition of the problem.
	 * \param[in] solver_container - Container vector with all the solutions.
	 * \param[in] conv_numerics - Description of the numerical method.
	 * \param[in] visc_numerics - Description of the numerical method.
	 * \param[in] config - Definition of the particular problem.
	 * \param[in] val_marker - Surface marker where the boundary condition is applied.
	 */
	virtual void BC_Isothermal_Wall(CGeometry *geometry,
                                  CSolver **solver_container,
                                  CNumerics *conv_numerics,
                                  CNumerics *visc_numerics,
                                  CConfig *config,
                                  unsigned short val_marker);
  
  /*!
	 * \brief A virtual member.
	 * \param[in] geometry - Geometrical definition of the problem.
	 * \param[in] solver_container - Container vector with all the solutions.
	 * \param[in] conv_numerics - Description of the numerical method.
   * \param[in] visc_numerics - Description of the numerical method.
	 * \param[in] config - Definition of the particular problem.
	 * \param[in] val_marker - Surface marker where the boundary condition is applied.
	 */
	virtual void BC_IsothermalCatalytic_Wall(CGeometry *geometry,
                                           CSolver **solver_container,
                                           CNumerics *conv_numerics,
                                           CNumerics *visc_numerics,
                                           CConfig *config,
                                           unsigned short val_marker);
  
  /*!
	 * \brief A virtual member.
	 * \param[in] geometry - Geometrical definition of the problem.
	 * \param[in] solver_container - Container vector with all the solutions.
   * \param[in] conv_numerics - Description of the numerical method.
   * \param[in] visc_numerics - Description of the numerical method.
	 * \param[in] config - Definition of the particular problem.
	 * \param[in] val_marker - Surface marker where the boundary condition is applied.
	 */
	virtual void BC_IsothermalNonCatalytic_Wall(CGeometry *geometry,
                                              CSolver **solver_container,
                                              CNumerics *conv_numerics,
                                              CNumerics *visc_numerics,
                                              CConfig *config,
                                              unsigned short val_marker);
    
	/*!
	 * \brief A virtual member.
	 * \param[in] geometry - Geometrical definition of the problem.
	 * \param[in] solver_container - Container vector with all the solutions.
   * \param[in] conv_numerics - Description of the numerical method.
   * \param[in] visc_numerics - Description of the numerical method.
	 * \param[in] config - Definition of the particular problem.
	 * \param[in] val_marker - Surface marker where the boundary condition is applied.
	 */
	virtual void BC_HeatFlux_Wall(CGeometry *geometry, CSolver **solver_container,
                                CNumerics *conv_numerics,
                                CNumerics *visc_numerics, CConfig *config,
                                unsigned short val_marker);
  
  /*!
	 * \brief Impose a constant heat-flux condition at the wall.
	 * \param[in] geometry - Geometrical definition of the problem.
	 * \param[in] solver_container - Container vector with all the solutions.
	 * \param[in] conv_numerics - Description of the numerical method for convective terms.
   * \param[in] visc_numerics - Description of the numerical method for viscous terms.
	 * \param[in] config - Definition of the particular problem.
	 * \param[in] val_marker - Surface marker where the boundary condition is applied.
	 */
	virtual void BC_HeatFluxCatalytic_Wall(CGeometry *geometry,
                                         CSolver **solver_container,
                                         CNumerics *conv_numerics,
                                         CNumerics *visc_numerics,
                                         CConfig *config,
                                         unsigned short val_marker);
  
  /*!
	 * \brief Impose a constant heat-flux condition at the wall.
	 * \param[in] geometry - Geometrical definition of the problem.
	 * \param[in] solver_container - Container vector with all the solutions.
	 * \param[in] conv_numerics - Description of the numerical method for convective terms.
   * \param[in] visc_numerics - Description of the numerical method for viscous terms.
	 * \param[in] config - Definition of the particular problem.
	 * \param[in] val_marker - Surface marker where the boundary condition is applied.
	 */
	virtual void BC_HeatFluxNonCatalytic_Wall(CGeometry *geometry,
                                            CSolver **solver_container,
                                            CNumerics *conv_numerics,
                                            CNumerics *visc_numerics,
                                            CConfig *config,
                                            unsigned short val_marker);
    
	/*!
	 * \brief A virtual member.
	 * \param[in] geometry - Geometrical definition of the problem.
	 * \param[in] solver_container - Container vector with all the solutions.
	 * \param[in] config - Definition of the particular problem.
	 * \param[in] val_marker - Surface marker where the boundary condition is applied.
	 */
	virtual void BC_Dirichlet(CGeometry *geometry, CSolver **solver_container, CConfig *config,
                              unsigned short val_marker);

	/*!
	 * \brief A virtual member.
	 * \param[in] geometry - Geometrical definition of the problem.
	 * \param[in] solver_container - Container vector with all the solutions.
	 * \param[in] numerics - Description of the numerical method.
	 * \param[in] config - Definition of the particular problem.
	 * \param[in] val_marker - Surface marker where the boundary condition is applied.
	 */
	virtual void BC_Neumann(CGeometry *geometry, CSolver **solver_container, CNumerics *numerics, CConfig *config,
                            unsigned short val_marker);
    
	/*!
	 * \brief A virtual member.
	 * \param[in] geometry - Geometrical definition of the problem.
	 * \param[in] solver_container - Container vector with all the solutions.
   * \param[in] conv_numerics - Description of the numerical method.
   * \param[in] visc_numerics - Description of the numerical method.
	 * \param[in] config - Definition of the particular problem.
	 * \param[in] val_marker - Surface marker where the boundary condition is applied.
	 */
	virtual void BC_Far_Field(CGeometry *geometry, CSolver **solver_container, CNumerics *conv_numerics, CNumerics *visc_numerics, CConfig *config,
                              unsigned short val_marker);
    
	/*!
	 * \brief Impose via the residual the Euler boundary condition.
	 * \param[in] geometry - Geometrical definition of the problem.
	 * \param[in] solver_container - Container vector with all the solutions.
   * \param[in] conv_numerics - Description of the numerical method.
   * \param[in] visc_numerics - Description of the numerical method.
	 * \param[in] config - Definition of the particular problem.
	 * \param[in] val_marker - Surface marker where the boundary condition is applied.
	 */
	virtual void BC_Sym_Plane(CGeometry *geometry, CSolver **solver_container, CNumerics *conv_numerics, CNumerics *visc_numerics, CConfig *config, unsigned short val_marker);
    

	/*!
	 * \brief A virtual member.
	 * \param[in] geometry - Geometrical definition of the problem.
	 * \param[in] solver_container - Container vector with all the solutions.
   * \param[in] conv_numerics - Description of the numerical method.
   * \param[in] visc_numerics - Description of the numerical method.
	 * \param[in] config - Definition of the particular problem.
	 * \param[in] val_marker - Surface marker where the boundary condition is applied.
	 */
	virtual void BC_Riemann(CGeometry *geometry, CSolver **solver_container,
                            CNumerics *conv_numerics, CNumerics *visc_numerics, CConfig *config, unsigned short val_marker);
		
	/*!
	 * \brief A virtual member.
	 * \param[in] geometry - Geometrical definition of the problem.
	 * \param[in] solver_container - Container vector with all the solutions.
   * \param[in] conv_numerics - Description of the numerical method.
   * \param[in] visc_numerics - Description of the numerical method.
	 * \param[in] config - Definition of the particular problem.
	 * \param[in] val_marker - Surface marker where the boundary condition is applied.
	 */
	virtual void BC_Inlet(CGeometry *geometry, CSolver **solver_container, CNumerics *conv_numerics, CNumerics *visc_numerics,
                          CConfig *config, unsigned short val_marker);
    
	/*!
	 * \brief A virtual member.
	 * \param[in] geometry - Geometrical definition of the problem.
	 * \param[in] solver_container - Container vector with all the solutions.
   * \param[in] conv_numerics - Description of the numerical method.
   * \param[in] visc_numerics - Description of the numerical method.
	 * \param[in] config - Definition of the particular problem.
	 * \param[in] val_marker - Surface marker where the boundary condition is applied.
	 */
	virtual void BC_Supersonic_Inlet(CGeometry *geometry, CSolver **solver_container,
                                     CNumerics *conv_numerics, CNumerics *visc_numerics, CConfig *config, unsigned short val_marker);
  
  /*!
   * \brief A virtual member.
   * \param[in] geometry - Geometrical definition of the problem.
   * \param[in] solver_container - Container vector with all the solutions.
   * \param[in] conv_numerics - Description of the numerical method.
   * \param[in] visc_numerics - Description of the numerical method.
   * \param[in] config - Definition of the particular problem.
   * \param[in] val_marker - Surface marker where the boundary condition is applied.
   */
  virtual void BC_Supersonic_Outlet(CGeometry *geometry, CSolver **solver_container,
                                   CNumerics *conv_numerics, CNumerics *visc_numerics, CConfig *config, unsigned short val_marker);

	/*!
	 * \brief A virtual member.
	 * \param[in] geometry - Geometrical definition of the problem.
	 * \param[in] solver_container - Container vector with all the solutions.
	 * \param[in] numerics - Description of the numerical method.
	 * \param[in] config - Definition of the particular problem.
	 * \param[in] val_marker - Surface marker where the boundary condition is applied.
	 */
	virtual void BC_Custom(CGeometry *geometry, CSolver **solver_container, CNumerics *numerics,
                           CConfig *config, unsigned short val_marker);
    
	/*!
	 * \brief A virtual member.
	 * \param[in] geometry - Geometrical definition of the problem.
	 * \param[in] solver_container - Container vector with all the solutions.
   * \param[in] conv_numerics - Description of the numerical method.
   * \param[in] visc_numerics - Description of the numerical method.
	 * \param[in] config - Definition of the particular problem.
	 * \param[in] val_marker - Surface marker where the boundary condition is applied.
	 */
	virtual void BC_Outlet(CGeometry *geometry, CSolver **solver_container, CNumerics *conv_numerics, CNumerics *visc_numerics,
                           CConfig *config, unsigned short val_marker);
    
	/*!
	 * \brief A virtual member.
	 * \param[in] geometry - Geometrical definition of the problem.
	 * \param[in] solver_container - Container vector with all the solutions.
   * \param[in] conv_numerics - Description of the numerical method.
   * \param[in] visc_numerics - Description of the numerical method.
	 * \param[in] config - Definition of the particular problem.
	 * \param[in] val_marker - Surface marker where the boundary condition is applied.
	 */
	virtual void BC_Engine_Inflow(CGeometry *geometry, CSolver **solver_container, CNumerics *conv_numerics, CNumerics *visc_numerics, CConfig *config, unsigned short val_marker);
  
  /*!
   * \brief A virtual member.
   * \param[in] geometry - Geometrical definition of the problem.
   * \param[in] solver_container - Container vector with all the solutions.
   * \param[in] conv_numerics - Description of the numerical method.
   * \param[in] visc_numerics - Description of the numerical method.
   * \param[in] config - Definition of the particular problem.
   * \param[in] val_marker - Surface marker where the boundary condition is applied.
   */
  virtual void BC_Engine_Bleed(CGeometry *geometry, CSolver **solver_container, CNumerics *conv_numerics, CNumerics *visc_numerics, CConfig *config, unsigned short val_marker);
    
	/*!
	 * \brief A virtual member.
	 * \param[in] geometry - Geometrical definition of the problem.
	 * \param[in] solver_container - Container vector with all the solutions.
   * \param[in] conv_numerics - Description of the numerical method.
   * \param[in] visc_numerics - Description of the numerical method.
	 * \param[in] config - Definition of the particular problem.
	 * \param[in] val_marker - Surface marker where the boundary condition is applied.
	 */
	virtual void BC_Engine_Exhaust(CGeometry *geometry, CSolver **solver_container, CNumerics *conv_numerics, CNumerics *visc_numerics, CConfig *config, unsigned short val_marker);
    
	/*!
	 * \brief A virtual member.
	 * \param[in] geometry - Geometrical definition of the problem.
	 * \param[in] solver_container - Container vector with all the solutions.
	 * \param[in] numerics - Description of the numerical method.
	 * \param[in] config - Definition of the particular problem.
	 * \param[in] val_marker - Surface marker where the boundary condition is applied.
	 */
	virtual void BC_Dielec(CGeometry *geometry, CSolver **solver_container, CNumerics *numerics,
                               CConfig *config, unsigned short val_marker);
    
	/*!
	 * \brief A virtual member.
	 * \param[in] geometry - Geometrical definition of the problem.
	 * \param[in] solver_container - Container vector with all the solutions.
	 * \param[in] numerics - Description of the numerical method.
	 * \param[in] config - Definition of the particular problem.
	 * \param[in] val_marker - Surface marker where the boundary condition is applied.
	 */
	virtual void BC_Electrode(CGeometry *geometry, CSolver **solver_container, CNumerics *numerics,
                              CConfig *config, unsigned short val_marker);
    
	/*!
	 * \brief A virtual member.
	 * \param[in] geometry - Geometrical definition of the problem.
	 * \param[in] solver_container - Container vector with all the solutions.
	 * \param[in] config - Definition of the particular problem.
	 * \param[in] iRKStep - Current step of the Runge-Kutta iteration.
	 */
	virtual void ExplicitRK_Iteration(CGeometry *geometry, CSolver **solver_container, CConfig *config,
                                      unsigned short iRKStep);
    
	/*!
	 * \brief A virtual member.
	 * \param[in] geometry - Geometrical definition of the problem.
	 * \param[in] solver_container - Container vector with all the solutions.
	 * \param[in] config - Definition of the particular problem.
	 */
	virtual void ExplicitEuler_Iteration(CGeometry *geometry, CSolver **solver_container, CConfig *config);
    
	/*!
	 * \brief A virtual member.
	 * \param[in] geometry - Geometrical definition of the problem.
	 * \param[in] solver_container - Container vector with all the solutions.
	 * \param[in] config - Definition of the particular problem.
	 */
	virtual void ImplicitEuler_Iteration(CGeometry *geometry, CSolver **solver_container, CConfig *config);

	/*!
	 * \brief A virtual member.
	 * \param[in] geometry - Geometrical definition of the problem.
	 * \param[in] solver_container - Container vector with all the solutions.
	 * \param[in] config - Definition of the particular problem.
	 */
	virtual void ImplicitNewmark_Iteration(CGeometry *geometry, CSolver **solver_container, CConfig *config);
    
	/*!
	 * \brief A virtual member.
	 * \param[in] geometry - Geometrical definition of the problem.
	 * \param[in] solver_container - Container vector with all the solutions.
	 * \param[in] config - Definition of the particular problem.
	 * \param[in] iMesh - Index of the mesh in multigrid computations.
	 */
	virtual void Compute_Residual(CGeometry *geometry, CSolver **solver_container, CConfig *config,
                                  unsigned short iMesh);
    
	/*!
	 * \brief A virtual member.
	 * \param[in] geometry - Geometrical definition of the problem.
	 * \param[in] config - Definition of the particular problem.
	 */
	virtual void Inviscid_Forces(CGeometry *geometry, CConfig *config);

	/*!
	 * \brief A virtual member.
	 * \param[in] geometry - Geometrical definition of the problem.
	 * \param[in] solver_container - Container vector with all the solutions.
	 * \param[in] config - Definition of the particular problem.
	 */
	virtual void Inviscid_DeltaForces(CGeometry *geometry, CSolver **solver_container, CConfig *config);
    
	/*!
	 * \brief A virtual member.
	 * \param[in] geometry - Geometrical definition of the problem.
	 * \param[in] config - Definition of the particular problem.
	 */
	virtual void Viscous_Forces(CGeometry *geometry, CConfig *config);
    
	/*!
	 * \brief A virtual member.
	 * \param[in] geometry - Geometrical definition of the problem.
	 * \param[in] config - Definition of the particular problem.
	 */
	virtual void Viscous_DeltaForces(CGeometry *geometry, CConfig *config);
    
	/*!
	 * \brief A virtual member.
	 * \param[in] geometry - Geometrical definition of the problem.
	 * \param[in] config - Definition of the particular problem.
	 */
	virtual void Wave_Strength(CGeometry *geometry, CConfig *config);
    
	/*!
	 * \brief A virtual member.
	 * \param[in] geometry - Geometrical definition of the problem.
	 * \param[in] config - Definition of the particular problem.
	 */
	virtual void SetPrimitive_Gradient_GG(CGeometry *geometry, CConfig *config);
    
	/*!
	 * \brief A virtual member.
	 * \param[in] geometry - Geometrical definition of the problem.
	 * \param[in] config - Definition of the particular problem.
	 */
	virtual void SetPrimitive_Gradient_LS(CGeometry *geometry, CConfig *config);
  
//	/*!
//	 * \brief A virtual member.
//	 * \param[in] geometry - Geometrical definition of the problem.
//	 * \param[in] config - Definition of the particular problem.
//	 */
//	virtual void SetSecondary_Gradient_GG(CGeometry *geometry, CConfig *config);
  
//	/*!
//	 * \brief A virtual member.
//	 * \param[in] geometry - Geometrical definition of the problem.
//	 * \param[in] config - Definition of the particular problem.
//	 */
//	virtual void SetSecondary_Gradient_LS(CGeometry *geometry, CConfig *config);
  
    /*!
	 * \brief A virtual member.
	 * \param[in] geometry - Geometrical definition of the problem.
	 * \param[in] config - Definition of the particular problem.
	 */
	virtual void Set_MPI_Primitive_Gradient(CGeometry *geometry, CConfig *config);
  
//  /*!
//	 * \brief A virtual member.
//	 * \param[in] geometry - Geometrical definition of the problem.
//	 * \param[in] config - Definition of the particular problem.
//	 */
//	virtual void Set_MPI_Secondary_Gradient(CGeometry *geometry, CConfig *config);
  
  /*!
	 * \brief A virtual member.
	 * \param[in] geometry - Geometrical definition of the problem.
	 * \param[in] config - Definition of the particular problem.
	 */
	virtual void SetPrimitive_Limiter_MPI(CGeometry *geometry, CConfig *config);
  
//  /*!
//	 * \brief A virtual member.
//	 * \param[in] geometry - Geometrical definition of the problem.
//	 * \param[in] config - Definition of the particular problem.
//	 */
//	virtual void SetSecondary_Limiter_MPI(CGeometry *geometry, CConfig *config);
  
	/*!
	 * \brief A virtual member.
	 * \param[in] iPoint - Index of the grid point.
	 * \param[in] config - Definition of the particular problem.
	 */
	virtual void SetPreconditioner(CConfig *config, unsigned long iPoint);
    
	/*!
	 * \brief A virtual member.
	 * \param[in] geometry - Geometrical definition of the problem.
	 * \param[in] solver_container - Container vector with all the solutions.
	 * \param[in] numerics - Description of the numerical method.
	 * \param[in] config - Definition of the particular problem.
	 * \param[in] iMesh - Index of the mesh in multigrid computations.
	 * \param[in] iRKStep - Current step of the Runge-Kutta iteration.
	 */
	virtual void Viscous_Residual(CGeometry *geometry, CSolver **solver_container, CNumerics *numerics,
                                  CConfig *config, unsigned short iMesh, unsigned short iRKStep);
    
	/*!
	 * \brief A virtual member.
	 * \param[in] StiffMatrix_Elem - Stiffness matrix of an element
	 */
	virtual void AddStiffMatrix(su2double **StiffMatrix_Elem, unsigned long Point_0, unsigned long Point_1, unsigned long Point_2, unsigned long Point_3 );
    
	/*!
	 * \brief A virtual member.
	 * \param[in] geometry - Geometrical definition of the problem.
	 * \param[in] solver_container - Container vector with all the solutions.
	 * \param[in] numerics - Description of the numerical method.
	 * \param[in] config - Definition of the particular problem.
	 * \param[in] iMesh - Index of the mesh in multigrid computations.
	 */
	virtual void Source_Residual(CGeometry *geometry, CSolver **solver_container, CNumerics *numerics, CNumerics *second_numerics,
                                 CConfig *config, unsigned short iMesh);
    
	/*!
	 * \brief A virtual member.
	 * \param[in] geometry - Geometrical definition of the problem.
	 * \param[in] solver_container - Container vector with all the solutions.
	 * \param[in] numerics - Description of the numerical method.
	 * \param[in] config - Definition of the particular problem.
	 * \param[in] iMesh - Index of the mesh in multigrid computations.
	 */
	virtual void Source_Template(CGeometry *geometry, CSolver **solver_container, CNumerics *numerics,
                                 CConfig *config, unsigned short iMesh);
    
	/*!
	 * \brief A virtual member.
	 * \param[in] val_marker - Surface marker where the coefficient is computed.
	 * \param[in] val_vertex - Vertex of the marker <i>val_marker</i> where the coefficient is evaluated.
	 * \param[in] val_sensitivity - Value of the sensitivity coefficient.
	 */
	virtual void SetCSensitivity(unsigned short val_marker, unsigned long val_vertex, su2double val_sensitivity);
    
	/*!
	 * \brief A virtual member.
	 * \param[in] geometry - Geometrical definition of the problem.
	 * \param[in] solver_container - Container vector with all the solutions.
	 * \param[in] config - Definition of the particular problem.
	 */
	virtual void SetForceProj_Vector(CGeometry *geometry, CSolver **solver_container, CConfig *config);
    
	/*!
	 * \brief A virtual member.
	 * \param[in] geometry - Geometrical definition of the problem.
	 * \param[in] solver_container - Container vector with all the solutions.
	 * \param[in] config - Definition of the particular problem.
	 */
	virtual void SetIntBoundary_Jump(CGeometry *geometry, CSolver **solver_container, CConfig *config);
    
	/*!
	 * \brief A virtual member.
	 * \param[in] val_Total_CDrag - Value of the total drag coefficient.
	 */
	virtual void SetTotal_CDrag(su2double val_Total_CDrag);
    
	/*!
	 * \brief A virtual member.
	 * \param[in] val_Total_CLift - Value of the total lift coefficient.
	 */
	virtual void SetTotal_CLift(su2double val_Total_CLift);
    
	/*!
	 * \brief A virtual member.
	 * \param[in] val_Total_CT - Value of the total thrust coefficient.
	 */
	virtual void SetTotal_CT(su2double val_Total_CT);
    
	/*!
	 * \brief A virtual member.
	 * \param[in] val_Total_CQ - Value of the total torque coefficient.
	 */
	virtual void SetTotal_CQ(su2double val_Total_CQ);
    
    /*!
	 * \brief A virtual member.
	 * \param[in] val_Total_Heat - Value of the total heat load.
	 */
	virtual void SetTotal_HeatFlux(su2double val_Total_Heat);
    
    /*!
	 * \brief A virtual member.
	 * \param[in] val_Total_MaxHeat - Value of the total heat load.
	 */
	virtual void SetTotal_MaxHeatFlux(su2double val_Total_MaxHeat);
    
	/*!
	 * \brief A virtual member.
	 * \param[in] geometry - Geometrical definition of the problem.
	 * \param[in] config - Definition of the particular problem.
	 */
	virtual void SetDistance(CGeometry *geometry, CConfig *config);
    
	/*!
	 * \brief A virtual member.
	 * \param[in] geometry - Geometrical definition of the problem.
	 * \param[in] solver_container - Container vector with all the solutions.
	 * \param[in] numerics - Description of the numerical method.
	 * \param[in] config - Definition of the particular problem.
	 */
	virtual void Inviscid_Sensitivity(CGeometry *geometry, CSolver **solver_container, CNumerics *numerics, CConfig *config);
    
	/*!
	 * \brief A virtual member.
	 * \param[in] geometry - Geometrical definition of the problem.
	 * \param[in] solver_container - Container vector with all the solutions.
	 * \param[in] numerics - Description of the numerical method.
	 * \param[in] config - Definition of the particular problem.
	 */
	virtual void Smooth_Sensitivity(CGeometry *geometry, CSolver **solver_container, CNumerics *numerics, CConfig *config);
    
	/*!
	 * \brief A virtual member.
	 * \param[in] geometry - Geometrical definition of the problem.
	 * \param[in] solver_container - Container vector with all the solutions.
	 * \param[in] numerics - Description of the numerical method.
	 * \param[in] config - Definition of the particular problem.
	 */
	virtual void Viscous_Sensitivity(CGeometry *geometry, CSolver **solver_container, CNumerics *numerics, CConfig *config);
    
	/*!
	 * \brief A virtual member.
	 * \param[in] val_marker - Surface marker where the coefficient is computed.
	 * \return Value of the lift coefficient (inviscid contribution) on the surface <i>val_marker</i>.
	 */
	virtual su2double GetCLift_Inv(unsigned short val_marker);
    
	/*!
	 * \brief A virtual member.
	 * \param[in] val_marker - Surface marker where the coefficient is computed.
	 * \return Value of the lift coefficient (viscous contribution) on the surface <i>val_marker</i>.
	 */
	virtual su2double GetCLift_Visc(unsigned short val_marker);

    /*!
	 * \brief A virtual member.
	 * \param[in] val_marker - Surface marker where the coefficient is computed.
	 * \return Value of the z moment coefficient (inviscid contribution) on the surface <i>val_marker</i>.
	 */
	virtual su2double GetCMz_Inv(unsigned short val_marker);
    
	/*!
	 * \brief A virtual member.
	 * \param[in] val_marker - Surface marker where the coefficient is computed.
	 * \return Value of the z moment coefficient (viscous contribution) on the surface <i>val_marker</i>.
	 */
	virtual su2double GetCMz_Visc(unsigned short val_marker);
    
  /*!
   * \brief A virtual member.
   * \param[in] val_marker - Surface marker where the coefficient is computed.
   * \return Value of the lift coefficient on the surface <i>val_marker</i>.
   */
  virtual su2double GetSurface_CLift(unsigned short val_marker);
  
  /*!
   * \brief A virtual member.
   * \param[in] val_marker - Surface marker where the coefficient is computed.
   * \return Value of the drag coefficient on the surface <i>val_marker</i>.
   */
  virtual su2double GetSurface_CDrag(unsigned short val_marker);
  
  /*!
   * \brief A virtual member.
   * \param[in] val_marker - Surface marker where the coefficient is computed.
   * \return Value of the side force coefficient on the surface <i>val_marker</i>.
   */
  virtual su2double GetSurface_CSideForce(unsigned short val_marker);
  
  /*!
   * \brief A virtual member.
   * \param[in] val_marker - Surface marker where the coefficient is computed.
   * \return Value of the side force coefficient on the surface <i>val_marker</i>.
   */
  virtual su2double GetSurface_CEff(unsigned short val_marker);
  
  /*!
   * \brief A virtual member.
   * \param[in] val_marker - Surface marker where the coefficient is computed.
   * \return Value of the x force coefficient on the surface <i>val_marker</i>.
   */
  virtual su2double GetSurface_CFx(unsigned short val_marker);
  
  /*!
   * \brief A virtual member.
   * \param[in] val_marker - Surface marker where the coefficient is computed.
   * \return Value of the y force coefficient on the surface <i>val_marker</i>.
   */
  virtual su2double GetSurface_CFy(unsigned short val_marker);
  
  /*!
   * \brief A virtual member.
   * \param[in] val_marker - Surface marker where the coefficient is computed.
   * \return Value of the z force coefficient on the surface <i>val_marker</i>.
   */
  virtual su2double GetSurface_CFz(unsigned short val_marker);
  
  /*!
   * \brief A virtual member.
   * \param[in] val_marker - Surface marker where the coefficient is computed.
   * \return Value of the x moment coefficient on the surface <i>val_marker</i>.
   */
  virtual su2double GetSurface_CMx(unsigned short val_marker);
  
  /*!
   * \brief A virtual member.
   * \param[in] val_marker - Surface marker where the coefficient is computed.
   * \return Value of the y moment coefficient on the surface <i>val_marker</i>.
   */
  virtual su2double GetSurface_CMy(unsigned short val_marker);
  
  /*!
   * \brief A virtual member.
   * \param[in] val_marker - Surface marker where the coefficient is computed.
   * \return Value of the z moment coefficient on the surface <i>val_marker</i>.
   */
  virtual su2double GetSurface_CMz(unsigned short val_marker);
  
  /*!
   * \brief A virtual member.
   * \param[in] val_marker - Surface marker where the coefficient is computed.
   * \return Value of the lift coefficient on the surface <i>val_marker</i>.
   */
  virtual su2double GetSurface_CLift_Inv(unsigned short val_marker);
  
  /*!
   * \brief A virtual member.
   * \param[in] val_marker - Surface marker where the coefficient is computed.
   * \return Value of the drag coefficient on the surface <i>val_marker</i>.
   */
  virtual su2double GetSurface_CDrag_Inv(unsigned short val_marker);
  
  /*!
   * \brief A virtual member.
   * \param[in] val_marker - Surface marker where the coefficient is computed.
   * \return Value of the side force coefficient on the surface <i>val_marker</i>.
   */
  virtual su2double GetSurface_CSideForce_Inv(unsigned short val_marker);
  
  /*!
   * \brief A virtual member.
   * \param[in] val_marker - Surface marker where the coefficient is computed.
   * \return Value of the side force coefficient on the surface <i>val_marker</i>.
   */
  virtual su2double GetSurface_CEff_Inv(unsigned short val_marker);
  
  /*!
   * \brief A virtual member.
   * \param[in] val_marker - Surface marker where the coefficient is computed.
   * \return Value of the x force coefficient on the surface <i>val_marker</i>.
   */
  virtual su2double GetSurface_CFx_Inv(unsigned short val_marker);
  
  /*!
   * \brief A virtual member.
   * \param[in] val_marker - Surface marker where the coefficient is computed.
   * \return Value of the y force coefficient on the surface <i>val_marker</i>.
   */
  virtual su2double GetSurface_CFy_Inv(unsigned short val_marker);
  
  /*!
   * \brief A virtual member.
   * \param[in] val_marker - Surface marker where the coefficient is computed.
   * \return Value of the z force coefficient on the surface <i>val_marker</i>.
   */
  virtual su2double GetSurface_CFz_Inv(unsigned short val_marker);
  
  /*!
   * \brief A virtual member.
   * \param[in] val_marker - Surface marker where the coefficient is computed.
   * \return Value of the x moment coefficient on the surface <i>val_marker</i>.
   */
  virtual su2double GetSurface_CMx_Inv(unsigned short val_marker);
  
  /*!
   * \brief A virtual member.
   * \param[in] val_marker - Surface marker where the coefficient is computed.
   * \return Value of the y moment coefficient on the surface <i>val_marker</i>.
   */
  virtual su2double GetSurface_CMy_Inv(unsigned short val_marker);
  
  /*!
   * \brief A virtual member.
   * \param[in] val_marker - Surface marker where the coefficient is computed.
   * \return Value of the z moment coefficient on the surface <i>val_marker</i>.
   */
  virtual su2double GetSurface_CMz_Inv(unsigned short val_marker);
  
  /*!
	 * \brief A virtual member.
	 * \param[in] val_marker - Surface marker where the coefficient is computed.
	 * \return Value of the lift coefficient (viscous contribution) on the surface <i>val_marker</i>.
	 */
	virtual su2double GetCSideForce_Visc(unsigned short val_marker);
    
	/*!
	 * \brief A virtual member.
	 * \param[in] val_marker - Surface marker where the coefficient is computed.
	 * \return Value of the drag coefficient (inviscid contribution) on the surface <i>val_marker</i>.
	 */
	virtual su2double GetCDrag_Inv(unsigned short val_marker);
    
	/*!
	 * \brief A virtual member.
	 * \param[in] val_marker - Surface marker where the coefficient is computed.
	 * \return Value of the mass flow rate on the surface <i>val_marker</i>.
	 */
	virtual su2double GetInflow_MassFlow(unsigned short val_marker);
    
    /*!
	 * \brief A virtual member.
	 * \param[in] val_marker - Surface marker where the coefficient is computed.
	 * \return Value of the mass flow rate on the surface <i>val_marker</i>.
	 */
	virtual su2double GetExhaust_MassFlow(unsigned short val_marker);
    
	/*!
	 * \brief A virtual member.
	 * \param[in] val_marker - Surface marker where the coefficient is computed.
	 * \return Value of the fan face pressure on the surface <i>val_marker</i>.
	 */
	virtual su2double GetInflow_Pressure(unsigned short val_marker);
    
	/*!
	 * \brief A virtual member.
	 * \param[in] val_marker - Surface marker where the coefficient is computed.
	 * \return Value of the fan face mach on the surface <i>val_marker</i>.
	 */
	virtual su2double GetInflow_Mach(unsigned short val_marker);
    
	/*!
	 * \brief A virtual member.
	 * \param[in] val_marker - Surface marker where the coefficient is computed.
	 * \return Value of the sideforce coefficient (inviscid contribution) on the surface <i>val_marker</i>.
	 */
	virtual su2double GetCSideForce_Inv(unsigned short val_marker);
    
	/*!
	 * \brief A virtual member.
	 * \param[in] val_marker - Surface marker where the coefficient is computed.
	 * \return Value of the efficiency coefficient (inviscid contribution) on the surface <i>val_marker</i>.
	 */
	virtual su2double GetCEff_Inv(unsigned short val_marker);
    
	/*!
	 * \brief A virtual member.
	 * \param[in] val_marker - Surface marker where the coefficient is computed.
	 * \return Value of the drag coefficient (viscous contribution) on the surface <i>val_marker</i>.
	 */
	virtual su2double GetCDrag_Visc(unsigned short val_marker);
    
	/*!
	 * \brief A virtual member.
	 * \return Value of the lift coefficient (inviscid + viscous contribution).
	 */
	virtual su2double GetTotal_CLift(void);
    
	/*!
	 * \brief A virtual member.
	 * \return Value of the sideforce coefficient (inviscid + viscous contribution).
	 */
	virtual su2double GetTotal_CSideForce(void);
    
	/*!
	 * \brief A virtual member.
	 * \return Value of the efficiency coefficient (inviscid + viscous contribution).
	 */
	virtual su2double GetTotal_CEff(void);
    
	/*!
	 * \brief A virtual member.
	 * \return Value of the thrust coefficient (force in the -x direction, inviscid + viscous contribution).
	 */
	virtual su2double GetTotal_CT(void);
    
	/*!
	 * \brief A virtual member.
	 * \return Value of the torque coefficient (moment in the -x direction, inviscid + viscous contribution).
	 */
	virtual su2double GetTotal_CQ(void);
    
    /*!
	 * \brief A virtual member.
	 * \return Value of the heat load (integrated heat flux).
	 */
	virtual su2double GetTotal_HeatFlux(void);
    
    /*!
	 * \brief A virtual member.
	 * \return Value of the heat load (integrated heat flux).
	 */
	virtual su2double GetTotal_MaxHeatFlux(void);
    
    /*!
	 * \brief Provide the total (inviscid + viscous) non dimensional drag coefficient.
	 * \return Value of the drag coefficient (inviscid + viscous contribution).
	 */
	virtual su2double Get_PressureDrag(void);
    
    /*!
	 * \brief Provide the total (inviscid + viscous) non dimensional drag coefficient.
	 * \return Value of the drag coefficient (inviscid + viscous contribution).
	 */
	virtual su2double Get_ViscDrag(void);
    
	/*!
	 * \brief A virtual member.
	 * \return Value of the rotor Figure of Merit (FM) (inviscid + viscous contribution).
	 */
	virtual su2double GetTotal_CMerit(void);
    
	/*!
	 * \brief A virtual member.
	 * \return Value of the Equivalent Area coefficient (inviscid + viscous contribution).
	 */
	virtual su2double GetTotal_CEquivArea(void);
  
	/*!
	 * \brief A virtual member.
	 * \return Value of the difference of the presure and the target pressure.
	 */
	virtual su2double GetTotal_CpDiff(void);
  
  /*!
	 * \brief A virtual member.
	 * \return Value of the difference of the heat and the target heat.
	 */
	virtual su2double GetTotal_HeatFluxDiff(void);
  
	/*!
	 * \brief A virtual member.
	 * \return Value of the Free Surface coefficient (inviscid + viscous contribution).
	 */
	virtual su2double GetTotal_CFreeSurface(void);
    
	/*!
	 * \brief A virtual member.
	 * \return Value of the FEA coefficient (inviscid + viscous contribution).
	 */
	virtual su2double GetTotal_CFEA(void);
    
	/*!
	 * \brief A virtual member.
	 * \return Value of the Near-Field Pressure coefficient (inviscid + viscous contribution).
	 */
	virtual su2double GetTotal_CNearFieldOF(void);
    
	/*!
	 * \brief A virtual member.
	 * \param[in] val_cequivarea - Value of the Equivalent Area coefficient.
	 */
	virtual void SetTotal_CEquivArea(su2double val_cequivarea);
  
  /*!
	 * \brief A virtual member.
	 * \param[in] val_pressure - Value of the difference between pressure and the target pressure.
	 */
	virtual void SetTotal_CpDiff(su2double val_pressure);
  
  /*!
	 * \brief A virtual member.
	 * \param[in] val_pressure - Value of the difference between heat and the target heat.
	 */
	virtual void SetTotal_HeatFluxDiff(su2double val_heat);
  
	/*!
	 * \brief A virtual member.
	 * \param[in] val_cfreesurface - Value of the Free Surface coefficient.
	 */
	virtual void SetTotal_CFreeSurface(su2double val_cfreesurface);
    
	/*!
	 * \brief A virtual member.
	 * \param[in] val_cfea - Value of the FEA coefficient.
	 */
	virtual void SetTotal_CFEA(su2double val_cfea);
    
	/*!
	 * \brief A virtual member.
	 * \param[in] val_cnearfieldpress - Value of the Near-Field pressure coefficient.
	 */
	virtual void SetTotal_CNearFieldOF(su2double val_cnearfieldpress);
    
	/*!
	 * \brief A virtual member.
	 * \return Value of the linearized lift coefficient (inviscid contribution).
	 */
	virtual su2double GetTotal_CDeltaLift(void);
    
	/*!
	 * \brief A virtual member.
	 * \return Value of the drag coefficient (inviscid + viscous contribution).
	 */
	virtual su2double GetTotal_CDrag(void);
    
	/*!
	 * \brief A virtual member.
	 * \return Value of the moment x coefficient (inviscid + viscous contribution).
	 */
	virtual su2double GetTotal_CMx(void);
    
	/*!
	 * \brief A virtual member.
	 * \return Value of the moment y coefficient (inviscid + viscous contribution).
	 */
	virtual su2double GetTotal_CMy(void);
    
	/*!
	 * \brief A virtual member.
	 * \return Value of the moment y coefficient (inviscid + viscous contribution).
	 */
	virtual su2double GetTotal_CMz(void);
    
	/*!
	 * \brief A virtual member.
	 * \return Value of the force x coefficient (inviscid + viscous contribution).
	 */
	virtual su2double GetTotal_CFx(void);
    
	/*!
	 * \brief A virtual member.
	 * \return Value of the force y coefficient (inviscid + viscous contribution).
	 */
	virtual su2double GetTotal_CFy(void);
    
	/*!
	 * \brief A virtual member.
	 * \return Value of the force y coefficient (inviscid + viscous contribution).
	 */
	virtual su2double GetTotal_CFz(void);
    
	/*!
	 * \brief A virtual member.
	 * \return Value of the wave strength.
	 */
	virtual su2double GetTotal_CWave(void);
    
	/*!
	 * \brief A virtual member.
	 * \return Value of the wave strength.
	 */
	virtual su2double GetTotal_CHeat(void);
    
	/*!
	 * \brief A virtual member.
	 * \return Value of the linearized drag coefficient (inviscid contribution).
	 */
	virtual su2double GetTotal_CDeltaDrag(void);
    
	/*!
	 * \brief A virtual member.
	 * \return Value of the lift coefficient (inviscid contribution).
	 */
	virtual su2double GetAllBound_CLift_Inv(void);
    
	/*!
	 * \brief A virtual member.
	 * \return Value of the drag coefficient (inviscid contribution).
	 */
	virtual su2double GetAllBound_CDrag_Inv(void);
    
	/*!
	 * \brief A virtual member.
	 * \return Value of the drag coefficient (inviscid contribution).
	 */
	virtual su2double GetAllBound_CSideForce_Inv(void);
    
	/*!
	 * \brief A virtual member.
	 * \return Value of the drag coefficient (inviscid contribution).
	 */
	virtual su2double GetAllBound_CEff_Inv(void);
  
  /*!
   * \brief A virtual member.
   * \return Value of the drag coefficient (inviscid contribution).
   */
  virtual su2double GetAllBound_CMx_Inv(void);
  /*!
   * \brief A virtual member.
   * \return Value of the drag coefficient (inviscid contribution).
   */
  virtual su2double GetAllBound_CMy_Inv(void);

  /*!
   * \brief A virtual member.
   * \return Value of the drag coefficient (inviscid contribution).
   */
  virtual su2double GetAllBound_CMz_Inv(void);

  /*!
   * \brief A virtual member.
   * \return Value of the drag coefficient (inviscid contribution).
   */
  virtual su2double GetAllBound_CFx_Inv(void);

  /*!
   * \brief A virtual member.
   * \return Value of the drag coefficient (inviscid contribution).
   */
  virtual su2double GetAllBound_CFy_Inv(void);

  /*!
   * \brief A virtual member.
   * \return Value of the drag coefficient (inviscid contribution).
   */
  virtual su2double GetAllBound_CFz_Inv(void);
  
	/*!
	 * \brief A virtual member.
	 * \return Value of the lift coefficient (viscous contribution).
	 */
	virtual su2double GetAllBound_CLift_Visc(void);
  
  /*!
	 * \brief A virtual member.
	 * \return Value of the lift coefficient (viscous contribution).
	 */
	virtual su2double GetAllBound_CSideForce_Visc(void);
  
	/*!
	 * \brief A virtual member.
	 * \return Value of the drag coefficient (viscous contribution).
	 */
	virtual su2double GetAllBound_CDrag_Visc(void);
    
	/*!
	 * \brief A virtual member.
	 * \param[in] val_marker - Surface marker where the coefficient is computed.
	 * \param[in] val_vertex - Vertex of the marker <i>val_marker</i> where the coefficient is evaluated.
	 * \return Value of the pressure coefficient.
	 */
	virtual su2double GetCPressure(unsigned short val_marker, unsigned long val_vertex);
  
  /*!
	 * \brief A virtual member.
	 * \param[in] val_marker - Surface marker where the coefficient is computed.
	 * \param[in] val_vertex - Vertex of the marker <i>val_marker</i> where the coefficient is evaluated.
	 * \return Value of the pressure coefficient.
	 */
	virtual su2double GetCPressureTarget(unsigned short val_marker, unsigned long val_vertex);
  
  /*!
	 * \brief A virtual member.
	 * \param[in] val_marker - Surface marker where the coefficient is computed.
	 * \param[in] val_vertex - Vertex of the marker <i>val_marker</i> where the coefficient is evaluated.
	 * \return Value of the pressure coefficient.
	 */
	virtual void SetCPressureTarget(unsigned short val_marker, unsigned long val_vertex, su2double val_pressure);
  
  /*!
	 * \brief A virtual member.
	 * \param[in] val_marker - Surface marker where the coefficient is computed.
	 * \param[in] val_vertex - Vertex of the marker <i>val_marker</i> where the coefficient is evaluated.
	 * \return Value of the pressure coefficient.
	 */
	virtual su2double *GetCharacPrimVar(unsigned short val_marker, unsigned long val_vertex);
    
	/*!
	 * \brief A virtual member.
	 * \param[in] val_marker - Surface marker where the coefficient is computed.
	 * \param[in] val_vertex - Vertex of the marker <i>val_marker</i> where the coefficient is evaluated.
	 * \return Value of the skin friction coefficient.
	 */
	virtual su2double GetCSkinFriction(unsigned short val_marker, unsigned long val_vertex);
    
	/*!
	 * \brief A virtual member.
	 * \param[in] val_marker - Surface marker where the coefficient is computed.
	 * \param[in] val_vertex - Vertex of the marker <i>val_marker</i> where the coefficient is evaluated.
	 * \return Value of the heat transfer coefficient.
	 */
	virtual su2double GetHeatFlux(unsigned short val_marker, unsigned long val_vertex);
  
  /*!
	 * \brief A virtual member.
	 * \param[in] val_marker - Surface marker where the coefficient is computed.
	 * \param[in] val_vertex - Vertex of the marker <i>val_marker</i> where the coefficient is evaluated.
	 * \return Value of the heat transfer coefficient.
	 */
	virtual su2double GetHeatFluxTarget(unsigned short val_marker, unsigned long val_vertex);
  
  /*!
	 * \brief A virtual member.
	 * \param[in] val_marker - Surface marker where the coefficient is computed.
	 * \param[in] val_vertex - Vertex of the marker <i>val_marker</i> where the coefficient is evaluated.
	 * \return Value of the pressure coefficient.
	 */
	virtual void SetHeatFluxTarget(unsigned short val_marker, unsigned long val_vertex, su2double val_heat);
  
	/*!
	 * \brief A virtual member.
	 * \param[in] val_marker - Surface marker where the coefficient is computed.
	 * \param[in] val_vertex - Vertex of the marker <i>val_marker</i> where the coefficient is evaluated.
	 * \return Value of the y plus.
	 */
	virtual su2double GetYPlus(unsigned short val_marker, unsigned long val_vertex);

  /*!
   * \brief A virtual member.
   * \return Value of the StrainMag_Max
   */
  virtual su2double GetStrainMag_Max(void);

  /*!
   * \brief A virtual member.
   * \return Value of the Omega_Max
   */
  virtual su2double GetOmega_Max(void);
  
  /*!
   * \brief A virtual member.
   * \return Value of the StrainMag_Max
   */
  virtual void SetStrainMag_Max(su2double val_strainmag_max);
  
  /*!
   * \brief A virtual member.
   * \return Value of the Omega_Max
   */
  virtual void SetOmega_Max(su2double val_omega_max);
  
	/*!
	 * \brief A virtual member.
	 * \return Value of the adjoint density at the infinity.
	 */
	virtual su2double GetPsiRho_Inf(void);
  
  /*!
	 * \brief A virtual member.
	 * \return Value of the adjoint density at the infinity.
	 */
	virtual su2double* GetPsiRhos_Inf(void);
  
	/*!
	 * \brief A virtual member.
	 * \return Value of the adjoint energy at the infinity.
	 */
	virtual su2double GetPsiE_Inf(void);
    
	/*!
	 * \brief A virtual member.
	 * \param[in] val_dim - Index of the adjoint velocity vector.
	 * \return Value of the adjoint velocity vector at the infinity.
	 */
	virtual su2double GetPhi_Inf(unsigned short val_dim);
    
	/*!
	 * \brief A virtual member.
	 * \return Value of the geometrical sensitivity coefficient
	 *         (inviscid + viscous contribution).
	 */
	virtual su2double GetTotal_Sens_Geo(void);
    
	/*!
	 * \brief A virtual member.
	 * \return Value of the Mach sensitivity coefficient
	 *         (inviscid + viscous contribution).
	 */
	virtual su2double GetTotal_Sens_Mach(void);
    
	/*!
	 * \brief A virtual member.
	 * \return Value of the angle of attack sensitivity coefficient
	 *         (inviscid + viscous contribution).
	 */
	virtual su2double GetTotal_Sens_AoA(void);
    
	/*!
	 * \brief Set the total farfield pressure sensitivity coefficient.
	 * \return Value of the farfield pressure sensitivity coefficient
	 *         (inviscid + viscous contribution).
	 */
	virtual su2double GetTotal_Sens_Press(void);
    
	/*!
	 * \brief Set the total farfield temperature sensitivity coefficient.
	 * \return Value of the farfield temperature sensitivity coefficient
	 *         (inviscid + viscous contribution).
	 */
	virtual su2double GetTotal_Sens_Temp(void);
    
	/*!
	 * \brief A virtual member.
	 * \return Value of the density at the infinity.
	 */
	virtual su2double GetDensity_Inf(void);
    
	/*!
	 * \brief A virtual member.
	 * \param[in] val_var - Index of the variable for the density.
	 * \return Value of the density at the infinity.
	 */
	virtual su2double GetDensity_Inf(unsigned short val_var);
    
	/*!
	 * \brief A virtual member.
	 * \return Value of the velocity at the infinity.
	 */
	virtual su2double GetModVelocity_Inf(void);
    
	/*!
	 * \brief A virtual member.
	 * \return Value of the density x energy at the infinity.
	 */
	virtual su2double GetDensity_Energy_Inf(void);
    
	/*!
	 * \brief A virtual member.
	 * \return Value of the pressure at the infinity.
	 */
	virtual su2double GetPressure_Inf(void);
    
	/*!
	 * \brief A virtual member.
	 * \param[in] val_dim - Index of the adjoint velocity vector.
	 * \return Value of the density x velocity at the infinity.
	 */
	virtual su2double GetDensity_Velocity_Inf(unsigned short val_dim);
    
	/*!
	 * \brief A virtual member.
	 * \param[in] val_dim - Index of the velocity vector.
	 * \param[in] val_var - Index of the variable for the velocity.
	 * \return Value of the density multiply by the velocity at the infinity.
	 */
	virtual su2double GetDensity_Velocity_Inf(unsigned short val_dim, unsigned short val_var);
    
	/*!
	 * \brief A virtual member.
	 * \param[in] val_dim - Index of the velocity vector.
	 * \return Value of the velocity at the infinity.
	 */
	virtual su2double GetVelocity_Inf(unsigned short val_dim);
  
  /*!
	 * \brief A virtual member.
	 * \return Value of the velocity at the infinity.
	 */
	virtual su2double *GetVelocity_Inf(void);
    
	/*!
	 * \brief A virtual member.
	 * \return Value of the viscosity at the infinity.
	 */
	virtual su2double GetViscosity_Inf(void);
  
  /*!
	 * \brief A virtual member.
	 * \return Value of the turbulent kinetic energy.
	 */
	virtual su2double GetTke_Inf(void);
  
	/*!
	 * \brief A virtual member.
	 * \param[in] val_marker - Surface marker where the coefficient is computed.
	 * \param[in] val_vertex - Vertex of the marker <i>val_marker</i> where the coefficient is evaluated.
	 * \return Value of the sensitivity coefficient.
	 */
	virtual su2double GetCSensitivity(unsigned short val_marker, unsigned long val_vertex);
    
	/*!
	 * \brief A virtual member.
	 * \param[in] geometry - Geometrical definition of the problem.
	 * \param[in] config - Definition of the particular problem.
	 */
	virtual void SetFreeSurface_Distance(CGeometry *geometry, CConfig *config);
    
	/*!
	 * \brief A virtual member.
	 * \return A pointer to an array containing a set of constants
	 */
	virtual su2double* GetConstants();

  /*!
   * \brief A virtual member.
   * \return average total pressure evaluated at an exit boundary marker
   */
  virtual su2double GetOneD_TotalPress(void);

  /*!
   * \brief A virtual member.
   * \param[in] val_exit_pt: value of the total average pressure at the exit.
   */
  virtual void SetOneD_TotalPress(su2double AveragePressure);

  /*!
   * \brief A virtual member.
   *\return average Mach number evaluated at an exit boundary marker
   */
  virtual su2double GetOneD_Mach(void);

  /*!
   * \brief A virtual member.
   * set average Mach number evaluated at an exit boundary marker
   */
  virtual void SetOneD_Mach(su2double AverageMach);
  
  /*!
   * \brief A virtual member.
   *\return average temperature evaluated at an exit boundary marker
   */
  virtual su2double GetOneD_Temp(void);
  
  /*!
   * \brief A virtual member.
   * set average temperature evaluated at an exit boundary marker
   */
  virtual void SetOneD_Temp(su2double AverageTemperature);
  
  /*!
   * \brief A virtual member.
   * \return average temperature evaluated at an exit boundary marker
   */
  virtual su2double GetOneD_MassFlowRate(void);
  
  /*!
   * \brief A virtual member.
   * set average temperature evaluated at an exit boundary marker
   */
  virtual void SetOneD_MassFlowRate(su2double MassFlowRate);
  
  /*!
   * \brief A virtual member.
   * \ Get the flux averaged pressure at a marker.(same as area averaged pressure)
   */
  virtual su2double GetOneD_FluxAvgPress(void);
  
  /*!
   * \brief A virtual member.
   * \ Set the flux averaged pressure at a marker. (same as area averaged pressure)
   */
  virtual void SetOneD_FluxAvgPress(su2double PressureRef);
  /*!
   * \brief A virtual member.
   * \ Get the flux averaged density at a marker. (\f$ = (gamma/(gamma-1)) / ( Pref*(href-1/2 uref^2) \f$)
   */
  virtual su2double GetOneD_FluxAvgDensity(void);
  
  /*!
   * \brief A virtual member.
   * \ Set the flux averaged density at a marker.( \f$= (gamma/(gamma-1)) / ( Pref*(href-1/2 uref^2) \f$)
   */
  virtual void SetOneD_FluxAvgDensity(su2double DensityRef);
  
  /*!
   * \brief A virtual member.
   * \ Get the flux averaged velocity at a marker. = \f$ \sqrt ( \frac{\int((rho*u)*u^2dA)}{\int(rho*u*dA) }) \f$
   */
  virtual su2double GetOneD_FluxAvgVelocity(void);
  
  /*!
   * \brief A virtual member.
   * \ Set the flux averaged velocity at a marker. = \f$ \sqrt (  \frac{\int((rho*u)*u^2dA)}{\int(rho*u*dA) }) \f$
   */
  virtual void SetOneD_FluxAvgVelocity(su2double VelocityRef);
  
  /*!
   * \brief A virtual member.
   * \ Get the flux averaged enthalpy at a marker. =\f$ \frac{ \int(rho*u*h dA) }{ \int(rho *u *dA )} \f$
   */
  virtual su2double GetOneD_FluxAvgEntalpy(void);
  /*!
   * \brief A virtual member.
   * \ Set the flux averaged enthalpy at a marker. =\f$ \frac{ \int(rho*u*h dA) }{ \int(rho *u *dA ) }\f$
   */
  virtual void SetOneD_FluxAvgEntalpy(su2double EnthalpyRef);
  
  /*!
	 * \brief A virtual member.
	 * \param[in] geometry - Geometrical definition of the problem.
	 * \param[in] config - Definition of the particular problem.
	 */
  virtual void GetSurface_Pressure(CGeometry *geometry, CConfig *config);

	/*!
	 * \brief A virtual member.
	 * \param[in] fea_geometry - Geometrical definition of the problem.
	 * \param[in] flow_solution - Container vector with all the solutions.
	 * \param[in] fea_config - Definition of the particular problem.
	 */
	virtual void SetFEA_Load(CSolver ***flow_solution, CGeometry **fea_geometry,
                           CGeometry **flow_geometry, CConfig *fea_config,
                           CConfig *flow_config, CNumerics *fea_numerics);
    
	/*!
	 * \brief A virtual member.
	 * \param[in] solver1_geometry - Geometrical definition of the problem.
	 * \param[in] solver1_solution - Container vector with all the solutions.
	 * \param[in] solver1_config - Definition of the particular problem.
	 * \param[in] solver2_geometry - Geometrical definition of the problem.
	 * \param[in] solver2_solution - Container vector with all the solutions.
	 * \param[in] solver2_config - Definition of the particular problem.
	 */
	virtual void Copy_Zone_Solution(CSolver ***solver1_solution,
                                  CGeometry **solver1_geometry,
                                  CConfig *solver1_config,
                                  CSolver ***solver2_solution,
                                  CGeometry **solver2_geometry,
                                  CConfig *solver2_config);
    
	/*!
	 * \brief A virtual member.
	 * \param[in] fea_geometry - Geometrical definition of the problem.
	 * \param[in] flow_solution - Container vector with all the solutions.
	 * \param[in] fea_config - Definition of the particular problem.
	 */
	virtual void SetInitialCondition(CGeometry **geometry,
                                   CSolver ***solver_container,
                                   CConfig *config, unsigned long ExtIter);
    
	/*!
	 * \brief A virtual member.
	 * \param[in] flow_geometry - Geometrical definition of the problem.
	 * \param[in] flow_grid_movement - Geometrical definition of the problem.
	 * \param[in] flow_config - Geometrical definition of the problem.
	 * \param[in] fea_geometry - Definition of the particular problem.
	 */
	virtual void SetFlow_Displacement(CGeometry **flow_geometry,
                                    CVolumetricMovement *flow_grid_movement,
                                    CConfig *flow_config, CConfig *fea_config,
                                    CGeometry **fea_geometry,
                                    CSolver ***fea_solution);
    
	/*!
	 * \brief A virtual member.
	 * \param[in] fea_geometry - Geometrical definition of the problem.
	 * \param[in] fea_config - Geometrical definition of the problem.
	 * \param[in] fea_geometry - Definition of the particular problem.
	 */
	virtual void SetStruct_Displacement(CGeometry **fea_geometry,
            							CConfig *fea_config,
            							CSolver ***fea_solution);

	/*!
	 * \brief A virtual member.
	 * \param[in] fea_geometry - Geometrical definition of the problem.
	 * \param[in] fea_config - Geometrical definition of the problem.
	 * \param[in] fea_geometry - Definition of the particular problem.
	 */
	virtual void PredictStruct_Displacement(CGeometry **fea_geometry,
            								CConfig *fea_config,
            								CSolver ***fea_solution);

	/*!
	 * \brief A virtual member.
	 * \param[in] fea_geometry - Geometrical definition of the problem.
	 * \param[in] fea_config - Geometrical definition of the problem.
	 * \param[in] fea_geometry - Definition of the particular problem.
	 */
	virtual void ComputeAitken_Coefficient(CGeometry **fea_geometry,
            				  CConfig *fea_config,
            				  CSolver ***fea_solution,
            				  unsigned long iFSIIter);


	/*!
	 * \brief A virtual member.
	 * \param[in] fea_geometry - Geometrical definition of the problem.
	 * \param[in] fea_config - Geometrical definition of the problem.
	 * \param[in] fea_geometry - Definition of the particular problem.
	 */
	virtual void SetAitken_Relaxation(CGeometry **fea_geometry,
            						  CConfig *fea_config,
            						  CSolver ***fea_solution);

	/*!
	 * \brief A virtual member.
	 * \param[in] fea_geometry - Geometrical definition of the problem.
	 * \param[in] fea_config - Geometrical definition of the problem.
	 * \param[in] fea_geometry - Definition of the particular problem.
	 */
	virtual void Update_StructSolution(CGeometry **fea_geometry,
            						  CConfig *fea_config,
            						  CSolver ***fea_solution);

	/*!
	 * \brief A virtual member.
	 * \param[in] geometry - Geometrical definition of the problem.
   * \param[in] solver - Container vector with all of the solvers.
	 * \param[in] config - Definition of the particular problem.
	 * \param[in] val_iter - Current external iteration number.
	 */
	virtual void LoadRestart(CGeometry **geometry, CSolver ***solver,
                           CConfig *config, int val_iter);
    
	/*!
	 * \brief Gauss method for solving a linear system.
	 * \param[in] A - Matrix Ax = b.
	 * \param[in] rhs - Right hand side.
	 * \param[in] nVar - Number of variables.
	 */
	void Gauss_Elimination(su2double** A, su2double* rhs, unsigned short nVar);
    
  /*!
  * \brief Get the number of Species present in the flow.
  */
	virtual unsigned short GetnSpecies(void);
  
  /*!
  * \brief A virtual member.
  * \param[in] geometry - Geometrical definition of the problem.
  * \param[in] solution - Container vector with all the solutions.
  */
	virtual void GetEngine_Properties(CGeometry *geometry, CConfig *config, unsigned short iMesh, bool Output);
  
  /*!
   * \brief A virtual member.
   * \param[in] geometry - Geometrical definition of the problem.
   * \param[in] solution - Container vector with all the solutions.
   */
  virtual void GetActuatorDisk_Properties(CGeometry *geometry, CConfig *config, unsigned short iMesh, bool Output);

  /*!
   * \brief A virtual member.
	 * \param[in] geometry - Geometrical definition of the problem.
	 * \param[in] solver_container - Container vector with all the solutions.
	 * \param[in] config - Definition of the particular problem.
	 * \param[in] iMesh - current mesh level for the multigrid.
   * \param[in] Output - boolean to determine whether to print output.
	 */
  virtual void SetFarfield_AoA(CGeometry *geometry, CSolver **solver_container,
                               CConfig *config, unsigned short iMesh, bool Output);
  
  /*!
  * \brief Prepares and solves the aeroelastic equations.
  * \param[in] surface_movement - Surface movement classes of the problem.
  * \param[in] geometry - Geometrical definition of the problem.
  * \param[in] config - Definition of the particular problem.
  * \param[in] ExtIter - Physical iteration number.
  */
	void Aeroelastic(CSurfaceMovement *surface_movement, CGeometry *geometry, CConfig *config, unsigned long ExtIter);
    
  /*!
  * \brief Sets up the generalized eigenvectors and eigenvalues needed to solve the aeroelastic equations.
  * \param[in] PHI - Matrix of the generalized eigenvectors.
  * \param[in] lambda - The eigenvalues of the generalized eigensystem.
  * \param[in] config - Definition of the particular problem.
  */
<<<<<<< HEAD
  void SetUpTypicalSectionWingModel(su2double (&PHI)[2][2], su2double (&lambda)[2], CConfig *config);
=======
  void SetUpTypicalSectionWingModel(vector<vector<double> >& PHI, vector<double>& w, CConfig *config);
>>>>>>> 583fd2ae
    
  /*!
  * \brief Solve the typical section wing model.
  * \param[in] geometry - Geometrical definition of the problem.
  * \param[in] Cl - Coefficient of lift at particular iteration.
  * \param[in] Cm - Moment coefficient about z-axis at particular iteration.
	* \param[in] config - Definition of the particular problem.
  * \param[in] val_Marker - Surface that is being monitored.
  * \param[in] displacements - solution of typical section wing model.
	*/
<<<<<<< HEAD
  void SolveTypicalSectionWingModel(CGeometry *geometry, su2double Cl, su2double Cm, CConfig *config, unsigned short val_Marker, su2double (&displacements)[4]);

  /*!
   * \brief A virtual member.
   * \param[in] geometry - Geometrical definition of the problem.
   * \param[in] config_container - The particular config.
   */
  virtual void RegisterInput(CGeometry *geometry, CConfig *config);

  /*!
   * \brief A virtual member.
   * \param[in] geometry - Geometrical definition of the problem.
   * \param[in] config_container - The particular config.
   */
  virtual void RegisterOutput(CGeometry *geometry, CConfig *config);

   /*!
   * \brief A virtual member.
   * \param[in] geometry - The geometrical definition of the problem.
   * \param[in] config - The particular config.
   */
  virtual void SetAdjointOutput(CGeometry *geometry, CConfig *config);

   /*!
   * \brief A virtual member.
   * \param[in] geometry - The geometrical definition of the problem.
   * \param[in] solver_container - The solver container holding all solutions.
   * \param[in] config - The particular config.
   */
  virtual void SetAdjointInput(CGeometry *geometry,  CConfig *config);

  /*!
  * \brief A virtual member
  * \param[in] geometry - The geometrical definition of the problem.
  */
  virtual void RegisterObj_Func(CConfig *config);

  /*!
   * \brief  A virtual member.
   * \param[in] geometry - Geometrical definition of the problem.
   * \param[in] config - Definition of the particular problem.
   */
  virtual void SetSurface_Sensitivity(CGeometry *geometry, CConfig* config);

  /*!
   * \brief  A virtual member.
   * \param[in] geometry - Geometrical definition of the problem.
   * \param[in] config - Definition of the particular problem.
   */
  virtual void SetSensitivity(CGeometry *geometry, CConfig *config);

  virtual void SetAdj_ObjFunc(CGeometry *geometry, CConfig* config);

=======
  
  void SolveTypicalSectionWingModel(CGeometry *geometry, double Cl, double Cm, CConfig *config, unsigned short val_Marker, vector<double>& displacements);
  
>>>>>>> 583fd2ae
	/*!
	 * \brief A virtual member.
	 * \param[in] Set value of interest: 0 - Initial value, 1 - Current value.
	 */
	virtual void SetFSI_ConvValue(unsigned short val_index, su2double val_criteria);

	/*!
	 * \brief A virtual member.
	 * \param[in]  Value of interest: 0 - Initial value, 1 - Current value.
	 * \return Values to compare
	 */
	virtual su2double GetFSI_ConvValue(unsigned short val_index);

	/*!
	 * \brief A virtual member.
	 * \param[in] geometry - Geometrical definition of the problem.
	 * \param[in] solver_container - Container vector with all the solutions.
	 * \param[in] solver - Description of the numerical method.
	 * \param[in] config - Definition of the particular problem.
	 */
	virtual void Compute_StiffMatrix(CGeometry *geometry, CSolver **solver_container, CNumerics *numerics, CConfig *config);

	/*!
	 * \brief A virtual member.
	 * \param[in] geometry - Geometrical definition of the problem.
	 * \param[in] solver_container - Container vector with all the solutions.
	 * \param[in] solver - Description of the numerical method.
	 * \param[in] config - Definition of the particular problem.
	 */
	virtual void Compute_StiffMassMatrix(CGeometry *geometry, CSolver **solver_container, CNumerics *numerics, CConfig *config);

	/*!
	 * \brief A virtual member.
	 * \param[in] geometry - Geometrical definition of the problem.
	 * \param[in] solver_container - Container vector with all the solutions.
	 * \param[in] solver - Description of the numerical method.
	 * \param[in] config - Definition of the particular problem.
	 */
	virtual void Compute_StiffMassDampMatrix(CGeometry *geometry, CSolver **solver_container, CNumerics *numerics, CConfig *config);

	/*!
	 * \brief A virtual member.
	 * \param[in] geometry - Geometrical definition of the problem.
	 * \param[in] solver_container - Container vector with all the solutions.
	 * \param[in] solver - Description of the numerical method.
	 * \param[in] config - Definition of the particular problem.
	 */
	virtual void Initialize_SystemMatrix(CGeometry *geometry, CSolver **solver_container, CConfig *config);

	/*!
	 * \brief A virtual member.
	 * \param[in] geometry - Geometrical definition of the problem.
	 * \param[in] solver_container - Container vector with all the solutions.
	 * \param[in] solver - Description of the numerical method.
	 * \param[in] config - Definition of the particular problem.
	 */
	virtual void Compute_IntegrationConstants(CGeometry *geometry, CSolver **solver_container, CNumerics *numerics, CConfig *config);

	/*!
	 * \brief A virtual member.
	 * \param[in] geometry - Geometrical definition of the problem.
	 */
	virtual void SetSolution_time_n(CGeometry *geometry, CConfig *config);

	/*!
	 * \brief A virtual member.
	 * \return Value of the dynamic Aitken relaxation factor
	 */
	virtual su2double GetWAitken_Dyn(void);

	/*!
	 * \brief A virtual member.
	 * \return Value of the last Aitken relaxation factor in the previous time step.
	 */
	virtual su2double GetWAitken_Dyn_tn1(void);

	/*!
	 * \brief A virtual member.
	 * \param[in] Value of the dynamic Aitken relaxation factor
	 */
	virtual void SetWAitken_Dyn(su2double waitk);

	/*!
	 * \brief A virtual member.
	 * \param[in] Value of the last Aitken relaxation factor in the previous time step.
	 */
	virtual void SetWAitken_Dyn_tn1(su2double waitk_tn1);

};

/*!
 * \class CBaselineSolver
 * \brief Main class for defining a baseline solution from a restart file (for output).
 * \author F. Palacios, T. Economon.
 * \version 4.0.0 "Cardinal"
 */
class CBaselineSolver : public CSolver {
public:
    
	/*!
	 * \brief Constructor of the class.
	 */
	CBaselineSolver(void);
    
	/*!
	 * \overload
	 * \param[in] geometry - Geometrical definition of the problem.
	 * \param[in] config - Definition of the particular problem.
	 */
	CBaselineSolver(CGeometry *geometry, CConfig *config, unsigned short iMesh);
    
    /*!
	 * \brief Impose the send-receive boundary condition.
	 * \param[in] geometry - Geometrical definition of the problem.
	 * \param[in] config - Definition of the particular problem.
	 */
	void Set_MPI_Solution(CGeometry *geometry, CConfig *config);
    
  /*!
	 * \brief Load a solution from a restart file.
	 * \param[in] geometry - Geometrical definition of the problem.
   * \param[in] solver - Container vector with all of the solvers.
	 * \param[in] config - Definition of the particular problem.
	 * \param[in] val_iter - Current external iteration number.
	 */
	void LoadRestart(CGeometry **geometry, CSolver ***solver, CConfig *config, int val_iter);
  
	/*!
	 * \brief Destructor of the class.
	 */
	virtual ~CBaselineSolver(void);
    
};

/*!
 * \class CEulerSolver
 * \brief Main class for defining the Euler's flow solver.
 * \ingroup Euler_Equations
 * \author F. Palacios
 * \version 4.0.0 "Cardinal"
 */
class CEulerSolver : public CSolver {
protected:
	
  su2double
  Mach_Inf,	/*!< \brief Mach number at the infinity. */
	Density_Inf,	/*!< \brief Density at the infinity. */
	Energy_Inf,			/*!< \brief Energy at the infinity. */
  Temperature_Inf,			/*!< \brief Energy at the infinity. */
	Pressure_Inf,		/*!< \brief Pressure at the infinity. */
	*Velocity_Inf;		/*!< \brief Flow Velocity vector at the infinity. */
	
  su2double
  *CDrag_Inv,	/*!< \brief Drag coefficient (inviscid contribution) for each boundary. */
	*CLift_Inv,			/*!< \brief Lift coefficient (inviscid contribution) for each boundary. */
	*CSideForce_Inv,		/*!< \brief Sideforce coefficient (inviscid contribution) for each boundary. */
	*CMx_Inv,			/*!< \brief x Moment coefficient (inviscid contribution) for each boundary. */
	*CMy_Inv,			/*!< \brief y Moment coefficient (inviscid contribution) for each boundary. */
	*CMz_Inv,			/*!< \brief z Moment coefficient (inviscid contribution) for each boundary. */
	*CFx_Inv,			/*!< \brief x Force coefficient (inviscid contribution) for each boundary. */
	*CFy_Inv,			/*!< \brief y Force coefficient (inviscid contribution) for each boundary. */
	*CFz_Inv,			/*!< \brief z Force coefficient (inviscid contribution) for each boundary. */
  *Surface_CLift_Inv, /*!< \brief Lift coefficient (inviscid contribution) for each monitoring surface. */
  *Surface_CDrag_Inv, /*!< \brief Drag coefficient (inviscid contribution) for each monitoring surface. */
  *Surface_CSideForce_Inv, /*!< \brief Side-force coefficient (inviscid contribution) for each monitoring surface. */
  *Surface_CEff_Inv, /*!< \brief Side-force coefficient (inviscid contribution) for each monitoring surface. */
  *Surface_CFx_Inv,   /*!< \brief x Force coefficient (inviscid contribution) for each monitoring surface. */
  *Surface_CFy_Inv,   /*!< \brief y Force coefficient (inviscid contribution) for each monitoring surface. */
  *Surface_CFz_Inv,   /*!< \brief z Force coefficient (inviscid contribution) for each monitoring surface. */
  *Surface_CMx_Inv,   /*!< \brief x Moment coefficient (inviscid contribution) for each monitoring surface. */
  *Surface_CMy_Inv,   /*!< \brief y Moment coefficient (inviscid contribution) for each monitoring surface. */
  *Surface_CMz_Inv,   /*!< \brief z Moment coefficient (inviscid contribution) for each monitoring surface. */
	*CEff_Inv,				/*!< \brief Efficiency (Cl/Cd) (inviscid contribution) for each boundary. */
	*CMerit_Inv,				/*!< \brief Rotor Figure of Merit (inviscid contribution) for each boundary. */
	*CT_Inv,			/*!< \brief Thrust coefficient (force in -x direction, inviscid contribution) for each boundary. */
	*CQ_Inv,			/*!< \brief Torque coefficient (moment in -x direction, inviscid contribution) for each boundary. */
	*CEquivArea_Inv,				/*!< \brief Equivalent area (inviscid contribution) for each boundary. */
	*CNearFieldOF_Inv,				/*!< \brief Near field pressure (inviscid contribution) for each boundary. */
	**CPressure,		/*!< \brief Pressure coefficient for each boundary and vertex. */
	**CPressureTarget,		/*!< \brief Target Pressure coefficient for each boundary and vertex. */
	**HeatFlux,		/*!< \brief Heat transfer coefficient for each boundary and vertex. */
  **HeatFluxTarget,		/*!< \brief Heat transfer coefficient for each boundary and vertex. */
  **YPlus,		/*!< \brief Yplus for each boundary and vertex. */
  ***CharacPrimVar,		/*!< \brief Value of the characteristic variables at each boundary. */
	*ForceInviscid,		/*!< \brief Inviscid force for each boundary. */
	*MomentInviscid,	/*!< \brief Inviscid moment for each boundary. */
	*Inflow_MassFlow,	/*!< \brief Mass flow rate for each boundary. */
  *Bleed_MassFlow,	/*!< \brief Mass flow rate for each boundary. */
	*Exhaust_MassFlow,	/*!< \brief Mass flow rate for each boundary. */
	*Inflow_Pressure,	/*!< \brief Fan face pressure for each boundary. */
	*Inflow_Mach,	/*!< \brief Fan face mach number for each boundary. */
	*Inflow_Area,	/*!< \brief Boundary total area. */
  *Bleed_Pressure,	/*!< \brief Fan face pressure for each boundary. */
  *Bleed_Temperature,	/*!< \brief Fan face mach number for each boundary. */
  *Bleed_Area,	/*!< \brief Boundary total area. */
  *Exhaust_Area,	/*!< \brief Boundary total area. */
  *Exhaust_Pressure,	/*!< \brief Fan face pressure for each boundary. */
  *Exhaust_Temperature,	/*!< \brief Fan face mach number for each boundary. */
  Inflow_MassFlow_Total,	/*!< \brief Mass flow rate for each boundary. */
  Bleed_MassFlow_Total,	/*!< \brief Mass flow rate for each boundary. */
  Exhaust_MassFlow_Total,	/*!< \brief Mass flow rate for each boundary. */
	Inflow_Pressure_Total,	/*!< \brief Fan face pressure for each boundary. */
	Inflow_Mach_Total,	/*!< \brief Fan face mach number for each boundary. */
  Bleed_Pressure_Total,	/*!< \brief Fan face pressure for each boundary. */
  Bleed_Temperature_Total,	/*!< \brief Fan face mach number for each boundary. */
	InverseDesign;	/*!< \brief Inverse design functional for each boundary. */
	
  su2double
  AllBound_CDrag_Inv,	/*!< \brief Total drag coefficient (inviscid contribution) for all the boundaries. */
	AllBound_CLift_Inv,			/*!< \brief Total lift coefficient (inviscid contribution) for all the boundaries. */
	AllBound_CSideForce_Inv,			/*!< \brief Total sideforce coefficient (inviscid contribution) for all the boundaries. */
	AllBound_CMx_Inv,			/*!< \brief Total x moment coefficient (inviscid contribution) for all the boundaries. */
	AllBound_CMy_Inv,			/*!< \brief Total y moment coefficient (inviscid contribution) for all the boundaries. */
	AllBound_CMz_Inv,			/*!< \brief Total z moment coefficient (inviscid contribution) for all the boundaries. */
	AllBound_CFx_Inv,			/*!< \brief Total x force coefficient (inviscid contribution) for all the boundaries. */
	AllBound_CFy_Inv,			/*!< \brief Total y force coefficient (inviscid contribution) for all the boundaries. */
	AllBound_CFz_Inv,			/*!< \brief Total z force coefficient (inviscid contribution) for all the boundaries. */
	AllBound_CEff_Inv,			/*!< \brief Efficient coefficient (inviscid contribution) for all the boundaries. */
	AllBound_CMerit_Inv,			/*!< \brief Rotor Figure of Merit (inviscid contribution) for all the boundaries. */
	AllBound_CT_Inv,			/*!< \brief Total thrust coefficient (inviscid contribution) for all the boundaries. */
	AllBound_CQ_Inv,			/*!< \brief Total torque coefficient (inviscid contribution) for all the boundaries. */
	AllBound_CEquivArea_Inv,			/*!< \brief equivalent area coefficient (inviscid contribution) for all the boundaries. */
	AllBound_CNearFieldOF_Inv;			/*!< \brief Near-Field press coefficient (inviscid contribution) for all the boundaries. */
	
  su2double
  OneD_TotalPress, /*!< \brief average total pressure evaluated at an exit */
  OneD_Mach, /*!< \brief area average Mach evaluated at an exit */
  OneD_Temp, /*!< \brief area average Temperature evaluated at an exit */
  OneD_PressureRef, /*!< \brief area average Pressure evaluated at an exit */
  OneD_MassFlowRate, /*!< \brief Mass flow rate at an exit */
  OneD_DensityRef, /*!< \brief flux average density evaluated at an exit */
  OneD_EnthalpyRef, /*!< \brief flux average enthalpy evaluated at an exit */
  OneD_VelocityRef, /*!< \brief flux average velocity evaluated at an exit */
  Total_CDrag, /*!< \brief Total drag coefficient for all the boundaries. */
	Total_CLift,		/*!< \brief Total lift coefficient for all the boundaries. */
	Total_CSideForce,		/*!< \brief Total sideforce coefficient for all the boundaries. */
	Total_CMx,			/*!< \brief Total x moment coefficient for all the boundaries. */
	Total_CMy,			/*!< \brief Total y moment coefficient for all the boundaries. */
	Total_CMz,			/*!< \brief Total z moment coefficient for all the boundaries. */
	Total_CFx,			/*!< \brief Total x force coefficient for all the boundaries. */
	Total_CFy,			/*!< \brief Total y force coefficient for all the boundaries. */
	Total_CFz,			/*!< \brief Total z force coefficient for all the boundaries. */
	Total_CEff,			/*!< \brief Total efficiency coefficient for all the boundaries. */
	Total_CMerit,			/*!< \brief Total rotor Figure of Merit for all the boundaries. */
	Total_CT,		/*!< \brief Total thrust coefficient for all the boundaries. */
	Total_CQ,		/*!< \brief Total torque coefficient for all the boundaries. */
  Total_Heat,    /*!< \brief Total heat load for all the boundaries. */
  Total_MaxHeat, /*!< \brief Maximum heat flux on all boundaries. */
	Total_CEquivArea,			/*!< \brief Total Equivalent Area coefficient for all the boundaries. */
	Total_CNearFieldOF,			/*!< \brief Total Near-Field Pressure coefficient for all the boundaries. */
  Total_CFreeSurface,			/*!< \brief Total Free Surface coefficient for all the boundaries. */
  Total_CpDiff,			/*!< \brief Total Equivalent Area coefficient for all the boundaries. */
	Total_HeatFluxDiff,			/*!< \brief Total Equivalent Area coefficient for all the boundaries. */
  Total_MassFlowRate;     /*!< \brief Total Mass Flow Rate on monitored boundaries. */
  su2double *Surface_CLift,   /*!< \brief Lift coefficient for each monitoring surface. */
  *Surface_CDrag,          /*!< \brief Drag coefficient for each monitoring surface. */
  *Surface_CSideForce,     /*!< \brief Side-force coefficient for each monitoring surface. */
  *Surface_CEff,     /*!< \brief Side-force coefficient for each monitoring surface. */
  *Surface_CFx,            /*!< \brief x Force coefficient for each monitoring surface. */
  *Surface_CFy,            /*!< \brief y Force coefficient for each monitoring surface. */
  *Surface_CFz,            /*!< \brief z Force coefficient for each monitoring surface. */
  *Surface_CMx,            /*!< \brief x Moment coefficient for each monitoring surface. */
  *Surface_CMy,            /*!< \brief y Moment coefficient for each monitoring surface. */
  *Surface_CMz;            /*!< \brief z Moment coefficient for each monitoring surface. */
	su2double *iPoint_UndLapl,	/*!< \brief Auxiliary variable for the undivided Laplacians. */
	*jPoint_UndLapl;			/*!< \brief Auxiliary variable for the undivided Laplacians. */
	su2double *SecondaryVar_i,	/*!< \brief Auxiliary vector for storing the solution at point i. */
	*SecondaryVar_j;			/*!< \brief Auxiliary vector for storing the solution at point j. */
	su2double *PrimVar_i,	/*!< \brief Auxiliary vector for storing the solution at point i. */
	*PrimVar_j;			/*!< \brief Auxiliary vector for storing the solution at point j. */
	su2double **LowMach_Precontioner; /*!< \brief Auxiliary vector for storing the inverse of Roe-turkel preconditioner. */
	unsigned long nMarker;				/*!< \brief Total number of markers using the grid information. */
	bool space_centered,  /*!< \brief True if space centered scheeme used. */
	euler_implicit,			/*!< \brief True if euler implicit scheme used. */
	least_squares;        /*!< \brief True if computing gradients by least squares. */
	su2double Gamma;									/*!< \brief Fluid's Gamma constant (ratio of specific heats). */
	su2double Gamma_Minus_One;				/*!< \brief Fluids's Gamma - 1.0  . */
  
  su2double *Primitive,		/*!< \brief Auxiliary nPrimVar vector. */
	*Primitive_i,				/*!< \brief Auxiliary nPrimVar vector for storing the primitive at point i. */
	*Primitive_j;				/*!< \brief Auxiliary nPrimVar vector for storing the primitive at point j. */
  
  su2double *Secondary,		/*!< \brief Auxiliary nPrimVar vector. */
	*Secondary_i,				/*!< \brief Auxiliary nPrimVar vector for storing the primitive at point i. */
	*Secondary_j;				/*!< \brief Auxiliary nPrimVar vector for storing the primitive at point j. */

  su2double Cauchy_Value,	/*!< \brief Summed value of the convergence indicator. */
	Cauchy_Func;			/*!< \brief Current value of the convergence indicator at one iteration. */
	unsigned short Cauchy_Counter;	/*!< \brief Number of elements of the Cauchy serial. */
	su2double *Cauchy_Serie;			/*!< \brief Complete Cauchy serial. */
	su2double Old_Func,	/*!< \brief Old value of the objective function (the function which is monitored). */
	New_Func;			/*!< \brief Current value of the objective function (the function which is monitored). */
  su2double AoA_old;  /*!< \brief Old value of the angle of attack (monitored). */

  CFluidModel  *FluidModel;  /*!< \brief fluid model used in the solver */

public:


	/*!
	 * \brief Constructor of the class.
	 */
	CEulerSolver(void);
    
	/*!
	 * \overload
	 * \param[in] geometry - Geometrical definition of the problem.
	 * \param[in] config - Definition of the particular problem.
	 */
	CEulerSolver(CGeometry *geometry, CConfig *config, unsigned short iMesh);
    
	/*!
	 * \brief Destructor of the class.
	 */
	virtual ~CEulerSolver(void);
    
    /*!
	 * \brief Impose the send-receive boundary condition.
	 * \param[in] geometry - Geometrical definition of the problem.
	 * \param[in] config - Definition of the particular problem.
	 */
	void Set_MPI_Solution(CGeometry *geometry, CConfig *config);
    
    /*!
	 * \brief Impose the send-receive boundary condition.
	 * \param[in] geometry - Geometrical definition of the problem.
	 * \param[in] config - Definition of the particular problem.
	 */
	void Set_MPI_Solution_Gradient(CGeometry *geometry, CConfig *config);
    
    /*!
	 * \brief Impose the send-receive boundary condition.
	 * \param[in] geometry - Geometrical definition of the problem.
	 * \param[in] config - Definition of the particular problem.
	 */
	void Set_MPI_Solution_Old(CGeometry *geometry, CConfig *config);
    
  /*!
	 * \brief Impose the send-receive boundary condition.
	 * \param[in] geometry - Geometrical definition of the problem.
	 * \param[in] config - Definition of the particular problem.
	 */
  void Set_MPI_Solution_Limiter(CGeometry *geometry, CConfig *config);
  
  /*!
	 * \brief Impose the send-receive boundary condition.
	 * \param[in] geometry - Geometrical definition of the problem.
	 * \param[in] config - Definition of the particular problem.
	 */
  void Set_MPI_Primitive_Limiter(CGeometry *geometry, CConfig *config);
  
//  /*!
//	 * \brief Impose the send-receive boundary condition.
//	 * \param[in] geometry - Geometrical definition of the problem.
//	 * \param[in] config - Definition of the particular problem.
//	 */
//  void Set_MPI_Secondary_Limiter(CGeometry *geometry, CConfig *config);

  /*!
	 * \brief Set the fluid solver nondimensionalization.
	 * \param[in] geometry - Geometrical definition of the problem.
	 * \param[in] config - Definition of the particular problem.
	 */
  void SetNondimensionalization(CGeometry *geometry, CConfig *config, unsigned short iMesh);
  
	/*!
	 * \brief Compute the pressure at the infinity.
	 * \return Value of the pressure at the infinity.
	 */
	CFluidModel* GetFluidModel(void);


    /*!
	 * \brief Compute the density at the infinity.
	 * \return Value of the density at the infinity.
	 */
	su2double GetDensity_Inf(void);
    
	/*!
	 * \brief Compute 2-norm of the velocity at the infinity.
	 * \return Value of the 2-norm of the velocity at the infinity.
	 */
	su2double GetModVelocity_Inf(void);
    
	/*!
	 * \brief Compute the density multiply by energy at the infinity.
	 * \return Value of the density multiply by  energy at the infinity.
	 */
	su2double GetDensity_Energy_Inf(void);
    
	/*!
	 * \brief Compute the pressure at the infinity.
	 * \return Value of the pressure at the infinity.
	 */
	su2double GetPressure_Inf(void);

	/*!
	 * \brief Compute the density multiply by velocity at the infinity.
	 * \param[in] val_dim - Index of the velocity vector.
	 * \return Value of the density multiply by the velocity at the infinity.
	 */
	su2double GetDensity_Velocity_Inf(unsigned short val_dim);
    
	/*!
	 * \brief Get the velocity at the infinity.
	 * \param[in] val_dim - Index of the velocity vector.
	 * \return Value of the velocity at the infinity.
	 */
	su2double GetVelocity_Inf(unsigned short val_dim);
  
  /*!
	 * \brief Get the velocity at the infinity.
	 * \return Value of the velocity at the infinity.
	 */
	su2double *GetVelocity_Inf(void);
  
	/*!
	 * \brief Compute the time step for solving the Euler equations.
	 * \param[in] geometry - Geometrical definition of the problem.
	 * \param[in] solver_container - Container vector with all the solutions.
	 * \param[in] config - Definition of the particular problem.
	 * \param[in] iMesh - Index of the mesh in multigrid computations.
	 * \param[in] Iteration - Value of the current iteration.
	 */
	void SetTime_Step(CGeometry *geometry, CSolver **solver_container, CConfig *config,
                      unsigned short iMesh, unsigned long Iteration);
    
	/*!
	 * \brief Compute the spatial integration using a centered scheme.
	 * \param[in] geometry - Geometrical definition of the problem.
	 * \param[in] solver_container - Container vector with all the solutions.
	 * \param[in] numerics - Description of the numerical method.
	 * \param[in] config - Definition of the particular problem.
	 * \param[in] iMesh - Index of the mesh in multigrid computations.
	 * \param[in] iRKStep - Current step of the Runge-Kutta iteration.
	 */
	void Centered_Residual(CGeometry *geometry, CSolver **solver_container, CNumerics *numerics,
                           CConfig *config, unsigned short iMesh, unsigned short iRKStep);
    
	/*!
	 * \brief Compute the spatial integration using a upwind scheme.
	 * \param[in] geometry - Geometrical definition of the problem.
	 * \param[in] solver_container - Container vector with all the solutions.
	 * \param[in] numerics - Description of the numerical method.
	 * \param[in] config - Definition of the particular problem.
	 * \param[in] iMesh - Index of the mesh in multigrid computations.
	 */
	void Upwind_Residual(CGeometry *geometry, CSolver **solver_container, CNumerics *numerics,
                         CConfig *config, unsigned short iMesh);
    
	/*!
	 * \brief Compute the extrapolated quantities, for MUSCL upwind 2nd reconstruction,
	 * in a more thermodynamic consistent way
	 * \param[in] config - Definition of the particular problem.
	 */
	void ComputeConsExtrapolation(CConfig *config);
	/*!
	 * \brief Source term integration.
	 * \param[in] geometry - Geometrical definition of the problem.
	 * \param[in] solver_container - Container vector with all the solutions.
	 * \param[in] numerics - Description of the numerical method.
	 * \param[in] config - Definition of the particular problem.
	 * \param[in] iMesh - Index of the mesh in multigrid computations.
	 */
	void Source_Residual(CGeometry *geometry, CSolver **solver_container, CNumerics *numerics, CNumerics *second_numerics,
                         CConfig *config, unsigned short iMesh);
    
	/*!
	 * \brief Source term integration.
	 * \param[in] geometry - Geometrical definition of the problem.
	 * \param[in] solver_container - Container vector with all the solutions.
	 * \param[in] numerics - Description of the numerical method.
	 * \param[in] config - Definition of the particular problem.
	 * \param[in] iMesh - Index of the mesh in multigrid computations.
	 */
	void Source_Template(CGeometry *geometry, CSolver **solver_container, CNumerics *numerics,
                         CConfig *config, unsigned short iMesh);
    
	/*!
	 * \brief Compute the velocity^2, SoundSpeed, Pressure, Enthalpy, Viscosity.
	 * \param[in] geometry - Geometrical definition of the problem.
	 * \param[in] solver_container - Container vector with all the solutions.
	 * \param[in] config - Definition of the particular problem.
	 * \param[in] iRKStep - Current step of the Runge-Kutta iteration.
     * \param[in] RunTime_EqSystem - System of equations which is going to be solved.
	 */
	void Preprocessing(CGeometry *geometry, CSolver **solver_container, CConfig *config, unsigned short iMesh, unsigned short iRKStep, unsigned short RunTime_EqSystem, bool Output);
  
  /*!
	 * \brief A virtual member.
	 * \param[in] geometry - Geometrical definition of the problem.
	 * \param[in] solver_container - Container vector with all the solutions.
	 * \param[in] config - Definition of the particular problem.
	 * \param[in] iMesh - Index of the mesh in multigrid computations.
	 */
	void Postprocessing(CGeometry *geometry, CSolver **solver_container, CConfig *config, unsigned short iMesh);
  
	/*!
	 * \brief Compute a pressure sensor switch.
	 * \param[in] geometry - Geometrical definition of the problem.
	 * \param[in] solver_container - Container vector with all the solutions.
	 * \param[in] config - Definition of the particular problem.
	 */
	void SetDissipation_Switch(CGeometry *geometry, CConfig *config);
    
    /*!
	 * \brief Parallelization of SetDissipation_Switch.
	 * \param[in] geometry - Geometrical definition of the problem.
	 * \param[in] solver_container - Container vector with all the solutions.
	 * \param[in] config - Definition of the particular problem.
	 */
	void Set_MPI_Dissipation_Switch(CGeometry *geometry, CConfig *config);
    
	/*!
	 * \brief Compute the gradient of the primitive variables using Green-Gauss method,
	 *        and stores the result in the <i>Gradient_Primitive</i> variable.
	 * \param[in] geometry - Geometrical definition of the problem.
	 * \param[in] config - Definition of the particular problem.
	 */
	void SetPrimitive_Gradient_GG(CGeometry *geometry, CConfig *config);
    
	/*!
	 * \brief Compute the gradient of the primitive variables using a Least-Squares method,
	 *        and stores the result in the <i>Gradient_Primitive</i> variable.
	 * \param[in] geometry - Geometrical definition of the problem.
	 * \param[in] config - Definition of the particular problem.
	 */
	void SetPrimitive_Gradient_LS(CGeometry *geometry, CConfig *config);
  
//  /*!
//	 * \brief Compute the gradient of the primitive variables using Green-Gauss method,
//	 *        and stores the result in the <i>Gradient_Primitive</i> variable.
//	 * \param[in] geometry - Geometrical definition of the problem.
//	 * \param[in] config - Definition of the particular problem.
//	 */
//	void SetSecondary_Gradient_GG(CGeometry *geometry, CConfig *config);
  
//	/*!
//	 * \brief Compute the gradient of the primitive variables using a Least-Squares method,
//	 *        and stores the result in the <i>Gradient_Primitive</i> variable.
//	 * \param[in] geometry - Geometrical definition of the problem.
//	 * \param[in] config - Definition of the particular problem.
//	 */
//	void SetSecondary_Gradient_LS(CGeometry *geometry, CConfig *config);
    
  /*!
	 * \brief Compute the gradient of the primitive variables using a Least-Squares method,
	 *        and stores the result in the <i>Gradient_Primitive</i> variable.
	 * \param[in] geometry - Geometrical definition of the problem.
	 * \param[in] config - Definition of the particular problem.
	 */
	void Set_MPI_Primitive_Gradient(CGeometry *geometry, CConfig *config);
    
	/*!
	 * \brief Compute the limiter of the primitive variables.
	 * \param[in] geometry - Geometrical definition of the problem.
	 * \param[in] config - Definition of the particular problem.
	 */
	void SetPrimitive_Limiter(CGeometry *geometry, CConfig *config);
  
//  /*!
//	 * \brief Compute the gradient of the primitive variables using a Least-Squares method,
//	 *        and stores the result in the <i>Gradient_Primitive</i> variable.
//	 * \param[in] geometry - Geometrical definition of the problem.
//	 * \param[in] config - Definition of the particular problem.
//	 */
//	void Set_MPI_Secondary_Gradient(CGeometry *geometry, CConfig *config);
  
//	/*!
//	 * \brief Compute the limiter of the primitive variables.
//	 * \param[in] geometry - Geometrical definition of the problem.
//	 * \param[in] config - Definition of the particular problem.
//	 */
//	void SetSecondary_Limiter(CGeometry *geometry, CConfig *config);
  
	/*!
	 * \brief Compute the preconditioner for convergence acceleration by Roe-Turkel method.
	 * \param[in] iPoint - Index of the grid point
	 * \param[in] config - Definition of the particular problem.
	 */
	void SetPreconditioner(CConfig *config, unsigned long iPoint);
    
	/*!
	 * \brief Compute the undivided laplacian for the solution, except the energy equation.
	 * \param[in] geometry - Geometrical definition of the problem.
	 * \param[in] config - Definition of the particular problem.
	 */
	void SetUndivided_Laplacian(CGeometry *geometry, CConfig *config);
    
    /*!
	 * \brief Parallelization of Undivided Laplacian.
	 * \param[in] geometry - Geometrical definition of the problem.
	 * \param[in] config - Definition of the particular problem.
	 */
	void Set_MPI_Undivided_Laplacian(CGeometry *geometry, CConfig *config);
    
    /*!
	 * \brief Compute the max eigenvalue.
	 * \param[in] geometry - Geometrical definition of the problem.
	 * \param[in] config - Definition of the particular problem.
	 */
	void SetMax_Eigenvalue(CGeometry *geometry, CConfig *config);
    
    /*!
	 * \brief Parallelization of the Max eigenvalue.
	 * \param[in] geometry - Geometrical definition of the problem.
	 * \param[in] config - Definition of the particular problem.
	 */
	void Set_MPI_MaxEigenvalue(CGeometry *geometry, CConfig *config);
    
	/*!
	 * \author: G.Gori, S.Vitale, M.Pini, A.Guardone, P.Colonna
	 *
	 * \brief Impose via the residual the Euler wall boundary condition.
	 * \param[in] geometry - Geometrical definition of the problem.
	 * \param[in] solver_container - Container vector with all the solutions.
	 * \param[in] numerics - Description of the numerical method.
	 * \param[in] config - Definition of the particular problem.
	 * \param[in] val_marker - Surface marker where the boundary condition is applied.
	 */
	void BC_Euler_Wall(CGeometry *geometry, CSolver **solver_container, CNumerics *numerics, CConfig *config,
                       unsigned short val_marker);
    
	/*!
	 * \brief Impose the far-field boundary condition using characteristics.
	 * \param[in] geometry - Geometrical definition of the problem.
	 * \param[in] solver_container - Container vector with all the solutions.
   * \param[in] conv_numerics - Description of the numerical method.
   * \param[in] visc_numerics - Description of the numerical method.
	 * \param[in] config - Definition of the particular problem.
	 * \param[in] val_marker - Surface marker where the boundary condition is applied.
	 */
	void BC_Far_Field(CGeometry *geometry, CSolver **solver_container, CNumerics *conv_numerics, CNumerics *visc_numerics,
                      CConfig *config, unsigned short val_marker);
    
	/*!
	 * \brief Impose the symmetry boundary condition using the residual.
	 * \param[in] geometry - Geometrical definition of the problem.
	 * \param[in] solver_container - Container vector with all the solutions.
   * \param[in] conv_numerics - Description of the numerical method.
   * \param[in] visc_numerics - Description of the numerical method.
	 * \param[in] config - Definition of the particular problem.
	 * \param[in] val_marker - Surface marker where the boundary condition is applied.
	 */
	void BC_Sym_Plane(CGeometry *geometry, CSolver **solver_container, CNumerics *conv_numerics, CNumerics *visc_numerics, CConfig *config, unsigned short val_marker);
    
	/*!
	 * \brief Impose the interface boundary condition using the residual.
	 * \param[in] geometry - Geometrical definition of the problem.
	 * \param[in] solver_container - Container vector with all the solutions.
	 * \param[in] numerics - Description of the numerical method.
	 * \param[in] config - Definition of the particular problem.
	 * \param[in] val_marker - Surface marker where the boundary condition is applied.
	 */
	void BC_Interface_Boundary(CGeometry *geometry, CSolver **solver_container, CNumerics *numerics,
                               CConfig *config);
    
	/*!
	 * \brief Impose the near-field boundary condition using the residual.
	 * \param[in] geometry - Geometrical definition of the problem.
	 * \param[in] solver_container - Container vector with all the solutions.
	 * \param[in] numerics - Description of the numerical method.
	 * \param[in] config - Definition of the particular problem.
	 * \param[in] val_marker - Surface marker where the boundary condition is applied.
	 */
	void BC_NearField_Boundary(CGeometry *geometry, CSolver **solver_container, CNumerics *numerics,
                               CConfig *config);
  
  /*!
	 * \brief Impose the actuator disk boundary condition using the residual.
	 * \param[in] geometry - Geometrical definition of the problem.
	 * \param[in] solver_container - Container vector with all the solutions.
	 * \param[in] numerics - Description of the numerical method.
	 * \param[in] config - Definition of the particular problem.
	 * \param[in] val_marker - Surface marker where the boundary condition is applied.
	 */
	void BC_ActDisk_Boundary(CGeometry *geometry, CSolver **solver_container, CNumerics *numerics,
                                 CConfig *config);
  
	/*!
	 * \brief Impose the dirichlet boundary condition using the residual.
	 * \param[in] geometry - Geometrical definition of the problem.
	 * \param[in] solver_container - Container vector with all the solutions.
	 * \param[in] config - Definition of the particular problem.
	 * \param[in] val_marker - Surface marker where the boundary condition is applied.
	 */
	void BC_Dirichlet(CGeometry *geometry, CSolver **solver_container, CConfig *config,
                      unsigned short val_marker);
    
	/*!
	 * \author: G.Gori, S.Vitale, M.Pini, A.Guardone, P.Colonna
	 *
	 * \brief Impose the boundary condition using characteristic recostruction.
	 * \param[in] geometry - Geometrical definition of the problem.
	 * \param[in] solver_container - Container vector with all the solutions.
   * \param[in] conv_numerics - Description of the numerical method.
   * \param[in] visc_numerics - Description of the numerical method.
	 * \param[in] config - Definition of the particular problem.
	 * \param[in] val_marker - Surface marker where the boundary condition is applied.
	 */
	void BC_Riemann(CGeometry *geometry, CSolver **solver_container,
                            CNumerics *conv_numerics, CNumerics *visc_numerics, CConfig *config, unsigned short val_marker);

	/*!
	 * \brief Impose a subsonic inlet boundary condition.
	 * \param[in] geometry - Geometrical definition of the problem.
	 * \param[in] solver_container - Container vector with all the solutions.
   * \param[in] conv_numerics - Description of the numerical method.
   * \param[in] visc_numerics - Description of the numerical method.
	 * \param[in] config - Definition of the particular problem.
	 * \param[in] val_marker - Surface marker where the boundary condition is applied.
	 */
	void BC_Inlet(CGeometry *geometry, CSolver **solver_container, CNumerics *conv_numerics, CNumerics *visc_numerics,
                  CConfig *config, unsigned short val_marker);
    
	/*!
	 * \brief Impose a supersonic inlet boundary condition.
	 * \param[in] geometry - Geometrical definition of the problem.
	 * \param[in] solver_container - Container vector with all the solutions.
   * \param[in] conv_numerics - Description of the numerical method.
   * \param[in] visc_numerics - Description of the numerical method.
	 * \param[in] config - Definition of the particular problem.
	 * \param[in] val_marker - Surface marker where the boundary condition is applied.
	 */
	void BC_Supersonic_Inlet(CGeometry *geometry, CSolver **solver_container,
                             CNumerics *conv_numerics, CNumerics *visc_numerics, CConfig *config, unsigned short val_marker);
  
  /*!
   * \brief Impose a supersonic outlet boundary condition.
   * \param[in] geometry - Geometrical definition of the problem.
   * \param[in] solver_container - Container vector with all the solutions.
   * \param[in] conv_numerics - Description of the numerical method.
   * \param[in] visc_numerics - Description of the numerical method.
   * \param[in] config - Definition of the particular problem.
   * \param[in] val_marker - Surface marker where the boundary condition is applied.
   */
  void BC_Supersonic_Outlet(CGeometry *geometry, CSolver **solver_container,
                           CNumerics *conv_numerics, CNumerics *visc_numerics, CConfig *config, unsigned short val_marker);

	/*!
	 * \brief Impose the dirichlet boundary condition.
	 * \param[in] geometry - Geometrical definition of the problem.
	 * \param[in] solver_container - Container vector with all the solutions.
	 * \param[in] numerics - Description of the numerical method.
	 * \param[in] config - Definition of the particular problem.
	 * \param[in] val_marker - Surface marker where the boundary condition is applied.
	 */
	void BC_Custom(CGeometry *geometry, CSolver **solver_container, CNumerics *numerics,
                   CConfig *config, unsigned short val_marker);
    
	/*!
	 * \brief Impose the outlet boundary condition.
	 * \param[in] geometry - Geometrical definition of the problem.
	 * \param[in] solver_container - Container vector with all the solutions.
   * \param[in] conv_numerics - Description of the numerical method.
   * \param[in] visc_numerics - Description of the numerical method.
	 * \param[in] config - Definition of the particular problem.
	 * \param[in] val_marker - Surface marker where the boundary condition is applied.
     
	 */
	void BC_Outlet(CGeometry *geometry, CSolver **solver_container, CNumerics *conv_numerics, CNumerics *visc_numerics,
                   CConfig *config, unsigned short val_marker);
    
	/*!
	 * \brief Impose the nacelle inflow boundary condition.
	 * \param[in] geometry - Geometrical definition of the problem.
	 * \param[in] solver_container - Container vector with all the solutions.
   * \param[in] conv_numerics - Description of the numerical method.
   * \param[in] visc_numerics - Description of the numerical method.
	 * \param[in] config - Definition of the particular problem.
	 * \param[in] val_marker - Surface marker where the boundary condition is applied.
	 */
	void BC_Engine_Inflow(CGeometry *geometry, CSolver **solver_container, CNumerics *conv_numerics, CNumerics *visc_numerics,
                          CConfig *config, unsigned short val_marker);
  
  /*!
   * \brief Impose the nacelle bleed boundary condition.
   * \param[in] geometry - Geometrical definition of the problem.
   * \param[in] solver_container - Container vector with all the solutions.
   * \param[in] conv_numerics - Description of the numerical method.
   * \param[in] visc_numerics - Description of the numerical method.
   * \param[in] config - Definition of the particular problem.
   * \param[in] val_marker - Surface marker where the boundary condition is applied.
   */
  void BC_Engine_Bleed(CGeometry *geometry, CSolver **solver_container, CNumerics *conv_numerics, CNumerics *visc_numerics,
                        CConfig *config, unsigned short val_marker);
  
	/*!
	 * \brief Impose the ancelle exhaust boundary condition.
	 * \param[in] geometry - Geometrical definition of the problem.
	 * \param[in] solver_container - Container vector with all the solutions.
   * \param[in] conv_numerics - Description of the numerical method.
   * \param[in] visc_numerics - Description of the numerical method.
	 * \param[in] config - Definition of the particular problem.
	 * \param[in] val_marker - Surface marker where the boundary condition is applied.
	 */
	void BC_Engine_Exhaust(CGeometry *geometry, CSolver **solver_container, CNumerics *conv_numerics, CNumerics *visc_numerics,
                           CConfig *config, unsigned short val_marker);
    
	/*!
	 * \brief Update the solution using a Runge-Kutta scheme.
	 * \param[in] geometry - Geometrical definition of the problem.
	 * \param[in] solver_container - Container vector with all the solutions.
	 * \param[in] config - Definition of the particular problem.
	 * \param[in] iRKStep - Current step of the Runge-Kutta iteration.
	 */
	void ExplicitRK_Iteration(CGeometry *geometry, CSolver **solver_container, CConfig *config,
                              unsigned short iRKStep);
    
    /*!
	 * \brief Compute the Fan face Mach number.
	 * \param[in] geometry - Geometrical definition of the problem.
	 * \param[in] solution - Container vector with all the solutions.
	 */
	void GetEngine_Properties(CGeometry *geometry, CConfig *config, unsigned short iMesh, bool Output);
  
  /*!
   * \brief Compute the Fan face Mach number.
   * \param[in] geometry - Geometrical definition of the problem.
   * \param[in] solution - Container vector with all the solutions.
   */
  void GetActuatorDisk_Properties(CGeometry *geometry, CConfig *config, unsigned short iMesh, bool Output);
  
  /*!
	 * \brief Update the AoA and freestream velocity at the farfield.
	 * \param[in] geometry - Geometrical definition of the problem.
	 * \param[in] solver_container - Container vector with all the solutions.
	 * \param[in] config - Definition of the particular problem.
	 * \param[in] iMesh - current mesh level for the multigrid.
   * \param[in] Output - boolean to determine whether to print output.
	 */
  void SetFarfield_AoA(CGeometry *geometry, CSolver **solver_container,
                                     CConfig *config, unsigned short iMesh, bool Output);
  
	/*!
	 * \brief Update the solution using the explicit Euler scheme.
	 * \param[in] geometry - Geometrical definition of the problem.
	 * \param[in] solver_container - Container vector with all the solutions.
	 * \param[in] config - Definition of the particular problem.
	 */
	void ExplicitEuler_Iteration(CGeometry *geometry, CSolver **solver_container, CConfig *config);
    
	/*!
	 * \brief Update the solution using an implicit Euler scheme.
	 * \param[in] geometry - Geometrical definition of the problem.
	 * \param[in] solver_container - Container vector with all the solutions.
	 * \param[in] config - Definition of the particular problem.
	 */
	void ImplicitEuler_Iteration(CGeometry *geometry, CSolver **solver_container, CConfig *config);
    
	/*!
	 * \brief Compute the pressure forces and all the adimensional coefficients.
	 * \param[in] geometry - Geometrical definition of the problem.
	 * \param[in] config - Definition of the particular problem.
	 */
	void Inviscid_Forces(CGeometry *geometry, CConfig *config);

	/*!
	 * \brief Provide the non dimensional lift coefficient (inviscid contribution).
	 * \param val_marker Surface where the coefficient is going to be computed.
	 * \return Value of the lift coefficient (inviscid contribution) on the surface <i>val_marker</i>.
	 */
	su2double GetCLift_Inv(unsigned short val_marker);
    
    /*!
	 * \brief Provide the non dimensional z moment coefficient (inviscid contribution).
	 * \param val_marker Surface where the coefficient is going to be computed.
	 * \return Value of the z moment coefficient (inviscid contribution) on the surface <i>val_marker</i>.
	 */
	su2double GetCMz_Inv(unsigned short val_marker);
    
    /*!
	 * \brief Provide the non dimensional lift coefficient.
	 * \param[in] val_marker - Surface marker where the coefficient is computed.
	 * \return Value of the lift coefficient on the surface <i>val_marker</i>.
	 */
	su2double GetSurface_CLift(unsigned short val_marker);
    
    /*!
	 * \brief Provide the non dimensional drag coefficient.
	 * \param[in] val_marker - Surface marker where the coefficient is computed.
	 * \return Value of the drag coefficient on the surface <i>val_marker</i>.
	 */
	su2double GetSurface_CDrag(unsigned short val_marker);
  
  /*!
   * \brief Provide the non dimensional side-force coefficient.
   * \param[in] val_marker - Surface marker where the coefficient is computed.
   * \return Value of the side-force coefficient on the surface <i>val_marker</i>.
   */
  su2double GetSurface_CSideForce(unsigned short val_marker);
  
  /*!
   * \brief Provide the non dimensional side-force coefficient.
   * \param[in] val_marker - Surface marker where the coefficient is computed.
   * \return Value of the side-force coefficient on the surface <i>val_marker</i>.
   */
  su2double GetSurface_CEff(unsigned short val_marker);
  
  /*!
   * \brief Provide the non dimensional x force coefficient.
   * \param[in] val_marker - Surface marker where the coefficient is computed.
   * \return Value of the x force coefficient on the surface <i>val_marker</i>.
   */
  su2double GetSurface_CFx(unsigned short val_marker);
  
  /*!
   * \brief Provide the non dimensional y force coefficient.
   * \param[in] val_marker - Surface marker where the coefficient is computed.
   * \return Value of the y force coefficient on the surface <i>val_marker</i>.
   */
  su2double GetSurface_CFy(unsigned short val_marker);
  
  /*!
   * \brief Provide the non dimensional z force coefficient.
   * \param[in] val_marker - Surface marker where the coefficient is computed.
   * \return Value of the z force coefficient on the surface <i>val_marker</i>.
   */
  su2double GetSurface_CFz(unsigned short val_marker);
    
    /*!
	 * \brief Provide the non dimensional x moment coefficient.
	 * \param[in] val_marker - Surface marker where the coefficient is computed.
	 * \return Value of the x moment coefficient on the surface <i>val_marker</i>.
	 */
	su2double GetSurface_CMx(unsigned short val_marker);
    
    /*!
	 * \brief Provide the non dimensional y moment coefficient.
	 * \param[in] val_marker - Surface marker where the coefficient is computed.
	 * \return Value of the y moment coefficient on the surface <i>val_marker</i>.
	 */
	su2double GetSurface_CMy(unsigned short val_marker);
    
    /*!
	 * \brief Provide the non dimensional z moment coefficient.
	 * \param[in] val_marker - Surface marker where the coefficient is computed.
	 * \return Value of the z moment coefficient on the surface <i>val_marker</i>.
	 */
	su2double GetSurface_CMz(unsigned short val_marker);
  
  /*!
   * \brief Provide the non dimensional lift coefficient.
   * \param[in] val_marker - Surface marker where the coefficient is computed.
   * \return Value of the lift coefficient on the surface <i>val_marker</i>.
   */
  su2double GetSurface_CLift_Inv(unsigned short val_marker);
  
  /*!
   * \brief Provide the non dimensional drag coefficient.
   * \param[in] val_marker - Surface marker where the coefficient is computed.
   * \return Value of the drag coefficient on the surface <i>val_marker</i>.
   */
  su2double GetSurface_CDrag_Inv(unsigned short val_marker);
  
  /*!
   * \brief Provide the non dimensional side-force coefficient.
   * \param[in] val_marker - Surface marker where the coefficient is computed.
   * \return Value of the side-force coefficient on the surface <i>val_marker</i>.
   */
  su2double GetSurface_CSideForce_Inv(unsigned short val_marker);
  
  /*!
   * \brief Provide the non dimensional side-force coefficient.
   * \param[in] val_marker - Surface marker where the coefficient is computed.
   * \return Value of the side-force coefficient on the surface <i>val_marker</i>.
   */
  su2double GetSurface_CEff_Inv(unsigned short val_marker);
  
  /*!
   * \brief Provide the non dimensional x force coefficient.
   * \param[in] val_marker - Surface marker where the coefficient is computed.
   * \return Value of the x force coefficient on the surface <i>val_marker</i>.
   */
  su2double GetSurface_CFx_Inv(unsigned short val_marker);
  
  /*!
   * \brief Provide the non dimensional y force coefficient.
   * \param[in] val_marker - Surface marker where the coefficient is computed.
   * \return Value of the y force coefficient on the surface <i>val_marker</i>.
   */
  su2double GetSurface_CFy_Inv(unsigned short val_marker);
  
  /*!
   * \brief Provide the non dimensional z force coefficient.
   * \param[in] val_marker - Surface marker where the coefficient is computed.
   * \return Value of the z force coefficient on the surface <i>val_marker</i>.
   */
  su2double GetSurface_CFz_Inv(unsigned short val_marker);
  
  /*!
   * \brief Provide the non dimensional x moment coefficient.
   * \param[in] val_marker - Surface marker where the coefficient is computed.
   * \return Value of the x moment coefficient on the surface <i>val_marker</i>.
   */
  su2double GetSurface_CMx_Inv(unsigned short val_marker);
  
  /*!
   * \brief Provide the non dimensional y moment coefficient.
   * \param[in] val_marker - Surface marker where the coefficient is computed.
   * \return Value of the y moment coefficient on the surface <i>val_marker</i>.
   */
  su2double GetSurface_CMy_Inv(unsigned short val_marker);
  
  /*!
   * \brief Provide the non dimensional z moment coefficient.
   * \param[in] val_marker - Surface marker where the coefficient is computed.
   * \return Value of the z moment coefficient on the surface <i>val_marker</i>.
   */
  su2double GetSurface_CMz_Inv(unsigned short val_marker);
  
	/*!
	 * \brief Provide the non dimensional drag coefficient (inviscid contribution).
	 * \param val_marker Surface where the coeficient is going to be computed.
	 * \return Value of the drag coefficient (inviscid contribution) on the surface <i>val_marker</i>.
	 */
	su2double GetCDrag_Inv(unsigned short val_marker);
    
	/*!
	 * \brief Provide the mass flow rate.
	 * \param val_marker Surface where the coeficient is going to be computed.
	 * \return Value of the mass flow rate on the surface <i>val_marker</i>.
	 */
	su2double GetInflow_MassFlow(unsigned short val_marker);
    
    /*!
	 * \brief Provide the mass flow rate.
	 * \param val_marker Surface where the coeficient is going to be computed.
	 * \return Value of the mass flow rate on the surface <i>val_marker</i>.
	 */
	su2double GetExhaust_MassFlow(unsigned short val_marker);
    
	/*!
	 * \brief Provide the mass flow rate.
	 * \param val_marker Surface where the coeficient is going to be computed.
	 * \return Value of the fan face pressure on the surface <i>val_marker</i>.
	 */
	su2double GetInflow_Pressure(unsigned short val_marker);
    
	/*!
	 * \brief Provide the mass flow rate.
	 * \param val_marker Surface where the coeficient is going to be computed.
	 * \return Value of the fan face mach on the surface <i>val_marker</i>.
	 */
	su2double GetInflow_Mach(unsigned short val_marker);
    
	/*!
	 * \brief Provide the non dimensional sideforce coefficient (inviscid contribution).
	 * \param val_marker Surface where the coeficient is going to be computed.
	 * \return Value of the sideforce coefficient (inviscid contribution) on the surface <i>val_marker</i>.
	 */
	su2double GetCSideForce_Inv(unsigned short val_marker);
    
	/*!
	 * \brief Provide the non dimensional efficiency coefficient (inviscid contribution).
	 * \param val_marker Surface where the coeficient is going to be computed.
	 * \return Value of the efficiency coefficient (inviscid contribution) on the surface <i>val_marker</i>.
	 */
	su2double GetCEff_Inv(unsigned short val_marker);
    
	/*!
	 * \brief Provide the total (inviscid + viscous) non dimensional sideforce coefficient.
	 * \return Value of the sideforce coefficient (inviscid + viscous contribution).
	 */
	su2double GetTotal_CSideForce(void);
    
	/*!
	 * \brief Provide the total (inviscid + viscous) non dimensional efficiency coefficient.
	 * \return Value of the efficiency coefficient (inviscid + viscous contribution).
	 */
	su2double GetTotal_CEff(void);
    
	/*!
	 * \brief Provide the total (inviscid + viscous) non dimensional Equivalent Area coefficient.
	 * \return Value of the Equivalent Area coefficient (inviscid + viscous contribution).
	 */
	su2double GetTotal_CEquivArea(void);
  
  /*!
	 * \brief Provide the total (inviscid + viscous) non dimensional Equivalent Area coefficient.
	 * \return Value of the Equivalent Area coefficient (inviscid + viscous contribution).
	 */
	su2double GetTotal_CpDiff(void);
  
  /*!
	 * \brief Provide the total (inviscid + viscous) non dimensional Equivalent Area coefficient.
	 * \return Value of the Equivalent Area coefficient (inviscid + viscous contribution).
	 */
	su2double GetTotal_HeatFluxDiff(void);
    
	/*!
	 * \brief Provide the total (inviscid + viscous) non dimensional Near-Field pressure coefficient.
	 * \return Value of the NearField pressure coefficient (inviscid + viscous contribution).
	 */
	su2double GetTotal_CNearFieldOF(void);
    
	/*!
	 * \brief Set the value of the Equivalent Area coefficient.
	 * \param[in] val_cequivarea - Value of the Equivalent Area coefficient.
	 */
	void SetTotal_CEquivArea(su2double val_cequivarea);
  
  /*!
	 * \brief Set the value of the Equivalent Area coefficient.
	 * \param[in] val_cequivarea - Value of the Equivalent Area coefficient.
	 */
	void SetTotal_CpDiff(su2double val_pressure);
  
  /*!
	 * \brief Set the value of the Equivalent Area coefficient.
	 * \param[in] val_cequivarea - Value of the Equivalent Area coefficient.
	 */
	void SetTotal_HeatFluxDiff(su2double val_heat);
    
	/*!
	 * \brief Set the value of the Near-Field pressure oefficient.
	 * \param[in] val_cnearfieldpress - Value of the Near-Field pressure coefficient.
	 */
	void SetTotal_CNearFieldOF(su2double val_cnearfieldpress);
    
	/*!
	 * \brief Store the total (inviscid + viscous) non dimensional lift coefficient.
	 * \param[in] val_Total_CLift - Value of the total lift coefficient.
	 */
	void SetTotal_CLift(su2double val_Total_CLift);
    
	/*!
	 * \brief Provide the total (inviscid + viscous) non dimensional lift coefficient.
	 * \return Value of the lift coefficient (inviscid + viscous contribution).
	 */
	su2double GetTotal_CLift(void);
    
	/*!
	 * \brief Provide the total (inviscid + viscous) non dimensional drag coefficient.
	 * \return Value of the drag coefficient (inviscid + viscous contribution).
	 */
	su2double GetTotal_CDrag(void);
    
	/*!
	 * \brief Provide the total (inviscid + viscous) non dimensional x moment coefficient.
	 * \return Value of the moment x coefficient (inviscid + viscous contribution).
	 */
	su2double GetTotal_CMx(void);
    
	/*!
	 * \brief Provide the total (inviscid + viscous) non dimensional y moment coefficient.
	 * \return Value of the moment y coefficient (inviscid + viscous contribution).
	 */
	su2double GetTotal_CMy(void);
    
	/*!
	 * \brief Provide the total (inviscid + viscous) non dimensional z moment coefficient.
	 * \return Value of the moment z coefficient (inviscid + viscous contribution).
	 */
	su2double GetTotal_CMz(void);
    
	/*!
	 * \brief Provide the total (inviscid + viscous) non dimensional x force coefficient.
	 * \return Value of the force x coefficient (inviscid + viscous contribution).
	 */
	su2double GetTotal_CFx(void);
    
	/*!
	 * \brief Provide the total (inviscid + viscous) non dimensional y force coefficient.
	 * \return Value of the force y coefficient (inviscid + viscous contribution).
	 */
	su2double GetTotal_CFy(void);
    
	/*!
	 * \brief Provide the total (inviscid + viscous) non dimensional z force coefficient.
	 * \return Value of the force z coefficient (inviscid + viscous contribution).
	 */
	su2double GetTotal_CFz(void);
    
	/*!
	 * \brief Provide the total (inviscid + viscous) non dimensional thrust coefficient.
	 * \return Value of the rotor efficiency coefficient (inviscid + viscous contribution).
	 */
	su2double GetTotal_CT(void);
    
	/*!
	 * \brief Store the total (inviscid + viscous) non dimensional thrust coefficient.
	 * \param[in] val_Total_CT - Value of the total thrust coefficient.
	 */
	void SetTotal_CT(su2double val_Total_CT);
    
	/*!
	 * \brief Provide the total (inviscid + viscous) non dimensional torque coefficient.
	 * \return Value of the rotor efficiency coefficient (inviscid + viscous contribution).
	 */
	su2double GetTotal_CQ(void);
    
    /*!
	 * \brief Provide the total heat load.
	 * \return Value of the heat load (viscous contribution).
	 */
	su2double GetTotal_HeatFlux(void);
    
    /*!
	 * \brief Provide the total heat load.
	 * \return Value of the heat load (viscous contribution).
	 */
	su2double GetTotal_MaxHeatFlux(void);
    
	/*!
	 * \brief Store the total (inviscid + viscous) non dimensional torque coefficient.
	 * \param[in] val_Total_CQ - Value of the total torque coefficient.
	 */
	void SetTotal_CQ(su2double val_Total_CQ);
    
    /*!
	 * \brief Store the total heat load.
	 * \param[in] val_Total_Heat - Value of the heat load.
	 */
	void SetTotal_HeatFlux(su2double val_Total_Heat);
    
    /*!
	 * \brief Store the total heat load.
	 * \param[in] val_Total_Heat - Value of the heat load.
	 */
	void SetTotal_MaxHeatFlux(su2double val_Total_MaxHeat);
    
	/*!
	 * \brief Provide the total (inviscid + viscous) non dimensional rotor Figure of Merit.
	 * \return Value of the rotor efficiency coefficient (inviscid + viscous contribution).
	 */
	su2double GetTotal_CMerit(void);
    
	/*!
	 * \brief Store the total (inviscid + viscous) non dimensional drag coefficient.
	 * \param[in] val_Total_CDrag - Value of the total drag coefficient.
	 */
	void SetTotal_CDrag(su2double val_Total_CDrag);
    
	/*!
	 * \brief Get the inviscid contribution to the lift coefficient.
	 * \return Value of the lift coefficient (inviscid contribution).
	 */
	su2double GetAllBound_CLift_Inv(void);
    
	/*!
	 * \brief Get the inviscid contribution to the drag coefficient.
	 * \return Value of the drag coefficient (inviscid contribution).
	 */
	su2double GetAllBound_CDrag_Inv(void);
    
	/*!
	 * \brief Get the inviscid contribution to the sideforce coefficient.
	 * \return Value of the sideforce coefficient (inviscid contribution).
	 */
	su2double GetAllBound_CSideForce_Inv(void);
    
	/*!
	 * \brief Get the inviscid contribution to the efficiency coefficient.
	 * \return Value of the efficiency coefficient (inviscid contribution).
	 */
	su2double GetAllBound_CEff_Inv(void);
  
  /*!
   * \brief Get the inviscid contribution to the efficiency coefficient.
   * \return Value of the efficiency coefficient (inviscid contribution).
   */
  su2double GetAllBound_CMx_Inv(void);
  
  /*!
   * \brief Get the inviscid contribution to the efficiency coefficient.
   * \return Value of the efficiency coefficient (inviscid contribution).
   */
  su2double GetAllBound_CMy_Inv(void);
  
  /*!
   * \brief Get the inviscid contribution to the efficiency coefficient.
   * \return Value of the efficiency coefficient (inviscid contribution).
   */
  su2double GetAllBound_CMz_Inv(void);
  
  /*!
   * \brief Get the inviscid contribution to the efficiency coefficient.
   * \return Value of the efficiency coefficient (inviscid contribution).
   */
  su2double GetAllBound_CFx_Inv(void);
  
  /*!
   * \brief Get the inviscid contribution to the efficiency coefficient.
   * \return Value of the efficiency coefficient (inviscid contribution).
   */
  su2double GetAllBound_CFy_Inv(void);
  
  /*!
   * \brief Get the inviscid contribution to the efficiency coefficient.
   * \return Value of the efficiency coefficient (inviscid contribution).
   */
  su2double GetAllBound_CFz_Inv(void);
  
	/*!
	 * \brief Provide the Pressure coefficient.
	 * \param[in] val_marker - Surface marker where the coefficient is computed.
	 * \param[in] val_vertex - Vertex of the marker <i>val_marker</i> where the coefficient is evaluated.
	 * \return Value of the pressure coefficient.
	 */
	su2double GetCPressure(unsigned short val_marker, unsigned long val_vertex);
  
  /*!
	 * \brief Provide the Target Pressure coefficient.
	 * \param[in] val_marker - Surface marker where the coefficient is computed.
	 * \param[in] val_vertex - Vertex of the marker <i>val_marker</i> where the coefficient is evaluated.
	 * \return Value of the pressure coefficient.
	 */
	su2double GetCPressureTarget(unsigned short val_marker, unsigned long val_vertex);
  
  /*!
	 * \brief Set the value of the target Pressure coefficient.
	 * \param[in] val_marker - Surface marker where the coefficient is computed.
	 * \param[in] val_vertex - Vertex of the marker <i>val_marker</i> where the coefficient is evaluated.
	 * \return Value of the pressure coefficient.
	 */
  void SetCPressureTarget(unsigned short val_marker, unsigned long val_vertex, su2double val_pressure);

  /*!
	 * \brief Value of the characteristic variables at the boundaries.
	 * \param[in] val_marker - Surface marker where the coefficient is computed.
	 * \param[in] val_vertex - Vertex of the marker <i>val_marker</i> where the coefficient is evaluated.
	 * \return Value of the pressure coefficient.
	 */
	su2double *GetCharacPrimVar(unsigned short val_marker, unsigned long val_vertex);
  
	/*!
	 * \brief Provide the total (inviscid + viscous) non dimensional Free Surface coefficient.
	 * \return Value of the Free Surface coefficient (inviscid + viscous contribution).
	 */
	su2double GetTotal_CFreeSurface(void);
  
	/*!
	 * \brief Set the value of the Free Surface coefficient.
	 * \param[in] val_cfreesurface - Value of the Free Surface coefficient.
	 */
	void SetTotal_CFreeSurface(su2double val_cfreesurface);
  
	/*!
   * \brief Provide the averaged total pressure at a marker.
   */
	su2double GetOneD_TotalPress(void);
  
	/*!
   * \brief Set the value of averaged total pressure
   * \param[in] val_exit_pt - value of the averaged pressure
   */
	void SetOneD_TotalPress(su2double AveragePressure);
  
  /*!
   * \brief Provide the averaged Mach number at a marker.
   */
  su2double GetOneD_Mach(void);
  
  /*!
   * \brief Set the averaged Mach number at a marker.
   */
  void SetOneD_Mach(su2double AverageMach);
  
  /*!
   * \brief Provide the averaged Mach number at a marker.
   */
  su2double GetOneD_Temp(void);
  
  /*!
   * \brief Set the averaged Temperature at a marker.
   */
  void SetOneD_Temp(su2double AverageTemperature);
  
  /*!
   * \brief Provide the averaged Mach number at a marker.
   */
  su2double GetOneD_MassFlowRate(void);
  
  /*!
   * \brief Set the averaged Temperature at a marker.
   */
  void SetOneD_MassFlowRate(su2double MassFlowRate);
  
  /*!
   * \brief Get the flux averaged pressure at a marker.(same as area averaged pressure)
   */
  su2double GetOneD_FluxAvgPress(void);
  
  /*!
   * \brief Set the flux averaged pressure at a marker. (same as area averaged pressure)
   */
  void SetOneD_FluxAvgPress(su2double PressureRef);
  
  /*!
   * \brief Get the flux averaged density at a marker. ( = (gamma/(gamma-1)) / ( Pref*(href-1/2 uref^2) )
   */
  su2double GetOneD_FluxAvgDensity(void);
  
  /*!
   * \brief Set the flux averaged density at a marker.( = (gamma/(gamma-1)) / ( Pref*(href-1/2 uref^2) )
   */
  void SetOneD_FluxAvgDensity(su2double DensityRef);
  
  /*!
   * \brief Get the flux averaged velocity at a marker. = \f$ \sqrt ( \int((rho*u)*u^2dA)/\int(rho*u*dA) )\f$
   */
  su2double GetOneD_FluxAvgVelocity(void);
  
  /*!
   * \brief Set the flux averaged velocity at a marker. =\f$ sqrt ( \int((rho*u)*u^2dA)/\int(rho*u*dA) ) \f$
   */
  void SetOneD_FluxAvgVelocity(su2double VelocityRef);
  
  /*!
   * \brief Get the flux averaged enthalpy at a marker. = \f$ \int(rho*u*h dA) / \int(rho *u *dA ) \f$
   */
  su2double GetOneD_FluxAvgEntalpy(void);
  
  /*!
   * \brief Set the flux averaged enthalpy at a marker. =\f$ \int(rho*u*h dA) / \int(rho *u *dA ) \f$
   */
  void SetOneD_FluxAvgEntalpy(su2double EnthalpyRef);
  
	/*!
	 * \brief Set the total residual adding the term that comes from the Dual Time Strategy.
	 * \param[in] geometry - Geometrical definition of the problem.
	 * \param[in] solver_container - Container vector with all the solutions.
	 * \param[in] config - Definition of the particular problem.
	 * \param[in] iRKStep - Current step of the Runge-Kutta iteration.
	 * \param[in] iMesh - Index of the mesh in multigrid computations.
	 * \param[in] RunTime_EqSystem - System of equations which is going to be solved.
	 */
	void SetResidual_DualTime(CGeometry *geometry, CSolver **solver_container, CConfig *config,
                              unsigned short iRKStep, unsigned short iMesh, unsigned short RunTime_EqSystem);
    
	/*!
	 * \brief A virtual member.
	 * \param[in] flow_geometry - Geometrical definition of the problem.
	 * \param[in] flow_grid_movement - Geometrical definition of the problem.
	 * \param[in] flow_config - Geometrical definition of the problem.
	 * \param[in] fea_geometry - Definition of the particular problem.
	 */
	void SetFlow_Displacement(CGeometry **flow_geometry, CVolumetricMovement *flow_grid_movement, CConfig *flow_config, CConfig *fea_config,
                              CGeometry **fea_geometry, CSolver ***fea_solution);
    
	/*!
	 * \brief Load a solution from a restart file.
	 * \param[in] geometry - Geometrical definition of the problem.
   * \param[in] solver - Container vector with all of the solvers.
	 * \param[in] config - Definition of the particular problem.
	 * \param[in] val_iter - Current external iteration number.
	 */
	void LoadRestart(CGeometry **geometry, CSolver ***solver, CConfig *config, int val_iter);
    
	/*!
	 * \brief Set the initial condition for the Euler Equations.
	 * \param[in] geometry - Geometrical definition of the problem.
	 * \param[in] solver_container - Container with all the solutions.
	 * \param[in] config - Definition of the particular problem.
	 * \param[in] ExtIter - External iteration.
	 */
	void SetInitialCondition(CGeometry **geometry, CSolver ***solver_container, CConfig *config, unsigned long ExtIter);
  
	/*!
	 * \brief Recompute distance to the level set 0.
	 * \param[in] geometry - Geometrical definition of the problem.
	 * \param[in] config - Definition of the particular problem.
	 */
	void SetFreeSurface_Distance(CGeometry *geometry, CConfig *config);
  
};

/*!
 * \class CNSSolver
 * \brief Main class for defining the Navier-Stokes flow solver.
 * \ingroup Navier_Stokes_Equations
 * \author F. Palacios
 * \version 4.0.0 "Cardinal"
 */
class CNSSolver : public CEulerSolver {
private:
	su2double Viscosity_Inf;	/*!< \brief Viscosity at the infinity. */
  su2double Tke_Inf;	/*!< \brief Turbulent kinetic energy at the infinity. */
	su2double Prandtl_Lam,   /*!< \brief Laminar Prandtl number. */
	Prandtl_Turb;         /*!< \brief Turbulent Prandtl number. */
	su2double *CDrag_Visc,	/*!< \brief Drag coefficient (viscous contribution) for each boundary. */
	*CLift_Visc,		/*!< \brief Lift coefficient (viscous contribution) for each boundary. */
	*CSideForce_Visc,		/*!< \brief Side force coefficient (viscous contribution) for each boundary. */
	*CMx_Visc,			/*!< \brief Moment x coefficient (viscous contribution) for each boundary. */
	*CMy_Visc,			/*!< \brief Moment y coefficient (viscous contribution) for each boundary. */
	*CMz_Visc,			/*!< \brief Moment z coefficient (viscous contribution) for each boundary. */
	*CFx_Visc,			/*!< \brief Force x coefficient (viscous contribution) for each boundary. */
	*CFy_Visc,			/*!< \brief Force y coefficient (viscous contribution) for each boundary. */
	*CFz_Visc,			/*!< \brief Force z coefficient (viscous contribution) for each boundary. */
  *Surface_CLift_Visc,/*!< \brief Lift coefficient (viscous contribution) for each monitoring surface. */
  *Surface_CDrag_Visc,/*!< \brief Drag coefficient (viscous contribution) for each monitoring surface. */
  *Surface_CSideForce_Visc,/*!< \brief Side-force coefficient (viscous contribution) for each monitoring surface. */
  *Surface_CEff_Visc,/*!< \brief Side-force coefficient (viscous contribution) for each monitoring surface. */
  *Surface_CFx_Visc,  /*!< \brief Force x coefficient (viscous contribution) for each monitoring surface. */
  *Surface_CFy_Visc,  /*!< \brief Force y coefficient (viscous contribution) for each monitoring surface. */
  *Surface_CFz_Visc,  /*!< \brief Force z coefficient (viscous contribution) for each monitoring surface. */
  *Surface_CMx_Visc,  /*!< \brief Moment x coefficient (viscous contribution) for each monitoring surface. */
  *Surface_CMy_Visc,  /*!< \brief Moment y coefficient (viscous contribution) for each monitoring surface. */
  *Surface_CMz_Visc,  /*!< \brief Moment z coefficient (viscous contribution) for each monitoring surface. */
	*CEff_Visc,			/*!< \brief Efficiency (Cl/Cd) (Viscous contribution) for each boundary. */
	*CMerit_Visc,			/*!< \brief Rotor Figure of Merit (Viscous contribution) for each boundary. */
	*CT_Visc,		/*!< \brief Thrust coefficient (viscous contribution) for each boundary. */
	*CQ_Visc,		/*!< \brief Torque coefficient (viscous contribution) for each boundary. */
  *Heat_Visc,		/*!< \brief Heat load (viscous contribution) for each boundary. */
  *MaxHeatFlux_Visc, /*!< \brief Maximum heat flux (viscous contribution) for each boundary. */
	**CSkinFriction;	/*!< \brief Skin friction coefficient for each boundary and vertex. */
	su2double *ForceViscous,	/*!< \brief Viscous force for each boundary. */
	*MomentViscous;			/*!< \brief Inviscid moment for each boundary. */
	su2double AllBound_CDrag_Visc, /*!< \brief Drag coefficient (viscous contribution) for all the boundaries. */
	AllBound_CLift_Visc,		/*!< \brief Lift coefficient (viscous contribution) for all the boundaries. */
	AllBound_CSideForce_Visc,		/*!< \brief Sideforce coefficient (viscous contribution) for all the boundaries. */
	AllBound_CMx_Visc,			/*!< \brief Moment x coefficient (inviscid contribution) for all the boundaries. */
	AllBound_CMy_Visc,			/*!< \brief Moment y coefficient (inviscid contribution) for all the boundaries. */
	AllBound_CMz_Visc,			/*!< \brief Moment z coefficient (inviscid contribution) for all the boundaries. */
	AllBound_CEff_Visc,			/*!< \brief Efficient coefficient (Viscous contribution) for all the boundaries. */
	AllBound_CFx_Visc,			/*!< \brief Force x coefficient (inviscid contribution) for all the boundaries. */
	AllBound_CFy_Visc,			/*!< \brief Force y coefficient (inviscid contribution) for all the boundaries. */
	AllBound_CFz_Visc,			/*!< \brief Force z coefficient (inviscid contribution) for all the boundaries. */
	AllBound_CMerit_Visc,			/*!< \brief Rotor Figure of Merit coefficient (Viscous contribution) for all the boundaries. */
	AllBound_CT_Visc,		/*!< \brief Thrust coefficient (viscous contribution) for all the boundaries. */
	AllBound_CQ_Visc,		/*!< \brief Torque coefficient (viscous contribution) for all the boundaries. */
  AllBound_HeatFlux_Visc,		/*!< \brief Heat load (viscous contribution) for all the boundaries. */
  AllBound_MaxHeatFlux_Visc; /*!< \brief Maximum heat flux (viscous contribution) for all boundaries. */
  su2double StrainMag_Max, Omega_Max; /*!< \brief Maximum Strain Rate magnitude and Omega. */
  
public:
  
	/*!
	 * \brief Constructor of the class.
	 */
	CNSSolver(void);
    
	/*!
	 * \overload
	 * \param[in] geometry - Geometrical definition of the problem.
	 * \param[in] config - Definition of the particular problem.
	 */
	CNSSolver(CGeometry *geometry, CConfig *config, unsigned short iMesh);
    
	/*!
	 * \brief Destructor of the class.
	 */
	~CNSSolver(void);
    
	/*!
	 * \brief Compute the viscosity at the infinity.
	 * \return Value of the viscosity at the infinity.
	 */
	su2double GetViscosity_Inf(void);
  
  /*!
	 * \brief Get the turbulent kinetic energy at the infinity.
	 * \return Value of the turbulent kinetic energy at the infinity.
	 */
	su2double GetTke_Inf(void);
    
	/*!
	 * \brief Compute the time step for solving the Navier-Stokes equations with turbulence model.
	 * \param[in] geometry - Geometrical definition of the problem.
	 * \param[in] solver_container - Container vector with all the solutions.
	 * \param[in] config - Definition of the particular problem.
	 * \param[in] iMesh - Index of the mesh in multigrid computations.
	 * \param[in] Iteration - Index of the current iteration.
	 */
	void SetTime_Step(CGeometry *geometry, CSolver **solver_container, CConfig *config,
                      unsigned short iMesh, unsigned long Iteration);
    
	/*!
	 * \brief Restart residual and compute gradients.
	 * \param[in] geometry - Geometrical definition of the problem.
	 * \param[in] solver_container - Container vector with all the solutions.
	 * \param[in] config - Definition of the particular problem.
	 * \param[in] iRKStep - Current step of the Runge-Kutta iteration.
     * \param[in] RunTime_EqSystem - System of equations which is going to be solved.
	 */
	void Preprocessing(CGeometry *geometry, CSolver **solver_container, CConfig *config, unsigned short iMesh, unsigned short iRKStep, unsigned short RunTime_EqSystem, bool Output);
    
    /*!
	 * \brief Impose a constant heat-flux condition at the wall.
	 * \param[in] geometry - Geometrical definition of the problem.
	 * \param[in] solver_container - Container vector with all the solutions.
   * \param[in] conv_numerics - Description of the numerical method.
   * \param[in] visc_numerics - Description of the numerical method.
	 * \param[in] config - Definition of the particular problem.
	 * \param[in] val_marker - Surface marker where the boundary condition is applied.
	 */
	void BC_HeatFlux_Wall(CGeometry *geometry, CSolver **solver_container, CNumerics *conv_numerics, CNumerics *visc_numerics, CConfig *config, unsigned short val_marker);
    
    /*!
	 * \brief Impose the Navier-Stokes boundary condition (strong).
	 * \param[in] geometry - Geometrical definition of the problem.
	 * \param[in] solver_container - Container vector with all the solutions.
   * \param[in] conv_numerics - Description of the numerical method.
   * \param[in] visc_numerics - Description of the numerical method.
	 * \param[in] config - Definition of the particular problem.
	 * \param[in] val_marker - Surface marker where the boundary condition is applied.
	 */
	void BC_Isothermal_Wall(CGeometry *geometry, CSolver **solver_container, CNumerics *conv_numerics, CNumerics *visc_numerics, CConfig *config,
                            unsigned short val_marker);
    
	/*!
	 * \brief Compute the viscous forces and all the addimensional coefficients.
	 * \param[in] geometry - Geometrical definition of the problem.
	 * \param[in] config - Definition of the particular problem.
	 */
	void Viscous_Forces(CGeometry *geometry, CConfig *config);
    
	/*!
	 * \brief Get the non dimensional lift coefficient (viscous contribution).
	 * \param[in] val_marker - Surface marker where the coefficient is computed.
	 * \return Value of the lift coefficient (viscous contribution) on the surface <i>val_marker</i>.
	 */
	su2double GetCLift_Visc(unsigned short val_marker);
    
    /*!
	 * \brief Get the non dimensional z moment coefficient (viscous contribution).
	 * \param[in] val_marker - Surface marker where the coefficient is computed.
	 * \return Value of the z moment coefficient (viscous contribution) on the surface <i>val_marker</i>.
	 */
	su2double GetCMz_Visc(unsigned short val_marker);
  
  /*!
	 * \brief Get the non dimensional sideforce coefficient (viscous contribution).
	 * \param[in] val_marker - Surface marker where the coefficient is computed.
	 * \return Value of the sideforce coefficient (viscous contribution) on the surface <i>val_marker</i>.
	 */
	su2double GetCSideForce_Visc(unsigned short val_marker);
    
	/*!
	 * \brief Get the non dimensional drag coefficient (viscous contribution).
	 * \param[in] val_marker - Surface marker where the coefficient is computed.
	 * \return Value of the drag coefficient (viscous contribution) on the surface <i>val_marker</i>.
	 */
	su2double GetCDrag_Visc(unsigned short val_marker);
    
	/*!
	 * \brief Get the total non dimensional lift coefficient (viscous contribution).
	 * \return Value of the lift coefficient (viscous contribution).
	 */
	su2double GetAllBound_CLift_Visc(void);
  
  /*!
	 * \brief Get the total non dimensional sideforce coefficient (viscous contribution).
	 * \return Value of the lift coefficient (viscous contribution).
	 */
	su2double GetAllBound_CSideForce_Visc(void);
    
	/*!
	 * \brief Get the total non dimensional drag coefficient (viscous contribution).
	 * \return Value of the drag coefficient (viscous contribution).
	 */
	su2double GetAllBound_CDrag_Visc(void);
    
	/*!
	 * \brief Compute the viscous residuals.
	 * \param[in] geometry - Geometrical definition of the problem.
	 * \param[in] solver_container - Container vector with all the solutions.
	 * \param[in] numerics - Description of the numerical method.
	 * \param[in] config - Definition of the particular problem.
	 * \param[in] iMesh - Index of the mesh in multigrid computations.
	 * \param[in] iRKStep - Current step of the Runge-Kutta iteration.
	 */
	void Viscous_Residual(CGeometry *geometry, CSolver **solver_container, CNumerics *numerics,
                          CConfig *config, unsigned short iMesh, unsigned short iRKStep);
    
	/*!
	 * \brief Get the skin friction coefficient.
	 * \param[in] val_marker - Surface marker where the coefficient is computed.
	 * \param[in] val_vertex - Vertex of the marker <i>val_marker</i> where the coefficient is evaluated.
	 * \return Value of the skin friction coefficient.
	 */
	su2double GetCSkinFriction(unsigned short val_marker, unsigned long val_vertex);
    
	/*!
	 * \brief Get the skin friction coefficient.
	 * \param[in] val_marker - Surface marker where the coefficient is computed.
	 * \param[in] val_vertex - Vertex of the marker <i>val_marker</i> where the coefficient is evaluated.
	 * \return Value of the heat transfer coefficient.
	 */
	su2double GetHeatFlux(unsigned short val_marker, unsigned long val_vertex);
	
  /*!
	 * \brief Get the skin friction coefficient.
	 * \param[in] val_marker - Surface marker where the coefficient is computed.
	 * \param[in] val_vertex - Vertex of the marker <i>val_marker</i> where the coefficient is evaluated.
	 * \return Value of the heat transfer coefficient.
	 */
	su2double GetHeatFluxTarget(unsigned short val_marker, unsigned long val_vertex);
  
  /*!
	 * \brief Set the value of the target Pressure coefficient.
	 * \param[in] val_marker - Surface marker where the coefficient is computed.
	 * \param[in] val_vertex - Vertex of the marker <i>val_marker</i> where the coefficient is evaluated.
	 * \return Value of the pressure coefficient.
	 */
  void SetHeatFluxTarget(unsigned short val_marker, unsigned long val_vertex, su2double val_heat);
  
	/*!
	 * \brief Get the y plus.
	 * \param[in] val_marker - Surface marker where the coefficient is computed.
	 * \param[in] val_vertex - Vertex of the marker <i>val_marker</i> where the coefficient is evaluated.
	 * \return Value of the y plus.
	 */
	su2double GetYPlus(unsigned short val_marker, unsigned long val_vertex);
  
  /*!
   * \brief Get the max Omega.
   * \return Value of the max Omega.
   */
  su2double GetOmega_Max(void);
  
  /*!
   * \brief Get the max Strain rate magnitude.
   * \return Value of the max Strain rate magnitude.
   */
  su2double GetStrainMag_Max(void);
  
  /*!
   * \brief A virtual member.
   * \return Value of the StrainMag_Max
   */
  void SetStrainMag_Max(su2double val_strainmag_max);
  
  /*!
   * \brief A virtual member.
   * \return Value of the Omega_Max
   */
  void SetOmega_Max(su2double val_omega_max);
  
};

/*!
 * \class CTurbSolver
 * \brief Main class for defining the turbulence model solver.
 * \ingroup Turbulence_Model
 * \author A. Bueno.
 * \version 4.0.0 "Cardinal"
 */
class CTurbSolver : public CSolver {
protected:
	su2double *FlowPrimVar_i,  /*!< \brief Store the flow solution at point i. */
	*FlowPrimVar_j,         /*!< \brief Store the flow solution at point j. */
	*lowerlimit,            /*!< \brief contains lower limits for turbulence variables. */
	*upperlimit;            /*!< \brief contains upper limits for turbulence variables. */
	su2double Gamma;           /*!< \brief Fluid's Gamma constant (ratio of specific heats). */
	su2double Gamma_Minus_One; /*!< \brief Fluids's Gamma - 1.0  . */
    
public:
    
	/*!
	 * \brief Constructor of the class.
	 */
	CTurbSolver(void);
    
	/*!
	 * \brief Destructor of the class.
	 */
	virtual ~CTurbSolver(void);
    
	/*!
	 * \brief Constructor of the class.
	 */
	CTurbSolver(CConfig *config);
    
  /*!
	 * \brief Impose the send-receive boundary condition.
	 * \param[in] geometry - Geometrical definition of the problem.
	 * \param[in] config - Definition of the particular problem.
	 */
	void Set_MPI_Solution(CGeometry *geometry, CConfig *config);
  
  /*!
	 * \brief Impose the send-receive boundary condition.
	 * \param[in] geometry - Geometrical definition of the problem.
	 * \param[in] config - Definition of the particular problem.
	 */
	void Set_MPI_Solution_Old(CGeometry *geometry, CConfig *config);
  
  /*!
	 * \brief Impose the send-receive boundary condition.
	 * \param[in] geometry - Geometrical definition of the problem.
	 * \param[in] config - Definition of the particular problem.
	 */
	void Set_MPI_Solution_Gradient(CGeometry *geometry, CConfig *config);
  
  /*!
	 * \brief Impose the send-receive boundary condition.
	 * \param[in] geometry - Geometrical definition of the problem.
	 * \param[in] config - Definition of the particular problem.
	 */
	void Set_MPI_Solution_Limiter(CGeometry *geometry, CConfig *config);

	/*!
	 * \brief Compute the spatial integration using a upwind scheme.
	 * \param[in] geometry - Geometrical definition of the problem.
	 * \param[in] solver_container - Container vector with all the solutions.
	 * \param[in] numerics - Description of the numerical method.
	 * \param[in] config - Definition of the particular problem.
	 * \param[in] iMesh - Index of the mesh in multigrid computations.
	 */
  
	void Upwind_Residual(CGeometry *geometry, CSolver **solver_container, CNumerics *numerics, CConfig *config,
                       unsigned short iMesh);
  
	/*!
	 * \brief Compute the viscous residuals for the turbulent equation.
	 * \param[in] geometry - Geometrical definition of the problem.
	 * \param[in] solver_container - Container vector with all the solutions.
	 * \param[in] numerics - Description of the numerical method.
	 * \param[in] config - Definition of the particular problem.
	 * \param[in] iMesh - Index of the mesh in multigrid computations.
	 * \param[in] iRKStep - Current step of the Runge-Kutta iteration.
	 */
	void Viscous_Residual(CGeometry *geometry, CSolver **solver_container, CNumerics *numerics,
                        CConfig *config, unsigned short iMesh, unsigned short iRKStep);
  
	/*!
	 * \brief Impose the Symmetry Plane boundary condition.
	 * \param[in] geometry - Geometrical definition of the problem.
	 * \param[in] solver_container - Container vector with all the solutions.
   * \param[in] conv_numerics - Description of the numerical method.
   * \param[in] visc_numerics - Description of the numerical method.
	 * \param[in] config - Definition of the particular problem.
	 * \param[in] val_marker - Surface marker where the boundary condition is applied.
	 */
	void BC_Sym_Plane(CGeometry *geometry, CSolver **solver_container, CNumerics *conv_numerics, CNumerics *visc_numerics, CConfig *config, unsigned short val_marker);
    
    /*!
	 * \brief Impose via the residual the Euler wall boundary condition.
	 * \param[in] geometry - Geometrical definition of the problem.
	 * \param[in] solver_container - Container vector with all the solutions.
	 * \param[in] numerics - Description of the numerical method.
	 * \param[in] config - Definition of the particular problem.
	 * \param[in] val_marker - Surface marker where the boundary condition is applied.
	 */
	void BC_Euler_Wall(CGeometry *geometry, CSolver **solver_container, CNumerics *numerics, CConfig *config,
                       unsigned short val_marker);
    
	/*!
	 * \brief Update the solution using an implicit solver.
	 * \param[in] geometry - Geometrical definition of the problem.
	 * \param[in] solver_container - Container vector with all the solutions.
	 * \param[in] config - Definition of the particular problem.
	 */
	void ImplicitEuler_Iteration(CGeometry *geometry, CSolver **solver_container, CConfig *config);
  
  /*!
	 * \brief Set the total residual adding the term that comes from the Dual Time-Stepping Strategy.
	 * \param[in] geometry - Geometric definition of the problem.
	 * \param[in] solver_container - Container vector with all the solutions.
	 * \param[in] config - Definition of the particular problem.
	 * \param[in] iRKStep - Current step of the Runge-Kutta iteration.
	 * \param[in] iMesh - Index of the mesh in multigrid computations.
	 * \param[in] RunTime_EqSystem - System of equations which is going to be solved.
	 */
	void SetResidual_DualTime(CGeometry *geometry, CSolver **solver_container, CConfig *config,
                            unsigned short iRKStep, unsigned short iMesh, unsigned short RunTime_EqSystem);
  
};

/*!
 * \class CTurbSASolver
 * \brief Main class for defining the turbulence model solver.
 * \ingroup Turbulence_Model
 * \author A. Bueno.
 * \version 4.0.0 "Cardinal"
 */

class CTurbSASolver: public CTurbSolver {
private:
	su2double nu_tilde_Inf, nu_tilde_Engine;
	
public:
	/*!
	 * \brief Constructor of the class.
	 */
	CTurbSASolver(void);
    
	/*!
	 * \overload
	 * \param[in] geometry - Geometrical definition of the problem.
	 * \param[in] config - Definition of the particular problem.
	 */
	CTurbSASolver(CGeometry *geometry, CConfig *config, unsigned short iMesh, CFluidModel* FluidModel);
    
	/*!
	 * \brief Destructor of the class.
	 */
	~CTurbSASolver(void);
    
	/*!
	 * \brief Restart residual and compute gradients.
	 * \param[in] geometry - Geometrical definition of the problem.
	 * \param[in] solver_container - Container vector with all the solutions.
	 * \param[in] config - Definition of the particular problem.
	 * \param[in] iRKStep - Current step of the Runge-Kutta iteration.
     * \param[in] RunTime_EqSystem - System of equations which is going to be solved.
	 */
	void Preprocessing(CGeometry *geometry, CSolver **solver_container, CConfig *config, unsigned short iMesh, unsigned short iRKStep, unsigned short RunTime_EqSystem, bool Output);
    
	/*!
	 * \brief A virtual member.
	 * \param[in] geometry - Geometrical definition of the problem.
	 * \param[in] solver_container - Container vector with all the solutions.
	 * \param[in] config - Definition of the particular problem.
	 * \param[in] iMesh - Index of the mesh in multigrid computations.
	 */
	void Postprocessing(CGeometry *geometry, CSolver **solver_container, CConfig *config,
                        unsigned short iMesh);
    
	/*!
	 * \brief Source term computation.
	 * \param[in] geometry - Geometrical definition of the problem.
	 * \param[in] solver_container - Container vector with all the solutions.
	 * \param[in] numerics - Description of the numerical method.
	 * \param[in] config - Definition of the particular problem.
	 * \param[in] iMesh - Index of the mesh in multigrid computations.
	 */
	void Source_Residual(CGeometry *geometry, CSolver **solver_container, CNumerics *numerics, CNumerics *second_numerics,
                         CConfig *config, unsigned short iMesh);
    
	/*!
	 * \brief Source term computation.
	 * \param[in] geometry - Geometrical definition of the problem.
	 * \param[in] solver_container - Container vector with all the solutions.
	 * \param[in] numerics - Description of the numerical method.
	 * \param[in] config - Definition of the particular problem.
	 * \param[in] iMesh - Index of the mesh in multigrid computations.
	 */
	void Source_Template(CGeometry *geometry, CSolver **solver_container, CNumerics *numerics,
                         CConfig *config, unsigned short iMesh);
    
	/*!
	 * \brief Impose the Navier-Stokes wall boundary condition.
	 * \param[in] geometry - Geometrical definition of the problem.
	 * \param[in] solver_container - Container vector with all the solutions.
   * \param[in] conv_numerics - Description of the numerical method.
   * \param[in] visc_numerics - Description of the numerical method.
	 * \param[in] config - Definition of the particular problem.
	 * \param[in] val_marker - Surface marker where the boundary condition is applied.
	 */
	void BC_HeatFlux_Wall(CGeometry *geometry, CSolver **solver_container, CNumerics *conv_numerics, CNumerics *visc_numerics, CConfig *config,
                          unsigned short val_marker);
    
    /*!
	 * \brief Impose the Navier-Stokes wall boundary condition.
	 * \param[in] geometry - Geometrical definition of the problem.
	 * \param[in] solver_container - Container vector with all the solutions.
   * \param[in] conv_numerics - Description of the numerical method.
   * \param[in] visc_numerics - Description of the numerical method.
	 * \param[in] config - Definition of the particular problem.
	 * \param[in] val_marker - Surface marker where the boundary condition is applied.
	 */
	void BC_Isothermal_Wall(CGeometry *geometry, CSolver **solver_container, CNumerics *conv_numerics, CNumerics *visc_numerics, CConfig *config,
                            unsigned short val_marker);
    
	/*!
	 * \brief Impose the Far Field boundary condition.
	 * \param[in] geometry - Geometrical definition of the problem.
	 * \param[in] solver_container - Container vector with all the solutions.
   * \param[in] conv_numerics - Description of the numerical method.
   * \param[in] visc_numerics - Description of the numerical method.
	 * \param[in] config - Definition of the particular problem.
	 * \param[in] val_marker - Surface marker where the boundary condition is applied.
	 */
	void BC_Far_Field(CGeometry *geometry, CSolver **solver_container, CNumerics *conv_numerics, CNumerics *visc_numerics, CConfig *config,
                      unsigned short val_marker);
    
	/*!
	 * \brief Impose the inlet boundary condition.
	 * \param[in] geometry - Geometrical definition of the problem.
	 * \param[in] solver_container - Container vector with all the solutions.
   * \param[in] conv_numerics - Description of the numerical method.
   * \param[in] visc_numerics - Description of the numerical method.
	 * \param[in] config - Definition of the particular problem.
	 * \param[in] val_marker - Surface marker where the boundary condition is applied.
	 */
	void BC_Inlet(CGeometry *geometry, CSolver **solver_container, CNumerics *conv_numerics, CNumerics *visc_numerics, CConfig *config,
                  unsigned short val_marker);
    
	/*!
	 * \brief Impose the outlet boundary condition.
	 * \param[in] geometry - Geometrical definition of the problem.
	 * \param[in] solver_container - Container vector with all the solutions.
   * \param[in] conv_numerics - Description of the numerical method.
   * \param[in] visc_numerics - Description of the numerical method.
	 * \param[in] config - Definition of the particular problem.
	 * \param[in] val_marker - Surface marker where the boundary condition is applied.
	 */
    
	void BC_Outlet(CGeometry *geometry, CSolver **solver_container, CNumerics *conv_numerics, CNumerics *visc_numerics, CConfig *config,
                   unsigned short val_marker);
    
    /*!
	 * \brief Impose the engine inflow boundary condition.
	 * \param[in] geometry - Geometrical definition of the problem.
	 * \param[in] solver_container - Container vector with all the solutions.
   * \param[in] conv_numerics - Description of the numerical method.
   * \param[in] visc_numerics - Description of the numerical method.
	 * \param[in] config - Definition of the particular problem.
	 * \param[in] val_marker - Surface marker where the boundary condition is applied.
	 */
	void BC_Engine_Inflow(CGeometry *geometry, CSolver **solver_container, CNumerics *conv_numerics, CNumerics *visc_numerics,
                          CConfig *config, unsigned short val_marker);
  
  /*!
   * \brief Impose the engine bleed boundary condition.
   * \param[in] geometry - Geometrical definition of the problem.
   * \param[in] solver_container - Container vector with all the solutions.
   * \param[in] conv_numerics - Description of the numerical method.
   * \param[in] visc_numerics - Description of the numerical method.
   * \param[in] config - Definition of the particular problem.
   * \param[in] val_marker - Surface marker where the boundary condition is applied.
   */
  void BC_Engine_Bleed(CGeometry *geometry, CSolver **solver_container, CNumerics *conv_numerics, CNumerics *visc_numerics,
                        CConfig *config, unsigned short val_marker);

	/*!
	 * \brief Impose the engine exhaust boundary condition.
	 * \param[in] geometry - Geometrical definition of the problem.
	 * \param[in] solver_container - Container vector with all the solutions.
   * \param[in] conv_numerics - Description of the numerical method.
   * \param[in] visc_numerics - Description of the numerical method.
	 * \param[in] config - Definition of the particular problem.
	 * \param[in] val_marker - Surface marker where the boundary condition is applied.
	 */
	void BC_Engine_Exhaust(CGeometry *geometry, CSolver **solver_container, CNumerics *conv_numerics, CNumerics *visc_numerics,
                           CConfig *config, unsigned short val_marker);
    
    /*!
	 * \brief Impose the interface boundary condition using the residual.
	 * \param[in] geometry - Geometrical definition of the problem.
	 * \param[in] solver_container - Container vector with all the solutions.
	 * \param[in] numerics - Description of the numerical method.
	 * \param[in] config - Definition of the particular problem.
	 * \param[in] val_marker - Surface marker where the boundary condition is applied.
	 */
	void BC_Interface_Boundary(CGeometry *geometry, CSolver **solver_container, CNumerics *numerics,
                               CConfig *config);
    
	/*!
	 * \brief Impose the near-field boundary condition using the residual.
	 * \param[in] geometry - Geometrical definition of the problem.
	 * \param[in] solver_container - Container vector with all the solutions.
	 * \param[in] numerics - Description of the numerical method.
	 * \param[in] config - Definition of the particular problem.
	 * \param[in] val_marker - Surface marker where the boundary condition is applied.
	 */
	void BC_NearField_Boundary(CGeometry *geometry, CSolver **solver_container, CNumerics *numerics,
                               CConfig *config);
  
  /*!
	 * \brief Load a solution from a restart file.
	 * \param[in] geometry - Geometrical definition of the problem.
   * \param[in] solver - Container vector with all of the solvers.
	 * \param[in] config - Definition of the particular problem.
	 * \param[in] val_iter - Current external iteration number.
	 */
	void LoadRestart(CGeometry **geometry, CSolver ***solver, CConfig *config, int val_iter);

    
};

/*!
 * \class CTurbMLSolver
 * \brief Main class for defining the turbulence model solver.
 * \ingroup Turbulence_Model
 * \author B. Tracey.
 * \version 4.0.0 "Cardinal"
 */

class CTurbMLSolver: public CTurbSolver {
private:
	su2double nu_tilde_Inf;
	
public:
	/*!
	 * \brief Constructor of the class.
	 */
	CTurbMLSolver(void);
  
	/*!
	 * \overload
	 * \param[in] geometry - Geometrical definition of the problem.
	 * \param[in] config - Definition of the particular problem.
	 */
	CTurbMLSolver(CGeometry *geometry, CConfig *config, unsigned short iMesh);
  
	/*!
	 * \brief Destructor of the class.
	 */
	~CTurbMLSolver(void);
  
	/*!
	 * \brief Restart residual and compute gradients.
	 * \param[in] geometry - Geometrical definition of the problem.
	 * \param[in] solver_container - Container vector with all the solutions.
	 * \param[in] config - Definition of the particular problem.
	 * \param[in] iRKStep - Current step of the Runge-Kutta iteration.
   * \param[in] RunTime_EqSystem - System of equations which is going to be solved.
	 */
	void Preprocessing(CGeometry *geometry, CSolver **solver_container, CConfig *config, unsigned short iMesh, unsigned short iRKStep, unsigned short RunTime_EqSystem, bool Output);
  
	/*!
	 * \brief A virtual member.
	 * \param[in] geometry - Geometrical definition of the problem.
	 * \param[in] solver_container - Container vector with all the solutions.
	 * \param[in] config - Definition of the particular problem.
	 * \param[in] iMesh - Index of the mesh in multigrid computations.
	 */
	void Postprocessing(CGeometry *geometry, CSolver **solver_container, CConfig *config,
                      unsigned short iMesh);
  
	/*!
	 * \brief Source term computation.
	 * \param[in] geometry - Geometrical definition of the problem.
	 * \param[in] solver_container - Container vector with all the solutions.
	 * \param[in] numerics - Description of the numerical method.
	 * \param[in] config - Definition of the particular problem.
	 * \param[in] iMesh - Index of the mesh in multigrid computations.
	 */
	void Source_Residual(CGeometry *geometry, CSolver **solver_container, CNumerics *numerics, CNumerics *second_numerics,
                       CConfig *config, unsigned short iMesh);
  
	/*!
	 * \brief Source term computation.
	 * \param[in] geometry - Geometrical definition of the problem.
	 * \param[in] solver_container - Container vector with all the solutions.
	 * \param[in] numerics - Description of the numerical method.
	 * \param[in] config - Definition of the particular problem.
	 * \param[in] iMesh - Index of the mesh in multigrid computations.
	 */
	void Source_Template(CGeometry *geometry, CSolver **solver_container, CNumerics *numerics,
                       CConfig *config, unsigned short iMesh);
  
	/*!
	 * \brief Impose the Navier-Stokes wall boundary condition.
	 * \param[in] geometry - Geometrical definition of the problem.
	 * \param[in] solver_container - Container vector with all the solutions.
   * \param[in] conv_numerics - Description of the numerical method.
   * \param[in] visc_numerics - Description of the numerical method.
	 * \param[in] config - Definition of the particular problem.
	 * \param[in] val_marker - Surface marker where the boundary condition is applied.
	 */
	void BC_HeatFlux_Wall(CGeometry *geometry, CSolver **solver_container, CNumerics *conv_numerics, CNumerics *visc_numerics, CConfig *config,
                        unsigned short val_marker);
  
  /*!
	 * \brief Impose the Navier-Stokes wall boundary condition.
	 * \param[in] geometry - Geometrical definition of the problem.
	 * \param[in] solver_container - Container vector with all the solutions.
   * \param[in] conv_numerics - Description of the numerical method.
   * \param[in] visc_numerics - Description of the numerical method.
	 * \param[in] config - Definition of the particular problem.
	 * \param[in] val_marker - Surface marker where the boundary condition is applied.
	 */
	void BC_Isothermal_Wall(CGeometry *geometry, CSolver **solver_container, CNumerics *conv_numerics, CNumerics *visc_numerics, CConfig *config,
                          unsigned short val_marker);
  
	/*!
	 * \brief Impose the Far Field boundary condition.
	 * \param[in] geometry - Geometrical definition of the problem.
	 * \param[in] solver_container - Container vector with all the solutions.
   * \param[in] conv_numerics - Description of the numerical method.
   * \param[in] visc_numerics - Description of the numerical method.
	 * \param[in] config - Definition of the particular problem.
	 * \param[in] val_marker - Surface marker where the boundary condition is applied.
	 */
	void BC_Far_Field(CGeometry *geometry, CSolver **solver_container, CNumerics *conv_numerics, CNumerics *visc_numerics, CConfig *config,
                    unsigned short val_marker);
  
	/*!
	 * \brief Impose the inlet boundary condition.
	 * \param[in] geometry - Geometrical definition of the problem.
	 * \param[in] solver_container - Container vector with all the solutions.
   * \param[in] conv_numerics - Description of the numerical method.
   * \param[in] visc_numerics - Description of the numerical method.
	 * \param[in] config - Definition of the particular problem.
	 * \param[in] val_marker - Surface marker where the boundary condition is applied.
	 */
	void BC_Inlet(CGeometry *geometry, CSolver **solver_container, CNumerics *conv_numerics, CNumerics *visc_numerics, CConfig *config,
                unsigned short val_marker);
  
	/*!
	 * \brief Impose the outlet boundary condition.
	 * \param[in] geometry - Geometrical definition of the problem.
	 * \param[in] solver_container - Container vector with all the solutions.
   * \param[in] conv_numerics - Description of the numerical method.
   * \param[in] visc_numerics - Description of the numerical method.
	 * \param[in] config - Definition of the particular problem.
	 * \param[in] val_marker - Surface marker where the boundary condition is applied.
	 */
  
	void BC_Outlet(CGeometry *geometry, CSolver **solver_container, CNumerics *conv_numerics, CNumerics *visc_numerics, CConfig *config,
                 unsigned short val_marker);
  
  /*!
	 * \brief Load a solution from a restart file.
	 * \param[in] geometry - Geometrical definition of the problem.
   * \param[in] solver - Container vector with all of the solvers.
	 * \param[in] config - Definition of the particular problem.
	 * \param[in] val_iter - Current external iteration number.
	 */
	void LoadRestart(CGeometry **geometry, CSolver ***solver, CConfig *config, int val_iter);
  
  su2double SAProduction, SADestruction, SACrossProduction, SASource, MLProduction, MLDestruction, MLCrossProduction, MLSource, SourceDiff;
  
};

/*!
 * \class CTransLMSolver
 * \brief Main class for defining the turbulence model solver.
 * \ingroup Turbulence_Model
 * \author A. Aranake.
 * \version 4.0.0 "Cardinal"
 */

class CTransLMSolver: public CTurbSolver {
private:
	su2double Intermittency_Inf, REth_Inf;
public:
	/*!
	 * \brief Constructor of the class.
	 */
	CTransLMSolver(void);
    
	/*!
	 * \overload
	 * \param[in] geometry - Geometrical definition of the problem.
	 * \param[in] config - Definition of the particular problem.
	 */
	CTransLMSolver(CGeometry *geometry, CConfig *config, unsigned short iMesh);
    
	/*!
	 * \brief Destructor of the class.
	 */
	~CTransLMSolver(void);
    
	/*!
	 * \brief Correlation function to relate turbulence intensity to transition onset reynolds number
	 * \param[in]  tu - turbulence intensity
	 */
	su2double REthCorrelation(su2double tu);
    
	/*!
	 * \brief Restart residual and compute gradients.
	 * \param[in] geometry - Geometrical definition of the problem.
	 * \param[in] solver_container - Container vector with all the solutions.
	 * \param[in] config - Definition of the particular problem.
	 * \param[in] iRKStep - Current step of the Runge-Kutta iteration.
     * \param[in] RunTime_EqSystem - System of equations which is going to be solved.
	 */
	void Preprocessing(CGeometry *geometry, CSolver **solver_container, CConfig *config, unsigned short iMesh, unsigned short iRKStep, unsigned short RunTime_EqSystem, bool Output);
    
	/*!
	 * \brief A virtual member.
	 * \param[in] geometry - Geometrical definition of the problem.
	 * \param[in] solver_container - Container vector with all the solutions.
	 * \param[in] config - Definition of the particular problem.
	 * \param[in] iMesh - Index of the mesh in multigrid computations.
	 */
	void Postprocessing(CGeometry *geometry, CSolver **solver_container, CConfig *config,
                        unsigned short iMesh);
  
	/*!
	 * \brief Compute the spatial integration using a upwind scheme.
	 * \param[in] geometry - Geometrical definition of the problem.
	 * \param[in] solver_container - Container vector with all the solutions.
	 * \param[in] numerics - Description of the numerical method.
	 * \param[in] config - Definition of the particular problem.
	 * \param[in] iMesh - Index of the mesh in multigrid computations.
	 */
	void Upwind_Residual(CGeometry *geometry, CSolver **solver_container,
                       CNumerics *numerics, CConfig *config, unsigned short iMesh);
  
	/*!
	 * \brief Compute the viscous residuals for the turbulent equation.
	 * \param[in] geometry - Geometrical definition of the problem.
	 * \param[in] solver_container - Container vector with all the solutions.
	 * \param[in] numerics - Description of the numerical method.
	 * \param[in] config - Definition of the particular problem.
	 * \param[in] iMesh - Index of the mesh in multigrid computations.
	 * \param[in] iRKStep - Current step of the Runge-Kutta iteration.
	 */
	void Viscous_Residual(CGeometry *geometry, CSolver **solver_container, CNumerics *numerics,
                        CConfig *config, unsigned short iMesh, unsigned short iRKStep);
  
	/*!
	 * \brief Source term computation.
	 * \param[in] geometry - Geometrical definition of the problem.
	 * \param[in] solver_container - Container vector with all the solutions.
	 * \param[in] numerics - Description of the numerical method.
	 * \param[in] config - Definition of the particular problem.
	 * \param[in] iMesh - Index of the mesh in multigrid computations.
	 */
	void Source_Residual(CGeometry *geometry, CSolver **solver_container, CNumerics *numerics, CNumerics *second_numerics,
                         CConfig *config, unsigned short iMesh);
    
	/*!
	 * \brief Source term computation.
	 * \param[in] geometry - Geometrical definition of the problem.
	 * \param[in] solver_container - Container vector with all the solutions.
	 * \param[in] numerics - Description of the numerical method.
	 * \param[in] config - Definition of the particular problem.
	 * \param[in] iMesh - Index of the mesh in multigrid computations.
	 */
	void Source_Template(CGeometry *geometry, CSolver **solver_container, CNumerics *numerics,
                         CConfig *config, unsigned short iMesh);
    
	/*!
	 * \brief Impose the Navier-Stokes wall boundary condition.
	 * \param[in] geometry - Geometrical definition of the problem.
	 * \param[in] solver_container - Container vector with all the solutions.
   * \param[in] conv_numerics - Description of the numerical method.
   * \param[in] visc_numerics - Description of the numerical method.
	 * \param[in] config - Definition of the particular problem.
	 * \param[in] val_marker - Surface marker where the boundary condition is applied.
	 */
	void BC_HeatFlux_Wall(CGeometry *geometry, CSolver **solver_container, CNumerics *conv_numerics, CNumerics *visc_numerics, CConfig *config,
                          unsigned short val_marker);
    
	/*!
	 * \brief Impose the Far Field boundary condition.
	 * \param[in] geometry - Geometrical definition of the problem.
	 * \param[in] solver_container - Container vector with all the solutions.
	   * \param[in] conv_numerics - Description of the numerical method.
   * \param[in] visc_numerics - Description of the numerical method.
	 * \param[in] config - Definition of the particular problem.
	 * \param[in] val_marker - Surface marker where the boundary condition is applied.
	 */
	void BC_Far_Field(CGeometry *geometry, CSolver **solver_container, CNumerics *conv_numerics, CNumerics *visc_numerics, CConfig *config,
                      unsigned short val_marker);
    
	/*!
	 * \brief Impose the inlet boundary condition.
	 * \param[in] geometry - Geometrical definition of the problem.
	 * \param[in] solver_container - Container vector with all the solutions.
	 * \param[in] conv_numerics - Description of the numerical method.
	 * \param[in] visc_numerics - Description of the numerical method.
	 * \param[in] config - Definition of the particular problem.
	 * \param[in] val_marker - Surface marker where the boundary condition is applied.
	 */
	void BC_Inlet(CGeometry *geometry, CSolver **solver_container, CNumerics *conv_numerics, CNumerics *visc_numerics, CConfig *config,
                  unsigned short val_marker);
    
	/*!
	 * \brief Impose the outlet boundary condition.
	 * \param[in] geometry - Geometrical definition of the problem.
	 * \param[in] solver_container - Container vector with all the solutions.
	 * \param[in] conv_numerics - Description of the numerical method.
	 * \param[in] visc_numerics - Description of the numerical method.
	 * \param[in] config - Definition of the particular problem.
	 * \param[in] val_marker - Surface marker where the boundary condition is applied.
	 */
    
	void BC_Outlet(CGeometry *geometry, CSolver **solver_container, CNumerics *conv_numerics, CNumerics *visc_numerics, CConfig *config,
                   unsigned short val_marker);
    
	/*!
	 * \brief Impose the symmetry condition.
	 * \param[in] geometry - Geometrical definition of the problem.
	 * \param[in] solver_container - Container vector with all the solutions.
	 * \param[in] conv_numerics - Description of the numerical method.
	 * \param[in] visc_numerics - Description of the numerical method.
	 * \param[in] config - Definition of the particular problem.
	 * \param[in] val_marker - Surface marker where the boundary condition is applied.
	 */
    
	void BC_Sym_Plane(CGeometry *geometry, CSolver **solver_container, CNumerics *conv_numerics, CNumerics *visc_numerics, CConfig *config,
                      unsigned short val_marker);
	/*!
	 * \brief Update the solution using an implicit solver.
	 * \param[in] geometry - Geometrical definition of the problem.
	 * \param[in] solver_container - Container vector with all the solutions.
	 * \param[in] config - Definition of the particular problem.
	 */
	void ImplicitEuler_Iteration(CGeometry *geometry, CSolver **solver_container, CConfig *config);
    
	// Another set of matrix structures for the Lm equations
	CSysMatrix JacobianItmc; /*!< \brief Complete sparse Jacobian structure for implicit computations. */
	su2double *LinSysSolItmc;		/*!< \brief vector to store iterative solution of implicit linear system. */
	su2double *LinSysResItmc;		/*!< \brief vector to store iterative residual of implicit linear system. */
	su2double *rhsItmc;		/*!< \brief right hand side of implicit linear system. */
	CSysMatrix JacobianReth; /*!< \brief Complete sparse Jacobian structure for implicit computations. */
	su2double *LinSysSolReth;		/*!< \brief vector to store iterative solution of implicit linear system. */
	su2double *LinSysResReth;		/*!< \brief vector to store iterative residual of implicit linear system. */
	su2double *rhsReth;		/*!< \brief right hand side of implicit linear system. */
};

/*!
 * \class CTurbSSTSolver
 * \brief Main class for defining the turbulence model solver.
 * \ingroup Turbulence_Model
 * \author A. Campos, F. Palacios, T. Economon
 * \version 4.0.0 "Cardinal"
 */

class CTurbSSTSolver: public CTurbSolver {
private:
	su2double *constants,  /*!< \brief Constants for the model. */
	kine_Inf,           /*!< \brief Free-stream turbulent kinetic energy. */
	omega_Inf;          /*!< \brief Free-stream specific dissipation. */
    
public:
	/*!
	 * \brief Constructor of the class.
	 */
	CTurbSSTSolver(void);
    
	/*!
	 * \overload
	 * \param[in] geometry - Geometrical definition of the problem.
	 * \param[in] config - Definition of the particular problem.
	 */
	CTurbSSTSolver(CGeometry *geometry, CConfig *config, unsigned short iMesh);
    
	/*!
	 * \brief Destructor of the class.
	 */
	~CTurbSSTSolver(void);
    
	/*!
	 * \brief Restart residual and compute gradients.
	 * \param[in] geometry - Geometrical definition of the problem.
	 * \param[in] solver_container - Container vector with all the solutions.
	 * \param[in] config - Definition of the particular problem.
	 * \param[in] iRKStep - Current step of the Runge-Kutta iteration.
     * \param[in] RunTime_EqSystem - System of equations which is going to be solved.
	 */
	void Preprocessing(CGeometry *geometry, CSolver **solver_container, CConfig *config, unsigned short iMesh, unsigned short iRKStep, unsigned short RunTime_EqSystem, bool Output);
    
	/*!
	 * \brief Computes the eddy viscosity.
	 * \param[in] geometry - Geometrical definition of the problem.
	 * \param[in] solver_container - Container vector with all the solutions.
	 * \param[in] config - Definition of the particular problem.
	 * \param[in] iMesh - Index of the mesh in multigrid computations.
	 */
	void Postprocessing(CGeometry *geometry, CSolver **solver_container, CConfig *config,
                        unsigned short iMesh);
  
	/*!
	 * \brief Source term computation.
	 * \param[in] geometry - Geometrical definition of the problem.
	 * \param[in] solver_container - Container vector with all the solutions.
	 * \param[in] numerics - Description of the numerical method.
	 * \param[in] config - Definition of the particular problem.
	 * \param[in] iMesh - Index of the mesh in multigrid computations.
	 */
	void Source_Residual(CGeometry *geometry, CSolver **solver_container, CNumerics *numerics, CNumerics *second_numerics,
                         CConfig *config, unsigned short iMesh);
    
	/*!
	 * \brief Source term computation.
	 * \param[in] geometry - Geometrical definition of the problem.
	 * \param[in] solver_container - Container vector with all the solutions.
	 * \param[in] numerics - Description of the numerical method.
	 * \param[in] config - Definition of the particular problem.
	 * \param[in] iMesh - Index of the mesh in multigrid computations.
	 */
	void Source_Template(CGeometry *geometry, CSolver **solver_container, CNumerics *numerics,
                         CConfig *config, unsigned short iMesh);
    
	/*!
	 * \brief Impose the Navier-Stokes wall boundary condition.
	 * \param[in] geometry - Geometrical definition of the problem.
	 * \param[in] solver_container - Container vector with all the solutions.
	 * \param[in] conv_numerics - Description of the numerical method.
	 * \param[in] visc_numerics - Description of the numerical method.
	 * \param[in] config - Definition of the particular problem.
	 * \param[in] val_marker - Surface marker where the boundary condition is applied.
	 */
	void BC_HeatFlux_Wall(CGeometry *geometry, CSolver **solver_container, CNumerics *conv_numerics, CNumerics *visc_numerics, CConfig *config,
                          unsigned short val_marker);
    
    /*!
	 * \brief Impose the Navier-Stokes wall boundary condition.
	 * \param[in] geometry - Geometrical definition of the problem.
	 * \param[in] solver_container - Container vector with all the solutions.
	 * \param[in] conv_numerics - Description of the numerical method.
	 * \param[in] visc_numerics - Description of the numerical method.
	 * \param[in] config - Definition of the particular problem.
	 * \param[in] val_marker - Surface marker where the boundary condition is applied.
	 */
	void BC_Isothermal_Wall(CGeometry *geometry, CSolver **solver_container, CNumerics *conv_numerics, CNumerics *visc_numerics, CConfig *config,
                            unsigned short val_marker);
    
	/*!
	 * \brief Impose the Far Field boundary condition.
	 * \param[in] geometry - Geometrical definition of the problem.
	 * \param[in] solver_container - Container vector with all the solutions.
	 * \param[in] conv_numerics - Description of the numerical method.
	 * \param[in] visc_numerics - Description of the numerical method.
	 * \param[in] config - Definition of the particular problem.
	 * \param[in] val_marker - Surface marker where the boundary condition is applied.
	 */
	void BC_Far_Field(CGeometry *geometry, CSolver **solver_container, CNumerics *conv_numerics, CNumerics *visc_numerics, CConfig *config,
                      unsigned short val_marker);
    
	/*!
	 * \brief Impose the inlet boundary condition.
	 * \param[in] geometry - Geometrical definition of the problem.
	 * \param[in] solver_container - Container vector with all the solutions.
	 * \param[in] conv_numerics - Description of the numerical method.
	 * \param[in] visc_numerics - Description of the numerical method.
	 * \param[in] config - Definition of the particular problem.
	 * \param[in] val_marker - Surface marker where the boundary condition is applied.
	 */
	void BC_Inlet(CGeometry *geometry, CSolver **solver_container, CNumerics *conv_numerics, CNumerics *visc_numerics, CConfig *config,
                  unsigned short val_marker);
    
	/*!
	 * \brief Impose the outlet boundary condition.
	 * \param[in] geometry - Geometrical definition of the problem.
	 * \param[in] solver_container - Container vector with all the solutions.
	 * \param[in] conv_numerics - Description of the numerical method.
	 * \param[in] visc_numerics - Description of the numerical method.
	 * \param[in] config - Definition of the particular problem.
	 * \param[in] val_marker - Surface marker where the boundary condition is applied.
	 */
    
	void BC_Outlet(CGeometry *geometry, CSolver **solver_container, CNumerics *conv_numerics, CNumerics *visc_numerics, CConfig *config,
                   unsigned short val_marker);
    
	/*!
	 * \brief Get the constants for the SST model.
	 * \return A pointer to an array containing a set of constants
	 */
	su2double* GetConstants();
    
};

/*!
 * \class CAdjEulerSolver
 * \brief Main class for defining the Euler's adjoint flow solver.
 * \ingroup Euler_Equations
 * \author F. Palacios
 * \version 4.0.0 "Cardinal"
 */
class CAdjEulerSolver : public CSolver {
protected:
	su2double PsiRho_Inf,	/*!< \brief PsiRho variable at the infinity. */
	PsiE_Inf,			/*!< \brief PsiE variable at the infinity. */
	*Phi_Inf;			/*!< \brief Phi vector at the infinity. */
	su2double *Sens_Mach, /*!< \brief Mach sensitivity coefficient for each boundary. */
	*Sens_AoA,			/*!< \brief Angle of attack sensitivity coefficient for each boundary. */
	*Sens_Geo,			/*!< \brief Shape sensitivity coefficient for each boundary. */
	*Sens_Press,			/*!< \brief Pressure sensitivity coefficient for each boundary. */
	*Sens_Temp,			/*!< \brief Temperature sensitivity coefficient for each boundary. */
	**CSensitivity;		/*!< \brief Shape sensitivity coefficient for each boundary and vertex. */
	su2double Total_Sens_Mach;	/*!< \brief Total mach sensitivity coefficient for all the boundaries. */
	su2double Total_Sens_AoA;		/*!< \brief Total angle of attack sensitivity coefficient for all the boundaries. */
	su2double Total_Sens_Geo;		/*!< \brief Total shape sensitivity coefficient for all the boundaries. */
	su2double Total_Sens_Press;    /*!< \brief Total farfield sensitivity to pressure. */
	su2double Total_Sens_Temp;    /*!< \brief Total farfield sensitivity to temperature. */
	su2double *iPoint_UndLapl,	/*!< \brief Auxiliary variable for the undivided Laplacians. */
	*jPoint_UndLapl;			/*!< \brief Auxiliary variable for the undivided Laplacians. */
	bool space_centered;  /*!< \brief True if space centered scheeme used. */
    su2double **Jacobian_Axisymmetric; /*!< \brief Storage for axisymmetric Jacobian. */
	unsigned long nMarker;				/*!< \brief Total number of markers using the grid information. */
	su2double Gamma;									/*!< \brief Fluid's Gamma constant (ratio of specific heats). */
	su2double Gamma_Minus_One;				/*!< \brief Fluids's Gamma - 1.0  . */
  su2double *FlowPrimVar_i,	/*!< \brief Store the flow solution at point i. */
	*FlowPrimVar_j;        /*!< \brief Store the flow solution at point j. */

  su2double pnorm;
    
public:
    
	/*!
	 * \brief Constructor of the class.
	 */
	CAdjEulerSolver(void);
    
	/*!
	 * \overload
	 * \param[in] geometry - Geometrical definition of the problem.
	 * \param[in] config - Definition of the particular problem.
     * \param[in] iMesh - Index of the mesh in multigrid computations.
	 */
	CAdjEulerSolver(CGeometry *geometry, CConfig *config, unsigned short iMesh);
    
	/*!
	 * \brief Destructor of the class.
	 */
	virtual ~CAdjEulerSolver(void);
    
  /*!
   * \brief A virtual member.
   * \param[in] geometry - Geometrical definition of the problem.
   * \param[in] solver_container - Container vector with all the solutions.
   * \param[in] config - Definition of the particular problem.
   * \param[in] iMesh - Index of the mesh in multigrid computations.
   * \param[in] Iteration - Index of the current iteration.
   */
  void SetTime_Step(CGeometry *geometry, CSolver **solver_container, CConfig *config,
                              unsigned short iMesh, unsigned long Iteration);

	/*!
	 * \brief Impose the send-receive boundary condition.
	 * \param[in] geometry - Geometrical definition of the problem.
	 * \param[in] config - Definition of the particular problem.
	 */
	void Set_MPI_Solution(CGeometry *geometry, CConfig *config);
    
  /*!
	 * \brief Impose the send-receive boundary condition.
	 * \param[in] geometry - Geometrical definition of the problem.
	 * \param[in] config - Definition of the particular problem.
	 */
	void Set_MPI_Solution_Gradient(CGeometry *geometry, CConfig *config);
    
    /*!
	 * \brief Impose the send-receive boundary condition.
	 * \param[in] geometry - Geometrical definition of the problem.
	 * \param[in] config - Definition of the particular problem.
	 */
	void Set_MPI_Solution_Limiter(CGeometry *geometry, CConfig *config);
  
  /*!
	 * \brief Impose the send-receive boundary condition.
	 * \param[in] geometry - Geometrical definition of the problem.
	 * \param[in] config - Definition of the particular problem.
	 */
	void Set_MPI_Solution_Old(CGeometry *geometry, CConfig *config);
  
  /*!
	 * \brief Compute the Fan face Mach number.
	 * \param[in] geometry - Geometrical definition of the problem.
	 * \param[in] solution - Container vector with all the solutions.
	 */
	void GetEngine_Properties(CGeometry *geometry, CConfig *config, unsigned short iMesh, bool Output);
  
	/*!
	 * \brief Created the force projection vector for adjoint boundary conditions.
	 * \param[in] geometry - Geometrical definition of the problem.
	 * \param[in] solver_container - Container vector with all the solutions.
	 * \param[in] config - Definition of the particular problem.
	 */
	void SetForceProj_Vector(CGeometry *geometry, CSolver **solver_container, CConfig *config);
    
	/*!
	 * \brief Compute the jump for the interior boundary problem.
	 * \param[in] geometry - Geometrical definition of the problem.
	 * \param[in] solver_container - Container vector with all the solutions.
	 * \param[in] config - Definition of the particular problem.
	 */
	void SetIntBoundary_Jump(CGeometry *geometry, CSolver **solver_container, CConfig *config);
    
	/*!
	 * \brief Compute adjoint density at the infinity.
	 * \return Value of the adjoint density at the infinity.
	 */
	su2double GetPsiRho_Inf(void);
    
	/*!
	 * \brief Compute the adjoint energy at the infinity.
	 * \return Value of the adjoint energy at the infinity.
	 */
	su2double GetPsiE_Inf(void);
    
	/*!
	 * \brief Compute Phi (adjoint velocity) at the infinity.
	 * \param[in] val_dim - Index of the adjoint velocity vector.
	 * \return Value of the adjoint velocity vector at the infinity.
	 */
	su2double GetPhi_Inf(unsigned short val_dim);
    
	/*!
	 * \brief Compute the spatial integration using a centered scheme for the adjoint equations.
	 * \param[in] geometry - Geometrical definition of the problem.
	 * \param[in] solver_container - Container vector with all the solutions.
	 * \param[in] numerics - Description of the numerical method.
	 * \param[in] config - Definition of the particular problem.
	 * \param[in] iMesh - Index of the mesh in multigrid computations.
	 * \param[in] iRKStep - Current step of the Runge-Kutta iteration.
	 */
	void Centered_Residual(CGeometry *geometry, CSolver **solver_container, CNumerics *numerics, CConfig *config,
                           unsigned short iMesh, unsigned short iRKStep);
    
	/*!
	 * \brief Compute the spatial integration using a upwind scheme.
	 * \param[in] geometry - Geometrical definition of the problem.
	 * \param[in] solver_container - Container vector with all the solutions.
	 * \param[in] numerics - Description of the numerical method.
	 * \param[in] config - Definition of the particular problem.
	 * \param[in] iMesh - Index of the mesh in multigrid computations.
	 */
	void Upwind_Residual(CGeometry *geometry, CSolver **solver_container, CNumerics *numerics, CConfig *config,
                         unsigned short iMesh);
    
	/*!
	 * \brief Source term integration.
	 * \param[in] geometry - Geometrical definition of the problem.
	 * \param[in] solver_container - Container vector with all the solutions.
	 * \param[in] numerics - Description of the numerical method.
	 * \param[in] config - Definition of the particular problem.
	 * \param[in] iMesh - Index of the mesh in multigrid computations.
	 */
	void Source_Residual(CGeometry *geometry, CSolver **solver_container, CNumerics *numerics, CNumerics *second_numerics,
                         CConfig *config, unsigned short iMesh);
    
	/*!
	 * \brief Source term integration.
	 * \param[in] geometry - Geometrical definition of the problem.
	 * \param[in] solver_container - Container vector with all the solutions.
	 * \param[in] numerics - Description of the numerical method.
	 * \param[in] config - Definition of the particular problem.
	 * \param[in] iMesh - Index of the mesh in multigrid computations.
	 */
	void Source_Template(CGeometry *geometry, CSolver **solver_container, CNumerics *numerics,
                         CConfig *config, unsigned short iMesh);
    
	/*!
	 * \brief Compute the undivided laplacian for the adjoint solution.
	 * \param[in] geometry - Geometrical definition of the problem.
	 * \param[in] config - Definition of the particular problem.
	 */
	void SetUndivided_Laplacian(CGeometry *geometry, CConfig *config);
    
    /*!
	 * \brief Parallelization of Undivided Laplacian.
	 * \param[in] geometry - Geometrical definition of the problem.
	 * \param[in] config - Definition of the particular problem.
	 */
	void Set_MPI_Undivided_Laplacian(CGeometry *geometry, CConfig *config);
    
	/*!
	 * \brief Compute the sensor for higher order dissipation control in rotating problems.
	 * \param[in] geometry - Geometrical definition of the problem.
	 * \param[in] solver_container - Container vector with all the solutions.
	 * \param[in] config - Definition of the particular problem.
	 */
	void SetDissipation_Switch(CGeometry *geometry, CConfig *config);
    
    /*!
	 * \brief A virtual member.
	 * \param[in] geometry - Geometrical definition of the problem.
	 * \param[in] solver_container - Container vector with all the solutions.
	 * \param[in] config - Definition of the particular problem.
	 */
	void Set_MPI_Dissipation_Switch(CGeometry *geometry, CConfig *config);
    
	/*!
	 * \brief Impose via the residual the adjoint Euler wall boundary condition.
	 * \param[in] geometry - Geometrical definition of the problem.
	 * \param[in] solver_container - Container vector with all the solutions.
	 * \param[in] numerics - Description of the numerical method.
	 * \param[in] config - Definition of the particular problem.
	 * \param[in] val_marker - Surface marker where the boundary condition is applied.
	 */
	void BC_Euler_Wall(CGeometry *geometry, CSolver **solver_container, CNumerics *numerics, CConfig *config,
                       unsigned short val_marker);
    
	/*!
	 * \brief Impose via the residual the interface adjoint boundary condition.
	 * \param[in] geometry - Geometrical definition of the problem.
	 * \param[in] solver_container - Container vector with all the solutions.
	 * \param[in] numerics - Description of the numerical method.
	 * \param[in] config - Definition of the particular problem.
	 * \param[in] val_marker - Surface marker where the boundary condition is applied.
	 */
	void BC_Interface_Boundary(CGeometry *geometry, CSolver **solver_container, CNumerics *numerics, CConfig *config);
    
	/*!
	 * \brief Impose via the residual the near-field adjoint boundary condition.
	 * \param[in] geometry - Geometrical definition of the problem.
	 * \param[in] solver_container - Container vector with all the solutions.
	 * \param[in] numerics - Description of the numerical method.
	 * \param[in] config - Definition of the particular problem.
	 * \param[in] val_marker - Surface marker where the boundary condition is applied.
	 */
	void BC_NearField_Boundary(CGeometry *geometry, CSolver **solver_container, CNumerics *numerics, CConfig *config);
    
	/*!
	 * \brief Impose via the residual the adjoint symmetry boundary condition.
	 * \param[in] geometry - Geometrical definition of the problem.
	 * \param[in] solver_container - Container vector with all the solutions.
	 * \param[in] conv_numerics - Description of the numerical method.
	 * \param[in] visc_numerics - Description of the numerical method.
	 * \param[in] config - Definition of the particular problem.
	 * \param[in] val_marker - Surface marker where the boundary condition is applied.
	 */
	void BC_Sym_Plane(CGeometry *geometry, CSolver **solver_container, CNumerics *conv_numerics, CNumerics *visc_numerics, CConfig *config,
                      unsigned short val_marker);
    
	/*!
	 * \brief Impose the boundary condition to the far field using characteristics.
	 * \param[in] geometry - Geometrical definition of the problem.
	 * \param[in] solver_container - Container vector with all the solutions.
	 * \param[in] conv_numerics - Description of the numerical method.
	 * \param[in] visc_numerics - Description of the numerical method.
	 * \param[in] config - Definition of the particular problem.
	 * \param[in] val_marker - Surface marker where the boundary condition is applied.
	 */
	void BC_Far_Field(CGeometry *geometry, CSolver **solver_container, CNumerics *conv_numerics, CNumerics *visc_numerics, CConfig *config,
                      unsigned short val_marker);
    
	/*!
	 * \brief Impose the inlet boundary condition.
	 * \param[in] geometry - Geometrical definition of the problem.
	 * \param[in] solver_container - Container vector with all the solutions.
	 * \param[in] conv_numerics - Description of the numerical method.
	 * \param[in] visc_numerics - Description of the numerical method.
	 * \param[in] config - Definition of the particular problem.
	 * \param[in] val_marker - Surface marker where the boundary condition is applied.
	 */
	void BC_Inlet(CGeometry *geometry, CSolver **solver_container, CNumerics *conv_numerics, CNumerics *visc_numerics, CConfig *config,
                  unsigned short val_marker);
    

  /*!
   * \brief Impose the supersonic inlet boundary condition.
   * \param[in] geometry - Geometrical definition of the problem.
   * \param[in] solver_container - Container vector with all the solutions.
   * \param[in] solver - Description of the numerical method.
   * \param[in] config - Definition of the particular problem.
   * \param[in] val_marker - Surface marker where the boundary condition is applied.
   */
	void BC_Supersonic_Inlet(CGeometry *geometry, CSolver **solver_container, CNumerics *conv_numerics, CNumerics *visc_numerics, CConfig *config,
	              unsigned short val_marker);
  
  /*!
   * \brief Impose the supersonic outlet boundary condition.
   * \param[in] geometry - Geometrical definition of the problem.
   * \param[in] solver_container - Container vector with all the solutions.
   * \param[in] solver - Description of the numerical method.
   * \param[in] config - Definition of the particular problem.
   * \param[in] val_marker - Surface marker where the boundary condition is applied.
   */
  void BC_Supersonic_Outlet(CGeometry *geometry, CSolver **solver_container, CNumerics *conv_numerics, CNumerics *visc_numerics, CConfig *config,
                           unsigned short val_marker);

	/*!
	 * \brief Impose the outlet boundary condition.
	 * \param[in] geometry - Geometrical definition of the problem.
	 * \param[in] solver_container - Container vector with all the solutions.
	 * \param[in] conv_numerics - Description of the numerical method.
	 * \param[in] visc_numerics - Description of the numerical method.
	 * \param[in] config - Definition of the particular problem.
	 * \param[in] val_marker - Surface marker where the boundary condition is applied.
	 */
	void BC_Outlet(CGeometry *geometry, CSolver **solver_container, CNumerics *conv_numerics, CNumerics *visc_numerics, CConfig *config,
                   unsigned short val_marker);
    
	/*!
	 * \brief Impose the engine inflow adjoint boundary condition.
	 * \param[in] geometry - Geometrical definition of the problem.
	 * \param[in] solver_container - Container vector with all the solutions.
	 * \param[in] conv_numerics - Description of the numerical method.
	 * \param[in] visc_numerics - Description of the numerical method.
	 * \param[in] config - Definition of the particular problem.
	 * \param[in] val_marker - Surface marker where the boundary condition is applied.
	 */
	void BC_Engine_Inflow(CGeometry *geometry, CSolver **solver_container, CNumerics *conv_numerics, CNumerics *visc_numerics,
                          CConfig *config, unsigned short val_marker);
  
  /*!
   * \brief Impose the engine bleed adjoint boundary condition.
   * \param[in] geometry - Geometrical definition of the problem.
   * \param[in] solver_container - Container vector with all the solutions.
   * \param[in] conv_numerics - Description of the numerical method.
   * \param[in] visc_numerics - Description of the numerical method.
   * \param[in] config - Definition of the particular problem.
   * \param[in] val_marker - Surface marker where the boundary condition is applied.
   */
  void BC_Engine_Bleed(CGeometry *geometry, CSolver **solver_container, CNumerics *conv_numerics, CNumerics *visc_numerics,
                        CConfig *config, unsigned short val_marker);
  
	/*!
	 * \brief Impose the engine exhaust boundary condition.
	 * \param[in] geometry - Geometrical definition of the problem.
	 * \param[in] solver_container - Container vector with all the solutions.
	 * \param[in] conv_numerics - Description of the numerical method.
	 * \param[in] visc_numerics - Description of the numerical method.
	 * \param[in] config - Definition of the particular problem.
	 * \param[in] val_marker - Surface marker where the boundary condition is applied.
	 */
	void BC_Engine_Exhaust(CGeometry *geometry, CSolver **solver_container, CNumerics *conv_numerics, CNumerics *visc_numerics,
                           CConfig *config, unsigned short val_marker);
    
	/*!
	 * \brief Update the solution using a Runge-Kutta strategy.
	 * \param[in] geometry - Geometrical definition of the problem.
	 * \param[in] solver_container - Container vector with all the solutions.
	 * \param[in] config - Definition of the particular problem.
	 * \param[in] iRKStep - Current step of the Runge-Kutta iteration.
	 */
	void ExplicitRK_Iteration(CGeometry *geometry, CSolver **solver_container, CConfig *config,
                              unsigned short iRKStep);
    
	/*!
	 * \brief Update the solution using a explicit Euler scheme.
	 * \param[in] geometry - Geometrical definition of the problem.
	 * \param[in] solver_container - Container vector with all the solutions.
	 * \param[in] config - Definition of the particular problem.
	 */
	void ExplicitEuler_Iteration(CGeometry *geometry, CSolver **solver_container, CConfig *config);
    
	/*!
	 * \brief Update the solution using an implicit solver.
	 * \param[in] geometry - Geometrical definition of the problem.
	 * \param[in] solver_container - Container vector with all the solutions.
	 * \param[in] config - Definition of the particular problem.
	 */
	void ImplicitEuler_Iteration(CGeometry *geometry, CSolver **solver_container, CConfig *config);
    
	/*!
	 * \brief Initialize the residual vectors.
	 * \param[in] geometry - Geometrical definition of the problem.
	 * \param[in] solver_container - Container vector with all the solutions.
	 * \param[in] config - Definition of the particular problem.
	 * \param[in] iRKStep - Current step of the Runge-Kutta iteration.
     * \param[in] RunTime_EqSystem - System of equations which is going to be solved.
	 */
	void Preprocessing(CGeometry *geometry, CSolver **solver_container, CConfig *config, unsigned short iMesh, unsigned short iRKStep, unsigned short RunTime_EqSystem, bool Output);
    
	/*!
	 * \brief Compute the inviscid sensitivity of the functional.
	 * \param[in] geometry - Geometrical definition of the problem.
	 * \param[in] solver_container - Container vector with all the solutions.
	 * \param[in] numerics - Description of the numerical method.
	 * \param[in] config - Definition of the particular problem.
	 */
	void Inviscid_Sensitivity(CGeometry *geometry, CSolver **solver_container, CNumerics *numerics, CConfig *config);
    
	/*!
	 * \brief Smooth the inviscid sensitivity of the functional.
	 * \param[in] geometry - Geometrical definition of the problem.
	 * \param[in] solver_container - Container vector with all the solutions.
	 * \param[in] numerics - Description of the numerical method.
	 * \param[in] config - Definition of the particular problem.
	 */
	void Smooth_Sensitivity(CGeometry *geometry, CSolver **solver_container, CNumerics *numerics, CConfig *config);
    
	/*!
	 * \brief Get the shape sensitivity coefficient.
	 * \param[in] val_marker - Surface marker where the coefficient is computed.
	 * \param[in] val_vertex - Vertex of the marker <i>val_marker</i> where the coefficient is evaluated.
	 * \return Value of the sensitivity coefficient.
	 */
	su2double GetCSensitivity(unsigned short val_marker, unsigned long val_vertex);
    
	/*!
	 * \brief Set the shape sensitivity coefficient.
	 * \param[in] val_marker - Surface marker where the coefficient is computed.
	 * \param[in] val_vertex - Vertex of the marker <i>val_marker</i> where the coefficient is evaluated.
	 * \param[in] val_sensitivity - Value of the sensitivity coefficient.
	 */
	void SetCSensitivity(unsigned short val_marker, unsigned long val_vertex, su2double val_sensitivity);
    
	/*!
	 * \brief Provide the total shape sensitivity coefficient.
	 * \return Value of the geometrical sensitivity coefficient
	 *         (inviscid + viscous contribution).
	 */
	su2double GetTotal_Sens_Geo(void);
    
	/*!
	 * \brief Set the total Mach number sensitivity coefficient.
	 * \return Value of the Mach sensitivity coefficient
	 *         (inviscid + viscous contribution).
	 */
	su2double GetTotal_Sens_Mach(void);
    
	/*!
	 * \brief Set the total angle of attack sensitivity coefficient.
	 * \return Value of the angle of attack sensitivity coefficient
	 *         (inviscid + viscous contribution).
	 */
	su2double GetTotal_Sens_AoA(void);
    
	/*!
	 * \brief Set the total farfield pressure sensitivity coefficient.
	 * \return Value of the farfield pressure sensitivity coefficient
	 *         (inviscid + viscous contribution).
	 */
	su2double GetTotal_Sens_Press(void);
    
	/*!
	 * \brief Set the total farfield temperature sensitivity coefficient.
	 * \return Value of the farfield temperature sensitivity coefficient
	 *         (inviscid + viscous contribution).
	 */
	su2double GetTotal_Sens_Temp(void);
  
	/*!
	 * \brief Set the total residual adding the term that comes from the Dual Time Strategy.
	 * \param[in] geometry - Geometrical definition of the problem.
	 * \param[in] solver_container - Container vector with all the solutions.
	 * \param[in] config - Definition of the particular problem.
	 * \param[in] iRKStep - Current step of the Runge-Kutta iteration.
	 * \param[in] iMesh - Index of the mesh in multigrid computations.
	 * \param[in] RunTime_EqSystem - System of equations which is going to be solved.
	 */
	void SetResidual_DualTime(CGeometry *geometry, CSolver **solver_container, CConfig *config,
                              unsigned short iRKStep, unsigned short iMesh, unsigned short RunTime_EqSystem);
    
    /*!
	 * \brief Set the initial condition for the Euler Equations.
	 * \param[in] geometry - Geometrical definition of the problem.
	 * \param[in] solver_container - Container with all the solutions.
	 * \param[in] config - Definition of the particular problem.
	 * \param[in] ExtIter - External iteration.
	 */
	void SetInitialCondition(CGeometry **geometry, CSolver ***solver_container, CConfig *config, unsigned long ExtIter);


};

/*!
 * \class CAdjNSSolver
 * \brief Main class for defining the Navier-Stokes' adjoint flow solver.
 * \ingroup Navier_Stokes_Equations
 * \author F. Palacios
 * \version 4.0.0 "Cardinal"
 */
class CAdjNSSolver : public CAdjEulerSolver {
public:
    
	/*!
	 * \brief Constructor of the class.
	 */
	CAdjNSSolver(void);
    
	/*!
	 * \overload
	 * \param[in] geometry - Geometrical definition of the problem.
	 * \param[in] config - Definition of the particular problem.
     * \param[in] iMesh - Index of the mesh in multigrid computations.
	 */
	CAdjNSSolver(CGeometry *geometry, CConfig *config, unsigned short iMesh);
    
	/*!
	 * \brief Destructor of the class.
	 */
	~CAdjNSSolver(void);

  /*!
   * \brief A virtual member.
   * \param[in] geometry - Geometrical definition of the problem.
   * \param[in] solver_container - Container vector with all the solutions.
   * \param[in] config - Definition of the particular problem.
   * \param[in] iMesh - Index of the mesh in multigrid computations.
   * \param[in] Iteration - Index of the current iteration.
   */
  void SetTime_Step(CGeometry *geometry, CSolver **solver_container, CConfig *config,
                              unsigned short iMesh, unsigned long Iteration);

    
	/*!
	 * \brief Impose via the residual or brute force the Navier-Stokes adjoint boundary condition (heat flux).
	 * \param[in] geometry - Geometrical definition of the problem.
	 * \param[in] solver_container - Container vector with all the solutions.
	 * \param[in] conv_numerics - Description of the numerical method.
	 * \param[in] visc_numerics - Description of the numerical method.
	 * \param[in] config - Definition of the particular problem.
	 * \param[in] val_marker - Surface marker where the boundary condition is applied.
	 */
	void BC_HeatFlux_Wall(CGeometry *geometry, CSolver **solver_container, CNumerics *conv_numerics, CNumerics *visc_numerics, CConfig *config,
                          unsigned short val_marker);
    
    /*!
	 * \brief Impose via the residual or brute force the Navier-Stokes adjoint boundary condition (heat flux).
	 * \param[in] geometry - Geometrical definition of the problem.
	 * \param[in] solver_container - Container vector with all the solutions.
	 * \param[in] conv_numerics - Description of the numerical method.
	 * \param[in] visc_numerics - Description of the numerical method.
	 * \param[in] config - Definition of the particular problem.
	 * \param[in] val_marker - Surface marker where the boundary condition is applied.
	 */
	void BC_Isothermal_Wall(CGeometry *geometry, CSolver **solver_container, CNumerics *conv_numerics, CNumerics *visc_numerics, CConfig *config, unsigned short val_marker);
    
	/*!
	 * \brief Restart residual and compute gradients.
	 * \param[in] geometry - Geometrical definition of the problem.
	 * \param[in] solver_container - Container vector with all the solutions.
	 * \param[in] config - Definition of the particular problem.
	 * \param[in] iRKStep - Current step of the Runge-Kutta iteration.
     * \param[in] RunTime_EqSystem - System of equations which is going to be solved.
	 */
	void Preprocessing(CGeometry *geometry, CSolver **solver_container, CConfig *config, unsigned short iMesh, unsigned short iRKStep, unsigned short RunTime_EqSystem, bool Output);
    
	/*!
	 * \brief Compute the viscous sensitivity of the functional.
	 * \param[in] geometry - Geometrical definition of the problem.
	 * \param[in] solver_container - Container vector with all the solutions.
	 * \param[in] numerics - Description of the numerical method.
	 * \param[in] config - Definition of the particular problem.
	 */
	void Viscous_Sensitivity(CGeometry *geometry, CSolver **solver_container, CNumerics *numerics, CConfig *config);
    
	/*!
	 * \brief Compute the viscous residuals for the adjoint equation.
	 * \param[in] geometry - Geometrical definition of the problem.
	 * \param[in] solver_container - Container vector with all the solutions.
	 * \param[in] numerics - Description of the numerical method.
	 * \param[in] config - Definition of the particular problem.
	 * \param[in] iMesh - Index of the mesh in multigrid computations.
	 * \param[in] iRKStep - Current step of the Runge-Kutta iteration.
	 */
	void Viscous_Residual(CGeometry *geometry, CSolver **solver_container, CNumerics *numerics,
                          CConfig *config, unsigned short iMesh, unsigned short iRKStep);
    
	/*!
	 * \brief Source term computation.
	 * \param[in] geometry - Geometrical definition of the problem.
	 * \param[in] solver_container - Container vector with all the solutions.
	 * \param[in] numerics - Description of the numerical method.
	 * \param[in] config - Definition of the particular problem.
	 * \param[in] iMesh - Index of the mesh in multigrid computations.
	 */
	void Source_Residual(CGeometry *geometry, CSolver **solver_container, CNumerics *numerics, CNumerics *second_numerics,
                         CConfig *config, unsigned short iMesh);
    
};

/*!
 * \class CAdjTurbSolver
 * \brief Main class for defining the adjoint turbulence model solver.
 * \ingroup Turbulence_Model
 * \author F. Palacios, A. Bueno.
 * \version 4.0.0 "Cardinal"
 */
class CAdjTurbSolver : public CSolver {
private:
	su2double PsiNu_Inf,	/*!< \brief PsiNu variable at the infinity. */
	*FlowSolution_i,	/*!< \brief Store the flow solution at point i. */
	*FlowSolution_j;	/*!< \brief Store the flow solution at point j. */

	su2double Gamma;									/*!< \brief Fluid's Gamma constant (ratio of specific heats). */
	su2double Gamma_Minus_One;				/*!< \brief Fluids's Gamma - 1.0  . */
        
public:
    
	/*!
	 * \brief Default constructor of the class.
	 */
	CAdjTurbSolver(void);
    
	/*!
	 * \overload
	 * \param[in] geometry - Geometrical definition of the problem.
	 * \param[in] config - Definition of the particular problem.
	 */
	CAdjTurbSolver(CGeometry *geometry, CConfig *config, unsigned short iMesh);
    
    /*!
	 * \brief Impose the send-receive boundary condition.
	 * \param[in] geometry - Geometrical definition of the problem.
	 * \param[in] config - Definition of the particular problem.
	 */
	void Set_MPI_Solution(CGeometry *geometry, CConfig *config);
  
  /*!
	 * \brief Impose the send-receive boundary condition.
	 * \param[in] geometry - Geometrical definition of the problem.
	 * \param[in] config - Definition of the particular problem.
	 */
	void Set_MPI_Solution_Old(CGeometry *geometry, CConfig *config);
  
    /*!
	 * \brief Impose the send-receive boundary condition.
	 * \param[in] geometry - Geometrical definition of the problem.
	 * \param[in] config - Definition of the particular problem.
	 */
	void Set_MPI_Solution_Gradient(CGeometry *geometry, CConfig *config);
    
	/*!
	 * \brief Default destructor of the class.
	 */
	virtual ~CAdjTurbSolver(void);
    
	/*!
	 * \brief Impose the Navier-Stokes turbulent adjoint boundary condition.
	 * \param[in] geometry - Geometrical definition of the problem.
	 * \param[in] solver_container - Container vector with all the solutions.
	 * \param[in] conv_numerics - Description of the numerical method.
	 * \param[in] visc_numerics - Description of the numerical method.
	 * \param[in] config - Definition of the particular problem.
	 * \param[in] val_marker - Surface marker where the boundary condition is applied.
	 */
	void BC_HeatFlux_Wall(CGeometry *geometry, CSolver **solver_container, CNumerics *conv_numerics, CNumerics *visc_numerics, CConfig *config,
                          unsigned short val_marker);
  
  /*!
	 * \brief Impose an isothermal wall boundary condition (no-slip).
	 * \param[in] geometry - Geometrical definition of the problem.
	 * \param[in] solver_container - Container vector with all the solutions.
	 * \param[in] conv_numerics - Description of the numerical method.
	 * \param[in] visc_numerics - Description of the numerical method.
	 * \param[in] config - Definition of the particular problem.
	 * \param[in] val_marker - Surface marker where the boundary condition is applied.
	 */
	void BC_Isothermal_Wall(CGeometry *geometry, CSolver **solver_container, CNumerics *conv_numerics, CNumerics *visc_numerics, CConfig *config,
                          unsigned short val_marker);
  
	/*!
	 * \brief Impose the boundary condition to the far field using characteristics.
	 * \param[in] geometry - Geometrical definition of the problem.
	 * \param[in] solver_container - Container vector with all the solutions.
	 * \param[in] conv_numerics - Description of the numerical method.
	 * \param[in] visc_numerics - Description of the numerical method.
	 * \param[in] config - Definition of the particular problem.
	 * \param[in] val_marker - Surface marker where the boundary condition is applied.
	 */
	void BC_Far_Field(CGeometry *geometry, CSolver **solver_container, CNumerics *conv_numerics, CNumerics *visc_numerics, CConfig *config,
                      unsigned short val_marker);
    
	/*!
	 * \brief Initializate the residual vectors.
	 * \param[in] geometry - Geometrical definition of the problem.
	 * \param[in] solver_container - Container vector with all the solutions.
	 * \param[in] config - Definition of the particular problem.
	 * \param[in] iRKStep - Current step of the Runge-Kutta iteration.
     * \param[in] RunTime_EqSystem - System of equations which is going to be solved.
	 */
	void Preprocessing(CGeometry *geometry, CSolver **solver_container, CConfig *config, unsigned short iMesh, unsigned short iRKStep, unsigned short RunTime_EqSystem, bool Output);
    
	/*!
	 * \brief Compute the spatial integration using a upwind scheme.
	 * \param[in] geometry - Geometrical definition of the problem.
	 * \param[in] solver_container - Container vector with all the solutions.
	 * \param[in] numerics - Description of the numerical method.
	 * \param[in] config - Definition of the particular problem.
	 * \param[in] iMesh - Index of the mesh in multigrid computations.
	 */
	void Upwind_Residual(CGeometry *geometry, CSolver **solver_container, CNumerics *numerics, CConfig *config,
                         unsigned short iMesh);
    
	/*!
	 * \brief Compute the viscous residuals for the turbulent adjoint equation.
	 * \param[in] geometry - Geometrical definition of the problem.
	 * \param[in] solver_container - Container vector with all the solutions.
	 * \param[in] numerics - Description of the numerical method.
	 * \param[in] config - Definition of the particular problem.
	 * \param[in] iMesh - Index of the mesh in multigrid computations.
	 * \param[in] iRKStep - Current step of the Runge-Kutta iteration.
	 */
	void Viscous_Residual(CGeometry *geometry, CSolver **solver_container, CNumerics *numerics, CConfig *config,
                          unsigned short iMesh, unsigned short iRKStep);
    
	/*!
	 * \brief Source term computation.
	 * \param[in] geometry - Geometrical definition of the problem.
	 * \param[in] solver_container - Container vector with all the solutions.
	 * \param[in] numerics - Description of the numerical method.
	 * \param[in] config - Definition of the particular problem.
	 * \param[in] iMesh - Index of the mesh in multigrid computations.
	 */
	void Source_Residual(CGeometry *geometry, CSolver **solver_container, CNumerics *numerics, CNumerics *second_numerics,
                         CConfig *config, unsigned short iMesh);
    
	/*!
	 * \brief Update the solution using an implicit solver.
	 * \param[in] geometry - Geometrical definition of the problem.
	 * \param[in] solver_container - Container vector with all the solutions.
	 * \param[in] config - Definition of the particular problem.
	 */
	void ImplicitEuler_Iteration(CGeometry *geometry, CSolver **solver_container, CConfig *config);
    
};

/*!
 * \class CLinEulerSolver
 * \brief Main class for defining the linearized Euler solver.
 * \ingroup Euler_Equations
 * \author F. Palacios
 * \version 4.0.0 "Cardinal"
 */
class CLinEulerSolver : public CSolver {
private:
	su2double DeltaRho_Inf,	/*!< \brief Linearized density variable at the infinity. */
	DeltaE_Inf,				/*!< \brief Linearized energy at the infinity. */
	*DeltaVel_Inf;			/*!< \brief Linearized velocity vector at the infinity. */
	su2double *iPoint_UndLapl,	/*!< \brief Undivided Laplacians for centered scheme. */
	*jPoint_UndLapl;			/*!< \brief Undivided Laplacians for centered scheme. */
	su2double *CDeltaDrag_Inv, /*!< \brief Linearized drag coefficient (inviscid contribution) for each boundary. */
	*CDeltaLift_Inv,		/*!< \brief Linearized lift coefficient (inviscid contribution) for each boundary. */
	*DeltaForceInviscid;	/*!< \brief Linearized inviscid force for each boundary. */
	su2double AllBound_CDeltaDrag_Inv, /*!< \brief Total linearized drag coefficient (inviscid contribution) for all the boundaries. */
	AllBound_CDeltaLift_Inv;		/*!< \brief Total linearized lift coefficient (inviscid contribution) for all the boundaries. */
	su2double Total_CDeltaDrag,	/*!< \brief Total linearized drag coefficient for all the boundaries. */
	Total_CDeltaLift;			/*!< \brief Total linearized lift coefficient for all the boundaries. */
	su2double Gamma;									/*!< \brief Fluid's Gamma constant (ratio of specific heats). */
	su2double Gamma_Minus_One;				/*!< \brief Fluids's Gamma - 1.0  . */
    
public:
    
	/*!
	 * \brief Constructor of the class.
	 */
	CLinEulerSolver(void);
    
	/*!
	 * \overload
	 * \param[in] geometry - Geometrical definition of the problem.
	 * \param[in] config - Definition of the particular problem.
	 */
	CLinEulerSolver(CGeometry *geometry, CConfig *config, unsigned short iMesh);
    
	/*!
	 * \brief Destructor of the class.
	 */
	~CLinEulerSolver(void);
    
	/*!
	 * \brief Compute the spatial integration using a centered scheme for the linearized equations.
	 * \param[in] geometry - Geometrical definition of the problem.
	 * \param[in] solver_container - Container vector with all the solutions.
	 * \param[in] numerics - Description of the numerical method.
	 * \param[in] config - Definition of the particular problem.
	 * \param[in] iMesh - Index of the mesh in multigrid computations.
	 * \param[in] iRKStep - Current step of the Runge-Kutta iteration.
	 */
	void Centered_Residual(CGeometry *geometry, CSolver **solver_container, CNumerics *numerics, CConfig *config,
                           unsigned short iMesh, unsigned short iRKStep);
    
	/*!
	 * \brief Compute the undivided laplacian for the linearized solution.
	 * \param[in] geometry - Geometrical definition of the problem.
	 * \param[in] config - Definition of the particular problem.
	 */
	void SetUndivided_Laplacian(CGeometry *geometry, CConfig *config);
    
	/*!
	 * \brief Impose via the residual the linearized Euler wall boundary condition.
	 * \param[in] geometry - Geometrical definition of the problem.
	 * \param[in] solver_container - Container vector with all the solutions.
	 * \param[in] numerics - Description of the numerical method.
	 * \param[in] config - Definition of the particular problem.
	 * \param[in] val_marker - Surface marker where the boundary condition is applied.
	 */
	void BC_Euler_Wall(CGeometry *geometry, CSolver **solver_container, CNumerics *numerics, CConfig *config,
                       unsigned short val_marker);
    
	/*!
	 * \brief Impose the far-field boundary condition using characteristics.
	 * \param[in] geometry - Geometrical definition of the problem.
	 * \param[in] solver_container - Container vector with all the solutions.
	 * \param[in] conv_numerics - Description of the numerical method.
	 * \param[in] visc_numerics - Description of the numerical method.
	 * \param[in] config - Definition of the particular problem.
	 * \param[in] val_marker - Surface marker where the boundary condition is applied.
	 */
	void BC_Far_Field(CGeometry *geometry, CSolver **solver_container, CNumerics *conv_numerics, CNumerics *visc_numerics, CConfig *config,
                      unsigned short val_marker);
    
	/*!
	 * \brief Update the solution using a Runge-Kutta scheme.
	 * \param[in] geometry - Geometrical definition of the problem.
	 * \param[in] solver_container - Container vector with all the solutions.
	 * \param[in] config - Definition of the particular problem.
	 * \param[in] iRKStep - Current step of the Runge-Kutta iteration.
	 */
	void ExplicitRK_Iteration(CGeometry *geometry, CSolver **solver_container, CConfig *config,
                              unsigned short iRKStep);
    
	/*!
	 * \brief Restart residual.
	 * \param[in] geometry - Geometrical definition of the problem.
	 * \param[in] solver_container - Container vector with all the solutions.
	 * \param[in] config - Definition of the particular problem.
	 * \param[in] iRKStep - Current step of the Runge-Kutta iteration.
     * \param[in] RunTime_EqSystem - System of equations which is going to be solved.
	 */
	void Preprocessing(CGeometry *geometry, CSolver **solver_container, CConfig *config, unsigned short iMesh, unsigned short iRKStep, unsigned short RunTime_EqSystem, bool Output);
    
	/*!
	 * \brief Compute the linearization of the pressure forces and all the adimensional coefficients.
	 * \param[in] geometry - Geometrical definition of the problem.
	 * \param[in] solver_container - Container vector with all the solutions.
	 * \param[in] config - Definition of the particular problem.
	 */
	void Inviscid_DeltaForces(CGeometry *geometry, CSolver **solver_container, CConfig *config);
    
	/*!
	 * \brief Get the total non dimensional drag coefficient.
	 * \return Value of the linearized drag coefficient (inviscid contribution).
	 */
	su2double GetTotal_CDeltaDrag(void);
    
	/*!
	 * \brief Get the total non dimensional lift coefficient.
	 * \return Value of the linearized lift coefficient (inviscid contribution).
	 */
	su2double GetTotal_CDeltaLift(void);
};

/*! \class CPoissonSolver
 *  \brief Main class for defining the poisson potential solver.
 *  \author F. Palacios
 *  \version 4.0.0 "Cardinal"
 *  \date May 3, 2010.
 */
class CPoissonSolver : public CSolver {
private:
	su2double Total_CCharge;			/*!< \brief Total charge coefficient for all the domain. */
	su2double *Source_Vector;		/*!< \brief Auxiliary vector for storing element source vector. */
    
    su2double Gamma;									/*!< \brief Fluid's Gamma constant (ratio of specific heats). */
	su2double Gamma_Minus_One;				/*!< \brief Fluids's Gamma - 1.0  . */
    
    su2double **StiffMatrix_Elem,			/*!< \brief Auxiliary matrices for storing point to point Stiffness Matrices. */
	**StiffMatrix_Node;							/*!< \brief Auxiliary matrices for storing point to point Stiffness Matrices. */
    
    
public:
    
	/*!
	 * \brief Constructor of the class.
	 */
	CPoissonSolver(void);
    
	/*!
	 * \overload
	 * \param[in] geometry - Geometrical definition of the problem.
	 * \param[in] config - Definition of the particular problem.
	 */
	CPoissonSolver(CGeometry *geometry, CConfig *config);
    
	/*!
	 * \brief A virtual member.
	 * \param[in] solver1_geometry - Geometrical definition of the problem.
	 * \param[in] solver1_solution - Container vector with all the solutions.
	 * \param[in] solver1_config - Definition of the particular problem.
	 * \param[in] solver2_geometry - Geometrical definition of the problem.
	 * \param[in] solver2_solution - Container vector with all the solutions.
	 * \param[in] solver2_config - Definition of the particular problem.
	 */
	void Copy_Zone_Solution(CSolver ***solver1_solution, CGeometry **solver1_geometry, CConfig *solver1_config, CSolver ***solver2_solution, CGeometry **solver2_geometry, CConfig *solver2_config);
    
	/*!
	 * \brief Destructor of the class.
	 */
	~CPoissonSolver(void);
    
	/*!
	 * \brief Integrate the Poisson equation using a Galerkin method.
	 * \param[in] geometry - Geometrical definition of the problem.
	 * \param[in] solver_container - Container vector with all the solutions.
	 * \param[in] numerics - Description of the numerical method.
	 * \param[in] config - Definition of the particular problem.
	 * \param[in] iMesh - Index of the mesh in multigrid computations.
	 */
	void Viscous_Residual(CGeometry *geometry, CSolver **solver_container, CNumerics *numerics, CConfig *config,
                         unsigned short iMesh, unsigned short iRKStep);
    
	/*!
	 * \brief Integrate the Poisson equation using a Galerkin method.
	 * \param[in] StiffMatrix_Elem - Element stiffness matrix
	 */
	void AddStiffMatrix(su2double **StiffMatrix_Elem, unsigned long Point_0, unsigned long Point_1, unsigned long Point_2, unsigned long Point_3);

	/*!
	 * \brief Compute the residual.
	 * \param[in] geometry - Geometrical definition of the problem.
	 * \param[in] solver_container - Container vector with all the solutions.
	 * \param[in] config - Definition of the particular problem.
	 * \param[in] iMesh - Index of the mesh in multigrid computations.
	 */
	void Compute_Residual(CGeometry *geometry, CSolver **solver_container, CConfig *config,
                          unsigned short iMesh);
  
  /*!
	 * \brief Impose via the residual the Dirichlet boundary condition.
	 * \param[in] geometry - Geometrical definition of the problem.
	 * \param[in] solver_container - Container vector with all the solutions.
	 * \param[in] config - Definition of the particular problem.
	 * \param[in] val_marker - Surface marker where the boundary condition is applied.
	 */
  void BC_Dirichlet(CGeometry *geometry, CSolver **solver_container, CConfig *config, unsigned short val_marker);
  
  /*!
	 * \brief Impose via the residual the Neumann boundary condition.
	 * \param[in] geometry - Geometrical definition of the problem.
	 * \param[in] solver_container - Container vector with all the solutions.
	 * \param[in] numerics - Description of the numerical method.
	 * \param[in] config - Definition of the particular problem.
	 * \param[in] val_marker - Surface marker where the boundary condition is applied.
	 */
  void BC_Neumann(CGeometry *geometry, CSolver **solver_container, CNumerics *numerics, CConfig *config, unsigned short val_marker);
    
	/*!
	 * \brief Set residuals to zero.
	 * \param[in] geometry - Geometrical definition of the problem.
	 * \param[in] solver_container - Container vector with all the solutions.
	 * \param[in] config - Definition of the particular problem.
	 * \param[in] iRKStep - Current step of the Runge-Kutta iteration.
   * \param[in] RunTime_EqSystem - System of equations which is going to be solved.
	 */
	void Preprocessing(CGeometry *geometry, CSolver **solver_container, CConfig *config, unsigned short iMesh, unsigned short iRKStep, unsigned short RunTime_EqSystem, bool Output);
    
	/*!
	 * \brief Source term computation.
	 * \param[in] geometry - Geometrical definition of the problem.
	 * \param[in] solver_container - Container vector with all the solutions.
	 * \param[in] numerics - Description of the numerical method.
	 * \param[in] config - Definition of the particular problem.
	 * \param[in] iMesh - Index of the mesh in multigrid computations.
	 */
	void Source_Residual(CGeometry *geometry, CSolver **solver_container, CNumerics *numerics, CNumerics *second_numerics,
                         CConfig *config, unsigned short iMesh);
    
	/*!
	 * \brief Source term computation.
	 * \param[in] geometry - Geometrical definition of the problem.
	 * \param[in] solver_container - Container vector with all the solutions.
	 * \param[in] numerics - Description of the numerical method.
	 * \param[in] config - Definition of the particular problem.
	 * \param[in] iMesh - Index of the mesh in multigrid computations.
	 */
	void Source_Template(CGeometry *geometry, CSolver **solver_container, CNumerics *numerics,
                         CConfig *config, unsigned short iMesh);
  
	/*!
	 * \brief Update the solution using an implicit solver.
	 * \param[in] geometry - Geometrical definition of the problem.
	 * \param[in] solver_container - Container vector with all the solutions.
	 * \param[in] config - Definition of the particular problem.
	 */
	void ImplicitEuler_Iteration(CGeometry *geometry, CSolver **solver_container, CConfig *config);
  
};

/*! \class CWaveSolver
 *  \brief Main class for defining the wave solver.
 *  \author F. Palacios
 *  \version 4.0.0 "Cardinal"
 *  \date May 3, 2010.
 */
class CWaveSolver : public CSolver {
private:
	su2double *CWave;	/*!< \brief Wave strength for each boundary. */
	su2double AllBound_CWave;	/*!< \brief Total wave strength for all the boundaries. */
	su2double Total_CWave; /*!< \brief Total wave strength for all the boundaries. */
    
    CSysMatrix StiffMatrixSpace; /*!< \brief Sparse structure for storing the stiffness matrix in Galerkin computations. */
	CSysMatrix StiffMatrixTime;	/*!< \brief Sparse structure for storing the stiffness matrix in Galerkin computations. */
    
    su2double **StiffMatrix_Elem,			/*!< \brief Auxiliary matrices for storing point to point Stiffness Matrices. */
	**StiffMatrix_Node;							/*!< \brief Auxiliary matrices for storing point to point Stiffness Matrices. */
    
public:
    
	/*!
	 * \brief Constructor of the class.
	 */
	CWaveSolver(void);
    
	/*!
	 * \overload
	 * \param[in] geometry - Geometrical definition of the problem.
	 * \param[in] config - Definition of the particular problem.
	 */
	CWaveSolver(CGeometry *geometry, CConfig *config);
    
	/*!
	 * \brief Destructor of the class.
	 */
	~CWaveSolver(void);
    
	/*!
	 * \brief Integrate the Poisson equation using a Galerkin method.
	 * \param[in] geometry - Geometrical definition of the problem.
	 * \param[in] solver_container - Container vector with all the solutions.
	 * \param[in] numerics - Description of the numerical method.
	 * \param[in] config - Definition of the particular problem.
	 * \param[in] iMesh - Index of the mesh in multigrid computations.
	 */
	void Viscous_Residual(CGeometry *geometry, CSolver **solver_container, CNumerics *numerics, CConfig *config,
                         unsigned short iMesh, unsigned short iRKStep);
    
	/*!
	 * \brief Impose via the residual the Euler wall boundary condition.
	 * \param[in] geometry - Geometrical definition of the problem.
	 * \param[in] solver_container - Container vector with all the solutions.
	 * \param[in] numerics - Description of the numerical method.
	 * \param[in] config - Definition of the particular problem.
	 * \param[in] val_marker - Surface marker where the boundary condition is applied.
	 */
	void BC_Euler_Wall(CGeometry *geometry, CSolver **solver_container, CNumerics *numerics, CConfig *config,
                       unsigned short val_marker);
    
	/*!
	 * \brief Impose a Dirichlet boundary condition.
	 * \param[in] geometry - Geometrical definition of the problem.
	 * \param[in] solver_container - Container vector with all the solutions.
	 * \param[in] conv_numerics - Description of the numerical method.
	 * \param[in] visc_numerics - Description of the numerical method.
	 * \param[in] config - Definition of the particular problem.
	 * \param[in] val_marker - Surface marker where the boundary condition is applied.
	 */
	void BC_Far_Field(CGeometry *geometry, CSolver **solver_container, CNumerics *conv_numerics, CNumerics *visc_numerics, CConfig *config,
                      unsigned short val_marker);
    
	/*!
	 * \brief Set residuals to zero.
	 * \param[in] geometry - Geometrical definition of the problem.
	 * \param[in] solver_container - Container vector with all the solutions.
	 * \param[in] config - Definition of the particular problem.
	 * \param[in] iRKStep - Current step of the Runge-Kutta iteration.
     * \param[in] RunTime_EqSystem - System of equations which is going to be solved.
	 */
	void Preprocessing(CGeometry *geometry, CSolver **solver_container, CConfig *config, unsigned short iMesh, unsigned short iRKStep, unsigned short RunTime_EqSystem, bool Output);
    
	/*!
	 * \brief Source term computation.
	 * \param[in] geometry - Geometrical definition of the problem.
	 * \param[in] solver_container - Container vector with all the solutions.
	 * \param[in] numerics - Description of the numerical method.
	 * \param[in] config - Definition of the particular problem.
	 * \param[in] iMesh - Index of the mesh in multigrid computations.
	 */
	void Source_Residual(CGeometry *geometry, CSolver **solver_container, CNumerics *numerics, CNumerics *second_numerics,
                         CConfig *config, unsigned short iMesh);
    
	/*!
	 * \brief Source term computation.
	 * \param[in] geometry - Geometrical definition of the problem.
	 * \param[in] solver_container - Container vector with all the solutions.
	 * \param[in] numerics - Description of the numerical method.
	 * \param[in] config - Definition of the particular problem.
	 * \param[in] iMesh - Index of the mesh in multigrid computations.
	 */
	void Source_Template(CGeometry *geometry, CSolver **solver_container, CNumerics *numerics,
                         CConfig *config, unsigned short iMesh);
    
	/*!
	 * \brief Update the solution using an implicit solver.
	 * \param[in] geometry - Geometrical definition of the problem.
	 * \param[in] solver_container - Container vector with all the solutions.
	 * \param[in] config - Definition of the particular problem.
	 */
	void ImplicitEuler_Iteration(CGeometry *geometry, CSolver **solver_container, CConfig *config);
    
	/*!
	 * \brief Set the total residual adding the term that comes from the Dual Time Strategy.
	 * \param[in] geometry - Geometrical definition of the problem.
	 * \param[in] solver_container - Container vector with all the solutions.
	 * \param[in] config - Definition of the particular problem.
	 * \param[in] iRKStep - Current step of the Runge-Kutta iteration.
	 * \param[in] iMesh - Index of the mesh in multigrid computations.
	 * \param[in] RunTime_EqSystem - System of equations which is going to be solved.
	 */
	void SetResidual_DualTime(CGeometry *geometry, CSolver **solver_container, CConfig *config,
                              unsigned short iRKStep, unsigned short iMesh, unsigned short RunTime_EqSystem);
  
  /*!
	 * \brief Load a solution from a restart file.
	 * \param[in] geometry - Geometrical definition of the problem.
   * \param[in] solver - Container vector with all of the solvers.
	 * \param[in] config - Definition of the particular problem.
   * \param[in] val_iter - Current external iteration number.
	 */
	void LoadRestart(CGeometry **geometry, CSolver ***solver, CConfig *config, int val_iter);
    
	/*!
	 * \brief Compute the total wave strength coefficient.
	 * \param[in] geometry - Geometrical definition of the problem.
	 * \param[in] config - Definition of the particular problem.
	 */
	void Wave_Strength(CGeometry *geometry, CConfig *config);
    
	/*!
	 * \brief Build stiffness matrix in space.
	 * \param[in] geometry - Geometrical definition of the problem.
	 * \param[in] config - Definition of the particular problem.
	 */
	void SetSpace_Matrix(CGeometry *geometry,
                         CConfig   *config);

	/*!
	 * \brief Provide the total wave strength.
	 * \return Value of the wave strength.
	 */
	su2double GetTotal_CWave(void);
    
};

/*! \class CHeatSolver
 *  \brief Main class for defining the heat solver.
 *  \author F. Palacios
 *  \version 4.0.0 "Cardinal"
 *  \date May 3, 2010.
 */
class CHeatSolver : public CSolver {
private:
	su2double *CHeat;	/*!< \brief Heat strength for each boundary. */
	su2double AllBound_CHeat;	/*!< \brief Total Heat strength for all the boundaries. */
	su2double Total_CHeat; /*!< \brief Total Heat strength for all the boundaries. */
    
  CSysMatrix StiffMatrixSpace; /*!< \brief Sparse structure for storing the stiffness matrix in Galerkin computations. */
	CSysMatrix StiffMatrixTime;	/*!< \brief Sparse structure for storing the stiffness matrix in Galerkin computations. */
    
  su2double **StiffMatrix_Elem,			/*!< \brief Auxiliary matrices for storing point to point Stiffness Matrices. */
	**StiffMatrix_Node;							/*!< \brief Auxiliary matrices for storing point to point Stiffness Matrices. */
    
public:
    
	/*!
	 * \brief Constructor of the class.
	 */
	CHeatSolver(void);
    
	/*!
	 * \overload
	 * \param[in] geometry - Geometrical definition of the problem.
	 * \param[in] config - Definition of the particular problem.
	 */
	CHeatSolver(CGeometry *geometry, CConfig *config);
    
	/*!
	 * \brief Destructor of the class.
	 */
	~CHeatSolver(void);
    
	/*!
	 * \brief Integrate the Poisson equation using a Galerkin method.
	 * \param[in] geometry - Geometrical definition of the problem.
	 * \param[in] solver_container - Container vector with all the solutions.
	 * \param[in] numerics - Description of the numerical method.
	 * \param[in] config - Definition of the particular problem.
	 * \param[in] iMesh - Index of the mesh in multigrid computations.
	 */
	void Viscous_Residual(CGeometry *geometry, CSolver **solver_container, CNumerics *numerics, CConfig *config,
                         unsigned short iMesh, unsigned short iRKStep);
  
  /*!
	 * \brief Impose via the residual or brute force the Navier-Stokes adjoint boundary condition (heat flux).
	 * \param[in] geometry - Geometrical definition of the problem.
	 * \param[in] solver_container - Container vector with all the solutions.
	 * \param[in] conv_numerics - Description of the numerical method.
	 * \param[in] visc_numerics - Description of the numerical method.
	 * \param[in] config - Definition of the particular problem.
	 * \param[in] val_marker - Surface marker where the boundary condition is applied.
	 */
	void BC_HeatFlux_Wall(CGeometry *geometry, CSolver **solver_container, CNumerics *conv_numerics, CNumerics *visc_numerics, CConfig *config,
                        unsigned short val_marker);
  
  /*!
	 * \brief Impose via the residual or brute force the Navier-Stokes adjoint boundary condition (heat flux).
	 * \param[in] geometry - Geometrical definition of the problem.
	 * \param[in] solver_container - Container vector with all the solutions.
	 * \param[in] conv_numerics - Description of the numerical method.
	 * \param[in] visc_numerics - Description of the numerical method.
	 * \param[in] config - Definition of the particular problem.
	 * \param[in] val_marker - Surface marker where the boundary condition is applied.
	 */
	void BC_Isothermal_Wall(CGeometry *geometry, CSolver **solver_container, CNumerics *conv_numerics, CNumerics *visc_numerics, CConfig *config, unsigned short val_marker);
  
	/*!
	 * \brief Set residuals to zero.
	 * \param[in] geometry - Geometrical definition of the problem.
	 * \param[in] solver_container - Container vector with all the solutions.
	 * \param[in] config - Definition of the particular problem.
	 * \param[in] iRKStep - Current step of the Runge-Kutta iteration.
     * \param[in] RunTime_EqSystem - System of equations which is going to be solved.
	 */
	void Preprocessing(CGeometry *geometry, CSolver **solver_container, CConfig *config, unsigned short iMesh, unsigned short iRKStep, unsigned short RunTime_EqSystem, bool Output);
    
	/*!
	 * \brief Source term computation.
	 * \param[in] geometry - Geometrical definition of the problem.
	 * \param[in] solver_container - Container vector with all the solutions.
	 * \param[in] numerics - Description of the numerical method.
	 * \param[in] config - Definition of the particular problem.
	 * \param[in] iMesh - Index of the mesh in multigrid computations.
	 */
	void Source_Residual(CGeometry *geometry, CSolver **solver_container, CNumerics *numerics, CNumerics *second_numerics,
                         CConfig *config, unsigned short iMesh);
    
	/*!
	 * \brief Update the solution using an implicit solver.
	 * \param[in] geometry - Geometrical definition of the problem.
	 * \param[in] solver_container - Container vector with all the solutions.
	 * \param[in] config - Definition of the particular problem.
	 */
	void ImplicitEuler_Iteration(CGeometry *geometry, CSolver **solver_container, CConfig *config);
    
	/*!
	 * \brief Set the total residual adding the term that comes from the Dual Time Strategy.
	 * \param[in] geometry - Geometrical definition of the problem.
	 * \param[in] solver_container - Container vector with all the solutions.
	 * \param[in] config - Definition of the particular problem.
	 * \param[in] iRKStep - Current step of the Runge-Kutta iteration.
	 * \param[in] iMesh - Index of the mesh in multigrid computations.
	 * \param[in] RunTime_EqSystem - System of equations which is going to be solved.
	 */
	void SetResidual_DualTime(CGeometry *geometry, CSolver **solver_container, CConfig *config,
                              unsigned short iRKStep, unsigned short iMesh, unsigned short RunTime_EqSystem);

	/*!
	 * \brief Provide the total heat strength.
	 * \return Value of the heat strength.
	 */
	su2double GetTotal_CHeat(void);
    
};

/*! \class CFEASolver
 *  \brief Main class for defining the FEA solver.
 *  \author F. Palacios, R. Sanchez.
 *  \version 4.0.0 "Cardinal"
 *  \date May 3, 2010.
 */
class CFEASolver : public CSolver {
private:
  
	su2double  Total_CFEA;			/*!< \brief Total FEA coefficient for all the boundaries. */
    CSysMatrix StiffMatrixSpace; /*!< \brief Sparse structure for storing the stiffness matrix in Galerkin computations. */
	CSysMatrix StiffMatrixTime;	/*!< \brief Sparse structure for storing the stiffness matrix in Galerkin computations. */

    CSysMatrix MassMatrix; 		/*!< \brief Sparse structure for storing the mass matrix in Galerkin computations. */
	CSysMatrix DampMatrix;	/*!< \brief Sparse structure for storing the damping matrix in Galerkin computations. */

	CSysVector TimeRes_Aux;				/*!< \brief Auxiliary vector for adding mass and damping contributions to the residual. */
	CSysVector TimeRes;					/*!< \brief Vector for adding mass and damping contributions to the residual */
  
  su2double **StiffMatrix_Elem,			/*!< \brief Auxiliary matrices for storing elem to elem Stiffness Matrices. */
	**StiffMatrix_Node,					/*!< \brief Auxiliary matrices for storing point to point Stiffness Matrices. */
	**MassMatrix_Elem,					/*!< \brief Auxiliary matrices for storing elem to elem Mass Matrices. */
	**MassMatrix_Node,					/*!< \brief Auxiliary matrices for storing point to point Mass Matrices. */
	**MassMatrix_Node_Int,				/*!< \brief Auxiliary matrices for storing point to point Mass Matrices * a0. */
	**DampMatrix_Elem,					/*!< \brief Auxiliary matrices for storing elem to elem Damping Matrices. */
	**DampMatrix_Node,					/*!< \brief Auxiliary matrices for storing point to point Damping Matrices. */
	*DeadLoadVector_Elem,				/*!< \brief Auxiliary vector for storing point to point Dead Loads. */
	*DeadLoadVector_Node;				/*!< \brief Auxiliary vector for storing point to point Dead Loads. */

  su2double a_dt[8];			/*!< \brief Integration constants. */

  su2double WAitken_Dyn;			/*!< \brief Aitken's dynamic coefficient */
  su2double WAitken_Dyn_tn1;		/*!< \brief Aitken's dynamic coefficient in the previous iteration */

  su2double FSI_Conv[2];		/*!< \brief Values to check the convergence of the FSI problem. */



public:
    
	/*!
	 * \brief Constructor of the class.
	 */
	CFEASolver(void);
    
	/*!
	 * \overload
	 * \param[in] geometry - Geometrical definition of the problem.
	 * \param[in] config - Definition of the particular problem.
	 */
	CFEASolver(CGeometry *geometry, CConfig *config);
    
	/*!
	 * \brief Destructor of the class.
	 */
	~CFEASolver(void);
    
	/*!
	 * \brief Integrate the Poisson equation using a Galerkin method.
	 * \param[in] geometry - Geometrical definition of the problem.
	 * \param[in] solver_container - Container vector with all the solutions.
	 * \param[in] numerics - Description of the numerical method.
	 * \param[in] config - Definition of the particular problem.
	 * \param[in] iMesh - Index of the mesh in multigrid computations.
	 */
	void Viscous_Residual(CGeometry *geometry, CSolver **solver_container, CNumerics *numerics, CConfig *config,
                         unsigned short iMesh, unsigned short iRKStep);

	/*!
	 * \brief Impose a displacement (constraint) boundary condition --> Clamped boundary.
	 * \param[in] geometry - Geometrical definition of the problem.
	 * \param[in] solver_container - Container vector with all the solutions.
	 * \param[in] solver - Description of the numerical method.
	 * \param[in] config - Definition of the particular problem.
	 * \param[in] val_marker - Surface marker where the boundary condition is applied.
	 */
	void BC_Clamped(CGeometry *geometry, CSolver **solver_container, CNumerics *numerics, CConfig *config,
                         unsigned short val_marker);
	/*!
	 * \brief Impose a displacement (constraint) boundary condition --> Clamped boundary.
	 * \param[in] geometry - Geometrical definition of the problem.
	 * \param[in] solver_container - Container vector with all the solutions.
	 * \param[in] solver - Description of the numerical method.
	 * \param[in] config - Definition of the particular problem.
	 * \param[in] val_marker - Surface marker where the boundary condition is applied.
	 */
	void BC_Clamped_Post(CGeometry *geometry, CSolver **solver_container, CNumerics *numerics, CConfig *config,
                         unsigned short val_marker);
    
	/*!
	 * \brief Impose a displacement (constraint) boundary condition.
	 * \param[in] geometry - Geometrical definition of the problem.
	 * \param[in] solver_container - Container vector with all the solutions.
	 * \param[in] numerics - Description of the numerical method.
	 * \param[in] config - Definition of the particular problem.
	 * \param[in] val_marker - Surface marker where the boundary condition is applied.
	 */
	void BC_Normal_Displacement(CGeometry *geometry, CSolver **solver_container, CNumerics *numerics, CConfig *config,
                         unsigned short val_marker);
    
	/*!
	 * \brief Impose a load boundary condition.
	 * \param[in] geometry - Geometrical definition of the problem.
	 * \param[in] solver_container - Container vector with all the solutions.
	 * \param[in] numerics - Description of the numerical method.
	 * \param[in] config - Definition of the particular problem.
	 * \param[in] val_marker - Surface marker where the boundary condition is applied.
	 */
	void BC_Flow_Load(CGeometry *geometry, CSolver **solver_container, CNumerics *numerics, CConfig *config,
                     unsigned short val_marker);
    
	/*!
	 * \brief Impose a load boundary condition.
	 * \param[in] geometry - Geometrical definition of the problem.
	 * \param[in] solver_container - Container vector with all the solutions.
	 * \param[in] numerics - Description of the numerical method.
	 * \param[in] config - Definition of the particular problem.
	 * \param[in] val_marker - Surface marker where the boundary condition is applied.
	 */
	void BC_Normal_Load(CGeometry *geometry, CSolver **solver_container, CNumerics *numerics, CConfig *config,
                 unsigned short val_marker);
  
	/*!
	 * \brief Impose a load boundary condition in cartesian coordinates.
	 * \param[in] geometry - Geometrical definition of the problem.
	 * \param[in] solver_container - Container vector with all the solutions.
	 * \param[in] numerics - Description of the numerical method.
	 * \param[in] config - Definition of the particular problem.
	 * \param[in] val_marker - Surface marker where the boundary condition is applied.
	 */
	void BC_Dir_Load(CGeometry *geometry, CSolver **solver_container, CNumerics *numerics, CConfig *config,
                 unsigned short val_marker);

	/*!
	 * \brief Impose a sine-wave load boundary condition in cartesian coordinates.
	 * \param[in] geometry - Geometrical definition of the problem.
	 * \param[in] solver_container - Container vector with all the solutions.
	 * \param[in] numerics - Description of the numerical method.
	 * \param[in] config - Definition of the particular problem.
	 * \param[in] val_marker - Surface marker where the boundary condition is applied.
	 */
	void BC_Sine_Load(CGeometry *geometry, CSolver **solver_container, CNumerics *numerics, CConfig *config,
                 unsigned short val_marker);


  /*!
	 * \brief Impose a load boundary condition.
	 * \param[in] geometry - Geometrical definition of the problem.
	 * \param[in] solver_container - Container vector with all the solutions.
	 * \param[in] numerics - Description of the numerical method.
	 * \param[in] config - Definition of the particular problem.
	 * \param[in] val_marker - Surface marker where the boundary condition is applied.
	 */
	void BC_Pressure(CGeometry *geometry, CSolver **solver_container, CNumerics *numerics, CConfig *config,
                      unsigned short val_marker);
    
	/*!
	 * \brief Set residuals to zero.
	 * \param[in] geometry - Geometrical definition of the problem.
	 * \param[in] solver_container - Container vector with all the solutions.
	 * \param[in] config - Definition of the particular problem.
	 * \param[in] iRKStep - Current step of the Runge-Kutta iteration.
     * \param[in] RunTime_EqSystem - System of equations which is going to be solved.
	 */
	void Preprocessing(CGeometry *geometry, CSolver **solver_container, CConfig *config, CNumerics **numerics, unsigned short iMesh, unsigned long Iteration, unsigned short RunTime_EqSystem, bool Output);

	/*!
	 * \brief A virtual member.
	 * \param[in] geometry - Geometrical definition of the problem.
	 * \param[in] solver_container - Container vector with all the solutions.
	 * \param[in] config - Definition of the particular problem.
	 * \param[in] iMesh - Index of the mesh in multigrid computations.
	 */
	void Postprocessing(CGeometry *geometry, CSolver **solver_container, CConfig *config,  CNumerics **numerics,
			unsigned short iMesh);
    
	/*!
	 * \brief Source term computation.
	 * \param[in] geometry - Geometrical definition of the problem.
	 * \param[in] solver_container - Container vector with all the solutions.
	 * \param[in] numerics - Description of the numerical method.
	 * \param[in] config - Definition of the particular problem.
	 * \param[in] iMesh - Index of the mesh in multigrid computations.
	 */
	void Source_Residual(CGeometry *geometry, CSolver **solver_container, CNumerics *numerics, CNumerics *second_numerics,
                         CConfig *config, unsigned short iMesh);
    
	/*!
	 * \brief Update the solution using an implicit solver.
	 * \param[in] geometry - Geometrical definition of the problem.
	 * \param[in] solver_container - Container vector with all the solutions.
	 * \param[in] config - Definition of the particular problem.
	 */
	void ImplicitEuler_Iteration(CGeometry *geometry, CSolver **solver_container, CConfig *config);

	/*!
	 * \brief Update the solution using an implicit Newmark solver.
	 * \param[in] geometry - Geometrical definition of the problem.
	 * \param[in] solver_container - Container vector with all the solutions.
	 * \param[in] config - Definition of the particular problem.
	 */
	void ImplicitNewmark_Iteration(CGeometry *geometry, CSolver **solver_container, CConfig *config);
    
	/*!
	 * \brief Set the total residual adding the term that comes from the Dual Time Strategy.
	 * \param[in] geometry - Geometrical definition of the problem.
	 * \param[in] solver_container - Container vector with all the solutions.
	 * \param[in] config - Definition of the particular problem.
	 * \param[in] iRKStep - Current step of the Runge-Kutta iteration.
	 * \param[in] iMesh - Index of the mesh in multigrid computations.
	 * \param[in] RunTime_EqSystem - System of equations which is going to be solved.
	 */
	void SetResidual_DualTime(CGeometry *geometry, CSolver **solver_container, CConfig *config,
                              unsigned short iRKStep, unsigned short iMesh, unsigned short RunTime_EqSystem);
  
  /*!
	 * \brief Get the surface pressure from a file.
	 * \param[in] geometry - Geometrical definition of the problem.
	 * \param[in] config - Definition of the particular problem.
	 */
  void GetSurface_Pressure(CGeometry *geometry, CConfig *config);
  
	/*!
	 * \brief Set the the pressure load in the FEA solver.
	 * \param[in] fea_geometry - Geometrical definition of the problem.
	 * \param[in] flow_solution - Container vector with all the solutions.
	 * \param[in] fea_config - Definition of the particular problem.
	 */
	void SetFEA_Load(CSolver ***flow_solution, CGeometry **fea_geometry, CGeometry **flow_geometry, CConfig *fea_config, CConfig *flow_config, CNumerics *fea_numerics);
    
	/*!
	 * \brief Set the initial condition for the FEA Equations.
	 * \param[in] geometry - Geometrical definition of the problem.
	 * \param[in] solver_container - Container with all the solutions.
	 * \param[in] config - Definition of the particular problem.
	 * \param[in] ExtIter - External iteration.
	 */
	void SetInitialCondition(CGeometry **geometry, CSolver ***solver_container, CConfig *config, unsigned long ExtIter);
    
	/*!
	 * \brief Provide the total (inviscid + viscous) non dimensional FEA coefficient.
	 * \return Value of the FEA coefficient (inviscid + viscous contribution).
	 */
	su2double GetTotal_CFEA(void);
    
	/*!
	 * \brief Set the value of the FEA coefficient.
	 * \param[in] val_cfea - Value of the FEA coefficient.
	 */
	void SetTotal_CFEA(su2double val_cfea);

	/*!
	 * \brief Set the displacement for the nodes in the structural mesh
	 * \param[in] fea_geometry - Geometrical definition of the problem.
	 * \param[in] fea_grid_movement - Geometrical definition of the problem.
	 * \param[in] fea_config - Geometrical definition of the problem.
	 * \param[in] flow_geometry - Definition of the particular problem.
	 */
	void SetStruct_Displacement(CGeometry **fea_geometry,
                                CConfig *fea_config,
                                CSolver ***fea_solution);

	/*!
	 * \brief Predictor for structural displacements based on previous iterations
	 * \param[in] fea_geometry - Geometrical definition of the problem.
	 * \param[in] fea_grid_movement - Geometrical definition of the problem.
	 * \param[in] fea_config - Geometrical definition of the problem.
	 * \param[in] flow_geometry - Definition of the particular problem.
	 */
	void PredictStruct_Displacement(CGeometry **fea_geometry,
                                	CConfig *fea_config,
                                	CSolver ***fea_solution);

	/*!
	 * \brief Computation of Aitken's coefficient.
	 * \param[in] fea_geometry - Geometrical definition of the problem.
	 * \param[in] fea_config - Geometrical definition of the problem.
	 * \param[in] fea_geometry - Definition of the particular problem.
	 */
	void ComputeAitken_Coefficient(CGeometry **fea_geometry,
            				  CConfig *fea_config,
            				  CSolver ***fea_solution,
            				  unsigned long iFSIIter);

	/*!
	 * \brief Aitken's relaxation of the solution.
	 * \param[in] fea_geometry - Geometrical definition of the problem.
	 * \param[in] fea_config - Geometrical definition of the problem.
	 * \param[in] fea_geometry - Definition of the particular problem.
	 */
	void SetAitken_Relaxation(CGeometry **fea_geometry,
            				  CConfig *fea_config,
            				  CSolver ***fea_solution);

	/*!
	 * \brief Aitken's relaxation of the solution.
	 * \param[in] fea_geometry - Geometrical definition of the problem.
	 * \param[in] fea_config - Geometrical definition of the problem.
	 * \param[in] fea_geometry - Definition of the particular problem.
	 */
	void Update_StructSolution(CGeometry **fea_geometry,
            				  CConfig *fea_config,
            				  CSolver ***fea_solution);

	/*!
	 * \brief Get the value of the FSI convergence.
	 * \param[in] Set value of interest: 0 - Initial value, 1 - Current value.
	 */
	void SetFSI_ConvValue(unsigned short val_index, su2double val_criteria);

	/*!
	 * \brief Get the value of the FSI convergence.
	 * \param[in]  Value of interest: 0 - Initial value, 1 - Current value.
	 * \return Values to compare
	 */
	su2double GetFSI_ConvValue(unsigned short val_index);

	/*!
	 * \brief A virtual member.
	 * \param[in] geometry - Geometrical definition of the problem.
	 * \param[in] solver_container - Container vector with all the solutions.
	 * \param[in] solver - Description of the numerical method.
	 * \param[in] config - Definition of the particular problem.
	 */
	void Compute_StiffMatrix(CGeometry *geometry, CSolver **solver_container, CNumerics *numerics, CConfig *config);

	/*!
	 * \brief A virtual member.
	 * \param[in] geometry - Geometrical definition of the problem.
	 * \param[in] solver_container - Container vector with all the solutions.
	 * \param[in] solver - Description of the numerical method.
	 * \param[in] config - Definition of the particular problem.
	 */
	void Compute_StiffMassMatrix(CGeometry *geometry, CSolver **solver_container, CNumerics *numerics, CConfig *config);

	/*!
	 * \brief A virtual member.
	 * \param[in] geometry - Geometrical definition of the problem.
	 * \param[in] solver_container - Container vector with all the solutions.
	 * \param[in] solver - Description of the numerical method.
	 * \param[in] config - Definition of the particular problem.
	 */
	void Compute_StiffMassDampMatrix(CGeometry *geometry, CSolver **solver_container, CNumerics *numerics, CConfig *config);

	/*!
	 * \brief A virtual member.
	 * \param[in] geometry - Geometrical definition of the problem.
	 * \param[in] solver_container - Container vector with all the solutions.
	 * \param[in] solver - Description of the numerical method.
	 * \param[in] config - Definition of the particular problem.
	 */
	void Initialize_SystemMatrix(CGeometry *geometry, CSolver **solver_container, CConfig *config);

	/*!
	 * \brief A virtual member.
	 * \param[in] geometry - Geometrical definition of the problem.
	 * \param[in] solver_container - Container vector with all the solutions.
	 * \param[in] solver - Description of the numerical method.
	 * \param[in] config - Definition of the particular problem.
	 */
	void Compute_IntegrationConstants(CGeometry *geometry, CSolver **solver_container, CNumerics *numerics, CConfig *config);

	/*!
	 * \brief Set the solution variables at time n to the current solution.
	 * \param[in] geometry - Geometrical definition of the problem.
	 */
	void SetSolution_time_n(CGeometry *geometry, CConfig *config);

	/*!
	 * \brief Retrieve the value of the dynamic Aitken relaxation factor.
	 * \return Value of the dynamic Aitken relaxation factor.
	 */
	su2double GetWAitken_Dyn(void);

	/*!
	 * \brief Retrieve the value of the last Aitken relaxation factor in the previous time step.
	 * \return Value of the last Aitken relaxation factor in the previous time step.
	 */
	su2double GetWAitken_Dyn_tn1(void);

	/*!
	 * \brief Set the value of the dynamic Aitken relaxation factor
	 * \param[in] Value of the dynamic Aitken relaxation factor
	 */
	void SetWAitken_Dyn(su2double waitk);

	/*!
	 * \brief Set the value of the last Aitken relaxation factor in the current time step.
	 * \param[in] Value of the last Aitken relaxation factor in the current time step.
	 */
	void SetWAitken_Dyn_tn1(su2double waitk_tn1);

    
};

/*!
 * \class CAdjLevelSetSolver
 * \brief Main class for defining the level set solver.
 * \ingroup LevelSet_Model
 * \author F. Palacios
 * \version 4.0.0 "Cardinal"
 */
class CAdjLevelSetSolver : public CSolver {
protected:
	su2double *FlowSolution_i,	/*!< \brief Store the flow solution at point i. */
	*FlowSolution_j,		/*!< \brief Store the flow solution at point j. */
	Total_CFreeSurface;			/*!< \brief Total Free Surface coefficient for all the boundaries. */
    
public:
    
	/*!
	 * \brief Constructor of the class.
	 * \param[in] geometry - Geometrical definition of the problem.
	 * \param[in] config - Definition of the particular problem.
	 */
	CAdjLevelSetSolver(CGeometry *geometry, CConfig *config, unsigned short iMesh);
    
	/*!
	 * \brief Destructor of the class.
	 */
	virtual ~CAdjLevelSetSolver(void);
    
    /*!
	 * \brief Impose the send-receive boundary condition.
	 * \param[in] geometry - Geometrical definition of the problem.
	 * \param[in] config - Definition of the particular problem.
	 */
	void Set_MPI_Solution(CGeometry *geometry, CConfig *config);
    
    /*!
	 * \brief Impose the send-receive boundary condition.
	 * \param[in] geometry - Geometrical definition of the problem.
	 * \param[in] config - Definition of the particular problem.
	 */
	void Set_MPI_Solution_Gradient(CGeometry *geometry, CConfig *config);
    
  /*!
	 * \brief Impose the send-receive boundary condition.
	 * \param[in] geometry - Geometrical definition of the problem.
	 * \param[in] config - Definition of the particular problem.
	 */
  void Set_MPI_Solution_Limiter(CGeometry *geometry, CConfig *config);
  
	/*!
	 * \brief Impose the Symmetry Plane boundary condition.
	 * \param[in] geometry - Geometrical definition of the problem.
	 * \param[in] solver_container - Container vector with all the solutions.
	 * \param[in] conv_numerics - Description of the numerical method.
	 * \param[in] visc_numerics - Description of the numerical method.
	 * \param[in] config - Definition of the particular problem.
	 * \param[in] val_marker - Surface marker where the boundary condition is applied.
	 */
	void BC_Sym_Plane(CGeometry *geometry, CSolver **solver_container, CNumerics *conv_numerics, CNumerics *visc_numerics, CConfig *config,
                      unsigned short val_marker);
    
	/*!
	 * \brief Update the solution using an implicit solver.
	 * \param[in] geometry - Geometrical definition of the problem.
	 * \param[in] solver_container - Container vector with all the solutions.
	 * \param[in] config - Definition of the particular problem.
	 */
	void ImplicitEuler_Iteration(CGeometry *geometry, CSolver **solver_container, CConfig *config);
    
	/*!
	 * \brief Restart residual and compute gradients.
	 * \param[in] geometry - Geometrical definition of the problem.
	 * \param[in] solver_container - Container vector with all the solutions.
	 * \param[in] config - Definition of the particular problem.
	 * \param[in] iRKStep - Current step of the Runge-Kutta iteration.
     * \param[in] RunTime_EqSystem - System of equations which is going to be solved.
	 */
	void Preprocessing(CGeometry *geometry, CSolver **solver_container, CConfig *config, unsigned short iMesh, unsigned short iRKStep, unsigned short RunTime_EqSystem, bool Output);
    
	/*!
	 * \brief Compute the spatial integration using a upwind scheme.
	 * \param[in] geometry - Geometrical definition of the problem.
	 * \param[in] solver_container - Container vector with all the solutions.
	 * \param[in] numerics - Description of the numerical method.
	 * \param[in] config - Definition of the particular problem.
	 * \param[in] iMesh - Index of the mesh in multigrid computations.
	 */
	void Upwind_Residual(CGeometry *geometry, CSolver **solver_container, CNumerics *numerics, CConfig *config,
                         unsigned short iMesh);
    
	/*!
	 * \brief Source term computation.
	 * \param[in] geometry - Geometrical definition of the problem.
	 * \param[in] solver_container - Container vector with all the solutions.
	 * \param[in] numerics - Description of the numerical method.
	 * \param[in] config - Definition of the particular problem.
	 * \param[in] iMesh - Index of the mesh in multigrid computations.
	 */
	void Source_Residual(CGeometry *geometry, CSolver **solver_container, CNumerics *numerics, CNumerics *second_numerics,
                         CConfig *config, unsigned short iMesh);
    
	/*!
	 * \brief Source term computation.
	 * \param[in] geometry - Geometrical definition of the problem.
	 * \param[in] solver_container - Container vector with all the solutions.
	 * \param[in] numerics - Description of the numerical method.
	 * \param[in] config - Definition of the particular problem.
	 * \param[in] iMesh - Index of the mesh in multigrid computations.
	 */
	void Source_Template(CGeometry *geometry, CSolver **solver_container, CNumerics *numerics,
                         CConfig *config, unsigned short iMesh);
    
	/*!
	 * \brief Impose via the residual the Euler wall boundary condition.
	 * \param[in] geometry - Geometrical definition of the problem.
	 * \param[in] solver_container - Container vector with all the solutions.
	 * \param[in] numerics - Description of the numerical method.
	 * \param[in] config - Definition of the particular problem.
	 * \param[in] val_marker - Surface marker where the boundary condition is applied.
	 */
	void BC_Euler_Wall(CGeometry *geometry, CSolver **solver_container, CNumerics *numerics, CConfig *config,
                       unsigned short val_marker);
    
	/*!
	 * \brief Impose the Navier-Stokes wall boundary condition.
	 * \param[in] geometry - Geometrical definition of the problem.
	 * \param[in] solver_container - Container vector with all the solutions.
	 * \param[in] conv_numerics - Description of the numerical method.
	 * \param[in] visc_numerics - Description of the numerical method.
	 * \param[in] config - Definition of the particular problem.
	 * \param[in] val_marker - Surface marker where the boundary condition is applied.
	 */
	void BC_HeatFlux_Wall(CGeometry *geometry, CSolver **solver_container, CNumerics *conv_numerics, CNumerics *visc_numerics, CConfig *config,
                          unsigned short val_marker);
    
	/*!
	 * \brief Impose the Far Field boundary condition.
	 * \param[in] geometry - Geometrical definition of the problem.
	 * \param[in] solver_container - Container vector with all the solutions.
	 * \param[in] conv_numerics - Description of the numerical method.
	 * \param[in] visc_numerics - Description of the numerical method.
	 * \param[in] config - Definition of the particular problem.
	 * \param[in] val_marker - Surface marker where the boundary condition is applied.
	 */
	void BC_Far_Field(CGeometry *geometry, CSolver **solver_container, CNumerics *conv_numerics, CNumerics *visc_numerics, CConfig *config,
                      unsigned short val_marker);
    
	/*!
	 * \brief Impose the Far Field boundary condition.
	 * \param[in] geometry - Geometrical definition of the problem.
	 * \param[in] solver_container - Container vector with all the solutions.
	 * \param[in] conv_numerics - Description of the numerical method.
	 * \param[in] visc_numerics - Description of the numerical method.
	 * \param[in] config - Definition of the particular problem.
	 * \param[in] val_marker - Surface marker where the boundary condition is applied.
	 */
	void BC_Inlet(CGeometry *geometry, CSolver **solver_container, CNumerics *conv_numerics, CNumerics *visc_numerics, CConfig *config,
                  unsigned short val_marker);
    
	/*!
	 * \brief Impose the Far Field boundary condition.
	 * \param[in] geometry - Geometrical definition of the problem.
	 * \param[in] solver_container - Container vector with all the solutions.
	 * \param[in] conv_numerics - Description of the numerical method.
	 * \param[in] visc_numerics - Description of the numerical method.
	 * \param[in] config - Definition of the particular problem.
	 * \param[in] val_marker - Surface marker where the boundary condition is applied.
	 */
	void BC_Outlet(CGeometry *geometry, CSolver **solver_container, CNumerics *conv_numerics, CNumerics *visc_numerics, CConfig *config,
                   unsigned short val_marker);
    
	/*!
	 * \brief Set the total residual adding the term that comes from the Dual Time Strategy.
	 * \param[in] geometry - Geometrical definition of the problem.
	 * \param[in] solver_container - Container vector with all the solutions.
	 * \param[in] config - Definition of the particular problem.
	 * \param[in] iRKStep - Current step of the Runge-Kutta iteration.
	 * \param[in] iMesh - Index of the mesh in multigrid computations.
	 * \param[in] RunTime_EqSystem - System of equations which is going to be solved.
	 */
	void SetResidual_DualTime(CGeometry *geometry, CSolver **solver_container, CConfig *config,
                              unsigned short iRKStep, unsigned short iMesh, unsigned short RunTime_EqSystem);
    
};

/*!
 * \class CTemplateSolver
 * \brief Main class for defining the template model solver.
 * \ingroup Template_Flow_Equation
 * \author F. Palacios
 * \version 4.0.0 "Cardinal"
 */
class CTemplateSolver : public CSolver {
private:
    
public:
    
	/*!
	 * \brief Constructor of the class.
	 */
	CTemplateSolver(void);
    
	/*!
	 * \overload
	 * \param[in] geometry - Geometrical definition of the problem.
	 * \param[in] config - Definition of the particular problem.
	 */
	CTemplateSolver(CGeometry *geometry, CConfig *config);
    
	/*!
	 * \brief Destructor of the class.
	 */
	~CTemplateSolver(void);
    
	/*!
	 * \brief Compute the velocity^2, SoundSpeed, Pressure.
	 * \param[in] geometry - Geometrical definition of the problem.
	 * \param[in] solver_container - Container vector with all the solutions.
	 * \param[in] config - Definition of the particular problem.
	 * \param[in] iRKStep - Current step of the Runge-Kutta iteration.
     * \param[in] RunTime_EqSystem - System of equations which is going to be solved.
	 */
	void Preprocessing(CGeometry *geometry, CSolver **solver_container, CConfig *config, unsigned short iMesh, unsigned short iRKStep, unsigned short RunTime_EqSystem, bool Output);
    
	/*!
	 * \brief Compute the time step for solving the Euler equations.
	 * \param[in] geometry - Geometrical definition of the problem.
	 * \param[in] solver_container - Container vector with all the solutions.
	 * \param[in] config - Definition of the particular problem.
	 * \param[in] iMesh - Index of the mesh in multigrid computations.
	 * \param[in] Iteration - Index of the current iteration.
	 */
	void SetTime_Step(CGeometry *geometry, CSolver **solver_container, CConfig *config,
                      unsigned short iMesh, unsigned long Iteration);
    
	/*!
	 * \brief Compute the spatial integration using a centered scheme.
	 * \param[in] geometry - Geometrical definition of the problem.
	 * \param[in] solver_container - Container vector with all the solutions.
	 * \param[in] numerics - Description of the numerical method.
	 * \param[in] config - Definition of the particular problem.
	 * \param[in] iMesh - Index of the mesh in multigrid computations.
	 * \param[in] iRKStep - Current step of the Runge-Kutta iteration.
	 */
	void Centered_Residual(CGeometry *geometry, CSolver **solver_container, CNumerics *numerics,
                           CConfig *config, unsigned short iMesh, unsigned short iRKStep);
    
	/*!
	 * \brief Compute the spatial integration using a upwind scheme.
	 * \param[in] geometry - Geometrical definition of the problem.
	 * \param[in] solver_container - Container vector with all the solutions.
	 * \param[in] numerics - Description of the numerical method.
	 * \param[in] config - Definition of the particular problem.
	 * \param[in] iMesh - Index of the mesh in multigrid computations.
	 */
	void Upwind_Residual(CGeometry *geometry, CSolver **solver_container, CNumerics *numerics,
                         CConfig *config, unsigned short iMesh);
    
	/*!
	 * \brief Source term integration.
	 * \param[in] geometry - Geometrical definition of the problem.
	 * \param[in] solver_container - Container vector with all the solutions.
	 * \param[in] numerics - Description of the numerical method.
	 * \param[in] config - Definition of the particular problem.
	 * \param[in] iMesh - Index of the mesh in multigrid computations.
	 */
	void Source_Residual(CGeometry *geometry, CSolver **solver_container, CNumerics *numerics, CNumerics *second_numerics,
                         CConfig *config, unsigned short iMesh);
    
	/*!
	 * \brief Source term integration.
	 * \param[in] geometry - Geometrical definition of the problem.
	 * \param[in] solver_container - Container vector with all the solutions.
	 * \param[in] numerics - Description of the numerical method.
	 * \param[in] config - Definition of the particular problem.
	 * \param[in] iMesh - Index of the mesh in multigrid computations.
	 */
	void Source_Template(CGeometry *geometry, CSolver **solver_container, CNumerics *numerics,
                         CConfig *config, unsigned short iMesh);
    
	/*!
	 * \brief Impose via the residual the Euler wall boundary condition.
	 * \param[in] geometry - Geometrical definition of the problem.
	 * \param[in] solver_container - Container vector with all the solutions.
	 * \param[in] numerics - Description of the numerical method.
	 * \param[in] config - Definition of the particular problem.
	 * \param[in] val_marker - Surface marker where the boundary condition is applied.
	 */
	void BC_Euler_Wall(CGeometry *geometry, CSolver **solver_container, CNumerics *numerics, CConfig *config,
                       unsigned short val_marker);
    
	/*!
	 * \brief Impose the Navier-Stokes boundary condition (strong).
	 * \param[in] geometry - Geometrical definition of the problem.
	 * \param[in] solver_container - Container vector with all the solutions.
	 * \param[in] conv_numerics - Description of the numerical method.
	 * \param[in] visc_numerics - Description of the numerical method.
	 * \param[in] config - Definition of the particular problem.
	 * \param[in] val_marker - Surface marker where the boundary condition is applied.
	 */
	void BC_HeatFlux_Wall(CGeometry *geometry, CSolver **solver_container, CNumerics *conv_numerics, CNumerics *visc_numerics, CConfig *config,
                          unsigned short val_marker);
    
	/*!
	 * \brief Impose the far-field boundary condition.
	 * \param[in] geometry - Geometrical definition of the problem.
	 * \param[in] solver_container - Container vector with all the solutions.
	 * \param[in] conv_numerics - Description of the numerical method.
	 * \param[in] visc_numerics - Description of the numerical method.
	 * \param[in] config - Definition of the particular problem.
	 * \param[in] val_marker - Surface marker where the boundary condition is applied.
	 */
	void BC_Far_Field(CGeometry *geometry, CSolver **solver_container, CNumerics *conv_numerics, CNumerics *visc_numerics, CConfig *config,
                      unsigned short val_marker);
    
	/*!
	 * \brief Impose the inlet boundary condition.
	 * \param[in] geometry - Geometrical definition of the problem.
	 * \param[in] solver_container - Container vector with all the solutions.
	 * \param[in] conv_numerics - Description of the numerical method.
	 * \param[in] visc_numerics - Description of the numerical method.
	 * \param[in] config - Definition of the particular problem.
	 * \param[in] val_marker - Surface marker where the boundary condition is applied.
	 */
	void BC_Inlet(CGeometry *geometry, CSolver **solver_container, CNumerics *conv_numerics, CNumerics *visc_numerics, CConfig *config,
                  unsigned short val_marker);
    
	/*!
	 * \brief Impose the outlet boundary condition.
	 * \param[in] geometry - Geometrical definition of the problem.
	 * \param[in] solver_container - Container vector with all the solutions.
	 * \param[in] conv_numerics - Description of the numerical method.
	 * \param[in] visc_numerics - Description of the numerical method.
	 * \param[in] config - Definition of the particular problem.
	 * \param[in] val_marker - Surface marker where the boundary condition is applied.
	 */
	void BC_Outlet(CGeometry *geometry, CSolver **solver_container, CNumerics *conv_numerics, CNumerics *visc_numerics, CConfig *config,
                   unsigned short val_marker);
    
	/*!
	 * \brief Impose the symmetry plane boundary condition.
	 * \param[in] geometry - Geometrical definition of the problem.
	 * \param[in] solver_container - Container vector with all the solutions.
	 * \param[in] conv_numerics - Description of the numerical method.
	 * \param[in] visc_numerics - Description of the numerical method.
	 * \param[in] config - Definition of the particular problem.
	 * \param[in] val_marker - Surface marker where the boundary condition is applied.
	 */
	void BC_Sym_Plane(CGeometry *geometry, CSolver **solver_container, CNumerics *conv_numerics, CNumerics *visc_numerics, CConfig *config,
                      unsigned short val_marker);
    
	/*!
	 * \brief Impose the dirichlet boundary condition.
	 * \param[in] geometry - Geometrical definition of the problem.
	 * \param[in] solver_container - Container vector with all the solutions.
	 * \param[in] numerics - Description of the numerical method.
	 * \param[in] config - Definition of the particular problem.
	 * \param[in] val_marker - Surface marker where the boundary condition is applied.
	 */
	void BC_Custom(CGeometry *geometry, CSolver **solver_container, CNumerics *numerics,
                   CConfig *config, unsigned short val_marker);
    
	/*!
	 * \brief Update the solution using a Runge-Kutta scheme.
	 * \param[in] geometry - Geometrical definition of the problem.
	 * \param[in] solver_container - Container vector with all the solutions.
	 * \param[in] config - Definition of the particular problem.
	 * \param[in] iRKStep - Current step of the Runge-Kutta iteration.
	 */
	void ExplicitRK_Iteration(CGeometry *geometry, CSolver **solver_container, CConfig *config,
                              unsigned short iRKStep);
    
	/*!
	 * \brief Update the solution using the explicit Euler scheme.
	 * \param[in] geometry - Geometrical definition of the problem.
	 * \param[in] solver_container - Container vector with all the solutions.
	 * \param[in] config - Definition of the particular problem.
	 */
	void ExplicitEuler_Iteration(CGeometry *geometry, CSolver **solver_container, CConfig *config);
    
	/*!
	 * \brief Update the solution using an implicit Euler scheme.
	 * \param[in] geometry - Geometrical definition of the problem.
	 * \param[in] solver_container - Container vector with all the solutions.
	 * \param[in] config - Definition of the particular problem.
	 */
	void ImplicitEuler_Iteration(CGeometry *geometry, CSolver **solver_container, CConfig *config);
    
};

/*!
 * \class CTNE2EulerSolver
 * \brief Main class for defining the TNE2 Euler's flow solver.
 * \ingroup Euler_Equations
 * \author S. R. Copeland, F. Palacios
 * \version 2.0.6
 */
class CTNE2EulerSolver : public CSolver {
protected:

  unsigned short
  nSpecies;	                /*!< \brief Number of species in the gas mixture. */
  
  su2double
  Gamma,                    /*!< \brief Mixture Cp/Cv. */
	Gamma_Minus_One;	        /*!< \brief Mixture Cp/Cv - 1. */
	
  su2double
  Mach_Inf,       	        /*!< \brief Free stream Mach number. */
  *Density,                 /*!< \brief Free stream species density. */
  Energy_ve_Inf,            /*!< \brief Vib.-el. free stream energy. */
	Pressure_Inf,		          /*!< \brief Free stream pressure. */
	*Velocity_Inf,		        /*!< \brief Free stream flow velocity. */
  *MassFrac_Inf,            /*!< \brief Free stream species mass fraction. */
  Temperature_Inf,          /*!< \brief Trans.-rot. free stream temperature. */
  Temperature_ve_Inf;       /*!< \brief Vib.-el. free stream temperature. */

  su2double
  *lowerlimit,            /*!< \brief contains lower limits for conserved variables. */
	*upperlimit;            /*!< \brief contains upper limits for conserved variables. */

	su2double                    
  *CDrag_Inv,	              /*!< \brief Boundary invisc. Cd contribution. */
	*CLift_Inv,			          /*!< \brief Boundary invisc. Cl contribution. */
	*CSideForce_Inv,		      /*!< \brief Boundary invisc. sideforce contribution. */
	*CMx_Inv,			            /*!< \brief X-moment contribution on boundaries. */
	*CMy_Inv,			            /*!< \brief Y-moment contribution on boundaries. */
	*CMz_Inv,			            /*!< \brief Z-moment contribution on boundaries. */
	*CFx_Inv,			            /*!< \brief X-force contribution on boundaries. */
	*CFy_Inv,                 /*!< \brief Y-force contribution on boundaries. */
	*CFz_Inv,                 /*!< \brief Z-force contribution on boundaries. */
	*CEff_Inv,			        	/*!< \brief Invisc. Cl/Cd on boundaries. */
  *ForceInviscid,		        /*!< \brief Inviscid forces at domain boundaries. */
	*MomentInviscid,	        /*!< \brief Inviscid moments at domain boundaries. */
	**CPressure,		          /*!< \brief Cp at each node on domain boundaries . */
	**HeatFlux,		      /*!< \brief Cq at each node on domain boundaries . */
	**CharacPrimVar,		      /*!< \brief Value of the characteristic variables at the boundary . */
  AllBound_CDrag_Inv,	      /*!< \brief Sum of CDrag_Inv from all boundaries. */
	AllBound_CLift_Inv,			  /*!< \brief Sum of CLift_Inv from all boundaries. */
	AllBound_CSideForce_Inv,	/*!< \brief Sum of CSideForce_Inv from all boundaries. */
	AllBound_CMx_Inv,			    /*!< \brief Sum of CMx_Inv from all boundaries. */
	AllBound_CMy_Inv,			    /*!< \brief Sum of CMy_Inv from all boundaries. */
	AllBound_CMz_Inv,			    /*!< \brief Sum of CMz_Inv from all boundaries. */
	AllBound_CFx_Inv,			    /*!< \brief Sum of CFx_Inv from all boundaries. */
	AllBound_CFy_Inv,			    /*!< \brief Sum of CFy_Inv from all boundaries. */
	AllBound_CFz_Inv,			    /*!< \brief Sum of CFz_Inv from all boundaries. */
	AllBound_CEff_Inv;        /*!< \brief Sum of CEff_Inv from all boundaries. */
  
	su2double
  Total_CDrag,              /*!< \brief Total Cd. */
	Total_CLift,		          /*!< \brief Total Cl. */
	Total_CSideForce,		      /*!< \brief Total CSideForce. */
	Total_CMx,			          /*!< \brief Total CMx. */
	Total_CMy,                /*!< \brief Total CMy. */
	Total_CMz,                /*!< \brief Total CMz. */
	Total_CFx,                /*!< \brief Total CFx. */
	Total_CFy,                /*!< \brief Total CFy. */
	Total_CFz,                /*!< \brief Total CFz. */
	Total_CEff,               /*!< \brief Total CEff. */
  Total_Heat,                  /*!< \brief Total heat load. */
  Total_MaxHeat;               /*!< \brief Maximum heat flux on all boundaries. */

	su2double
  *PrimVar_i,	      /*!< \brief Vector for storing primitives at node i. */
	*PrimVar_j;			  /*!< \brief Vector for storing primitives at node j. */

	su2double
  **LowMach_Precontioner; /*!< \brief Matrix for storing the inverse of preconditioner. */
	
  unsigned long
  nMarker;				  /*!< \brief Total number of domain boundaries. */
  
	bool least_squares;     /*!< \brief Indicator for least-squares computed grads. */
  
public:
  
	/*!
	 * \brief Constructor of the class.
	 */
	CTNE2EulerSolver(void);
  
	/*!
	 * \overload
	 * \param[in] geometry - Geometrical definition of the problem.
	 * \param[in] config - Definition of the particular problem.
	 */
	CTNE2EulerSolver(CGeometry *geometry, CConfig *config, unsigned short iMesh);
  
	/*!
	 * \brief Destructor of the class.
	 */
	virtual ~CTNE2EulerSolver(void);
  
  /*!
	 * \brief Impose the send-receive boundary condition.
	 * \param[in] geometry - Geometrical definition of the problem.
	 * \param[in] config - Definition of the particular problem.
	 */
	void Set_MPI_Solution(CGeometry *geometry, CConfig *config);
  
  /*!
	 * \brief Impose the send-receive boundary condition.
	 * \param[in] geometry - Geometrical definition of the problem.
	 * \param[in] config - Definition of the particular problem.
	 */
	void Set_MPI_Solution_Old(CGeometry *geometry, CConfig *config);

  /*!
	 * \brief Impose the send-receive boundary condition.
	 * \param[in] geometry - Geometrical definition of the problem.
	 * \param[in] config - Definition of the particular problem.
	 */
  void Set_MPI_Primitive(CGeometry *geometry, CConfig *config);
  
  /*!
	 * \brief Impose the send-receive boundary condition.
	 * \param[in] geometry - Geometrical definition of the problem.
	 * \param[in] config - Definition of the particular problem.
	 */
  void Set_MPI_Solution_Limiter(CGeometry *geometry, CConfig *config);
  
  /*!
	 * \brief Impose the send-receive boundary condition.
	 * \param[in] geometry - Geometrical definition of the problem.
	 * \param[in] config - Definition of the particular problem.
	 */
  void Set_MPI_Primitive_Limiter(CGeometry *geometry, CConfig *config);
  
  /*!
	 * \brief Impose the send-receive boundary condition.
	 * \param[in] geometry - Geometrical definition of the problem.
	 * \param[in] config - Definition of the particular problem.
	 */
  void Set_MPI_Undivided_Laplacian(CGeometry *geometry, CConfig *config);

  /*!
	 * \brief Impose the send-receive boundary condition.
	 * \param[in] geometry - Geometrical definition of the problem.
	 * \param[in] config - Definition of the particular problem.
	 */
  void Set_MPI_MaxEigenvalue(CGeometry *geometry, CConfig *config);

  /*!
	 * \brief Impose the send-receive boundary condition.
	 * \param[in] geometry - Geometrical definition of the problem.
	 * \param[in] config - Definition of the particular problem.
	 */
  void Set_MPI_Dissipation_Switch(CGeometry *geometry, CConfig *config);
  
  /*!
	 * \brief Impose the send-receive boundary condition.
	 * \param[in] geometry - Geometrical definition of the problem.
	 * \param[in] config - Definition of the particular problem.
	 */
  void Set_MPI_Solution_Gradient(CGeometry *geometry, CConfig *config);

  /*!
	 * \brief Impose the send-receive boundary condition.
	 * \param[in] geometry - Geometrical definition of the problem.
	 * \param[in] config - Definition of the particular problem.
	 */
  void Set_MPI_Primitive_Gradient(CGeometry *geometry, CConfig *config);
  
  /*!
	 * \brief Set the fluid solver nondimensionalization.
	 * \param[in] geometry - Geometrical definition of the problem.
	 * \param[in] config - Definition of the particular problem.
	 */
  void SetNondimensionalization(CGeometry *geometry, CConfig *config, unsigned short iMesh);

  /*!
	 * \brief Set the maximum value of the eigenvalue.
	 * \param[in] geometry - Geometrical definition of the problem.
	 * \param[in] config - Definition of the particular problem.
	 */
  void SetMax_Eigenvalue(CGeometry *geometry, CConfig *config);
  
	/*!
	 * \brief Compute the density at the infinity.
	 * \return Value of the density at the infinity.
	 */
	su2double GetDensity_Inf(void);
  
	/*!
	 * \brief Compute 2-norm of the velocity at the infinity.
	 * \return Value of the 2-norm of the velocity at the infinity.
	 */
	su2double GetModVelocity_Inf(void);
  
	/*!
	 * \brief Compute the density multiply by energy at the infinity.
	 * \return Value of the density multiply by  energy at the infinity.
	 */
	su2double GetDensity_Energy_Inf(void);
  
	/*!
	 * \brief Compute the pressure at the infinity.
	 * \return Value of the pressure at the infinity.
	 */
	su2double GetPressure_Inf(void);
  
	/*!
	 * \brief Compute the density multiply by velocity at the infinity.
	 * \param[in] val_dim - Index of the velocity vector.
	 * \return Value of the density multiply by the velocity at the infinity.
	 */
	su2double GetDensity_Velocity_Inf(unsigned short val_dim);
  
	/*!
	 * \brief Get the velocity at the infinity.
	 * \param[in] val_dim - Index of the velocity vector.
	 * \return Value of the velocity at the infinity.
	 */
	su2double GetVelocity_Inf(unsigned short val_dim);
  
	/*!
	 * \brief Compute the time step for solving the Euler equations.
	 * \param[in] geometry - Geometrical definition of the problem.
	 * \param[in] solver_container - Container vector with all the solutions.
	 * \param[in] config - Definition of the particular problem.
	 * \param[in] iMesh - Index of the mesh in multigrid computations.
	 * \param[in] Iteration - Value of the current iteration.
	 */
	void SetTime_Step(CGeometry *geometry, CSolver **solver_container, CConfig *config,
                    unsigned short iMesh, unsigned long Iteration);
  
  /*!
	 * \brief Compute the spatial integration using a centered scheme.
	 * \param[in] geometry - Geometrical definition of the problem.
	 * \param[in] solver_container - Container vector with all the solutions.
	 * \param[in] numerics - Description of the numerical method.
	 * \param[in] config - Definition of the particular problem.
	 * \param[in] iMesh - Index of the mesh in multigrid computations.
	 */
  void Centered_Residual(CGeometry *geometry, CSolver **solver_container, CNumerics *numerics,
                         CConfig *config, unsigned short iMesh, unsigned short iRKStep);
  
	/*!
	 * \brief Compute the spatial integration using a upwind scheme.
	 * \param[in] geometry - Geometrical definition of the problem.
	 * \param[in] solver_container - Container vector with all the solutions.
	 * \param[in] numerics - Description of the numerical method.
	 * \param[in] config - Definition of the particular problem.
	 * \param[in] iMesh - Index of the mesh in multigrid computations.
	 */
	void Upwind_Residual(CGeometry *geometry, CSolver **solver_container, CNumerics *numerics,
                       CConfig *config, unsigned short iMesh);
  
	/*!
	 * \brief Source term integration.
	 * \param[in] geometry - Geometrical definition of the problem.
	 * \param[in] solver_container - Container vector with all the solutions.
	 * \param[in] numerics - Description of the numerical method.
   * \param[in] second_numerics - Description of the second numerical method.
	 * \param[in] config - Definition of the particular problem.
	 * \param[in] iMesh - Index of the mesh in multigrid computations.
	 */
	void Source_Residual(CGeometry *geometry, CSolver **solver_container, CNumerics *numerics,
                       CNumerics *second_numerics, CConfig *config, unsigned short iMesh);
  
	/*!
	 * \brief Compute the velocity^2, SoundSpeed, Pressure, Enthalpy, Viscosity.
	 * \param[in] geometry - Geometrical definition of the problem.
	 * \param[in] solver_container - Container vector with all the solutions.
	 * \param[in] config - Definition of the particular problem.
	 * \param[in] iRKStep - Current step of the Runge-Kutta iteration.
   * \param[in] RunTime_EqSystem - System of equations which is going to be solved.
	 */
	void Preprocessing(CGeometry *geometry, CSolver **solver_container, CConfig *config, unsigned short iMesh, unsigned short iRKStep, unsigned short RunTime_EqSystem, bool Output);
  
	/*!
	 * \brief Compute the gradient of the primitive variables using Green-Gauss method,
	 *        and stores the result in the <i>Gradient_Primitive</i> variable.
	 * \param[in] geometry - Geometrical definition of the problem.
	 * \param[in] config - Definition of the particular problem.
	 */
	void SetPrimitive_Gradient_GG(CGeometry *geometry, CConfig *config);
  
	/*!
	 * \brief Compute the gradient of the primitive variables using a Least-Squares method,
	 *        and stores the result in the <i>Gradient_Primitive</i> variable.
	 * \param[in] geometry - Geometrical definition of the problem.
	 * \param[in] config - Definition of the particular problem.
	 */
	void SetPrimitive_Gradient_LS(CGeometry *geometry, CConfig *config);
  
  /*!
	 * \brief Compute the gradient of the primitive variables using a Least-Squares method,
	 *        and stores the result in the <i>Gradient_Primitive</i> variable.
	 * \param[in] geometry - Geometrical definition of the problem.
	 * \param[in] config - Definition of the particular problem.
	 */
	void SetPrimitive_Gradient_LS(CGeometry *geometry, CConfig *config, unsigned long val_Point);
  
	/*!
	 * \brief Compute the limiter of the primitive variables.
	 * \param[in] geometry - Geometrical definition of the problem.
	 * \param[in] config - Definition of the particular problem.
	 */
	void SetPrimitive_Limiter(CGeometry *geometry, CConfig *config);
  
  /*!
	 * \brief Compute slope limiter.
	 * \param[in] geometry - Geometrical definition of the problem.
	 * \param[in] config - Definition of the particular problem.
	 */
	void SetSolution_Limiter(CGeometry *geometry, CConfig *config);
  
	/*!
	 * \brief Compute the preconditioner for convergence acceleration by Roe-Turkel method.
	 * \param[in] iPoint - Index of the grid point
	 * \param[in] config - Definition of the particular problem.
	 */
	void SetPreconditioner(CConfig *config, unsigned long iPoint);
   
	/*!
	 * \brief Impose via the residual the Euler wall boundary condition.
	 * \param[in] geometry - Geometrical definition of the problem.
	 * \param[in] solver_container - Container vector with all the solutions.
	 * \param[in] numerics - Description of the numerical method.
	 * \param[in] config - Definition of the particular problem.
	 * \param[in] val_marker - Surface marker where the boundary condition is applied.
	 */
	void BC_Euler_Wall(CGeometry *geometry, CSolver **solver_container, CNumerics *numerics,
                     CConfig *config, unsigned short val_marker);
  
	/*!
	 * \brief Impose the far-field boundary condition using characteristics.
	 * \param[in] geometry - Geometrical definition of the problem.
	 * \param[in] solver_container - Container vector with all the solutions.
	 * \param[in] conv_numerics - Description of the numerical method for convective terms.
   * \param[in] visc_numerics - Description of the numerical method for viscous terms.
	 * \param[in] config - Definition of the particular problem.
	 * \param[in] val_marker - Surface marker where the boundary condition is applied.
	 */
	void BC_Far_Field(CGeometry *geometry, CSolver **solver_container, CNumerics *conv_numerics,
                    CNumerics *visc_numerics, CConfig *config, unsigned short val_marker);
  
	/*!
	 * \brief Impose the symmetry boundary condition using the residual.
	 * \param[in] geometry - Geometrical definition of the problem.
	 * \param[in] solver_container - Container vector with all the solutions.
	 * \param[in] conv_numerics - Description of the numerical method for convective terms.
   * \param[in] visc_numerics - Description of the numerical method for viscous terms.
	 * \param[in] config - Definition of the particular problem.
	 * \param[in] val_marker - Surface marker where the boundary condition is applied.
	 */
	void BC_Sym_Plane(CGeometry *geometry, CSolver **solver_container, CNumerics *conv_numerics,
                    CNumerics *visc_numerics, CConfig *config, unsigned short val_marker);
  
	/*!
	 * \brief Impose a subsonic inlet boundary condition.
	 * \param[in] geometry - Geometrical definition of the problem.
	 * \param[in] solver_container - Container vector with all the solutions.
	 * \param[in] conv_numerics - Description of the numerical method for convective terms.
   * \param[in] visc_numerics - Description of the numerical method for viscous terms.
	 * \param[in] config - Definition of the particular problem.
	 * \param[in] val_marker - Surface marker where the boundary condition is applied.
	 */
	void BC_Inlet(CGeometry *geometry, CSolver **solver_container, CNumerics *conv_numerics,
                CNumerics *visc_numerics, CConfig *config, unsigned short val_marker);
  
	/*!
	 * \brief Impose a supersonic inlet boundary condition.
	 * \param[in] geometry - Geometrical definition of the problem.
	 * \param[in] solver_container - Container vector with all the solutions.
	 * \param[in] conv_numerics - Description of the numerical method for convective terms.
   * \param[in] visc_numerics - Description of the numerical method for viscous terms.
	 * \param[in] config - Definition of the particular problem.
	 * \param[in] val_marker - Surface marker where the boundary condition is applied.
	 */
	void BC_Supersonic_Inlet(CGeometry *geometry, CSolver **solver_container,
                           CNumerics *conv_numerics, CNumerics *visc_numerics,
                           CConfig *config, unsigned short val_marker);

  /*!
	 * \brief Impose the outlet boundary condition.
	 * \param[in] geometry - Geometrical definition of the problem.
	 * \param[in] solver_container - Container vector with all the solutions.
	 * \param[in] conv_numerics - Description of the numerical method for convective terms.
   * \param[in] visc_numerics - Description of the numerical method for viscous terms.
	 * \param[in] config - Definition of the particular problem.
	 * \param[in] val_marker - Surface marker where the boundary condition is applied.
   
	 */
	void BC_Outlet(CGeometry *geometry, CSolver **solver_container, CNumerics *conv_numerics,
                 CNumerics *visc_numerics, CConfig *config, unsigned short val_marker);

  /*!
	 * \brief Update the solution using an explicit Euler scheme.
	 * \param[in] geometry - Geometrical definition of the problem.
	 * \param[in] solver_container - Container vector with all the solutions.
	 * \param[in] config - Definition of the particular problem.
	 */
  void ExplicitEuler_Iteration(CGeometry *geometry, CSolver **solver_container, CConfig *config);

	/*!
	 * \brief Update the solution using an implicit Euler scheme.
	 * \param[in] geometry - Geometrical definition of the problem.
	 * \param[in] solver_container - Container vector with all the solutions.
	 * \param[in] config - Definition of the particular problem.
	 */
	void ImplicitEuler_Iteration(CGeometry *geometry, CSolver **solver_container, CConfig *config);
  
	/*!
	 * \brief Compute the pressure forces and all the adimensional coefficients.
	 * \param[in] geometry - Geometrical definition of the problem.
	 * \param[in] config - Definition of the particular problem.
	 */
	void Inviscid_Forces(CGeometry *geometry, CConfig *config);
  
	/*!
	 * \brief Provide the non dimensional lift coefficient (inviscid contribution).
	 * \param val_marker Surface where the coefficient is going to be computed.
	 * \return Value of the lift coefficient (inviscid contribution) on the surface <i>val_marker</i>.
	 */
	su2double GetCLift_Inv(unsigned short val_marker);
  
	/*!
	 * \brief Provide the non dimensional drag coefficient (inviscid contribution).
	 * \param val_marker Surface where the coeficient is going to be computed.
	 * \return Value of the drag coefficient (inviscid contribution) on the surface <i>val_marker</i>.
	 */
	su2double GetCDrag_Inv(unsigned short val_marker);
  
	/*!
	 * \brief Provide the non dimensional sideforce coefficient (inviscid contribution).
	 * \param val_marker Surface where the coeficient is going to be computed.
	 * \return Value of the sideforce coefficient (inviscid contribution) on the surface <i>val_marker</i>.
	 */
	su2double GetCSideForce_Inv(unsigned short val_marker);
  
	/*!
	 * \brief Provide the non dimensional efficiency coefficient (inviscid contribution).
	 * \param val_marker Surface where the coeficient is going to be computed.
	 * \return Value of the efficiency coefficient (inviscid contribution) on the surface <i>val_marker</i>.
	 */
	su2double GetCEff_Inv(unsigned short val_marker);
  
	/*!
	 * \brief Provide the total (inviscid + viscous) non dimensional sideforce coefficient.
	 * \return Value of the sideforce coefficient (inviscid + viscous contribution).
	 */
	su2double GetTotal_CSideForce(void);
  
	/*!
	 * \brief Provide the total (inviscid + viscous) non dimensional efficiency coefficient.
	 * \return Value of the efficiency coefficient (inviscid + viscous contribution).
	 */
	su2double GetTotal_CEff(void);
  
	/*!
	 * \brief Store the total (inviscid + viscous) non dimensional lift coefficient.
	 * \param[in] val_Total_CLift - Value of the total lift coefficient.
	 */
	void SetTotal_CLift(su2double val_Total_CLift);
  
	/*!
	 * \brief Provide the total (inviscid + viscous) non dimensional lift coefficient.
	 * \return Value of the lift coefficient (inviscid + viscous contribution).
	 */
	su2double GetTotal_CLift(void);
  
	/*!
	 * \brief Provide the total (inviscid + viscous) non dimensional drag coefficient.
	 * \return Value of the drag coefficient (inviscid + viscous contribution).
	 */
	su2double GetTotal_CDrag(void);
  
	/*!
	 * \brief Provide the total (inviscid + viscous) non dimensional x moment coefficient.
	 * \return Value of the moment x coefficient (inviscid + viscous contribution).
	 */
	su2double GetTotal_CMx(void);
  
	/*!
	 * \brief Provide the total (inviscid + viscous) non dimensional y moment coefficient.
	 * \return Value of the moment y coefficient (inviscid + viscous contribution).
	 */
	su2double GetTotal_CMy(void);
  
	/*!
	 * \brief Provide the total (inviscid + viscous) non dimensional z moment coefficient.
	 * \return Value of the moment z coefficient (inviscid + viscous contribution).
	 */
	su2double GetTotal_CMz(void);
  
	/*!
	 * \brief Provide the total (inviscid + viscous) non dimensional x force coefficient.
	 * \return Value of the force x coefficient (inviscid + viscous contribution).
	 */
	su2double GetTotal_CFx(void);
  
	/*!
	 * \brief Provide the total (inviscid + viscous) non dimensional y force coefficient.
	 * \return Value of the force y coefficient (inviscid + viscous contribution).
	 */
	su2double GetTotal_CFy(void);
  
	/*!
	 * \brief Provide the total (inviscid + viscous) non dimensional z force coefficient.
	 * \return Value of the force z coefficient (inviscid + viscous contribution).
	 */
	su2double GetTotal_CFz(void);
  
  /*!
	 * \brief Provide the total heat load.
	 * \return Value of the heat load (viscous contribution).
	 */
	su2double GetTotal_HeatFlux(void);
  
  /*!
	 * \brief Provide the total heat load.
	 * \return Value of the heat load (viscous contribution).
	 */
	su2double GetTotal_MaxHeatFlux(void);
  
  /*!
	 * \brief Store the total heat load.
	 * \param[in] val_Total_Heat - Value of the heat load.
	 */
	void SetTotal_HeatFlux(su2double val_Total_Heat);
  
  /*!
	 * \brief Store the total heat load.
	 * \param[in] val_Total_HeatMax - Value of the heat load.
	 */
	void SetTotal_MaxHeatFlux(su2double val_Total_MaxHeat);
  
	/*!
	 * \brief Store the total (inviscid + viscous) non dimensional drag coefficient.
	 * \param[in] val_Total_CDrag - Value of the total drag coefficient.
	 */
	void SetTotal_CDrag(su2double val_Total_CDrag);
  
	/*!
	 * \brief Get the inviscid contribution to the lift coefficient.
	 * \return Value of the lift coefficient (inviscid contribution).
	 */
	su2double GetAllBound_CLift_Inv(void);
  
	/*!
	 * \brief Get the inviscid contribution to the drag coefficient.
	 * \return Value of the drag coefficient (inviscid contribution).
	 */
	su2double GetAllBound_CDrag_Inv(void);
  
	/*!
	 * \brief Get the inviscid contribution to the sideforce coefficient.
	 * \return Value of the sideforce coefficient (inviscid contribution).
	 */
	su2double GetAllBound_CSideForce_Inv(void);
  
	/*!
	 * \brief Get the inviscid contribution to the efficiency coefficient.
	 * \return Value of the efficiency coefficient (inviscid contribution).
	 */
	su2double GetAllBound_CEff_Inv(void);
  
  /*!
   * \brief Get the inviscid contribution to the efficiency coefficient.
   * \return Value of the efficiency coefficient (inviscid contribution).
   */
  su2double GetAllBound_CMx_Inv(void);
  
  /*!
   * \brief Get the inviscid contribution to the efficiency coefficient.
   * \return Value of the efficiency coefficient (inviscid contribution).
   */
  su2double GetAllBound_CMy_Inv(void);
  
  /*!
   * \brief Get the inviscid contribution to the efficiency coefficient.
   * \return Value of the efficiency coefficient (inviscid contribution).
   */
  su2double GetAllBound_CMz_Inv(void);
  
  /*!
   * \brief Get the inviscid contribution to the efficiency coefficient.
   * \return Value of the efficiency coefficient (inviscid contribution).
   */
  su2double GetAllBound_CFx_Inv(void);
  
  /*!
   * \brief Get the inviscid contribution to the efficiency coefficient.
   * \return Value of the efficiency coefficient (inviscid contribution).
   */
  su2double GetAllBound_CFy_Inv(void);
  
  /*!
   * \brief Get the inviscid contribution to the efficiency coefficient.
   * \return Value of the efficiency coefficient (inviscid contribution).
   */
  su2double GetAllBound_CFz_Inv(void);
  
	/*!
	 * \brief Provide the Pressure coefficient.
	 * \param[in] val_marker - Surface marker where the coefficient is computed.
	 * \param[in] val_vertex - Vertex of the marker <i>val_marker</i> where the coefficient is evaluated.
	 * \return Value of the pressure coefficient.
	 */
	su2double GetCPressure(unsigned short val_marker, unsigned long val_vertex);
  
	/*!
	 * \brief Set the total residual adding the term that comes from the Dual Time Strategy.
	 * \param[in] geometry - Geometrical definition of the problem.
	 * \param[in] solver_container - Container vector with all the solutions.
	 * \param[in] config - Definition of the particular problem.
	 * \param[in] iRKStep - Current step of the Runge-Kutta iteration.
	 * \param[in] iMesh - Index of the mesh in multigrid computations.
	 * \param[in] RunTime_EqSystem - System of equations which is going to be solved.
	 */
	void SetResidual_DualTime(CGeometry *geometry, CSolver **solver_container, CConfig *config,
                            unsigned short iRKStep, unsigned short iMesh, unsigned short RunTime_EqSystem);
  
	/*!
	 * \brief Load a direct flow solution for use with the adjoint solver.
	 * \param[in] geometry - Geometrical definition of the problem.
	 * \param[in] config - Definition of the particular problem.
	 * \param[in] val_iZone - Current zone in the mesh.
	 */
	void GetRestart(CGeometry *geometry, CConfig *config, unsigned short val_iZone);
  
  /*!
	 * \brief Load the output data container with the variables to be written to the volume solution file.
   * \param[in] config - Definition of the particular problem.
	 * \param[in] geometry - Geometrical definition of the problem.
	 * \param[in] data_container - Container holding the output variable data.
   * \param[in] nOutput_Vars - Number of output variables being stored.
	 */
	void SetVolume_Output(CConfig *config, CGeometry *geometry, su2double **data_container, unsigned short nOutput_Vars);
  
};

/*!
 * \class CTNE2NSSolver
 * \brief Main class for defining the TNE2 Navier-Stokes flow solver.
 * \ingroup Navier_Stokes_Equations
 * \author S. R. Copeland, F. Palacios
 * \version 2.0.6
 */
class CTNE2NSSolver : public CTNE2EulerSolver {
private:
	su2double Viscosity_Inf;	/*!< \brief Viscosity at the infinity. */
	su2double Prandtl_Lam,   /*!< \brief Laminar Prandtl number. */
	Prandtl_Turb;         /*!< \brief Turbulent Prandtl number. */
	su2double *CDrag_Visc,	/*!< \brief Drag coefficient (viscous contribution) for each boundary. */
	*CLift_Visc,		/*!< \brief Lift coefficient (viscous contribution) for each boundary. */
	*CMx_Visc,			/*!< \brief Moment x coefficient (viscous contribution) for each boundary. */
	*CMy_Visc,			/*!< \brief Moment y coefficient (viscous contribution) for each boundary. */
	*CMz_Visc,			/*!< \brief Moment z coefficient (viscous contribution) for each boundary. */
	*CFx_Visc,			/*!< \brief Force x coefficient (viscous contribution) for each boundary. */
	*CFy_Visc,			/*!< \brief Force y coefficient (viscous contribution) for each boundary. */
	*CFz_Visc,			/*!< \brief Force z coefficient (viscous contribution) for each boundary. */
	*CEff_Visc,			/*!< \brief Efficiency (Cl/Cd) (Viscous contribution) for each boundary. */
  *Heat_Visc,		/*!< \brief Heat load (viscous contribution) for each boundary. */
  *MaxHeatFlux_Visc, /*!< \brief Maximum heat flux (viscous contribution) for each boundary. */
  
	**CSkinFriction;	/*!< \brief Skin friction coefficient for each boundary and vertex. */
	su2double *ForceViscous,	/*!< \brief Viscous force for each boundary. */
	*MomentViscous;			/*!< \brief Inviscid moment for each boundary. */
	su2double AllBound_CDrag_Visc, /*!< \brief Drag coefficient (viscous contribution) for all the boundaries. */
	AllBound_CLift_Visc,		/*!< \brief Lift coefficient (viscous contribution) for all the boundaries. */
	AllBound_CMx_Visc,			/*!< \brief Moment x coefficient (inviscid contribution) for all the boundaries. */
	AllBound_CMy_Visc,			/*!< \brief Moment y coefficient (inviscid contribution) for all the boundaries. */
	AllBound_CMz_Visc,			/*!< \brief Moment z coefficient (inviscid contribution) for all the boundaries. */
	AllBound_CEff_Visc,			/*!< \brief Efficient coefficient (Viscous contribution) for all the boundaries. */
	AllBound_CFx_Visc,			/*!< \brief Force x coefficient (inviscid contribution) for all the boundaries. */
	AllBound_CFy_Visc,			/*!< \brief Force y coefficient (inviscid contribution) for all the boundaries. */
	AllBound_CFz_Visc,			/*!< \brief Force z coefficient (inviscid contribution) for all the boundaries. */
  AllBound_HeatFlux_Visc,		/*!< \brief Heat load (viscous contribution) for all the boundaries. */
  AllBound_MaxHeatFlux_Visc; /*!< \brief Maximum heat flux (viscous contribution) for all boundaries. */
  
public:
  
	/*!
	 * \brief Constructor of the class.
	 */
	CTNE2NSSolver(void);
  
	/*!
	 * \overload
	 * \param[in] geometry - Geometrical definition of the problem.
	 * \param[in] config - Definition of the particular problem.
	 */
	CTNE2NSSolver(CGeometry *geometry, CConfig *config, unsigned short iMesh);
  
	/*!
	 * \brief Destructor of the class.
	 */
	~CTNE2NSSolver(void);
  
	/*!
	 * \brief Compute the viscosity at the infinity.
	 * \return Value of the viscosity at the infinity.
	 */
	su2double GetViscosity_Inf(void);
  
	/*!
	 * \brief Compute the time step for solving the Navier-Stokes equations with turbulence model.
	 * \param[in] geometry - Geometrical definition of the problem.
	 * \param[in] solver_container - Container vector with all the solutions.
	 * \param[in] config - Definition of the particular problem.
	 * \param[in] iMesh - Index of the mesh in multigrid computations.
	 * \param[in] Iteration - Index of the current iteration.
	 */
	void SetTime_Step(CGeometry *geometry, CSolver **solver_container, CConfig *config,
                    unsigned short iMesh, unsigned long Iteration);
  
	/*!
	 * \brief Restart residual and compute gradients.
	 * \param[in] geometry - Geometrical definition of the problem.
	 * \param[in] solver_container - Container vector with all the solutions.
	 * \param[in] config - Definition of the particular problem.
	 * \param[in] iRKStep - Current step of the Runge-Kutta iteration.
   * \param[in] RunTime_EqSystem - System of equations which is going to be solved.
	 */
	void Preprocessing(CGeometry *geometry, CSolver **solver_container, CConfig *config, unsigned short iMesh, unsigned short iRKStep, unsigned short RunTime_EqSystem, bool Output);
  
  /*!
	 * \brief Impose the symmetry boundary condition using the residual.
	 * \param[in] geometry - Geometrical definition of the problem.
	 * \param[in] solver_container - Container vector with all the solutions.
	 * \param[in] conv_numerics - Description of the numerical method for convective terms.
   * \param[in] visc_numerics - Description of the numerical method for viscous terms.
	 * \param[in] config - Definition of the particular problem.
	 * \param[in] val_marker - Surface marker where the boundary condition is applied.
	 */
	void BC_Sym_Plane(CGeometry *geometry, CSolver **solver_container, CNumerics *conv_numerics,
                    CNumerics *visc_numerics, CConfig *config, unsigned short val_marker);
  
  /*!
	 * \brief Impose a constant heat-flux condition at the wall.
	 * \param[in] geometry - Geometrical definition of the problem.
	 * \param[in] solver_container - Container vector with all the solutions.
	 * \param[in] conv_numerics - Description of the numerical method for convective terms.
   * \param[in] visc_numerics - Description of the numerical method for viscous terms.
	 * \param[in] config - Definition of the particular problem.
	 * \param[in] val_marker - Surface marker where the boundary condition is applied.
	 */
	void BC_HeatFlux_Wall(CGeometry *geometry, CSolver **solver_container, CNumerics *conv_numerics,
                        CNumerics *visc_numerics, CConfig *config, unsigned short val_marker);
  
  /*!
	 * \brief Impose a constant heat-flux condition at the wall.
	 * \param[in] geometry - Geometrical definition of the problem.
	 * \param[in] solver_container - Container vector with all the solutions.
	 * \param[in] conv_numerics - Description of the numerical method for convective terms.
   * \param[in] visc_numerics - Description of the numerical method for viscous terms.
	 * \param[in] config - Definition of the particular problem.
	 * \param[in] val_marker - Surface marker where the boundary condition is applied.
	 */
	void BC_HeatFluxCatalytic_Wall(CGeometry *geometry,
                                 CSolver **solver_container,
                                 CNumerics *conv_numerics,
                                 CNumerics *visc_numerics,
                                 CConfig *config, unsigned short val_marker);
  
  /*!
	 * \brief Impose a constant heat-flux condition at the wall.
	 * \param[in] geometry - Geometrical definition of the problem.
	 * \param[in] solver_container - Container vector with all the solutions.
	 * \param[in] conv_numerics - Description of the numerical method for convective terms.
   * \param[in] visc_numerics - Description of the numerical method for viscous terms.
	 * \param[in] config - Definition of the particular problem.
	 * \param[in] val_marker - Surface marker where the boundary condition is applied.
	 */
	void BC_HeatFluxNonCatalytic_Wall(CGeometry *geometry,
                                    CSolver **solver_container,
                                    CNumerics *conv_numerics,
                                    CNumerics *visc_numerics,
                                    CConfig *config, unsigned short val_marker);
  
  /*!
	 * \brief Impose the Navier-Stokes boundary condition (strong).
	 * \param[in] geometry - Geometrical definition of the problem.
	 * \param[in] solver_container - Container vector with all the solutions.
	 * \param[in] conv_numerics - Description of the numerical method for convective terms.
   * \param[in] visc_numerics - Description of the numerical method for viscous terms.
	 * \param[in] config - Definition of the particular problem.
	 * \param[in] val_marker - Surface marker where the boundary condition is applied.
	 */
	void BC_Isothermal_Wall(CGeometry *geometry, CSolver **solver_container, CNumerics *conv_numerics,
                          CNumerics *visc_numerics, CConfig *config, unsigned short val_marker);
  
  /*!
	 * \brief Impose the Navier-Stokes boundary condition (strong).
	 * \param[in] geometry - Geometrical definition of the problem.
	 * \param[in] solver_container - Container vector with all the solutions.
	 * \param[in] conv_numerics - Description of the numerical method for convective terms.
   * \param[in] visc_numerics - Description of the numerical method for viscous terms.
	 * \param[in] config - Definition of the particular problem.
	 * \param[in] val_marker - Surface marker where the boundary condition is applied.
	 */
	void BC_IsothermalCatalytic_Wall(CGeometry *geometry,
                                   CSolver **solver_container,
                                   CNumerics *conv_numerics,
                                   CNumerics *visc_numerics,
                                   CConfig *config, unsigned short val_marker);
  
  /*!
	 * \brief Impose the Navier-Stokes boundary condition (strong).
	 * \param[in] geometry - Geometrical definition of the problem.
	 * \param[in] solver_container - Container vector with all the solutions.
	 * \param[in] conv_numerics - Description of the numerical method for convective terms.
   * \param[in] visc_numerics - Description of the numerical method for viscous terms.
	 * \param[in] config - Definition of the particular problem.
	 * \param[in] val_marker - Surface marker where the boundary condition is applied.
	 */
	void BC_IsothermalNonCatalytic_Wall(CGeometry *geometry,
                                      CSolver **solver_container,
                                      CNumerics *conv_numerics,
                                      CNumerics *visc_numerics,
                                      CConfig *config,
                                      unsigned short val_marker);
  
	/*!
	 * \brief Compute the viscous forces and all the addimensional coefficients.
	 * \param[in] geometry - Geometrical definition of the problem.
	 * \param[in] config - Definition of the particular problem.
	 */
	void Viscous_Forces(CGeometry *geometry, CConfig *config);
  
	/*!
	 * \brief Get the non dimensional lift coefficient (viscous contribution).
	 * \param[in] val_marker - Surface marker where the coefficient is computed.
	 * \return Value of the lift coefficient (viscous contribution) on the surface <i>val_marker</i>.
	 */
	su2double GetCLift_Visc(unsigned short val_marker);
  
	/*!
	 * \brief Get the non dimensional drag coefficient (viscous contribution).
	 * \param[in] val_marker - Surface marker where the coefficient is computed.
	 * \return Value of the drag coefficient (viscous contribution) on the surface <i>val_marker</i>.
	 */
	su2double GetCDrag_Visc(unsigned short val_marker);
  
	/*!
	 * \brief Get the total non dimensional lift coefficient (viscous contribution).
	 * \return Value of the lift coefficient (viscous contribution).
	 */
	su2double GetAllBound_CLift_Visc(void);
  
	/*!
	 * \brief Get the total non dimensional drag coefficient (viscous contribution).
	 * \return Value of the drag coefficient (viscous contribution).
	 */
	su2double GetAllBound_CDrag_Visc(void);
  
	/*!
	 * \brief Compute the viscous residuals.
	 * \param[in] geometry - Geometrical definition of the problem.
	 * \param[in] solver_container - Container vector with all the solutions.
	 * \param[in] numerics - Description of the numerical method.
	 * \param[in] config - Definition of the particular problem.
	 * \param[in] iMesh - Index of the mesh in multigrid computations.
	 * \param[in] iRKStep - Current step of the Runge-Kutta iteration.
	 */
	void Viscous_Residual(CGeometry *geometry, CSolver **solver_container, CNumerics *numerics,
                        CConfig *config, unsigned short iMesh, unsigned short iRKStep);
  
	/*!
	 * \brief Get the skin friction coefficient.
	 * \param[in] val_marker - Surface marker where the coefficient is computed.
	 * \param[in] val_vertex - Vertex of the marker <i>val_marker</i> where the coefficient is evaluated.
	 * \return Value of the skin friction coefficient.
	 */
	su2double GetCSkinFriction(unsigned short val_marker, unsigned long val_vertex);
  
	/*!
	 * \brief Get the skin friction coefficient.
	 * \param[in] val_marker - Surface marker where the coefficient is computed.
	 * \param[in] val_vertex - Vertex of the marker <i>val_marker</i> where the coefficient is evaluated.
	 * \return Value of the heat transfer coefficient.
	 */
	su2double GetHeatFlux(unsigned short val_marker, unsigned long val_vertex);

};


/*!
 * \class CAdjEulerSolver
 * \brief Main class for defining the Euler's adjoint flow solver.
 * \ingroup Euler_Equations
 * \author F. Palacios
 * \version 2.0.6
 */
class CAdjTNE2EulerSolver : public CSolver {
protected:
  unsigned short
  nSpecies;
  
	su2double
  *PsiRho_Inf,	/*!< \brief Free-stream adjoint density. */
	*Phi_Inf,			/*!< \brief Phi vector at the infinity. */
  PsiE_Inf,			/*!< \brief PsiE variable at the infinity. */
  PsiEve_Inf;
  
	su2double *Sens_Mach, /*!< \brief Mach sensitivity coefficient for each boundary. */
	*Sens_AoA,			/*!< \brief Angle of attack sensitivity coefficient for each boundary. */
	*Sens_Geo,			/*!< \brief Shape sensitivity coefficient for each boundary. */
	*Sens_Press,			/*!< \brief Pressure sensitivity coefficient for each boundary. */
	*Sens_Temp,			/*!< \brief Temperature sensitivity coefficient for each boundary. */
	**CSensitivity;		/*!< \brief Shape sensitivity coefficient for each boundary and vertex. */
	su2double Total_Sens_Mach;	/*!< \brief Total mach sensitivity coefficient for all the boundaries. */
	su2double Total_Sens_AoA;		/*!< \brief Total angle of attack sensitivity coefficient for all the boundaries. */
	su2double Total_Sens_Geo;		/*!< \brief Total shape sensitivity coefficient for all the boundaries. */
	su2double Total_Sens_Press;    /*!< \brief Total farfield sensitivity to pressure. */
	su2double Total_Sens_Temp;    /*!< \brief Total farfield sensitivity to temperature. */
	su2double *iPoint_UndLapl,	/*!< \brief Auxiliary variable for the undivided Laplacians. */
	*jPoint_UndLapl;			/*!< \brief Auxiliary variable for the undivided Laplacians. */
	bool space_centered;  /*!< \brief True if space centered scheeme used. */
	unsigned long nMarker;				/*!< \brief Total number of markers using the grid information. */
  su2double Gamma, Gamma_Minus_One;
  su2double **Jacobian_Axisymmetric;
  
public:
  
	/*!
	 * \brief Constructor of the class.
	 */
	CAdjTNE2EulerSolver(void);
  
	/*!
	 * \overload
	 * \param[in] geometry - Geometrical definition of the problem.
	 * \param[in] config - Definition of the particular problem.
   * \param[in] iMesh - Index of the mesh in multigrid computations.
	 */
	CAdjTNE2EulerSolver(CGeometry *geometry, CConfig *config, unsigned short iMesh);
  
	/*!
	 * \brief Destructor of the class.
	 */
	virtual ~CAdjTNE2EulerSolver(void);
  
  /*!
	 * \brief Impose the send-receive boundary condition.
	 * \param[in] geometry - Geometrical definition of the problem.
	 * \param[in] config - Definition of the particular problem.
	 */
	void Set_MPI_Solution(CGeometry *geometry, CConfig *config);
  
  /*!
	 * \brief Impose the send-receive boundary condition.
	 * \param[in] geometry - Geometrical definition of the problem.
	 * \param[in] config - Definition of the particular problem.
	 */
	void Set_MPI_Solution_Gradient(CGeometry *geometry, CConfig *config);
  
  /*!
	 * \brief Impose the send-receive boundary condition.
	 * \param[in] geometry - Geometrical definition of the problem.
	 * \param[in] config - Definition of the particular problem.
	 */
	void Set_MPI_Solution_Limiter(CGeometry *geometry, CConfig *config);
  
  /*!
	 * \brief Impose the send-receive boundary condition.
	 * \param[in] geometry - Geometrical definition of the problem.
	 * \param[in] config - Definition of the particular problem.
	 */
	void Set_MPI_Solution_Old(CGeometry *geometry, CConfig *config);
  
	/*!
	 * \brief Created the force projection vector for adjoint boundary conditions.
	 * \param[in] geometry - Geometrical definition of the problem.
	 * \param[in] solver_container - Container vector with all the solutions.
	 * \param[in] config - Definition of the particular problem.
	 */
	void SetForceProj_Vector(CGeometry *geometry, CSolver **solver_container, CConfig *config);
  
	/*!
	 * \brief Compute adjoint density at the infinity.
	 * \return Value of the adjoint density at the infinity.
	 */
	su2double* GetPsiRhos_Inf(void);
  
	/*!
	 * \brief Compute the adjoint energy at the infinity.
	 * \return Value of the adjoint energy at the infinity.
	 */
	su2double GetPsiE_Inf(void);
  
	/*!
	 * \brief Compute Phi (adjoint velocity) at the infinity.
	 * \param[in] val_dim - Index of the adjoint velocity vector.
	 * \return Value of the adjoint velocity vector at the infinity.
	 */
	su2double GetPhi_Inf(unsigned short val_dim);
  
	/*!
	 * \brief Compute the spatial integration using a centered scheme for the adjoint equations.
	 * \param[in] geometry - Geometrical definition of the problem.
	 * \param[in] solver_container - Container vector with all the solutions.
	 * \param[in] numerics - Description of the numerical method.
	 * \param[in] config - Definition of the particular problem.
	 * \param[in] iMesh - Index of the mesh in multigrid computations.
	 * \param[in] iRKStep - Current step of the Runge-Kutta iteration.
	 */
	void Centered_Residual(CGeometry *geometry, CSolver **solver_container, CNumerics *numerics, CConfig *config,
                         unsigned short iMesh, unsigned short iRKStep);
  
	/*!
	 * \brief Compute the spatial integration using a upwind scheme.
	 * \param[in] geometry - Geometrical definition of the problem.
	 * \param[in] solver_container - Container vector with all the solutions.
	 * \param[in] numerics - Description of the numerical method.
	 * \param[in] config - Definition of the particular problem.
	 * \param[in] iMesh - Index of the mesh in multigrid computations.
	 */
	void Upwind_Residual(CGeometry *geometry, CSolver **solver_container, CNumerics *numerics, CConfig *config,
                       unsigned short iMesh);
  
	/*!
	 * \brief Source term integration.
	 * \param[in] geometry - Geometrical definition of the problem.
	 * \param[in] solver_container - Container vector with all the solutions.
	 * \param[in] numerics - Description of the numerical method.
	 * \param[in] config - Definition of the particular problem.
	 * \param[in] iMesh - Index of the mesh in multigrid computations.
	 */
	void Source_Residual(CGeometry *geometry, CSolver **solver_container, CNumerics *numerics, CNumerics *second_numerics,
                       CConfig *config, unsigned short iMesh);
  
	/*!
	 * \brief Compute the undivided laplacian for the adjoint solution.
	 * \param[in] geometry - Geometrical definition of the problem.
	 * \param[in] config - Definition of the particular problem.
	 */
	void SetUndivided_Laplacian(CGeometry *geometry, CConfig *config);
  
  /*!
	 * \brief Parallelization of Undivided Laplacian.
	 * \param[in] geometry - Geometrical definition of the problem.
	 * \param[in] config - Definition of the particular problem.
	 */
	void Set_MPI_Undivided_Laplacian(CGeometry *geometry, CConfig *config);
  
	/*!
	 * \brief Impose via the residual the adjoint Euler wall boundary condition.
	 * \param[in] geometry - Geometrical definition of the problem.
	 * \param[in] solver_container - Container vector with all the solutions.
	 * \param[in] numerics - Description of the numerical method.
	 * \param[in] config - Definition of the particular problem.
	 * \param[in] val_marker - Surface marker where the boundary condition is applied.
	 */
	void BC_Euler_Wall(CGeometry *geometry, CSolver **solver_container, CNumerics *numerics, CConfig *config,
                     unsigned short val_marker);
  
	/*!
	 * \brief Impose via the residual the adjoint symmetry boundary condition.
	 * \param[in] geometry - Geometrical definition of the problem.
	 * \param[in] solver_container - Container vector with all the solutions.
	 * \param[in] conv_numerics - Description of the numerical method.
	 * \param[in] visc_numerics - Description of the numerical method.
	 * \param[in] config - Definition of the particular problem.
	 * \param[in] val_marker - Surface marker where the boundary condition is applied.
	 */
	void BC_Sym_Plane(CGeometry *geometry, CSolver **solver_container, CNumerics *conv_numerics, CNumerics *visc_numerics, CConfig *config,
                    unsigned short val_marker);
  
	/*!
	 * \brief Impose the boundary condition to the far field using characteristics.
	 * \param[in] geometry - Geometrical definition of the problem.
	 * \param[in] solver_container - Container vector with all the solutions.
	 * \param[in] conv_numerics - Description of the numerical method.
	 * \param[in] visc_numerics - Description of the numerical method.
	 * \param[in] config - Definition of the particular problem.
	 * \param[in] val_marker - Surface marker where the boundary condition is applied.
	 */
	void BC_Far_Field(CGeometry *geometry, CSolver **solver_container, CNumerics *conv_numerics, CNumerics *visc_numerics, CConfig *config,
                    unsigned short val_marker);
  
	/*!
	 * \brief Update the solution using an explicit solver.
	 * \param[in] geometry - Geometrical definition of the problem.
	 * \param[in] solver_container - Container vector with all the solutions.
	 * \param[in] config - Definition of the particular problem.
	 */
	void ExplicitEuler_Iteration(CGeometry *geometry, CSolver **solver_container, CConfig *config);
	
  /*!
	 * \brief Update the solution using an implicit solver.
	 * \param[in] geometry - Geometrical definition of the problem.
	 * \param[in] solver_container - Container vector with all the solutions.
	 * \param[in] config - Definition of the particular problem.
	 */
	void ImplicitEuler_Iteration(CGeometry *geometry, CSolver **solver_container, CConfig *config);
  
	/*!
	 * \brief Initialize the residual vectors.
	 * \param[in] geometry - Geometrical definition of the problem.
	 * \param[in] solver_container - Container vector with all the solutions.
	 * \param[in] config - Definition of the particular problem.
	 * \param[in] iRKStep - Current step of the Runge-Kutta iteration.
   * \param[in] RunTime_EqSystem - System of equations which is going to be solved.
	 */
	void Preprocessing(CGeometry *geometry, CSolver **solver_container, CConfig *config, unsigned short iMesh, unsigned short iRKStep, unsigned short RunTime_EqSystem, bool Output);
  
	/*!
	 * \brief Compute the inviscid sensitivity of the functional.
	 * \param[in] geometry - Geometrical definition of the problem.
	 * \param[in] solver_container - Container vector with all the solutions.
	 * \param[in] numerics - Description of the numerical method.
	 * \param[in] config - Definition of the particular problem.
	 */
	void Inviscid_Sensitivity(CGeometry *geometry, CSolver **solver_container, CNumerics *numerics, CConfig *config);
  
	/*!
	 * \brief Get the shape sensitivity coefficient.
	 * \param[in] val_marker - Surface marker where the coefficient is computed.
	 * \param[in] val_vertex - Vertex of the marker <i>val_marker</i> where the coefficient is evaluated.
	 * \return Value of the sensitivity coefficient.
	 */
	su2double GetCSensitivity(unsigned short val_marker, unsigned long val_vertex);
  
	/*!
	 * \brief Set the shape sensitivity coefficient.
	 * \param[in] val_marker - Surface marker where the coefficient is computed.
	 * \param[in] val_vertex - Vertex of the marker <i>val_marker</i> where the coefficient is evaluated.
	 * \param[in] val_sensitivity - Value of the sensitivity coefficient.
	 */
	void SetCSensitivity(unsigned short val_marker, unsigned long val_vertex, su2double val_sensitivity);
  
	/*!
	 * \brief Provide the total shape sensitivity coefficient.
	 * \return Value of the geometrical sensitivity coefficient
	 *         (inviscid + viscous contribution).
	 */
	su2double GetTotal_Sens_Geo(void);
  
	/*!
	 * \brief Set the total Mach number sensitivity coefficient.
	 * \return Value of the Mach sensitivity coefficient
	 *         (inviscid + viscous contribution).
	 */
	su2double GetTotal_Sens_Mach(void);
  
	/*!
	 * \brief Set the total angle of attack sensitivity coefficient.
	 * \return Value of the angle of attack sensitivity coefficient
	 *         (inviscid + viscous contribution).
	 */
	su2double GetTotal_Sens_AoA(void);
  
	/*!
	 * \brief Set the total farfield pressure sensitivity coefficient.
	 * \return Value of the farfield pressure sensitivity coefficient
	 *         (inviscid + viscous contribution).
	 */
	su2double GetTotal_Sens_Press(void);
  
	/*!
	 * \brief Set the total farfield temperature sensitivity coefficient.
	 * \return Value of the farfield temperature sensitivity coefficient
	 *         (inviscid + viscous contribution).
	 */
	su2double GetTotal_Sens_Temp(void);
  
  /*!
	 * \brief Set the initial condition for the Euler Equations.
	 * \param[in] geometry - Geometrical definition of the problem.
	 * \param[in] solver_container - Container with all the solutions.
	 * \param[in] config - Definition of the particular problem.
	 * \param[in] ExtIter - External iteration.
	 */
	void SetInitialCondition(CGeometry **geometry, CSolver ***solver_container, CConfig *config, unsigned long ExtIter);
  
};

/*!
 * \class CAdjNSSolver
 * \brief Main class for defining the Navier-Stokes' adjoint flow solver.
 * \ingroup Navier_Stokes_Equations
 * \author F. Palacios
 * \version 2.0.6
 */
class CAdjTNE2NSSolver : public CAdjTNE2EulerSolver {
public:
  
	/*!
	 * \brief Constructor of the class.
	 */
	CAdjTNE2NSSolver(void);
  
	/*!
	 * \overload
	 * \param[in] geometry - Geometrical definition of the problem.
	 * \param[in] config - Definition of the particular problem.
   * \param[in] iMesh - Index of the mesh in multigrid computations.
	 */
	CAdjTNE2NSSolver(CGeometry *geometry, CConfig *config, unsigned short iMesh);
  
	/*!
	 * \brief Destructor of the class.
	 */
	~CAdjTNE2NSSolver(void);
  
	/*!
	 * \brief Impose via the residual or brute force the Navier-Stokes adjoint boundary condition (heat flux).
	 * \param[in] geometry - Geometrical definition of the problem.
	 * \param[in] solver_container - Container vector with all the solutions.
	 * \param[in] conv_numerics - Description of the numerical method.
	 * \param[in] visc_numerics - Description of the numerical method.
	 * \param[in] config - Definition of the particular problem.
	 * \param[in] val_marker - Surface marker where the boundary condition is applied.
	 */
	void BC_HeatFlux_Wall(CGeometry *geometry, CSolver **solver_container, CNumerics *conv_numerics, CNumerics *visc_numerics, CConfig *config,
                        unsigned short val_marker);
  
  /*!
	 * \brief Impose via the residual or brute force the Navier-Stokes adjoint boundary condition (heat flux).
	 * \param[in] geometry - Geometrical definition of the problem.
	 * \param[in] solver_container - Container vector with all the solutions.
	 * \param[in] conv_numerics - Description of the numerical method.
	 * \param[in] visc_numerics - Description of the numerical method.
	 * \param[in] config - Definition of the particular problem.
	 * \param[in] val_marker - Surface marker where the boundary condition is applied.
	 */
	void BC_Isothermal_Wall(CGeometry *geometry, CSolver **solver_container, CNumerics *conv_numerics, CNumerics *visc_numerics, CConfig *config, unsigned short val_marker);
  
	/*!
	 * \brief Restart residual and compute gradients.
	 * \param[in] geometry - Geometrical definition of the problem.
	 * \param[in] solver_container - Container vector with all the solutions.
	 * \param[in] config - Definition of the particular problem.
	 * \param[in] iRKStep - Current step of the Runge-Kutta iteration.
   * \param[in] RunTime_EqSystem - System of equations which is going to be solved.
	 */
	void Preprocessing(CGeometry *geometry, CSolver **solver_container, CConfig *config, unsigned short iMesh, unsigned short iRKStep, unsigned short RunTime_EqSystem, bool Output);
  
	/*!
	 * \brief Compute the viscous sensitivity of the functional.
	 * \param[in] geometry - Geometrical definition of the problem.
	 * \param[in] solver_container - Container vector with all the solutions.
	 * \param[in] numerics - Description of the numerical method.
	 * \param[in] config - Definition of the particular problem.
	 */
	void Viscous_Sensitivity(CGeometry *geometry, CSolver **solver_container, CNumerics *numerics, CConfig *config);
  
	/*!
	 * \brief Compute the viscous residuals for the adjoint equation.
	 * \param[in] geometry - Geometrical definition of the problem.
	 * \param[in] solver_container - Container vector with all the solutions.
	 * \param[in] numerics - Description of the numerical method.
	 * \param[in] config - Definition of the particular problem.
	 * \param[in] iMesh - Index of the mesh in multigrid computations.
	 * \param[in] iRKStep - Current step of the Runge-Kutta iteration.
	 */
	void Viscous_Residual(CGeometry *geometry, CSolver **solver_container, CNumerics *numerics,
                        CConfig *config, unsigned short iMesh, unsigned short iRKStep);
  
	/*!
	 * \brief Source term computation.
	 * \param[in] geometry - Geometrical definition of the problem.
	 * \param[in] solver_container - Container vector with all the solutions.
	 * \param[in] numerics - Description of the numerical method.
	 * \param[in] config - Definition of the particular problem.
	 * \param[in] iMesh - Index of the mesh in multigrid computations.
	 */
	void Source_Residual(CGeometry *geometry, CSolver **solver_container, CNumerics *numerics, CNumerics *second_numerics,
                       CConfig *config, unsigned short iMesh);
  
};

/*!
 * \class CDiscAdjSolver
 * \brief Main class for defining the discrete adjoint solver.
 * \ingroup Discrete_Adjoint
 * \author T. Albring
 * \version 4.0.0 "Cardinal"
 */
class CDiscAdjSolver : public CSolver {
private:
  unsigned short KindDirect_Solver;
  CSolver *direct_solver;
  su2double *Sens_Mach, /*!< \brief Mach sensitivity coefficient for each boundary. */
  *Sens_AoA,			/*!< \brief Angle of attack sensitivity coefficient for each boundary. */
  *Sens_Geo,			/*!< \brief Shape sensitivity coefficient for each boundary. */
  *Sens_Press,			/*!< \brief Pressure sensitivity coefficient for each boundary. */
  *Sens_Temp,			/*!< \brief Temperature sensitivity coefficient for each boundary. */
  **CSensitivity;	/*!< \brief Shape sensitivity coefficient for each boundary and vertex. */
  su2double Total_Sens_Mach;	/*!< \brief Total mach sensitivity coefficient for all the boundaries. */
  su2double Total_Sens_AoA;		/*!< \brief Total angle of attack sensitivity coefficient for all the boundaries. */
  su2double Total_Sens_Geo;		/*!< \brief Total shape sensitivity coefficient for all the boundaries. */
  su2double Total_Sens_Press;    /*!< \brief Total farfield sensitivity to pressure. */
  su2double Total_Sens_Temp;    /*!< \brief Total farfield sensitivity to temperature. */
  su2double ObjFunc_Value;        /*!< \brief Value of the objective function. */
  unsigned long nMarker;				/*!< \brief Total number of markers using the grid information. */

public:

  /*!
   * \brief Constructor of the class.
   */
  CDiscAdjSolver(void);

  /*!
   * \overload
   * \param[in] geometry - Geometrical definition of the problem.
   * \param[in] config - Definition of the particular problem.
   * \param[in] iMesh - Index of the mesh in multigrid computations.
   */
  CDiscAdjSolver(CGeometry *geometry, CConfig *config);

  /*!
   * \overload
   * \param[in] geometry - Geometrical definition of the problem.
   * \param[in] config - Definition of the particular problem.
   * \param[in] solver - Initialize the discrete adjoint solver with the corresponding direct solver.
   * \param[in] Kind_Solver - The kind of direct solver.
   */
  CDiscAdjSolver(CGeometry *geometry, CConfig *config, CSolver* solver, unsigned short Kind_Solver, unsigned short iMesh);

  /*!
   * \brief Performs the preprocessing of the adjoint AD-based solver.
   *        Registers all necessary variables on the tape. Called while tape is active.
   * \param[in] geometry_container - The geometry container holding all grid levels.
   * \param[in] config_container - The particular config.
   */
  void RegisterInput(CGeometry *geometry, CConfig *config);

  /*!
   * \brief Performs the preprocessing of the adjoint AD-based solver.
   *        Registers all necessary variables that are output variables on the tape.
   *        Called while tape is active.
   * \param[in] geometry_container - The geometry container holding all grid levels.
   * \param[in] config_container - The particular config.
   */
  void RegisterOutput(CGeometry *geometry, CConfig *config);

  /*!
  * \brief Sets the adjoint values of the output of the flow (+turb.) iteration
  *         before evaluation of the tape.
  * \param[in] geometry - The geometrical definition of the problem.
  * \param[in] config - The particular config.
  */
  void SetAdjointOutput(CGeometry *geometry, CConfig *config);

  /*!
  * \brief Sets the adjoint values of the input variables of the flow (+turb.) iteration
  *        after tape has been evaluated.
  * \param[in] geometry - The geometrical definition of the problem.
  * \param[in] config - The particular config.
  */
  void SetAdjointInput(CGeometry *geometry, CConfig *config);

  /*!
  * \brief Register the objective function as output.
  * \param[in] geometry - The geometrical definition of the problem.
  */
  void RegisterObj_Func(CConfig *config);

  /*!
   * \brief Set the surface sensitivity.
   * \param[in] geometry - Geometrical definition of the problem.
   * \param[in] config - Definition of the particular problem.
   */
  void SetSurface_Sensitivity(CGeometry *geometry, CConfig* config);

  /*!
   * \brief Extract and set the geometrical sensitivity.
   * \param[in] geometry - Geometrical definition of the problem.
   * \param[in] config - Definition of the particular problem.
   */
  void SetSensitivity(CGeometry *geometry, CConfig *config);

  /*!
   * \brief Set the objective function.
   * \param[in] geometry - Geometrical definition of the problem.
   * \param[in] config - Definition of the particular problem.
   */
  void SetAdj_ObjFunc(CGeometry *geometry, CConfig* config);


  /*!
   * \brief Provide the total shape sensitivity coefficient.
   * \return Value of the geometrical sensitivity coefficient
   *         (inviscid + viscous contribution).
   */
  su2double GetTotal_Sens_Geo(void);

  /*!
   * \brief Set the total Mach number sensitivity coefficient.
   * \return Value of the Mach sensitivity coefficient
   *         (inviscid + viscous contribution).
   */
  su2double GetTotal_Sens_Mach(void);

  /*!
   * \brief Set the total angle of attack sensitivity coefficient.
   * \return Value of the angle of attack sensitivity coefficient
   *         (inviscid + viscous contribution).
   */
  su2double GetTotal_Sens_AoA(void);

  /*!
   * \brief Set the total farfield pressure sensitivity coefficient.
   * \return Value of the farfield pressure sensitivity coefficient
   *         (inviscid + viscous contribution).
   */
  su2double GetTotal_Sens_Press(void);

  /*!
   * \brief Set the total farfield temperature sensitivity coefficient.
   * \return Value of the farfield temperature sensitivity coefficient
   *         (inviscid + viscous contribution).
   */
  su2double GetTotal_Sens_Temp(void);

  /*!
   * \brief Get the shape sensitivity coefficient.
   * \param[in] val_marker - Surface marker where the coefficient is computed.
   * \param[in] val_vertex - Vertex of the marker <i>val_marker</i> where the coefficient is evaluated.
   * \return Value of the sensitivity coefficient.
   */
  su2double GetCSensitivity(unsigned short val_marker, unsigned long val_vertex);


};
#include "solver_structure.inl"<|MERGE_RESOLUTION|>--- conflicted
+++ resolved
@@ -2240,11 +2240,7 @@
   * \param[in] lambda - The eigenvalues of the generalized eigensystem.
   * \param[in] config - Definition of the particular problem.
   */
-<<<<<<< HEAD
-  void SetUpTypicalSectionWingModel(su2double (&PHI)[2][2], su2double (&lambda)[2], CConfig *config);
-=======
-  void SetUpTypicalSectionWingModel(vector<vector<double> >& PHI, vector<double>& w, CConfig *config);
->>>>>>> 583fd2ae
+  void SetUpTypicalSectionWingModel(vector<vector<su2double> >& PHI, vector<su2double>& w, CConfig *config);
     
   /*!
   * \brief Solve the typical section wing model.
@@ -2255,8 +2251,8 @@
   * \param[in] val_Marker - Surface that is being monitored.
   * \param[in] displacements - solution of typical section wing model.
 	*/
-<<<<<<< HEAD
-  void SolveTypicalSectionWingModel(CGeometry *geometry, su2double Cl, su2double Cm, CConfig *config, unsigned short val_Marker, su2double (&displacements)[4]);
+  
+  void SolveTypicalSectionWingModel(CGeometry *geometry, su2double Cl, su2double Cm, CConfig *config, unsigned short val_Marker, vector<su2double>& displacements);
 
   /*!
    * \brief A virtual member.
@@ -2309,11 +2305,6 @@
 
   virtual void SetAdj_ObjFunc(CGeometry *geometry, CConfig* config);
 
-=======
-  
-  void SolveTypicalSectionWingModel(CGeometry *geometry, double Cl, double Cm, CConfig *config, unsigned short val_Marker, vector<double>& displacements);
-  
->>>>>>> 583fd2ae
 	/*!
 	 * \brief A virtual member.
 	 * \param[in] Set value of interest: 0 - Initial value, 1 - Current value.
@@ -2401,6 +2392,7 @@
 	 * \param[in] Value of the last Aitken relaxation factor in the previous time step.
 	 */
 	virtual void SetWAitken_Dyn_tn1(su2double waitk_tn1);
+
 
 };
 
