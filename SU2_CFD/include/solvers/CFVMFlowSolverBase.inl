/*!
 * \file CFVMFlowSolverBase.inl
 * \brief Base class template for all FVM flow solvers.
 * \version 7.2.1 "Blackbird"
 *
 * SU2 Project Website: https://su2code.github.io
 *
 * The SU2 Project is maintained by the SU2 Foundation
 * (http://su2foundation.org)
 *
 * Copyright 2012-2021, SU2 Contributors (cf. AUTHORS.md)
 *
 * SU2 is free software; you can redistribute it and/or
 * modify it under the terms of the GNU Lesser General Public
 * License as published by the Free Software Foundation; either
 * version 2.1 of the License, or (at your option) any later version.
 *
 * SU2 is distributed in the hope that it will be useful,
 * but WITHOUT ANY WARRANTY; without even the implied warranty of
 * MERCHANTABILITY or FITNESS FOR A PARTICULAR PURPOSE. See the GNU
 * Lesser General Public License for more details.
 *
 * You should have received a copy of the GNU Lesser General Public
 * License along with SU2. If not, see <http://www.gnu.org/licenses/>.
 */

#pragma once

#include "../gradients/computeGradientsGreenGauss.hpp"
#include "../gradients/computeGradientsLeastSquares.hpp"
#include "../limiters/computeLimiters.hpp"
#include "../numerics_simd/CNumericsSIMD.hpp"
#include "CFVMFlowSolverBase.hpp"

template <class V, ENUM_REGIME R>
void CFVMFlowSolverBase<V, R>::AeroCoeffsArray::allocate(int size) {
  _size = size;
  CD = new su2double[size];
  CL = new su2double[size];
  CSF = new su2double[size];
  CEff = new su2double[size];
  CFx = new su2double[size];
  CFy = new su2double[size];
  CFz = new su2double[size];
  CMx = new su2double[size];
  CMy = new su2double[size];
  CMz = new su2double[size];
  CoPx = new su2double[size];
  CoPy = new su2double[size];
  CoPz = new su2double[size];
  CT = new su2double[size];
  CQ = new su2double[size];
  CMerit = new su2double[size];
  setZero();
}

template <class V, ENUM_REGIME R>
CFVMFlowSolverBase<V, R>::AeroCoeffsArray::~AeroCoeffsArray() {
  delete[] CD;
  delete[] CL;
  delete[] CSF;
  delete[] CEff;
  delete[] CFx;
  delete[] CFy;
  delete[] CFz;
  delete[] CMx;
  delete[] CMy;
  delete[] CMz;
  delete[] CoPx;
  delete[] CoPy;
  delete[] CoPz;
  delete[] CT;
  delete[] CQ;
  delete[] CMerit;
}

template <class V, ENUM_REGIME R>
void CFVMFlowSolverBase<V, R>::AeroCoeffsArray::setZero(int i) {
  CD[i] = CL[i] = CSF[i] = CEff[i] = 0.0;
  CFx[i] = CFy[i] = CFz[i] = CMx[i] = 0.0;
  CMy[i] = CMz[i] = CoPx[i] = CoPy[i] = 0.0;
  CoPz[i] = CT[i] = CQ[i] = CMerit[i] = 0.0;
}

template <class V, ENUM_REGIME R>
void CFVMFlowSolverBase<V, R>::Allocate(const CConfig& config) {
  /*--- Define some auxiliar vector related with the residual ---*/

  Residual_RMS.resize(nVar,0.0);
  Residual_Max.resize(nVar,0.0);
  Point_Max.resize(nVar,0);
  Point_Max_Coord.resize(nVar,nDim) = su2double(0.0);

  /*--- Define some auxiliar vector related with the undivided lapalacian computation ---*/

  if ((config.GetKind_ConvNumScheme_Flow() == SPACE_CENTERED) && (MGLevel == MESH_0)) {
    iPoint_UndLapl.resize(nPointDomain);
    jPoint_UndLapl.resize(nPointDomain);
  }

  /*--- Initialize the solution and right hand side vectors for storing
   the residuals and updating the solution (always needed even for
   explicit schemes). ---*/

  LinSysSol.Initialize(nPoint, nPointDomain, nVar, 0.0);
  LinSysRes.Initialize(nPoint, nPointDomain, nVar, 0.0);

  /*--- LinSysSol will always be init to 0. ---*/
  System.SetxIsZero(true);

  /*--- Store the value of the characteristic primitive variables at the boundaries ---*/

  AllocVectorOfMatrices(nVertex, nPrimVar, CharacPrimVar);

  /*--- Store the value of the Total Pressure at the inlet BC ---*/

  AllocVectorOfVectors(nVertex, Inlet_Ttotal);

  /*--- Store the value of the Total Temperature at the inlet BC ---*/

  AllocVectorOfVectors(nVertex, Inlet_Ptotal);

  /*--- Store the value of the Flow direction at the inlet BC ---*/

  AllocVectorOfMatrices(nVertex, nDim, Inlet_FlowDir);

  /*--- Force definition and coefficient arrays for all of the markers ---*/

  AllocVectorOfVectors(nVertex, CPressure);
  AllocVectorOfVectors(nVertex, CPressureTarget);

  /*--- Non dimensional aerodynamic coefficients ---*/

  InvCoeff.allocate(nMarker);
  MntCoeff.allocate(nMarker);
  ViscCoeff.allocate(nMarker);
  SurfaceInvCoeff.allocate(config.GetnMarker_Monitoring());
  SurfaceMntCoeff.allocate(config.GetnMarker_Monitoring());
  SurfaceViscCoeff.allocate(config.GetnMarker_Monitoring());
  SurfaceCoeff.allocate(config.GetnMarker_Monitoring());

  /*--- Heat flux coefficients. ---*/

  HF_Visc.resize(nMarker,0.0);
  MaxHF_Visc.resize(nMarker,0.0);

  Surface_HF_Visc.resize(config.GetnMarker_Monitoring());
  Surface_MaxHF_Visc.resize(config.GetnMarker_Monitoring());

  /*--- Supersonic coefficients ---*/

  CNearFieldOF_Inv.resize(nMarker,0.0);

  /*--- Initializate quantities for SlidingMesh Interface ---*/

  SlidingState.resize(nMarker);
  SlidingStateNodes.resize(nMarker);

  for (unsigned long iMarker = 0; iMarker < nMarker; iMarker++) {
    if (config.GetMarker_All_KindBC(iMarker) == FLUID_INTERFACE) {
      SlidingState[iMarker].resize(nVertex[iMarker], nPrimVar+1) = nullptr;
      SlidingStateNodes[iMarker].resize(nVertex[iMarker],0);
    }
  }

  /*--- Heat flux in all the markers ---*/

  AllocVectorOfVectors(nVertex, HeatFlux);
  AllocVectorOfVectors(nVertex, HeatFluxTarget);

  /*--- Y plus in all the markers ---*/

  AllocVectorOfVectors(nVertex, YPlus);

  /*--- U Tau in all the markers ---*/

  AllocVectorOfVectors(nVertex, UTau);

  /*--- wall eddy viscosity in all the markers ---*/

  AllocVectorOfVectors(nVertex, EddyViscWall);

  /*--- Skin friction in all the markers ---*/

  AllocVectorOfMatrices(nVertex, nDim, CSkinFriction);

  /*--- Wall Shear Stress in all the markers ---*/

  AllocVectorOfVectors(nVertex, WallShearStress);

  /*--- Store the values of the temperature and the heat flux density at the boundaries,
   used for coupling with a solid donor cell ---*/
  constexpr auto nHeatConjugateVar = 4u;
  AllocVectorOfMatrices(nVertex, nHeatConjugateVar, HeatConjugateVar, config.GetTemperature_FreeStreamND());

  if (MGLevel == MESH_0) {
    auto nSolidVertex = nVertex;
    for (unsigned long iMarker = 0; iMarker < nMarker; iMarker++)
      if (!config.GetSolid_Wall(iMarker))
        nSolidVertex[iMarker] = 0;

    AllocVectorOfMatrices(nSolidVertex, nDim, VertexTraction);

    if (config.GetDiscrete_Adjoint()) AllocVectorOfMatrices(nSolidVertex, nDim, VertexTractionAdjoint);
  }

  /*--- Initialize the BGS residuals in FSI problems. ---*/
  if (config.GetMultizone_Residual()) {
    Residual_BGS.resize(nVar,1.0);
    Residual_Max_BGS.resize(nVar,1.0);
    Point_Max_BGS.resize(nVar,0);
    Point_Max_Coord_BGS.resize(nVar,nDim) = su2double(0.0);
  }
}

template <class V, ENUM_REGIME R>
void CFVMFlowSolverBase<V, R>::AllocateTerribleLegacyTemporaryVariables() {
  /*--- Define some auxiliary vectors related to the residual ---*/

  Residual = new su2double[nVar]();
  Res_Conv = new su2double[nVar]();
  Res_Visc = new su2double[nVar]();
  Res_Sour = new su2double[nVar]();

  /*--- Define some auxiliary vectors related to the solution ---*/

  Solution = new su2double[nVar]();
  Solution_i = new su2double[nVar]();
  Solution_j = new su2double[nVar]();

  /*--- Define some auxiliary vectors related to the geometry ---*/

  Vector = new su2double[nDim]();
  Vector_i = new su2double[nDim]();
  Vector_j = new su2double[nDim]();

  /*--- Jacobian temporaries. ---*/

  Jacobian_i = new su2double*[nVar];
  Jacobian_j = new su2double*[nVar];
  for (auto iVar = 0u; iVar < nVar; iVar++) {
    Jacobian_i[iVar] = new su2double[nVar];
    Jacobian_j[iVar] = new su2double[nVar];
  }
}

template <class V, ENUM_REGIME R>
void CFVMFlowSolverBase<V, R>::CommunicateInitialState(CGeometry* geometry, const CConfig* config) {
  /*--- Define solver parameters needed for execution of destructor ---*/

  space_centered = (config->GetKind_ConvNumScheme_Flow() == SPACE_CENTERED);
  euler_implicit = (config->GetKind_TimeIntScheme_Flow() == EULER_IMPLICIT);
  least_squares = (config->GetKind_Gradient_Method() == WEIGHTED_LEAST_SQUARES);

  /*--- Communicate and store volume and the number of neighbors for
   any dual CVs that lie on on periodic markers. ---*/

  for (unsigned short iPeriodic = 1; iPeriodic <= config->GetnMarker_Periodic() / 2; iPeriodic++) {
    InitiatePeriodicComms(geometry, config, iPeriodic, PERIODIC_VOLUME);
    CompletePeriodicComms(geometry, config, iPeriodic, PERIODIC_VOLUME);
    InitiatePeriodicComms(geometry, config, iPeriodic, PERIODIC_NEIGHBORS);
    CompletePeriodicComms(geometry, config, iPeriodic, PERIODIC_NEIGHBORS);
  }
  SetImplicitPeriodic(euler_implicit);
  if (MGLevel == MESH_0) SetRotatePeriodic(true);

  /*--- Perform the MPI communication of the solution ---*/

  InitiateComms(geometry, config, SOLUTION);
  CompleteComms(geometry, config, SOLUTION);

  /*--- Store the initial CFL number for all grid points. ---*/

  const auto CFL = config->GetCFL(MGLevel);
  for (auto iPoint = 0ul; iPoint < nPoint; iPoint++) {
    nodes->SetLocalCFL(iPoint, CFL);
  }
  Min_CFL_Local = CFL;
  Max_CFL_Local = CFL;
  Avg_CFL_Local = CFL;
}

template <class V, ENUM_REGIME R>
void CFVMFlowSolverBase<V, R>::HybridParallelInitialization(const CConfig& config, CGeometry& geometry) {
#ifdef HAVE_OMP
  /*--- Get the edge coloring. If the expected parallel efficiency becomes too low setup the
   *    reducer strategy. Where one loop is performed over edges followed by a point loop to
   *    sum the fluxes for each cell and set the diagonal of the system matrix. ---*/

  su2double parallelEff = 1.0;
  const auto& coloring = geometry.GetEdgeColoring(&parallelEff);

  /*--- The decision to use the strategy is local to each rank. ---*/
  ReducerStrategy = parallelEff < COLORING_EFF_THRESH;

  /*--- When using the reducer force a single color to reduce the color loop overhead. ---*/
  if (ReducerStrategy && (coloring.getOuterSize() > 1)) geometry.SetNaturalEdgeColoring();

  if (!coloring.empty()) {
    /*--- If the reducer strategy is used we are not constrained by group
     *    size as we have no other edge loops in the Euler/NS solvers. ---*/
    auto groupSize = ReducerStrategy ? 1ul : geometry.GetEdgeColorGroupSize();
    auto nColor = coloring.getOuterSize();
    EdgeColoring.reserve(nColor);

    for (auto iColor = 0ul; iColor < nColor; ++iColor)
      EdgeColoring.emplace_back(coloring.innerIdx(iColor), coloring.getNumNonZeros(iColor), groupSize);
  }

  /*--- If the reducer strategy is not being forced (by EDGE_COLORING_GROUP_SIZE=0) print some messages. ---*/
  if (config.GetEdgeColoringGroupSize() != 1 << 30) {
    su2double minEff = 1.0;
    SU2_MPI::Reduce(&parallelEff, &minEff, 1, MPI_DOUBLE, MPI_MIN, MASTER_NODE, SU2_MPI::GetComm());

    int tmp = ReducerStrategy, numRanksUsingReducer = 0;
    SU2_MPI::Reduce(&tmp, &numRanksUsingReducer, 1, MPI_INT, MPI_SUM, MASTER_NODE, SU2_MPI::GetComm());

    if (minEff < COLORING_EFF_THRESH) {
      cout << "WARNING: On " << numRanksUsingReducer << " MPI ranks the coloring efficiency was less than "
           << COLORING_EFF_THRESH << " (min value was " << minEff << ").\n"
           << "         Those ranks will now use a fallback strategy, better performance may be possible\n"
           << "         with a different value of config option EDGE_COLORING_GROUP_SIZE (default 512)."
#ifdef HAVE_OPDI
           << "\n         The memory usage of the discrete adjoint solver is higher when using the fallback."
#endif
           << endl;
    }

    if (config.GetUseVectorization() && (omp_get_max_threads() > 1) &&
        (config.GetEdgeColoringGroupSize() % Double::Size != 0)) {
      SU2_MPI::Error("When using vectorization, the EDGE_COLORING_GROUP_SIZE must be divisible "
                     "by the SIMD length (2, 4, or 8).", CURRENT_FUNCTION);
    }
  }

  if (ReducerStrategy) EdgeFluxes.Initialize(geometry.GetnEdge(), geometry.GetnEdge(), nVar, nullptr);

  omp_chunk_size = computeStaticChunkSize(nPoint, omp_get_max_threads(), OMP_MAX_SIZE);
#else
  EdgeColoring[0] = DummyGridColor<>(geometry.GetnEdge());
#endif
}

template <class V, ENUM_REGIME R>
CFVMFlowSolverBase<V, R>::~CFVMFlowSolverBase() {

  for (auto& mat : SlidingState) {
    for (auto ptr : mat) delete [] ptr;
  }

  delete nodes;
  delete edgeNumerics;
}

template <class V, ENUM_REGIME R>
void CFVMFlowSolverBase<V, R>::SetPrimitive_Gradient_GG(CGeometry* geometry, const CConfig* config,
                                                        bool reconstruction) {
  const auto& primitives = nodes->GetPrimitive();
  auto& gradient = reconstruction ? nodes->GetGradient_Reconstruction() : nodes->GetGradient_Primitive();
  const auto comm = reconstruction? PRIMITIVE_GRAD_REC : PRIMITIVE_GRADIENT;
  const auto commPer = reconstruction? PERIODIC_PRIM_GG_R : PERIODIC_PRIM_GG;

  computeGradientsGreenGauss(this, comm, commPer, *geometry, *config, primitives, 0, nPrimVarGrad, gradient);
}

template <class V, ENUM_REGIME R>
void CFVMFlowSolverBase<V, R>::SetPrimitive_Gradient_LS(CGeometry* geometry, const CConfig* config,
                                                        bool reconstruction) {
  /*--- Set a flag for unweighted or weighted least-squares. ---*/
  bool weighted;
  PERIODIC_QUANTITIES commPer;

  if (reconstruction) {
    weighted = (config->GetKind_Gradient_Method_Recon() == WEIGHTED_LEAST_SQUARES);
    commPer = weighted? PERIODIC_PRIM_LS_R : PERIODIC_PRIM_ULS_R;
  }
  else {
    weighted = (config->GetKind_Gradient_Method() == WEIGHTED_LEAST_SQUARES);
    commPer = weighted? PERIODIC_PRIM_LS : PERIODIC_PRIM_ULS;
  }

  const auto& primitives = nodes->GetPrimitive();
  auto& rmatrix = nodes->GetRmatrix();
  auto& gradient = reconstruction ? nodes->GetGradient_Reconstruction() : nodes->GetGradient_Primitive();
  const auto comm = reconstruction? PRIMITIVE_GRAD_REC : PRIMITIVE_GRADIENT;

  computeGradientsLeastSquares(this, comm, commPer, *geometry, *config, weighted,
                               primitives, 0, nPrimVarGrad, gradient, rmatrix);
}

template <class V, ENUM_REGIME R>
void CFVMFlowSolverBase<V, R>::SetPrimitive_Limiter(CGeometry* geometry, const CConfig* config) {
  auto kindLimiter = static_cast<ENUM_LIMITER>(config->GetKind_SlopeLimit_Flow());
  const auto& primitives = nodes->GetPrimitive();
  const auto& gradient = nodes->GetGradient_Reconstruction();
  auto& primMin = nodes->GetSolution_Min();
  auto& primMax = nodes->GetSolution_Max();
  auto& limiter = nodes->GetLimiter_Primitive();

  computeLimiters(kindLimiter, this, PRIMITIVE_LIMITER, PERIODIC_LIM_PRIM_1, PERIODIC_LIM_PRIM_2, *geometry, *config, 0,
                  nPrimVarGrad, primitives, gradient, primMin, primMax, limiter);
}

template <class V, ENUM_REGIME R>
void CFVMFlowSolverBase<V, R>::Viscous_Residual_impl(unsigned long iEdge, CGeometry *geometry, CSolver **solver_container,
                                                     CNumerics *numerics, CConfig *config) {

  const bool implicit  = (config->GetKind_TimeIntScheme() == EULER_IMPLICIT);
  const bool tkeNeeded = (config->GetKind_Turb_Model() == TURB_MODEL::SST) ||
                         (config->GetKind_Turb_Model() == TURB_MODEL::SST_SUST);

  CVariable* turbNodes = nullptr;
  if (tkeNeeded) turbNodes = solver_container[TURB_SOL]->GetNodes();

  /*--- Points, coordinates and normal vector in edge ---*/

  auto iPoint = geometry->edges->GetNode(iEdge,0);
  auto jPoint = geometry->edges->GetNode(iEdge,1);

  numerics->SetCoord(geometry->nodes->GetCoord(iPoint),
                     geometry->nodes->GetCoord(jPoint));

  numerics->SetNormal(geometry->edges->GetNormal(iEdge));

  /*--- Primitive and secondary variables. ---*/

  numerics->SetPrimitive(nodes->GetPrimitive(iPoint),
                         nodes->GetPrimitive(jPoint));

  numerics->SetSecondary(nodes->GetSecondary(iPoint),
                         nodes->GetSecondary(jPoint));

  /*--- Gradients. ---*/

  numerics->SetPrimVarGradient(nodes->GetGradient_Primitive(iPoint),
                               nodes->GetGradient_Primitive(jPoint));

  /*--- Turbulent kinetic energy. ---*/

  if (tkeNeeded)
    numerics->SetTurbKineticEnergy(turbNodes->GetSolution(iPoint,0),
                                   turbNodes->GetSolution(jPoint,0));

  /*--- Wall shear stress values (wall functions) ---*/

  numerics->SetTau_Wall(nodes->GetTau_Wall(iPoint),
                        nodes->GetTau_Wall(jPoint));

  /*--- Compute and update residual ---*/

  auto residual = numerics->ComputeResidual(config);

  if (ReducerStrategy) {
    EdgeFluxes.SubtractBlock(iEdge, residual);
    if (implicit)
      Jacobian.UpdateBlocksSub(iEdge, residual.jacobian_i, residual.jacobian_j);
  }
  else {
    LinSysRes.SubtractBlock(iPoint, residual);
    LinSysRes.AddBlock(jPoint, residual);

    if (implicit)
      Jacobian.UpdateBlocksSub(iEdge, iPoint, jPoint, residual.jacobian_i, residual.jacobian_j);
  }

}

template <class V, ENUM_REGIME R>
void CFVMFlowSolverBase<V, R>::ComputeVerificationError(CGeometry* geometry, CConfig* config) {

  /*--- The errors only need to be computed on the finest grid. ---*/
  if (MGLevel != MESH_0) return;

  /*--- If this is a verification case, we can compute the global
   error metrics by using the difference between the local error
   and the known solution at each DOF. This is then collected into
   RMS (L2) and maximum (Linf) global error norms. From these
   global measures, one can compute the order of accuracy. ---*/

  bool write_heads =
      ((((config->GetInnerIter() % (config->GetScreen_Wrt_Freq(2) * 40)) == 0) && (config->GetInnerIter() != 0)) ||
       (config->GetInnerIter() == 1));
  if (!write_heads) return;

  SU2_OMP_MASTER {

  /*--- Check if there actually is an exact solution for this
        verification case, if computed at all. ---*/
  if (VerificationSolution && VerificationSolution->ExactSolutionKnown()) {
    /*--- Get the physical time if necessary. ---*/
    su2double time = 0.0;
    if (config->GetTime_Marching() != TIME_MARCHING::STEADY) time = config->GetPhysicalTime();

    /*--- Reset the global error measures to zero. ---*/
    for (unsigned short iVar = 0; iVar < nVar; iVar++) {
      VerificationSolution->SetError_RMS(iVar, 0.0);
      VerificationSolution->SetError_Max(iVar, 0.0, 0);
    }

    /*--- Loop over all owned points. ---*/
    for (unsigned long iPoint = 0; iPoint < nPointDomain; iPoint++) {
      /* Set the pointers to the coordinates and solution of this DOF. */
      const su2double* coor = geometry->nodes->GetCoord(iPoint);
      su2double* solDOF = nodes->GetSolution(iPoint);

      /* Get local error from the verification solution class. */
      vector<su2double> error(nVar, 0.0);
      VerificationSolution->GetLocalError(coor, time, solDOF, error.data());

      /* Increment the global error measures */
      for (unsigned short iVar = 0; iVar < nVar; iVar++) {
        VerificationSolution->AddError_RMS(iVar, error[iVar] * error[iVar]);
        VerificationSolution->AddError_Max(iVar, fabs(error[iVar]), geometry->nodes->GetGlobalIndex(iPoint),
                                           geometry->nodes->GetCoord(iPoint));
      }
    }

    /* Finalize the calculation of the global error measures. */
    VerificationSolution->SetVerificationError(geometry->GetGlobal_nPointDomain(), config);

    /*--- Screen output of the error metrics. This can be improved
     once the new output classes are in place. ---*/

    PrintVerificationError(config);
  }

  }
  END_SU2_OMP_MASTER
  SU2_OMP_BARRIER
}

template <class V, ENUM_REGIME R>
void CFVMFlowSolverBase<V, R>::ComputeUnderRelaxationFactor(const CConfig* config) {
  /* Loop over the solution update given by relaxing the linear
   system for this nonlinear iteration. */

  const su2double allowableRatio = 0.2;

  SU2_OMP_FOR_STAT(omp_chunk_size)
  for (unsigned long iPoint = 0; iPoint < nPointDomain; iPoint++) {
    su2double localUnderRelaxation = 1.0;

    for (unsigned short iVar = 0; iVar < nVar; iVar++) {
      /* We impose a limit on the maximum percentage that the
       density and energy can change over a nonlinear iteration. */

      if ((iVar == 0) || (iVar == nVar - 1)) {
        const unsigned long index = iPoint * nVar + iVar;
        su2double ratio = fabs(LinSysSol[index]) / (fabs(nodes->GetSolution(iPoint, iVar)) + EPS);
        if (ratio > allowableRatio) {
          localUnderRelaxation = min(allowableRatio / ratio, localUnderRelaxation);
        }
      }
    }

    /* Threshold the relaxation factor in the event that there is
     a very small value. This helps avoid catastrophic crashes due
     to non-realizable states by canceling the update. */

    if (localUnderRelaxation < 1e-10) localUnderRelaxation = 0.0;

    /* Store the under-relaxation factor for this point. */

    nodes->SetUnderRelaxation(iPoint, localUnderRelaxation);
  }
  END_SU2_OMP_FOR
}

template <class V, ENUM_REGIME R>
void CFVMFlowSolverBase<V, R>::ImplicitEuler_Iteration(CGeometry *geometry, CSolver**, CConfig *config) {

  PrepareImplicitIteration(geometry, nullptr, config);

  /*--- Solve or smooth the linear system. ---*/

  SU2_OMP_FOR_(schedule(static,OMP_MIN_SIZE) SU2_NOWAIT)
  for (unsigned long iPoint = nPointDomain; iPoint < nPoint; iPoint++) {
    LinSysRes.SetBlock_Zero(iPoint);
    LinSysSol.SetBlock_Zero(iPoint);
  }
  END_SU2_OMP_FOR

  auto iter = System.Solve(Jacobian, LinSysRes, LinSysSol, geometry, config);

  SU2_OMP_MASTER {
    SetIterLinSolver(iter);
    SetResLinSolver(System.GetResidual());
  }
  END_SU2_OMP_MASTER
  SU2_OMP_BARRIER

  CompleteImplicitIteration(geometry, nullptr, config);
}

template <class V, ENUM_REGIME R>
void CFVMFlowSolverBase<V, R>::ComputeVorticityAndStrainMag(const CConfig& config, unsigned short iMesh) {

  auto& StrainMag = nodes->GetStrainMag();

  ompMasterAssignBarrier(StrainMag_Max,0.0, Omega_Max,0.0);

  su2double strainMax = 0.0, omegaMax = 0.0;

  SU2_OMP_FOR_STAT(omp_chunk_size)
  for (unsigned long iPoint = 0; iPoint < nPoint; ++iPoint) {

    const auto VelocityGradient = nodes->GetVelocityGradient(iPoint);
    auto Vorticity = nodes->GetVorticity(iPoint);

    /*--- Vorticity ---*/

    Vorticity[0] = 0.0;
    Vorticity[1] = 0.0;
    Vorticity[2] = VelocityGradient(1,0)-VelocityGradient(0,1);

    if (nDim == 3) {
      Vorticity[0] = VelocityGradient(2,1)-VelocityGradient(1,2);
      Vorticity[1] = -(VelocityGradient(2,0)-VelocityGradient(0,2));
    }

    /*--- Strain Magnitude ---*/

    AD::StartPreacc();
    AD::SetPreaccIn(VelocityGradient, nDim, nDim);

    su2double Div = 0.0;
    for (unsigned long iDim = 0; iDim < nDim; iDim++)
      Div += VelocityGradient(iDim, iDim);
    Div /= 3.0;

    StrainMag(iPoint) = 0.0;

    /*--- Add diagonal part ---*/

    for (unsigned long iDim = 0; iDim < nDim; iDim++) {
      StrainMag(iPoint) += pow(VelocityGradient(iDim, iDim) - Div, 2);
    }
    if (nDim == 2) {
      StrainMag(iPoint) += pow(Div, 2);
    }

    /*--- Add off diagonals ---*/

    StrainMag(iPoint) += 2.0*pow(0.5*(VelocityGradient(0,1) + VelocityGradient(1,0)), 2);

    if (nDim == 3) {
      StrainMag(iPoint) += 2.0*pow(0.5*(VelocityGradient(0,2) + VelocityGradient(2,0)), 2);
      StrainMag(iPoint) += 2.0*pow(0.5*(VelocityGradient(1,2) + VelocityGradient(2,1)), 2);
    }

    StrainMag(iPoint) = sqrt(2.0*StrainMag(iPoint));
    AD::SetPreaccOut(StrainMag(iPoint));

    /*--- Max is not differentiable, so we not register them for preacc. ---*/
    strainMax = max(strainMax, StrainMag(iPoint));
    omegaMax = max(omegaMax, GeometryToolbox::Norm(3, Vorticity));

    AD::EndPreacc();
  }
  END_SU2_OMP_FOR

  if ((iMesh == MESH_0) && (config.GetComm_Level() == COMM_FULL)) {
    SU2_OMP_CRITICAL {
      StrainMag_Max = max(StrainMag_Max, strainMax);
      Omega_Max = max(Omega_Max, omegaMax);
    }
    END_SU2_OMP_CRITICAL

    SU2_OMP_BARRIER
    SU2_OMP_MASTER {
      su2double MyOmega_Max = Omega_Max;
      su2double MyStrainMag_Max = StrainMag_Max;

      SU2_MPI::Allreduce(&MyStrainMag_Max, &StrainMag_Max, 1, MPI_DOUBLE, MPI_MAX, SU2_MPI::GetComm());
      SU2_MPI::Allreduce(&MyOmega_Max, &Omega_Max, 1, MPI_DOUBLE, MPI_MAX, SU2_MPI::GetComm());
    }
    END_SU2_OMP_MASTER
    SU2_OMP_BARRIER
  }

}

template <class V, ENUM_REGIME R>
void CFVMFlowSolverBase<V, R>::SetInletAtVertex(const su2double* val_inlet, unsigned short iMarker,
                                                unsigned long iVertex) {
  /*--- Alias positions within inlet file for readability ---*/

  unsigned short T_position = nDim;
  unsigned short P_position = nDim + 1;
  unsigned short FlowDir_position = nDim + 2;

  /*--- Check that the norm of the flow unit vector is actually 1 ---*/

  su2double norm = 0.0;
  for (unsigned short iDim = 0; iDim < nDim; iDim++) {
    norm += pow(val_inlet[FlowDir_position + iDim], 2);
  }
  norm = sqrt(norm);

  /*--- The tolerance here needs to be loose.  When adding a very
   * small number (1e-10 or smaller) to a number close to 1.0, floating
   * point roundoff errors can occur. ---*/

  if (abs(norm - 1.0) > 1e-6) {
    ostringstream error_msg;
    error_msg << "ERROR: Found these values in columns ";
    error_msg << FlowDir_position << " - ";
    error_msg << FlowDir_position + nDim - 1 << endl;
    error_msg << std::scientific;
    error_msg << "  [" << val_inlet[FlowDir_position];
    error_msg << ", " << val_inlet[FlowDir_position + 1];
    if (nDim == 3) error_msg << ", " << val_inlet[FlowDir_position + 2];
    error_msg << "]" << endl;
    error_msg << "  These values should be components of a unit vector for direction," << endl;
    error_msg << "  but their magnitude is: " << norm << endl;
    SU2_MPI::Error(error_msg.str(), CURRENT_FUNCTION);
  }

  /*--- Store the values in our inlet data structures. ---*/

  Inlet_Ttotal[iMarker][iVertex] = val_inlet[T_position];
  Inlet_Ptotal[iMarker][iVertex] = val_inlet[P_position];
  for (unsigned short iDim = 0; iDim < nDim; iDim++) {
    Inlet_FlowDir[iMarker][iVertex][iDim] = val_inlet[FlowDir_position + iDim];
  }
}

template <class V, ENUM_REGIME R>
su2double CFVMFlowSolverBase<V, R>::GetInletAtVertex(su2double* val_inlet, unsigned long val_inlet_point,
                                                     unsigned short val_kind_marker, string val_marker,
                                                     const CGeometry* geometry, const CConfig* config) const {
  /*--- Local variables ---*/

  unsigned short iMarker, iDim;
  unsigned long iPoint, iVertex;
  su2double Area = 0.0;
  su2double Normal[3] = {0.0, 0.0, 0.0};

  /*--- Alias positions within inlet file for readability ---*/

  unsigned short T_position = nDim;
  unsigned short P_position = nDim + 1;
  unsigned short FlowDir_position = nDim + 2;

  if (val_kind_marker == INLET_FLOW) {
    for (iMarker = 0; iMarker < config->GetnMarker_All(); iMarker++) {
      if ((config->GetMarker_All_KindBC(iMarker) == INLET_FLOW) &&
          (config->GetMarker_All_TagBound(iMarker) == val_marker)) {
        for (iVertex = 0; iVertex < nVertex[iMarker]; iVertex++) {
          iPoint = geometry->vertex[iMarker][iVertex]->GetNode();

          if (iPoint == val_inlet_point) {
            /*-- Compute boundary face area for this vertex. ---*/

            geometry->vertex[iMarker][iVertex]->GetNormal(Normal);
            Area = GeometryToolbox::Norm(nDim, Normal);

            /*--- Access and store the inlet variables for this vertex. ---*/

            val_inlet[T_position] = Inlet_Ttotal[iMarker][iVertex];
            val_inlet[P_position] = Inlet_Ptotal[iMarker][iVertex];
            for (iDim = 0; iDim < nDim; iDim++) {
              val_inlet[FlowDir_position + iDim] = Inlet_FlowDir[iMarker][iVertex][iDim];
            }

            /*--- Exit once we find the point. ---*/

            return Area;
          }
        }
      }
    }
  }

  /*--- If we don't find a match, then the child point is not on the
   current inlet boundary marker. Return zero area so this point does
   not contribute to the restriction operator and continue. ---*/

  return Area;
}

template <class V, ENUM_REGIME R>
void CFVMFlowSolverBase<V, R>::SetUniformInlet(const CConfig* config, unsigned short iMarker) {
  if (config->GetMarker_All_KindBC(iMarker) == INLET_FLOW) {
    string Marker_Tag = config->GetMarker_All_TagBound(iMarker);
    su2double p_total = config->GetInlet_Ptotal(Marker_Tag);
    su2double t_total = config->GetInlet_Ttotal(Marker_Tag);
    auto flow_dir = config->GetInlet_FlowDir(Marker_Tag);

    for (unsigned long iVertex = 0; iVertex < nVertex[iMarker]; iVertex++) {
      Inlet_Ttotal[iMarker][iVertex] = t_total;
      Inlet_Ptotal[iMarker][iVertex] = p_total;
      for (unsigned short iDim = 0; iDim < nDim; iDim++) Inlet_FlowDir[iMarker][iVertex][iDim] = flow_dir[iDim];
    }

  } else {
    /*--- For now, non-inlets just get set to zero. In the future, we
     can do more customization for other boundary types here. ---*/

    for (unsigned long iVertex = 0; iVertex < nVertex[iMarker]; iVertex++) {
      Inlet_Ttotal[iMarker][iVertex] = 0.0;
      Inlet_Ptotal[iMarker][iVertex] = 0.0;
      for (unsigned short iDim = 0; iDim < nDim; iDim++) Inlet_FlowDir[iMarker][iVertex][iDim] = 0.0;
    }
  }
}

template <class V, ENUM_REGIME R>
void CFVMFlowSolverBase<V, R>::LoadRestart_impl(CGeometry **geometry, CSolver ***solver, CConfig *config, int iter,
                                                bool update_geo, su2double* SolutionRestart,
                                                unsigned short nVar_Restart) {
  /*--- Restart the solution from file information ---*/

  const string restart_filename = config->GetFilename(config->GetSolution_FileName(), "", iter);
  const bool static_fsi = ((config->GetTime_Marching() == TIME_MARCHING::STEADY) && config->GetFSI_Simulation());

  /*--- To make this routine safe to call in parallel most of it can only be executed by one thread. ---*/
  SU2_OMP_MASTER {

    if (nVar_Restart == 0) nVar_Restart = nVar;

    /*--- Skip coordinates ---*/

    unsigned short skipVars = nDim;

    /*--- Read the restart data from either an ASCII or binary SU2 file. ---*/

    if (config->GetRead_Binary_Restart()) {
      Read_SU2_Restart_Binary(geometry[MESH_0], config, restart_filename);
    } else {
      Read_SU2_Restart_ASCII(geometry[MESH_0], config, restart_filename);
    }

    bool steady_restart = config->GetSteadyRestart();
    if (update_geo && dynamic_grid) {
      auto notFound = fields.end();
      if (find(fields.begin(), notFound, string("\"Grid_Velocity_x\"")) == notFound) {
        if (rank == MASTER_NODE)
          cout << "\nWARNING: The restart file does not contain grid velocities, these will be set to zero.\n" << endl;
        steady_restart = true;
      }
    }

    /*--- Load data from the restart into correct containers. ---*/

    unsigned long counter = 0;
    for (auto iPoint_Global = 0ul; iPoint_Global < geometry[MESH_0]->GetGlobal_nPointDomain(); iPoint_Global++) {

      /*--- Retrieve local index. If this node from the restart file lives
      on the current processor, we will load and instantiate the vars. ---*/

      const auto iPoint_Local = geometry[MESH_0]->GetGlobal_to_Local_Point(iPoint_Global);

      if (iPoint_Local > -1) {

        /*--- We need to store this point's data, so jump to the correct
        offset in the buffer of data from the restart file and load it. ---*/

        auto index = counter * Restart_Vars[1] + skipVars;

        if (SolutionRestart == nullptr) {
          for (auto iVar = 0u; iVar < nVar_Restart; iVar++)
            nodes->SetSolution(iPoint_Local, iVar, Restart_Data[index+iVar]);
        }
        else {
          /*--- Used as buffer, allows defaults for nVar > nVar_Restart. ---*/
          for (auto iVar = 0u; iVar < nVar_Restart; iVar++)
            SolutionRestart[iVar] = Restart_Data[index + iVar];
          nodes->SetSolution(iPoint_Local, SolutionRestart);
        }

        /*--- For dynamic meshes, read in and store the
        grid coordinates and grid velocities for each node. ---*/

        if (dynamic_grid && update_geo) {

          /*--- Read in the next 2 or 3 variables which are the grid velocities ---*/
          /*--- If we are restarting the solution from a previously computed static calculation (no grid movement) ---*/
          /*--- the grid velocities are set to 0. This is useful for FSI computations ---*/

          /*--- Rewind the index to retrieve the Coords. ---*/
          index = counter * Restart_Vars[1];
          const auto* Coord = &Restart_Data[index];

          su2double GridVel[MAXNDIM] = {0.0};
          if (!steady_restart) {
            /*--- Move the index forward to get the grid velocities. ---*/
            index += skipVars + nVar_Restart + config->GetnTurbVar();
            for (auto iDim = 0u; iDim < nDim; iDim++) { GridVel[iDim] = Restart_Data[index+iDim]; }
          }

          for (auto iDim = 0u; iDim < nDim; iDim++) {
            geometry[MESH_0]->nodes->SetCoord(iPoint_Local, iDim, Coord[iDim]);
            geometry[MESH_0]->nodes->SetGridVel(iPoint_Local, iDim, GridVel[iDim]);
          }
        }

        /*--- For static FSI problems, grid_movement is 0 but we need to read in and store the
        grid coordinates for each node (but not the grid velocities, as there are none). ---*/

        if (static_fsi && update_geo) {
        /*--- Rewind the index to retrieve the Coords. ---*/
          index = counter*Restart_Vars[1];
          const auto* Coord = &Restart_Data[index];

          for (auto iDim = 0u; iDim < nDim; iDim++) {
            geometry[MESH_0]->nodes->SetCoord(iPoint_Local, iDim, Coord[iDim]);
          }
        }

        /*--- Increment the overall counter for how many points have been loaded. ---*/
        counter++;
      }
    }

    /*--- Detect a wrong solution file ---*/

    if (counter != nPointDomain) {
      SU2_MPI::Error(string("The solution file ") + restart_filename + string(" does not match with the mesh file.\n") +
                     string("This can be caused by empty lines at the end of the file."), CURRENT_FUNCTION);
    }
  }
  END_SU2_OMP_MASTER
  SU2_OMP_BARRIER

  /*--- Update the geometry for flows on deforming meshes. ---*/

  if ((dynamic_grid || static_fsi) && update_geo) {

    CGeometry::UpdateGeometry(geometry, config);

    if (dynamic_grid) {
      for (auto iMesh = 0u; iMesh <= config->GetnMGLevels(); iMesh++) {

        /*--- Compute the grid velocities on the coarser levels. ---*/
        if (iMesh) geometry[iMesh]->SetRestricted_GridVelocity(geometry[iMesh - 1]);
        else {
          geometry[MESH_0]->InitiateComms(geometry[MESH_0], config, GRID_VELOCITY);
          geometry[MESH_0]->CompleteComms(geometry[MESH_0], config, GRID_VELOCITY);
        }
      }
    }
  }

  /*--- Communicate the loaded solution on the fine grid before we transfer
   it down to the coarse levels. We also call the preprocessing routine
   on the fine level in order to have all necessary quantities updated,
   especially if this is a turbulent simulation (eddy viscosity). ---*/

  solver[MESH_0][FLOW_SOL]->InitiateComms(geometry[MESH_0], config, SOLUTION);
  solver[MESH_0][FLOW_SOL]->CompleteComms(geometry[MESH_0], config, SOLUTION);

  /*--- For turbulent/species simulations the flow preprocessing is done by the turbulence/species solver
   *    after it loads its variables (they are needed to compute flow primitives). In case turbulence and species, the
   *    species solver does all the Pre-/Postprocessing. ---*/
  if (config->GetKind_Turb_Model() == TURB_MODEL::NONE &&
      config->GetKind_Species_Model() == SPECIES_MODEL::NONE) {
    solver[MESH_0][FLOW_SOL]->Preprocessing(geometry[MESH_0], solver[MESH_0], config, MESH_0, NO_RK_ITER, RUNTIME_FLOW_SYS, false);
  }

  /*--- Interpolate the solution down to the coarse multigrid levels ---*/

  for (auto iMesh = 1u; iMesh <= config->GetnMGLevels(); iMesh++) {

    SU2_OMP_FOR_STAT(omp_chunk_size)
    for (auto iPoint = 0ul; iPoint < geometry[iMesh]->GetnPoint(); iPoint++) {
      const su2double Area_Parent = geometry[iMesh]->nodes->GetVolume(iPoint);
      su2double Solution_Coarse[MAXNVAR] = {0.0};

      for (auto iChildren = 0ul; iChildren < geometry[iMesh]->nodes->GetnChildren_CV(iPoint); iChildren++) {
        const auto Point_Fine = geometry[iMesh]->nodes->GetChildren_CV(iPoint, iChildren);
        const su2double Area_Children = geometry[iMesh - 1]->nodes->GetVolume(Point_Fine);
        const su2double* Solution_Fine = solver[iMesh - 1][FLOW_SOL]->GetNodes()->GetSolution(Point_Fine);

        for (auto iVar = 0u; iVar < nVar; iVar++) {
          Solution_Coarse[iVar] += Solution_Fine[iVar] * Area_Children / Area_Parent;
        }
      }
      solver[iMesh][FLOW_SOL]->GetNodes()->SetSolution(iPoint,Solution_Coarse);
    }
    END_SU2_OMP_FOR

    solver[iMesh][FLOW_SOL]->InitiateComms(geometry[iMesh], config, SOLUTION);
    solver[iMesh][FLOW_SOL]->CompleteComms(geometry[iMesh], config, SOLUTION);

    if (config->GetKind_Turb_Model() == TURB_MODEL::NONE &&
        config->GetKind_Species_Model() == SPECIES_MODEL::NONE) {
      solver[iMesh][FLOW_SOL]->Preprocessing(geometry[iMesh], solver[iMesh], config, iMesh, NO_RK_ITER, RUNTIME_FLOW_SYS, false);
    }
  }

  /*--- Update the old geometry (coordinates n and n-1) in dual time-stepping strategy. ---*/
  const bool dual_time = ((config->GetTime_Marching() == TIME_MARCHING::DT_STEPPING_1ST) ||
                          (config->GetTime_Marching() == TIME_MARCHING::DT_STEPPING_2ND));
  if (dual_time && config->GetGrid_Movement() && !config->GetDeform_Mesh() &&
      (config->GetKind_GridMovement() != RIGID_MOTION)) {
    Restart_OldGeometry(geometry[MESH_0], config);
  }

  /*--- Go back to single threaded execution. ---*/
  SU2_OMP_MASTER
  {
  /*--- Delete the class memory that is used to load the restart. ---*/

    delete [] Restart_Vars;
    Restart_Vars = nullptr;
    delete [] Restart_Data;
    Restart_Data = nullptr;
  }
  END_SU2_OMP_MASTER
  SU2_OMP_BARRIER
}

template <class V, ENUM_REGIME R>
void CFVMFlowSolverBase<V, R>::LoadRestart(CGeometry **geometry, CSolver ***solver,
                                           CConfig *config, int iter, bool update_geo) {
  LoadRestart_impl(geometry, solver, config, iter, update_geo);
}

template <class V, ENUM_REGIME R>
void CFVMFlowSolverBase<V, R>::SetInitialCondition(CGeometry **geometry, CSolver ***solver_container,
                                                   CConfig *config, unsigned long TimeIter) {

  const bool restart = (config->GetRestart() || config->GetRestart_Flow());
  const bool rans = (config->GetKind_Turb_Model() != TURB_MODEL::NONE);
  const bool dual_time = ((config->GetTime_Marching() == TIME_MARCHING::DT_STEPPING_1ST) ||
                          (config->GetTime_Marching() == TIME_MARCHING::DT_STEPPING_2ND));

  /*--- Start OpenMP parallel region. ---*/

  SU2_OMP_PARALLEL {

  unsigned long iPoint;
  unsigned short iMesh;

  /*--- Check if a verification solution is to be computed. ---*/
  if ((VerificationSolution) && (TimeIter == 0) && !restart) {

    /*--- Loop over the multigrid levels. ---*/
    for (iMesh = 0; iMesh <= config->GetnMGLevels(); iMesh++) {

      /*--- Loop over all grid points. ---*/
      SU2_OMP_FOR_STAT(omp_chunk_size)
      for (iPoint = 0; iPoint < geometry[iMesh]->GetnPoint(); iPoint++) {

        /* Set the pointers to the coordinates and solution of this DOF. */
        const su2double *coor = geometry[iMesh]->nodes->GetCoord(iPoint);
        su2double *solDOF     = solver_container[iMesh][FLOW_SOL]->GetNodes()->GetSolution(iPoint);

        /* Set the solution in this DOF to the initial condition provided by
           the verification solution class. This can be the exact solution,
           but this is not necessary. */
        VerificationSolution->GetInitialCondition(coor, solDOF);
      }
      END_SU2_OMP_FOR
    }
  }

  /*--- The value of the solution for the first iteration of the dual time ---*/

  if (dual_time && TimeIter == config->GetRestart_Iter()) {
    PushSolutionBackInTime(TimeIter, restart, rans, solver_container, geometry, config);
  }

  }
  END_SU2_OMP_PARALLEL

}

template <class V, ENUM_REGIME R>
void CFVMFlowSolverBase<V, R>::PushSolutionBackInTime(unsigned long TimeIter, bool restart, bool rans,
                                                      CSolver*** solver_container, CGeometry** geometry,
                                                      CConfig* config) {
  /*--- Push back the initial condition to previous solution containers
   for a 1st-order restart or when simply intitializing to freestream. ---*/

  for (unsigned short iMesh = 0; iMesh <= config->GetnMGLevels(); iMesh++) {
    solver_container[iMesh][FLOW_SOL]->GetNodes()->Set_Solution_time_n();
    solver_container[iMesh][FLOW_SOL]->GetNodes()->Set_Solution_time_n1();
    if (rans) {
      solver_container[iMesh][TURB_SOL]->GetNodes()->Set_Solution_time_n();
      solver_container[iMesh][TURB_SOL]->GetNodes()->Set_Solution_time_n1();
    }

    if (dynamic_grid) {
      geometry[iMesh]->nodes->SetVolume_n();
      geometry[iMesh]->nodes->SetVolume_nM1();
    }

    if (config->GetGrid_Movement()) {
      geometry[iMesh]->nodes->SetCoord_n();
      geometry[iMesh]->nodes->SetCoord_n1();
    }
  }

  if (restart && (config->GetTime_Marching() == TIME_MARCHING::DT_STEPPING_2ND)) {

    /*--- Load an additional restart file for a 2nd-order restart. ---*/

    solver_container[MESH_0][FLOW_SOL]->LoadRestart(geometry, solver_container, config, TimeIter-1, true);

    /*--- Load an additional restart file for the turbulence model. ---*/
    if (rans)
      solver_container[MESH_0][TURB_SOL]->LoadRestart(geometry, solver_container, config, TimeIter-1, false);

    /*--- Push back this new solution to time level N. ---*/

    for (unsigned short iMesh = 0; iMesh <= config->GetnMGLevels(); iMesh++) {
      solver_container[iMesh][FLOW_SOL]->GetNodes()->Set_Solution_time_n();
      if (rans) solver_container[iMesh][TURB_SOL]->GetNodes()->Set_Solution_time_n();

      geometry[iMesh]->nodes->SetVolume_n();
      if (config->GetGrid_Movement()) geometry[iMesh]->nodes->SetCoord_n();
    }
  }
}

template <class V, ENUM_REGIME R>
void CFVMFlowSolverBase<V, R>::BC_Sym_Plane(CGeometry* geometry, CSolver** solver_container, CNumerics* conv_numerics,
                                            CNumerics* visc_numerics, CConfig* config, unsigned short val_marker) {
  unsigned short iDim, iVar;
  unsigned long iVertex, iPoint;

  bool implicit = (config->GetKind_TimeIntScheme() == EULER_IMPLICIT);
  bool viscous = config->GetViscous();
  bool preprocessed = false;

  /*--- Allocation of variables necessary for convective fluxes. ---*/
  su2double Area, ProjVelocity_i, *V_reflected, *V_domain, Normal[MAXNDIM] = {0.0}, UnitNormal[MAXNDIM] = {0.0};

  /*--- Allocation of variables necessary for viscous fluxes. ---*/
  su2double ProjGradient, ProjNormVelGrad, ProjTangVelGrad, TangentialNorm,
      Tangential[MAXNDIM] = {0.0}, GradNormVel[MAXNDIM] = {0.0}, GradTangVel[MAXNDIM] = {0.0};

  /*--- Allocation of primitive gradient arrays for viscous fluxes. ---*/
  su2activematrix Grad_Reflected(nPrimVarGrad, nDim);

  /*--- Loop over all the vertices on this boundary marker. ---*/

  SU2_OMP_FOR_DYN(OMP_MIN_SIZE)
  for (iVertex = 0; iVertex < geometry->nVertex[val_marker]; iVertex++) {
    if (!preprocessed || geometry->bound_is_straight[val_marker] != true) {
      /*----------------------------------------------------------------------------------------------*/
      /*--- Preprocessing:                                                                         ---*/
      /*--- Compute the unit normal and (in case of viscous flow) a corresponding unit tangential  ---*/
      /*--- to that normal. On a straight(2D)/plane(3D) boundary these two vectors are constant.   ---*/
      /*--- This circumstance is checked in gemoetry->ComputeSurf_Straightness(...) and stored     ---*/
      /*--- such that the recomputation does not occur for each node. On true symmetry planes, the ---*/
      /*--- normal is constant but this routines is used for Symmetry, Euler-Wall in inviscid flow ---*/
      /*--- and Euler Wall in viscous flow as well. In the latter curvy boundaries are likely to   ---*/
      /*--- happen. In doubt, the conditional above which checks straightness can be thrown out    ---*/
      /*--- such that the recomputation is done for each node (which comes with a tiny performance ---*/
      /*--- penalty).                                                                              ---*/
      /*----------------------------------------------------------------------------------------------*/

      preprocessed = true;

      /*--- Normal vector for a random vertex (zero) on this marker (negate for outward convention). ---*/
      geometry->vertex[val_marker][iVertex]->GetNormal(Normal);
      for (iDim = 0; iDim < nDim; iDim++) Normal[iDim] = -Normal[iDim];

      /*--- Compute unit normal, to be used for unit tangential, projected velocity and velocity
            component gradients. ---*/
      Area = GeometryToolbox::Norm(nDim, Normal);

      for (iDim = 0; iDim < nDim; iDim++) UnitNormal[iDim] = -Normal[iDim] / Area;

      /*--- Preprocessing: Compute unit tangential, the direction is arbitrary as long as
            t*n=0 && |t|_2 = 1 ---*/
      if (viscous) {
        switch (nDim) {
          case 2: {
            Tangential[0] = -UnitNormal[1];
            Tangential[1] = UnitNormal[0];
            break;
          }
          case 3: {
            /*--- n = ai + bj + ck, if |b| > |c| ---*/
            if (abs(UnitNormal[1]) > abs(UnitNormal[2])) {
              /*--- t = bi + (c-a)j - bk  ---*/
              Tangential[0] = UnitNormal[1];
              Tangential[1] = UnitNormal[2] - UnitNormal[0];
              Tangential[2] = -UnitNormal[1];
            } else {
              /*--- t = ci - cj + (b-a)k  ---*/
              Tangential[0] = UnitNormal[2];
              Tangential[1] = -UnitNormal[2];
              Tangential[2] = UnitNormal[1] - UnitNormal[0];
            }
            /*--- Make it a unit vector. ---*/
            TangentialNorm = sqrt(pow(Tangential[0], 2) + pow(Tangential[1], 2) + pow(Tangential[2], 2));
            Tangential[0] = Tangential[0] / TangentialNorm;
            Tangential[1] = Tangential[1] / TangentialNorm;
            Tangential[2] = Tangential[2] / TangentialNorm;
            break;
          }
        }  // switch
      }    // if viscous
    }      // if bound_is_straight

    iPoint = geometry->vertex[val_marker][iVertex]->GetNode();

    /*--- Check if the node belongs to the domain (i.e., not a halo node) ---*/
    if (geometry->nodes->GetDomain(iPoint)) {
      /*-------------------------------------------------------------------------------*/
      /*--- Step 1: For the convective fluxes, create a reflected state of the      ---*/
      /*---         Primitive variables by copying all interior values to the       ---*/
      /*---         reflected. Only the velocity is mirrored along the symmetry     ---*/
      /*---         axis. Based on the Upwind_Residual routine.                     ---*/
      /*-------------------------------------------------------------------------------*/

      /*--- Allocate the reflected state at the symmetry boundary. ---*/
      V_reflected = GetCharacPrimVar(val_marker, iVertex);

      /*--- Grid movement ---*/
      if (dynamic_grid)
        conv_numerics->SetGridVel(geometry->nodes->GetGridVel(iPoint), geometry->nodes->GetGridVel(iPoint));

      /*--- Normal vector for this vertex (negate for outward convention). ---*/
      geometry->vertex[val_marker][iVertex]->GetNormal(Normal);
      for (iDim = 0; iDim < nDim; iDim++) Normal[iDim] = -Normal[iDim];
      conv_numerics->SetNormal(Normal);

      /*--- Get current solution at this boundary node ---*/
      V_domain = nodes->GetPrimitive(iPoint);

      /*--- Set the reflected state based on the boundary node. Scalars are copied and
            the velocity is mirrored along the symmetry boundary, i.e. the velocity in
            normal direction is substracted twice. ---*/
      for (iVar = 0; iVar < nPrimVar; iVar++) V_reflected[iVar] = nodes->GetPrimitive(iPoint, iVar);

      /*--- Compute velocity in normal direction (ProjVelcity_i=(v*n)) und substract twice from
            velocity in normal direction: v_r = v - 2 (v*n)n ---*/
      ProjVelocity_i = nodes->GetProjVel(iPoint, UnitNormal);

      /*--- Adjustment to v.n due to grid movement. ---*/
      if (dynamic_grid) {
        ProjVelocity_i -= GeometryToolbox::DotProduct(nDim, geometry->nodes->GetGridVel(iPoint), UnitNormal);
      }

      for (iDim = 0; iDim < nDim; iDim++)
        V_reflected[iDim + 1] = nodes->GetVelocity(iPoint, iDim) - 2.0 * ProjVelocity_i * UnitNormal[iDim];

      /*--- Set Primitive and Secondary for numerics class. ---*/
      conv_numerics->SetPrimitive(V_domain, V_reflected);
      conv_numerics->SetSecondary(nodes->GetSecondary(iPoint), nodes->GetSecondary(iPoint));

      /*--- Compute the residual using an upwind scheme. ---*/

      auto residual = conv_numerics->ComputeResidual(config);

      /*--- Update residual value ---*/
      LinSysRes.AddBlock(iPoint, residual);

      /*--- Jacobian contribution for implicit integration. ---*/
      if (implicit) {
        Jacobian.AddBlock2Diag(iPoint, residual.jacobian_i);
      }

      if (viscous) {
        /*-------------------------------------------------------------------------------*/
        /*--- Step 2: The viscous fluxes of the Navier-Stokes equations depend on the ---*/
        /*---         Primitive variables and their gradients. The viscous numerics   ---*/
        /*---         container is filled just as the convective numerics container,  ---*/
        /*---         but the primitive gradients of the reflected state have to be   ---*/
        /*---         determined additionally such that symmetry at the boundary is   ---*/
        /*---         enforced. Based on the Viscous_Residual routine.                ---*/
        /*-------------------------------------------------------------------------------*/

        /*--- Set the normal vector and the coordinates. ---*/
        visc_numerics->SetCoord(geometry->nodes->GetCoord(iPoint), geometry->nodes->GetCoord(iPoint));
        visc_numerics->SetNormal(Normal);

        /*--- Set the primitive and Secondary variables. ---*/
        visc_numerics->SetPrimitive(V_domain, V_reflected);
        visc_numerics->SetSecondary(nodes->GetSecondary(iPoint), nodes->GetSecondary(iPoint));

        /*--- For viscous Fluxes also the gradients of the primitives need to be determined.
              1. The gradients of scalars are mirrored along the sym plane just as velocity for the primitives
              2. The gradients of the velocity components need more attention, i.e. the gradient of the
                 normal velocity in tangential direction is mirrored and the gradient of the tangential velocity in
                 normal direction is mirrored. ---*/

        /*--- Get gradients of primitives of boundary cell ---*/
        for (iVar = 0; iVar < nPrimVarGrad; iVar++)
          for (iDim = 0; iDim < nDim; iDim++)
            Grad_Reflected[iVar][iDim] = nodes->GetGradient_Primitive(iPoint, iVar, iDim);

        /*--- Reflect the gradients for all scalars including the velocity components.
              The gradients of the velocity components are set later with the
              correct values: grad(V)_r = grad(V) - 2 [grad(V)*n]n, V beeing any primitive ---*/
        for (iVar = 0; iVar < nPrimVarGrad; iVar++) {
          if (iVar == 0 || iVar > nDim) {  // Exclude velocity component gradients

            /*--- Compute projected part of the gradient in a dot product ---*/
            ProjGradient = 0.0;
            for (iDim = 0; iDim < nDim; iDim++) ProjGradient += Grad_Reflected[iVar][iDim] * UnitNormal[iDim];

            for (iDim = 0; iDim < nDim; iDim++)
              Grad_Reflected[iVar][iDim] = Grad_Reflected[iVar][iDim] - 2.0 * ProjGradient * UnitNormal[iDim];
          }
        }

        /*--- Compute gradients of normal and tangential velocity:
              grad(v*n) = grad(v_x) n_x + grad(v_y) n_y (+ grad(v_z) n_z)
              grad(v*t) = grad(v_x) t_x + grad(v_y) t_y (+ grad(v_z) t_z) ---*/
        for (iVar = 0; iVar < nDim; iVar++) {  // counts gradient components
          GradNormVel[iVar] = 0.0;
          GradTangVel[iVar] = 0.0;
          for (iDim = 0; iDim < nDim; iDim++) {  // counts sum with unit normal/tangential
            GradNormVel[iVar] += Grad_Reflected[iDim + 1][iVar] * UnitNormal[iDim];
            GradTangVel[iVar] += Grad_Reflected[iDim + 1][iVar] * Tangential[iDim];
          }
        }

        /*--- Refelect gradients in tangential and normal direction by substracting the normal/tangential
              component twice, just as done with velocity above.
              grad(v*n)_r = grad(v*n) - 2 {grad([v*n])*t}t
              grad(v*t)_r = grad(v*t) - 2 {grad([v*t])*n}n ---*/
        ProjNormVelGrad = 0.0;
        ProjTangVelGrad = 0.0;
        for (iDim = 0; iDim < nDim; iDim++) {
          ProjNormVelGrad += GradNormVel[iDim] * Tangential[iDim];  // grad([v*n])*t
          ProjTangVelGrad += GradTangVel[iDim] * UnitNormal[iDim];  // grad([v*t])*n
        }

        for (iDim = 0; iDim < nDim; iDim++) {
          GradNormVel[iDim] = GradNormVel[iDim] - 2.0 * ProjNormVelGrad * Tangential[iDim];
          GradTangVel[iDim] = GradTangVel[iDim] - 2.0 * ProjTangVelGrad * UnitNormal[iDim];
        }

        /*--- Transfer reflected gradients back into the Cartesian Coordinate system:
              grad(v_x)_r = grad(v*n)_r n_x + grad(v*t)_r t_x
              grad(v_y)_r = grad(v*n)_r n_y + grad(v*t)_r t_y
              ( grad(v_z)_r = grad(v*n)_r n_z + grad(v*t)_r t_z ) ---*/
        for (iVar = 0; iVar < nDim; iVar++)    // loops over the velocity component gradients
          for (iDim = 0; iDim < nDim; iDim++)  // loops over the entries of the above
            Grad_Reflected[iVar + 1][iDim] =
                GradNormVel[iDim] * UnitNormal[iVar] + GradTangVel[iDim] * Tangential[iVar];

        /*--- Set the primitive gradients of the boundary and reflected state. ---*/
        visc_numerics->SetPrimVarGradient(nodes->GetGradient_Primitive(iPoint), CMatrixView<su2double>(Grad_Reflected));

        /*--- Turbulent kinetic energy. ---*/
        if ((config->GetKind_Turb_Model() == TURB_MODEL::SST) || (config->GetKind_Turb_Model() == TURB_MODEL::SST_SUST))
          visc_numerics->SetTurbKineticEnergy(solver_container[TURB_SOL]->GetNodes()->GetSolution(iPoint, 0),
                                              solver_container[TURB_SOL]->GetNodes()->GetSolution(iPoint, 0));

        /*--- Compute and update residual. Note that the viscous shear stress tensor is computed in the
              following routine based upon the velocity-component gradients. ---*/
        auto residual = visc_numerics->ComputeResidual(config);

        LinSysRes.SubtractBlock(iPoint, residual);

        /*--- Jacobian contribution for implicit integration. ---*/
        if (implicit) Jacobian.SubtractBlock2Diag(iPoint, residual.jacobian_i);
      }  // if viscous
    }    // if GetDomain
  }      // for iVertex
  END_SU2_OMP_FOR

}

template <class V, ENUM_REGIME R>
void CFVMFlowSolverBase<V, R>::BC_Periodic(CGeometry* geometry, CSolver** solver_container, CNumerics* numerics,
                                           CConfig* config) {
  /*--- Complete residuals for periodic boundary conditions. We loop over
   the periodic BCs in matching pairs so that, in the event that there are
   adjacent periodic markers, the repeated points will have their residuals
   accumulated correctly during the communications. For implicit calculations,
   the Jacobians and linear system are also correctly adjusted here. ---*/

  for (unsigned short iPeriodic = 1; iPeriodic <= config->GetnMarker_Periodic() / 2; iPeriodic++) {
    InitiatePeriodicComms(geometry, config, iPeriodic, PERIODIC_RESIDUAL);
    CompletePeriodicComms(geometry, config, iPeriodic, PERIODIC_RESIDUAL);
  }
}

template <class V, ENUM_REGIME FlowRegime>
void CFVMFlowSolverBase<V, FlowRegime>::BC_Fluid_Interface(CGeometry* geometry, CSolver** solver_container,
                                                           CNumerics* conv_numerics, CNumerics* visc_numerics,
                                                           CConfig* config) {
  unsigned long iVertex, jVertex, iPoint, Point_Normal = 0;
  unsigned short iDim, iVar, jVar, iMarker, nDonorVertex;

  bool implicit = (config->GetKind_TimeIntScheme() == EULER_IMPLICIT);
  bool viscous = config->GetViscous();

  su2double Normal[MAXNDIM] = {0.0};
  su2double PrimVar_i[MAXNVAR] = {0.0};
  su2double PrimVar_j[MAXNVAR] = {0.0};
  su2double Secondary_j[MAXNVAR] = {0.0};
  su2double Residual[MAXNVAR] = {0.0};
  su2double** Jacobian_i = new su2double*[nVar];
  for (iVar = 0; iVar < nVar; iVar++) Jacobian_i[iVar] = new su2double[nVar];

  su2double weight;
  su2double P_static, rho_static;

  for (iMarker = 0; iMarker < config->GetnMarker_All(); iMarker++) {
    if (config->GetMarker_All_KindBC(iMarker) == FLUID_INTERFACE) {
      SU2_OMP_FOR_DYN(OMP_MIN_SIZE)
      for (iVertex = 0; iVertex < geometry->nVertex[iMarker]; iVertex++) {
        iPoint = geometry->vertex[iMarker][iVertex]->GetNode();

        if (geometry->nodes->GetDomain(iPoint)) {
          nDonorVertex = GetnSlidingStates(iMarker, iVertex);

          /*--- Initialize Residual, this will serve to accumulate the average ---*/

          for (iVar = 0; iVar < nVar; iVar++) {
            Residual[iVar] = 0.0;
            for (jVar = 0; jVar < nVar; jVar++) Jacobian_i[iVar][jVar] = 0.0;
          }

          /*--- Loop over the nDonorVertexes and compute the averaged flux ---*/

          for (jVertex = 0; jVertex < nDonorVertex; jVertex++) {
            Point_Normal = geometry->vertex[iMarker][iVertex]->GetNormal_Neighbor();

            for (iVar = 0; iVar < nPrimVar; iVar++) {
              PrimVar_i[iVar] = nodes->GetPrimitive(iPoint, iVar);
              PrimVar_j[iVar] = GetSlidingState(iMarker, iVertex, iVar, jVertex);
            }

            /*--- Get the weight computed in the interpolator class for the j-th donor vertex ---*/

            weight = GetSlidingState(iMarker, iVertex, nPrimVar, jVertex);

            /*--- Set primitive variables ---*/

            conv_numerics->SetPrimitive(PrimVar_i, PrimVar_j);

            if (FlowRegime == ENUM_REGIME::COMPRESSIBLE) {
              if (!(config->GetKind_FluidModel() == STANDARD_AIR || config->GetKind_FluidModel() == IDEAL_GAS)) {
                auto Secondary_i = nodes->GetSecondary(iPoint);

                P_static = PrimVar_j[nDim + 1];
                rho_static = PrimVar_j[nDim + 2];
                GetFluidModel()->SetTDState_Prho(P_static, rho_static);

                Secondary_j[0] = GetFluidModel()->GetdPdrho_e();
                Secondary_j[1] = GetFluidModel()->GetdPde_rho();

                conv_numerics->SetSecondary(Secondary_i, Secondary_j);
              }
            }

            /*--- Set the normal vector ---*/

            geometry->vertex[iMarker][iVertex]->GetNormal(Normal);
            for (iDim = 0; iDim < nDim; iDim++) Normal[iDim] = -Normal[iDim];

            conv_numerics->SetNormal(Normal);

            if (dynamic_grid)
              conv_numerics->SetGridVel(geometry->nodes->GetGridVel(iPoint), geometry->nodes->GetGridVel(iPoint));

            /*--- Compute the convective residual using an upwind scheme ---*/

            auto residual = conv_numerics->ComputeResidual(config);

            /*--- Accumulate the residuals to compute the average ---*/

            for (iVar = 0; iVar < nVar; iVar++) {
              Residual[iVar] += weight * residual[iVar];
              for (jVar = 0; jVar < nVar; jVar++) Jacobian_i[iVar][jVar] += weight * residual.jacobian_i[iVar][jVar];
            }
          }

          /*--- Add Residuals and Jacobians ---*/

          LinSysRes.AddBlock(iPoint, Residual);

          if (implicit) Jacobian.AddBlock2Diag(iPoint, Jacobian_i);

          if (viscous) {
            /*--- Initialize Residual, this will serve to accumulate the average ---*/

            for (iVar = 0; iVar < nVar; iVar++) {
              Residual[iVar] = 0.0;
              for (jVar = 0; jVar < nVar; jVar++) Jacobian_i[iVar][jVar] = 0.0;
            }

            /*--- Loop over the nDonorVertexes and compute the averaged flux ---*/

            for (jVertex = 0; jVertex < nDonorVertex; jVertex++) {
              PrimVar_j[nDim + 5] = GetSlidingState(iMarker, iVertex, nDim + 5, jVertex);
              PrimVar_j[nDim + 6] = GetSlidingState(iMarker, iVertex, nDim + 6, jVertex);

              /*--- Get the weight computed in the interpolator class for the j-th donor vertex ---*/

              weight = GetSlidingState(iMarker, iVertex, nPrimVar, jVertex);

              /*--- Set the normal vector and the coordinates ---*/

              visc_numerics->SetNormal(Normal);
              su2double Coord_Reflected[MAXNDIM];
              GeometryToolbox::PointPointReflect(nDim, geometry->nodes->GetCoord(Point_Normal),
                                                        geometry->nodes->GetCoord(iPoint), Coord_Reflected);
              visc_numerics->SetCoord(geometry->nodes->GetCoord(iPoint), Coord_Reflected);

              /*--- Primitive variables, and gradient ---*/

              visc_numerics->SetPrimitive(PrimVar_i, PrimVar_j);
              visc_numerics->SetPrimVarGradient(nodes->GetGradient_Primitive(iPoint),
                                                nodes->GetGradient_Primitive(iPoint));

              /*--- Turbulent kinetic energy ---*/

              if ((config->GetKind_Turb_Model() == TURB_MODEL::SST) || (config->GetKind_Turb_Model() == TURB_MODEL::SST_SUST))
                visc_numerics->SetTurbKineticEnergy(solver_container[TURB_SOL]->GetNodes()->GetSolution(iPoint, 0),
                                                    solver_container[TURB_SOL]->GetNodes()->GetSolution(iPoint, 0));

              /*--- Compute and update residual ---*/

              auto residual = visc_numerics->ComputeResidual(config);

              /*--- Accumulate the residuals to compute the average ---*/

              for (iVar = 0; iVar < nVar; iVar++) {
                Residual[iVar] += weight * residual[iVar];
                for (jVar = 0; jVar < nVar; jVar++) Jacobian_i[iVar][jVar] += weight * residual.jacobian_i[iVar][jVar];
              }
            }

            LinSysRes.SubtractBlock(iPoint, Residual);

            /*--- Jacobian contribution for implicit integration ---*/

            if (implicit) Jacobian.SubtractBlock2Diag(iPoint, Jacobian_i);
          }
        }
      }
      END_SU2_OMP_FOR
    }
  }

  for (iVar = 0; iVar < nVar; iVar++) delete[] Jacobian_i[iVar];
  delete[] Jacobian_i;
}

template <class V, ENUM_REGIME R>
void CFVMFlowSolverBase<V, R>::BC_Custom(CGeometry* geometry, CSolver** solver_container, CNumerics* conv_numerics,
                                         CNumerics* visc_numerics, CConfig* config, unsigned short val_marker) {
  /* Check for a verification solution. */

  if (VerificationSolution) {
    unsigned short iVar;
    unsigned long iVertex, iPoint, total_index;

    bool implicit = (config->GetKind_TimeIntScheme() == EULER_IMPLICIT);

    /*--- Get the physical time. ---*/

    su2double time = 0.0;
    if (config->GetTime_Marching() != TIME_MARCHING::STEADY) time = config->GetPhysicalTime();

    /*--- Loop over all the vertices on this boundary marker ---*/

    SU2_OMP_FOR_STAT(OMP_MIN_SIZE)
    for (iVertex = 0; iVertex < geometry->nVertex[val_marker]; iVertex++) {
      /*--- Get the point index for the current node. ---*/

      iPoint = geometry->vertex[val_marker][iVertex]->GetNode();

      /*--- Check if the node belongs to the domain (i.e, not a halo node) ---*/

      if (geometry->nodes->GetDomain(iPoint)) {
        /*--- Get the coordinates for the current node. ---*/

        const su2double* coor = geometry->nodes->GetCoord(iPoint);

        /*--- Get the conservative state from the verification solution. ---*/

        su2double Solution[MAXNVAR] = {0.0};
        VerificationSolution->GetBCState(coor, time, Solution);

        /*--- For verification cases, we will apply a strong Dirichlet
         condition by setting the solution values at the boundary nodes
         directly and setting the residual to zero at those nodes. ---*/

        nodes->SetSolution_Old(iPoint, Solution);
        nodes->SetSolution(iPoint, Solution);
        nodes->SetRes_TruncErrorZero(iPoint);
        LinSysRes.SetBlock_Zero(iPoint);

        /*--- Adjust rows of the Jacobian (includes 1 in the diagonal) ---*/

        if (implicit) {
          for (iVar = 0; iVar < nVar; iVar++) {
            total_index = iPoint * nVar + iVar;
            Jacobian.DeleteValsRowi(total_index);
          }
        }
      }
    }
    END_SU2_OMP_FOR

  } else {
    /* The user must specify the custom BC's here. */
    SU2_MPI::Error("Implement customized boundary conditions here.", CURRENT_FUNCTION);
  }
}

template <class V, ENUM_REGIME R>
void CFVMFlowSolverBase<V, R>::EdgeFluxResidual(const CGeometry *geometry,
                                                const CSolver* const* solvers,
                                                const CConfig *config) {
  if (!edgeNumerics) {
    InstantiateEdgeNumerics(solvers, config);
  }

  /*--- For hybrid parallel AD, pause preaccumulation if there is shared reading of
  * variables, otherwise switch to the faster adjoint evaluation mode. ---*/
  bool pausePreacc = false;
  if (ReducerStrategy) pausePreacc = AD::PausePreaccumulation();
  else AD::StartNoSharedReading();

  /*--- Loop over edge colors. ---*/
  for (auto color : EdgeColoring) {
    /*--- Chunk size is at least OMP_MIN_SIZE and a multiple of the color group size. ---*/
    SU2_OMP_FOR_DYN(nextMultiple(OMP_MIN_SIZE, color.groupSize))
    for(auto k = 0ul; k < color.size; k += Double::Size) {
      Int iEdge;
      Double mask;
      for (auto j = 0ul; j < Double::Size; ++j) {
        bool in = (k+j < color.size);
        mask[j] = in;
        iEdge[j] = color.indices[k+j*in];
      }

      if (ReducerStrategy) {
        edgeNumerics->ComputeFlux(iEdge, *config, *geometry, *nodes, UpdateType::REDUCTION, mask, EdgeFluxes, Jacobian);
      } else {
        edgeNumerics->ComputeFlux(iEdge, *config, *geometry, *nodes, UpdateType::COLORING, mask, LinSysRes, Jacobian);
      }
    }
    END_SU2_OMP_FOR
  }

  /*--- Restore preaccumulation and adjoint evaluation state. ---*/
  AD::ResumePreaccumulation(pausePreacc);
  if (!ReducerStrategy) AD::EndNoSharedReading();

  if (ReducerStrategy) {
    SumEdgeFluxes(geometry);
    if (config->GetKind_TimeIntScheme() == EULER_IMPLICIT) {
      Jacobian.SetDiagonalAsColumnSum();
    }
  }
}

template <class V, ENUM_REGIME R>
void CFVMFlowSolverBase<V, R>::SumEdgeFluxes(const CGeometry* geometry) {

  SU2_OMP_FOR_STAT(omp_chunk_size)
  for (unsigned long iPoint = 0; iPoint < nPoint; ++iPoint) {

    LinSysRes.SetBlock_Zero(iPoint);

    for (auto iEdge : geometry->nodes->GetEdges(iPoint)) {
      if (iPoint == geometry->edges->GetNode(iEdge,0))
        LinSysRes.AddBlock(iPoint, EdgeFluxes.GetBlock(iEdge));
      else
        LinSysRes.SubtractBlock(iPoint, EdgeFluxes.GetBlock(iEdge));
    }
  }
  END_SU2_OMP_FOR
}

template <class V, ENUM_REGIME FlowRegime>
void CFVMFlowSolverBase<V, FlowRegime>::SetResidual_DualTime(CGeometry *geometry, CSolver **solver_container,
                                                             CConfig *config, unsigned short iRKStep, unsigned short iMesh,
                                                             unsigned short RunTime_EqSystem) {
  /*--- Local variables ---*/

  unsigned short iVar, iMarker, iDim, iNeigh;
  unsigned long iPoint, jPoint, iEdge, iVertex;

  const su2double *U_time_nM1 = nullptr, *U_time_n = nullptr, *U_time_nP1 = nullptr;
  su2double Volume_nM1, Volume_nP1, TimeStep;
  const su2double *Normal = nullptr, *GridVel_i = nullptr, *GridVel_j = nullptr;
  su2double Residual_GCL;

  const bool implicit = (config->GetKind_TimeIntScheme() == EULER_IMPLICIT);
  const bool first_order = (config->GetTime_Marching() == TIME_MARCHING::DT_STEPPING_1ST);
  const bool second_order = (config->GetTime_Marching() == TIME_MARCHING::DT_STEPPING_2ND);

  /*--- Store the physical time step ---*/

  TimeStep = config->GetDelta_UnstTimeND();

  /*--- Compute the dual time-stepping source term for static meshes ---*/

  if (!dynamic_grid) {

    /*--- Loop over all nodes (excluding halos) ---*/

    AD::StartNoSharedReading();

    SU2_OMP_FOR_STAT(omp_chunk_size)
    for (iPoint = 0; iPoint < nPointDomain; iPoint++) {

      /*--- Retrieve the solution at time levels n-1, n, and n+1. Note that
       we are currently iterating on U^n+1 and that U^n & U^n-1 are fixed,
       previous solutions that are stored in memory. ---*/

      U_time_nM1 = nodes->GetSolution_time_n1(iPoint);
      U_time_n   = nodes->GetSolution_time_n(iPoint);
      U_time_nP1 = nodes->GetSolution(iPoint);

      /*--- CV volume at time n+1. As we are on a static mesh, the volume
       of the CV will remained fixed for all time steps. ---*/

      Volume_nP1 = geometry->nodes->GetVolume(iPoint);

      /*--- Compute the dual time-stepping source term based on the chosen
       time discretization scheme (1st- or 2nd-order).---*/

      for (iVar = 0; iVar < nVar; iVar++) {
        if (first_order)
          LinSysRes(iPoint,iVar) += (U_time_nP1[iVar] - U_time_n[iVar])*Volume_nP1 / TimeStep;
        if (second_order)
          LinSysRes(iPoint,iVar) += ( 3.0*U_time_nP1[iVar] - 4.0*U_time_n[iVar]
                                     +1.0*U_time_nM1[iVar])*Volume_nP1 / (2.0*TimeStep);
      }

      /*--- Compute the Jacobian contribution due to the dual time source term. ---*/
      if (implicit) {
        if (first_order) Jacobian.AddVal2Diag(iPoint, Volume_nP1/TimeStep);
        if (second_order) Jacobian.AddVal2Diag(iPoint, (Volume_nP1*3.0)/(2.0*TimeStep));
      }
    }
    END_SU2_OMP_FOR

    AD::EndNoSharedReading();

  }

  else {

    /*--- For unsteady flows on dynamic meshes (rigidly transforming or
     dynamically deforming), the Geometric Conservation Law (GCL) should be
     satisfied in conjunction with the ALE formulation of the governing
     equations. The GCL prevents accuracy issues caused by grid motion, i.e.
     a uniform free-stream should be preserved through a moving grid. First,
     we will loop over the edges and boundaries to compute the GCL component
     of the dual time source term that depends on grid velocities. ---*/

    SU2_OMP_FOR_STAT(omp_chunk_size)
    for (iPoint = 0; iPoint < nPointDomain; ++iPoint) {

      GridVel_i = geometry->nodes->GetGridVel(iPoint);
      U_time_n = nodes->GetSolution_time_n(iPoint);

      for (iNeigh = 0; iNeigh < geometry->nodes->GetnPoint(iPoint); iNeigh++) {

        iEdge = geometry->nodes->GetEdge(iPoint, iNeigh);
        Normal = geometry->edges->GetNormal(iEdge);

        jPoint = geometry->nodes->GetPoint(iPoint, iNeigh);
        GridVel_j = geometry->nodes->GetGridVel(jPoint);

        /*--- Determine whether to consider the normal outward or inward. ---*/
        su2double dir = (iPoint < jPoint)? 0.5 : -0.5;

        Residual_GCL = 0.0;
        for (iDim = 0; iDim < nDim; iDim++)
          Residual_GCL += dir*(GridVel_i[iDim]+GridVel_j[iDim])*Normal[iDim];

        for (iVar = 0; iVar < nVar; iVar++)
          LinSysRes(iPoint,iVar) += U_time_n[iVar]*Residual_GCL;
      }
    }
    END_SU2_OMP_FOR

    /*--- Loop over the boundary edges ---*/

    for (iMarker = 0; iMarker < geometry->GetnMarker(); iMarker++) {
      if ((config->GetMarker_All_KindBC(iMarker) != INTERNAL_BOUNDARY) &&
          (config->GetMarker_All_KindBC(iMarker) != NEARFIELD_BOUNDARY) &&
          (config->GetMarker_All_KindBC(iMarker) != PERIODIC_BOUNDARY)) {

        SU2_OMP_FOR_STAT(OMP_MIN_SIZE)
        for (iVertex = 0; iVertex < geometry->GetnVertex(iMarker); iVertex++) {

          /*--- Get the index for node i plus the boundary face normal ---*/

          iPoint = geometry->vertex[iMarker][iVertex]->GetNode();
          Normal = geometry->vertex[iMarker][iVertex]->GetNormal();

          /*--- Grid velocities stored at boundary node i ---*/

          GridVel_i = geometry->nodes->GetGridVel(iPoint);

          /*--- Compute the GCL term by dotting the grid velocity with the face
           normal. The normal is negated to match the boundary convention. ---*/

          Residual_GCL = 0.0;
          for (iDim = 0; iDim < nDim; iDim++)
            Residual_GCL -= 0.5*(GridVel_i[iDim]+GridVel_i[iDim])*Normal[iDim];

          /*--- Compute the GCL component of the source term for node i ---*/

          U_time_n = nodes->GetSolution_time_n(iPoint);
          for (iVar = 0; iVar < nVar; iVar++)
            LinSysRes(iPoint,iVar) += U_time_n[iVar]*Residual_GCL;
        }
        END_SU2_OMP_FOR
      }
    }

    /*--- Loop over all nodes (excluding halos) to compute the remainder
     of the dual time-stepping source term. ---*/

    AD::StartNoSharedReading();

    SU2_OMP_FOR_STAT(omp_chunk_size)
    for (iPoint = 0; iPoint < nPointDomain; iPoint++) {

      /*--- Retrieve the solution at time levels n-1, n, and n+1. Note that
       we are currently iterating on U^n+1 and that U^n & U^n-1 are fixed,
       previous solutions that are stored in memory. ---*/

      U_time_nM1 = nodes->GetSolution_time_n1(iPoint);
      U_time_n   = nodes->GetSolution_time_n(iPoint);
      U_time_nP1 = nodes->GetSolution(iPoint);

      /*--- CV volume at time n-1 and n+1. In the case of dynamically deforming
       grids, the volumes will change. On rigidly transforming grids, the
       volumes will remain constant. ---*/

      Volume_nM1 = geometry->nodes->GetVolume_nM1(iPoint);
      Volume_nP1 = geometry->nodes->GetVolume(iPoint);

      /*--- Compute the dual time-stepping source residual. Due to the
       introduction of the GCL term above, the remainder of the source residual
       due to the time discretization has a new form.---*/

      for (iVar = 0; iVar < nVar; iVar++) {
        if (first_order)
          LinSysRes(iPoint,iVar) += (U_time_nP1[iVar] - U_time_n[iVar])*(Volume_nP1/TimeStep);
        if (second_order)
          LinSysRes(iPoint,iVar) += (U_time_nP1[iVar] - U_time_n[iVar])*(3.0*Volume_nP1/(2.0*TimeStep))
                                     + (U_time_nM1[iVar] - U_time_n[iVar])*(Volume_nM1/(2.0*TimeStep));
      }

      /*--- Compute the Jacobian contribution due to the dual time source term. ---*/
      if (implicit) {
        if (first_order) Jacobian.AddVal2Diag(iPoint, Volume_nP1/TimeStep);
        if (second_order) Jacobian.AddVal2Diag(iPoint, (Volume_nP1*3.0)/(2.0*TimeStep));
      }
    }
    END_SU2_OMP_FOR

    AD::EndNoSharedReading();
  }

}

template <class V, ENUM_REGIME FlowRegime>
void CFVMFlowSolverBase<V, FlowRegime>::Pressure_Forces(const CGeometry* geometry, const CConfig* config) {
  unsigned long iVertex, iPoint;
  unsigned short iDim, iMarker, Boundary, Monitoring, iMarker_Monitoring;
  su2double Pressure = 0.0, NFPressOF, RefPressure;
  const su2double *Normal = nullptr, *Coord = nullptr;
  string Marker_Tag, Monitoring_Tag;
  su2double AxiFactor;

  su2double Alpha = config->GetAoA() * PI_NUMBER / 180.0;
  su2double Beta = config->GetAoS() * PI_NUMBER / 180.0;
  su2double RefArea = config->GetRefArea();
  su2double RefLength = config->GetRefLength();
  auto Origin = config->GetRefOriginMoment(0);
  bool axisymmetric = config->GetAxisymmetric();

  SetReferenceValues(*config);

  const su2double factor = 1.0 / AeroCoeffForceRef;

  /*--- Reference pressure is always the far-field value. ---*/

  RefPressure = Pressure_Inf;

  /*-- Variables initialization ---*/

  TotalCoeff.setZero();

  Total_CNearFieldOF = 0.0;
  Total_Heat = 0.0;
  Total_MaxHeat = 0.0;

  AllBoundInvCoeff.setZero();

  AllBound_CNearFieldOF_Inv = 0.0;

  SurfaceInvCoeff.setZero();
  SurfaceCoeff.setZero();

  /*--- Loop over the Euler and Navier-Stokes markers ---*/

  for (iMarker = 0; iMarker < nMarker; iMarker++) {
    Boundary = config->GetMarker_All_KindBC(iMarker);
    Monitoring = config->GetMarker_All_Monitoring(iMarker);

    /*--- Obtain the origin for the moment computation for a particular marker ---*/

    if (Monitoring == YES) {
      for (iMarker_Monitoring = 0; iMarker_Monitoring < config->GetnMarker_Monitoring(); iMarker_Monitoring++) {
        Monitoring_Tag = config->GetMarker_Monitoring_TagBound(iMarker_Monitoring);
        Marker_Tag = config->GetMarker_All_TagBound(iMarker);
        if (Marker_Tag == Monitoring_Tag) Origin = config->GetRefOriginMoment(iMarker_Monitoring);
      }
    }

    if (config->GetSolid_Wall(iMarker) || (Boundary == NEARFIELD_BOUNDARY) || (Boundary == INLET_FLOW) ||
        (Boundary == OUTLET_FLOW) || (Boundary == ACTDISK_INLET) || (Boundary == ACTDISK_OUTLET) ||
        (Boundary == ENGINE_INFLOW) || (Boundary == ENGINE_EXHAUST)) {
      /*--- Forces initialization at each Marker ---*/

      InvCoeff.setZero(iMarker);

      CNearFieldOF_Inv[iMarker] = 0.0;

      su2double ForceInviscid[MAXNDIM] = {0.0}, MomentInviscid[MAXNDIM] = {0.0};
      su2double MomentX_Force[MAXNDIM] = {0.0}, MomentY_Force[MAXNDIM] = {0.0}, MomentZ_Force[MAXNDIM] = {0.0};

      NFPressOF = 0.0;

      /*--- Loop over the vertices to compute the forces ---*/

      for (iVertex = 0; iVertex < geometry->GetnVertex(iMarker); iVertex++) {
        iPoint = geometry->vertex[iMarker][iVertex]->GetNode();

        Pressure = nodes->GetPressure(iPoint);

        CPressure[iMarker][iVertex] = (Pressure - RefPressure) * factor * RefArea;

        /*--- Note that the pressure coefficient is computed at the
         halo cells (for visualization purposes), but not the forces ---*/

        if ((geometry->nodes->GetDomain(iPoint)) && (Monitoring == YES)) {
          Normal = geometry->vertex[iMarker][iVertex]->GetNormal();
          Coord = geometry->nodes->GetCoord(iPoint);

          /*--- Quadratic objective function for the near-field.
           This uses the infinity pressure regardless of Mach number. ---*/

          NFPressOF += 0.5 * (Pressure - Pressure_Inf) * (Pressure - Pressure_Inf) * Normal[nDim - 1];

          su2double MomentDist[MAXNDIM] = {0.0};
          for (iDim = 0; iDim < nDim; iDim++) {
            MomentDist[iDim] = Coord[iDim] - Origin[iDim];
          }

          /*--- Axisymmetric simulations ---*/

          if (axisymmetric)
            AxiFactor = 2.0 * PI_NUMBER * geometry->nodes->GetCoord(iPoint, 1);
          else
            AxiFactor = 1.0;

          /*--- Force computation, note the minus sign due to the
           orientation of the normal (outward) ---*/

          su2double Force[MAXNDIM] = {0.0};
          for (iDim = 0; iDim < nDim; iDim++) {
            Force[iDim] = -(Pressure - Pressure_Inf) * Normal[iDim] * factor * AxiFactor;
            ForceInviscid[iDim] += Force[iDim];
          }

          /*--- Moment with respect to the reference axis ---*/

          if (nDim == 3) {
            MomentInviscid[0] += (Force[2] * MomentDist[1] - Force[1] * MomentDist[2]) / RefLength;
            MomentX_Force[1] += (-Force[1] * Coord[2]);
            MomentX_Force[2] += (Force[2] * Coord[1]);

            MomentInviscid[1] += (Force[0] * MomentDist[2] - Force[2] * MomentDist[0]) / RefLength;
            MomentY_Force[2] += (-Force[2] * Coord[0]);
            MomentY_Force[0] += (Force[0] * Coord[2]);
          }
          MomentInviscid[2] += (Force[1] * MomentDist[0] - Force[0] * MomentDist[1]) / RefLength;
          MomentZ_Force[0] += (-Force[0] * Coord[1]);
          MomentZ_Force[1] += (Force[1] * Coord[0]);
        }
      }

      /*--- Project forces and store the non-dimensional coefficients ---*/

      if (Monitoring == YES) {
        if (Boundary != NEARFIELD_BOUNDARY) {
          if (nDim == 2) {
            InvCoeff.CD[iMarker] = ForceInviscid[0] * cos(Alpha) + ForceInviscid[1] * sin(Alpha);
            InvCoeff.CL[iMarker] = -ForceInviscid[0] * sin(Alpha) + ForceInviscid[1] * cos(Alpha);
            InvCoeff.CEff[iMarker] = InvCoeff.CL[iMarker] / (InvCoeff.CD[iMarker] + EPS);
            InvCoeff.CMz[iMarker] = MomentInviscid[2];
            InvCoeff.CoPx[iMarker] = MomentZ_Force[1];
            InvCoeff.CoPy[iMarker] = -MomentZ_Force[0];
            InvCoeff.CFx[iMarker] = ForceInviscid[0];
            InvCoeff.CFy[iMarker] = ForceInviscid[1];
            InvCoeff.CT[iMarker] = -InvCoeff.CFx[iMarker];
            InvCoeff.CQ[iMarker] = -InvCoeff.CMz[iMarker];
            InvCoeff.CMerit[iMarker] = InvCoeff.CT[iMarker] / (InvCoeff.CQ[iMarker] + EPS);
          }
          if (nDim == 3) {
            InvCoeff.CD[iMarker] = ForceInviscid[0] * cos(Alpha) * cos(Beta) + ForceInviscid[1] * sin(Beta) +
                                   ForceInviscid[2] * sin(Alpha) * cos(Beta);
            InvCoeff.CL[iMarker] = -ForceInviscid[0] * sin(Alpha) + ForceInviscid[2] * cos(Alpha);
            InvCoeff.CSF[iMarker] = -ForceInviscid[0] * sin(Beta) * cos(Alpha) + ForceInviscid[1] * cos(Beta) -
                                    ForceInviscid[2] * sin(Beta) * sin(Alpha);
            InvCoeff.CEff[iMarker] = InvCoeff.CL[iMarker] / (InvCoeff.CD[iMarker] + EPS);
            InvCoeff.CMx[iMarker] = MomentInviscid[0];
            InvCoeff.CMy[iMarker] = MomentInviscid[1];
            InvCoeff.CMz[iMarker] = MomentInviscid[2];
            InvCoeff.CoPx[iMarker] = -MomentY_Force[0];
            InvCoeff.CoPz[iMarker] = MomentY_Force[2];
            InvCoeff.CFx[iMarker] = ForceInviscid[0];
            InvCoeff.CFy[iMarker] = ForceInviscid[1];
            InvCoeff.CFz[iMarker] = ForceInviscid[2];
            InvCoeff.CT[iMarker] = -InvCoeff.CFz[iMarker];
            InvCoeff.CQ[iMarker] = -InvCoeff.CMz[iMarker];
            InvCoeff.CMerit[iMarker] = InvCoeff.CT[iMarker] / (InvCoeff.CQ[iMarker] + EPS);
          }

          AllBoundInvCoeff.CD += InvCoeff.CD[iMarker];
          AllBoundInvCoeff.CL += InvCoeff.CL[iMarker];
          AllBoundInvCoeff.CSF += InvCoeff.CSF[iMarker];
          AllBoundInvCoeff.CEff = AllBoundInvCoeff.CL / (AllBoundInvCoeff.CD + EPS);
          AllBoundInvCoeff.CMx += InvCoeff.CMx[iMarker];
          AllBoundInvCoeff.CMy += InvCoeff.CMy[iMarker];
          AllBoundInvCoeff.CMz += InvCoeff.CMz[iMarker];
          AllBoundInvCoeff.CoPx += InvCoeff.CoPx[iMarker];
          AllBoundInvCoeff.CoPy += InvCoeff.CoPy[iMarker];
          AllBoundInvCoeff.CoPz += InvCoeff.CoPz[iMarker];
          AllBoundInvCoeff.CFx += InvCoeff.CFx[iMarker];
          AllBoundInvCoeff.CFy += InvCoeff.CFy[iMarker];
          AllBoundInvCoeff.CFz += InvCoeff.CFz[iMarker];
          AllBoundInvCoeff.CT += InvCoeff.CT[iMarker];
          AllBoundInvCoeff.CQ += InvCoeff.CQ[iMarker];
          AllBoundInvCoeff.CMerit = AllBoundInvCoeff.CT / (AllBoundInvCoeff.CQ + EPS);

          /*--- Compute the coefficients per surface ---*/

          for (iMarker_Monitoring = 0; iMarker_Monitoring < config->GetnMarker_Monitoring(); iMarker_Monitoring++) {
            Monitoring_Tag = config->GetMarker_Monitoring_TagBound(iMarker_Monitoring);
            Marker_Tag = config->GetMarker_All_TagBound(iMarker);
            if (Marker_Tag == Monitoring_Tag) {
              SurfaceInvCoeff.CL[iMarker_Monitoring] += InvCoeff.CL[iMarker];
              SurfaceInvCoeff.CD[iMarker_Monitoring] += InvCoeff.CD[iMarker];
              SurfaceInvCoeff.CSF[iMarker_Monitoring] += InvCoeff.CSF[iMarker];
              SurfaceInvCoeff.CEff[iMarker_Monitoring] = SurfaceInvCoeff.CL[iMarker_Monitoring] / (SurfaceInvCoeff.CD[iMarker_Monitoring] + EPS);
              SurfaceInvCoeff.CFx[iMarker_Monitoring] += InvCoeff.CFx[iMarker];
              SurfaceInvCoeff.CFy[iMarker_Monitoring] += InvCoeff.CFy[iMarker];
              SurfaceInvCoeff.CFz[iMarker_Monitoring] += InvCoeff.CFz[iMarker];
              SurfaceInvCoeff.CMx[iMarker_Monitoring] += InvCoeff.CMx[iMarker];
              SurfaceInvCoeff.CMy[iMarker_Monitoring] += InvCoeff.CMy[iMarker];
              SurfaceInvCoeff.CMz[iMarker_Monitoring] += InvCoeff.CMz[iMarker];
            }
          }

        }

        /*--- At the Nearfield SU2 only cares about the pressure coeffient ---*/

        else {
          CNearFieldOF_Inv[iMarker] = NFPressOF;
          AllBound_CNearFieldOF_Inv += CNearFieldOF_Inv[iMarker];
        }
      }
    }
  }

#ifdef HAVE_MPI

  /*--- Add AllBound information using all the nodes ---*/

  if (config->GetComm_Level() == COMM_FULL) {
    auto Allreduce = [](su2double x) {
      su2double tmp = x;
      x = 0.0;
      SU2_MPI::Allreduce(&tmp, &x, 1, MPI_DOUBLE, MPI_SUM, SU2_MPI::GetComm());
      return x;
    };
    AllBoundInvCoeff.CD = Allreduce(AllBoundInvCoeff.CD);
    AllBoundInvCoeff.CL = Allreduce(AllBoundInvCoeff.CL);
    AllBoundInvCoeff.CSF = Allreduce(AllBoundInvCoeff.CSF);
    AllBoundInvCoeff.CEff = AllBoundInvCoeff.CL / (AllBoundInvCoeff.CD + EPS);

    AllBoundInvCoeff.CMx = Allreduce(AllBoundInvCoeff.CMx);
    AllBoundInvCoeff.CMy = Allreduce(AllBoundInvCoeff.CMy);
    AllBoundInvCoeff.CMz = Allreduce(AllBoundInvCoeff.CMz);

    AllBoundInvCoeff.CoPx = Allreduce(AllBoundInvCoeff.CoPx);
    AllBoundInvCoeff.CoPy = Allreduce(AllBoundInvCoeff.CoPy);
    AllBoundInvCoeff.CoPz = Allreduce(AllBoundInvCoeff.CoPz);

    AllBoundInvCoeff.CFx = Allreduce(AllBoundInvCoeff.CFx);
    AllBoundInvCoeff.CFy = Allreduce(AllBoundInvCoeff.CFy);
    AllBoundInvCoeff.CFz = Allreduce(AllBoundInvCoeff.CFz);

    AllBoundInvCoeff.CT = Allreduce(AllBoundInvCoeff.CT);
    AllBoundInvCoeff.CQ = Allreduce(AllBoundInvCoeff.CQ);
    AllBoundInvCoeff.CMerit = AllBoundInvCoeff.CT / (AllBoundInvCoeff.CQ + EPS);
    AllBound_CNearFieldOF_Inv = Allreduce(AllBound_CNearFieldOF_Inv);
  }

  /*--- Add the forces on the surfaces using all the nodes ---*/

  if (config->GetComm_Level() == COMM_FULL) {
    int nMarkerMon = config->GetnMarker_Monitoring();

    /*--- Use the same buffer for all reductions. We could avoid the copy back into
     *    the original variable by swaping pointers, but it is safer this way... ---*/

    su2double* buffer = new su2double[nMarkerMon];

    auto Allreduce_inplace = [buffer](int size, su2double* x) {
      SU2_MPI::Allreduce(x, buffer, size, MPI_DOUBLE, MPI_SUM, SU2_MPI::GetComm());
      for (int i = 0; i < size; ++i) x[i] = buffer[i];
    };

    Allreduce_inplace(nMarkerMon, SurfaceInvCoeff.CL);
    Allreduce_inplace(nMarkerMon, SurfaceInvCoeff.CD);
    Allreduce_inplace(nMarkerMon, SurfaceInvCoeff.CSF);

    for (iMarker_Monitoring = 0; iMarker_Monitoring < nMarkerMon; iMarker_Monitoring++)
      SurfaceInvCoeff.CEff[iMarker_Monitoring] =
          SurfaceInvCoeff.CL[iMarker_Monitoring] / (SurfaceInvCoeff.CD[iMarker_Monitoring] + EPS);

    Allreduce_inplace(nMarkerMon, SurfaceInvCoeff.CFx);
    Allreduce_inplace(nMarkerMon, SurfaceInvCoeff.CFy);
    Allreduce_inplace(nMarkerMon, SurfaceInvCoeff.CFz);

    Allreduce_inplace(nMarkerMon, SurfaceInvCoeff.CMx);
    Allreduce_inplace(nMarkerMon, SurfaceInvCoeff.CMy);
    Allreduce_inplace(nMarkerMon, SurfaceInvCoeff.CMz);

    delete[] buffer;
  }

#endif

  /*--- Update the total coefficients (note that all the nodes have the same value) ---*/

  TotalCoeff.CD = AllBoundInvCoeff.CD;
  TotalCoeff.CL = AllBoundInvCoeff.CL;
  TotalCoeff.CSF = AllBoundInvCoeff.CSF;
  TotalCoeff.CEff = TotalCoeff.CL / (TotalCoeff.CD + EPS);
  TotalCoeff.CFx = AllBoundInvCoeff.CFx;
  TotalCoeff.CFy = AllBoundInvCoeff.CFy;
  TotalCoeff.CFz = AllBoundInvCoeff.CFz;
  TotalCoeff.CMx = AllBoundInvCoeff.CMx;
  TotalCoeff.CMy = AllBoundInvCoeff.CMy;
  TotalCoeff.CMz = AllBoundInvCoeff.CMz;
  TotalCoeff.CoPx = AllBoundInvCoeff.CoPx;
  TotalCoeff.CoPy = AllBoundInvCoeff.CoPy;
  TotalCoeff.CoPz = AllBoundInvCoeff.CoPz;
  TotalCoeff.CT = AllBoundInvCoeff.CT;
  TotalCoeff.CQ = AllBoundInvCoeff.CQ;
  TotalCoeff.CMerit = TotalCoeff.CT / (TotalCoeff.CQ + EPS);
  Total_CNearFieldOF = AllBound_CNearFieldOF_Inv;

  /*--- Update the total coefficients per surface (note that all the nodes have the same value)---*/

  for (iMarker_Monitoring = 0; iMarker_Monitoring < config->GetnMarker_Monitoring(); iMarker_Monitoring++) {
    SurfaceCoeff.CL[iMarker_Monitoring] = SurfaceInvCoeff.CL[iMarker_Monitoring];
    SurfaceCoeff.CD[iMarker_Monitoring] = SurfaceInvCoeff.CD[iMarker_Monitoring];
    SurfaceCoeff.CSF[iMarker_Monitoring] = SurfaceInvCoeff.CSF[iMarker_Monitoring];
    SurfaceCoeff.CEff[iMarker_Monitoring] =
        SurfaceCoeff.CL[iMarker_Monitoring] / (SurfaceCoeff.CD[iMarker_Monitoring] + EPS);
    SurfaceCoeff.CFx[iMarker_Monitoring] = SurfaceInvCoeff.CFx[iMarker_Monitoring];
    SurfaceCoeff.CFy[iMarker_Monitoring] = SurfaceInvCoeff.CFy[iMarker_Monitoring];
    SurfaceCoeff.CFz[iMarker_Monitoring] = SurfaceInvCoeff.CFz[iMarker_Monitoring];
    SurfaceCoeff.CMx[iMarker_Monitoring] = SurfaceInvCoeff.CMx[iMarker_Monitoring];
    SurfaceCoeff.CMy[iMarker_Monitoring] = SurfaceInvCoeff.CMy[iMarker_Monitoring];
    SurfaceCoeff.CMz[iMarker_Monitoring] = SurfaceInvCoeff.CMz[iMarker_Monitoring];
  }
}

template <class V, ENUM_REGIME FlowRegime>
void CFVMFlowSolverBase<V, FlowRegime>::Momentum_Forces(const CGeometry* geometry, const CConfig* config) {
  unsigned long iVertex, iPoint;
  unsigned short iDim, iMarker, Boundary, Monitoring, iMarker_Monitoring;
  su2double MassFlow, Density;
  const su2double *Normal = nullptr, *Coord = nullptr;
  string Marker_Tag, Monitoring_Tag;
  su2double AxiFactor;

  su2double Alpha = config->GetAoA() * PI_NUMBER / 180.0;
  su2double Beta = config->GetAoS() * PI_NUMBER / 180.0;
  su2double RefLength = config->GetRefLength();
  auto Origin = config->GetRefOriginMoment(0);
  bool axisymmetric = config->GetAxisymmetric();

  const su2double factor = 1.0 / AeroCoeffForceRef;

  /*-- Variables initialization ---*/

  AllBoundMntCoeff.setZero();
  SurfaceMntCoeff.setZero();

  /*--- Loop over the Inlet -Outlet Markers  ---*/

  for (iMarker = 0; iMarker < nMarker; iMarker++) {
    Boundary = config->GetMarker_All_KindBC(iMarker);
    Monitoring = config->GetMarker_All_Monitoring(iMarker);

    /*--- Obtain the origin for the moment computation for a particular marker ---*/

    if (Monitoring == YES) {
      for (iMarker_Monitoring = 0; iMarker_Monitoring < config->GetnMarker_Monitoring(); iMarker_Monitoring++) {
        Monitoring_Tag = config->GetMarker_Monitoring_TagBound(iMarker_Monitoring);
        Marker_Tag = config->GetMarker_All_TagBound(iMarker);
        if (Marker_Tag == Monitoring_Tag) Origin = config->GetRefOriginMoment(iMarker_Monitoring);
      }
    }

    if ((Boundary == INLET_FLOW) || (Boundary == OUTLET_FLOW) || (Boundary == ACTDISK_INLET) ||
        (Boundary == ACTDISK_OUTLET) || (Boundary == ENGINE_INFLOW) || (Boundary == ENGINE_EXHAUST)) {
      /*--- Forces initialization at each Marker ---*/

      MntCoeff.setZero(iMarker);

      su2double ForceMomentum[MAXNDIM] = {0.0}, MomentMomentum[MAXNDIM] = {0.0};
      su2double MomentX_Force[3] = {0.0}, MomentY_Force[3] = {0.0}, MomentZ_Force[3] = {0.0};

      /*--- Loop over the vertices to compute the forces ---*/

      for (iVertex = 0; iVertex < geometry->GetnVertex(iMarker); iVertex++) {
        iPoint = geometry->vertex[iMarker][iVertex]->GetNode();

        /*--- Note that the pressure coefficient is computed at the
         halo cells (for visualization purposes), but not the forces ---*/

        if ((geometry->nodes->GetDomain(iPoint)) && (Monitoring == YES)) {
          Normal = geometry->vertex[iMarker][iVertex]->GetNormal();
          Coord = geometry->nodes->GetCoord(iPoint);
          Density = nodes->GetDensity(iPoint);
          MassFlow = 0.0;
          su2double Velocity[MAXNDIM] = {0.0}, MomentDist[MAXNDIM] = {0.0};
          for (iDim = 0; iDim < nDim; iDim++) {
            Velocity[iDim] = nodes->GetVelocity(iPoint, iDim);
            MomentDist[iDim] = Coord[iDim] - Origin[iDim];
            MassFlow -= Normal[iDim] * Velocity[iDim] * Density;
          }

          /*--- Axisymmetric simulations ---*/

          if (axisymmetric)
            AxiFactor = 2.0 * PI_NUMBER * geometry->nodes->GetCoord(iPoint, 1);
          else
            AxiFactor = 1.0;

          /*--- Force computation, note the minus sign due to the
           orientation of the normal (outward) ---*/

          su2double Force[MAXNDIM] = {0.0};
          for (iDim = 0; iDim < nDim; iDim++) {
            Force[iDim] = MassFlow * Velocity[iDim] * factor * AxiFactor;
            ForceMomentum[iDim] += Force[iDim];
          }

          /*--- Moment with respect to the reference axis ---*/

          if (nDim == 3) {
            MomentMomentum[0] += (Force[2] * MomentDist[1] - Force[1] * MomentDist[2]) / RefLength;
            MomentX_Force[1] += (-Force[1] * Coord[2]);
            MomentX_Force[2] += (Force[2] * Coord[1]);

            MomentMomentum[1] += (Force[0] * MomentDist[2] - Force[2] * MomentDist[0]) / RefLength;
            MomentY_Force[2] += (-Force[2] * Coord[0]);
            MomentY_Force[0] += (Force[0] * Coord[2]);
          }
          MomentMomentum[2] += (Force[1] * MomentDist[0] - Force[0] * MomentDist[1]) / RefLength;
          MomentZ_Force[0] += (-Force[0] * Coord[1]);
          MomentZ_Force[1] += (Force[1] * Coord[0]);
        }
      }

      /*--- Project forces and store the non-dimensional coefficients ---*/

      if (Monitoring == YES) {
        if (nDim == 2) {
          MntCoeff.CD[iMarker] = ForceMomentum[0] * cos(Alpha) + ForceMomentum[1] * sin(Alpha);
          MntCoeff.CL[iMarker] = -ForceMomentum[0] * sin(Alpha) + ForceMomentum[1] * cos(Alpha);
          MntCoeff.CEff[iMarker] = MntCoeff.CL[iMarker] / (MntCoeff.CD[iMarker] + EPS);
          MntCoeff.CFx[iMarker] = ForceMomentum[0];
          MntCoeff.CFy[iMarker] = ForceMomentum[1];
          MntCoeff.CMz[iMarker] = MomentMomentum[2];
          MntCoeff.CoPx[iMarker] = MomentZ_Force[1];
          MntCoeff.CoPy[iMarker] = -MomentZ_Force[0];
          MntCoeff.CT[iMarker] = -MntCoeff.CFx[iMarker];
          MntCoeff.CQ[iMarker] = -MntCoeff.CMz[iMarker];
          MntCoeff.CMerit[iMarker] = MntCoeff.CT[iMarker] / (MntCoeff.CQ[iMarker] + EPS);
        }
        if (nDim == 3) {
          MntCoeff.CD[iMarker] = ForceMomentum[0] * cos(Alpha) * cos(Beta) + ForceMomentum[1] * sin(Beta) +
                                 ForceMomentum[2] * sin(Alpha) * cos(Beta);
          MntCoeff.CL[iMarker] = -ForceMomentum[0] * sin(Alpha) + ForceMomentum[2] * cos(Alpha);
          MntCoeff.CSF[iMarker] = -ForceMomentum[0] * sin(Beta) * cos(Alpha) + ForceMomentum[1] * cos(Beta) -
                                  ForceMomentum[2] * sin(Beta) * sin(Alpha);
          MntCoeff.CEff[iMarker] = MntCoeff.CL[iMarker] / (MntCoeff.CD[iMarker] + EPS);
          MntCoeff.CFx[iMarker] = ForceMomentum[0];
          MntCoeff.CFy[iMarker] = ForceMomentum[1];
          MntCoeff.CFz[iMarker] = ForceMomentum[2];
          MntCoeff.CMx[iMarker] = MomentMomentum[0];
          MntCoeff.CMy[iMarker] = MomentMomentum[1];
          MntCoeff.CMz[iMarker] = MomentMomentum[2];
          MntCoeff.CoPx[iMarker] = -MomentY_Force[0];
          MntCoeff.CoPz[iMarker] = MomentY_Force[2];
          MntCoeff.CT[iMarker] = -MntCoeff.CFz[iMarker];
          MntCoeff.CQ[iMarker] = -MntCoeff.CMz[iMarker];
          MntCoeff.CMerit[iMarker] = MntCoeff.CT[iMarker] / (MntCoeff.CQ[iMarker] + EPS);
        }

        AllBoundMntCoeff.CD += MntCoeff.CD[iMarker];
        AllBoundMntCoeff.CL += MntCoeff.CL[iMarker];
        AllBoundMntCoeff.CSF += MntCoeff.CSF[iMarker];
        AllBoundMntCoeff.CEff = AllBoundMntCoeff.CL / (AllBoundMntCoeff.CD + EPS);
        AllBoundMntCoeff.CFx += MntCoeff.CFx[iMarker];
        AllBoundMntCoeff.CFy += MntCoeff.CFy[iMarker];
        AllBoundMntCoeff.CFz += MntCoeff.CFz[iMarker];
        AllBoundMntCoeff.CMx += MntCoeff.CMx[iMarker];
        AllBoundMntCoeff.CMy += MntCoeff.CMy[iMarker];
        AllBoundMntCoeff.CMx += MntCoeff.CMz[iMarker];
        AllBoundMntCoeff.CoPx += MntCoeff.CoPx[iMarker];
        AllBoundMntCoeff.CoPy += MntCoeff.CoPy[iMarker];
        AllBoundMntCoeff.CoPz += MntCoeff.CoPz[iMarker];
        AllBoundMntCoeff.CT += MntCoeff.CT[iMarker];
        AllBoundMntCoeff.CQ += MntCoeff.CQ[iMarker];
        AllBoundMntCoeff.CMerit += AllBoundMntCoeff.CT / (AllBoundMntCoeff.CQ + EPS);

        /*--- Compute the coefficients per surface ---*/

        for (iMarker_Monitoring = 0; iMarker_Monitoring < config->GetnMarker_Monitoring(); iMarker_Monitoring++) {
          Monitoring_Tag = config->GetMarker_Monitoring_TagBound(iMarker_Monitoring);
          Marker_Tag = config->GetMarker_All_TagBound(iMarker);
          if (Marker_Tag == Monitoring_Tag) {
            SurfaceMntCoeff.CL[iMarker_Monitoring] += MntCoeff.CL[iMarker];
            SurfaceMntCoeff.CD[iMarker_Monitoring] += MntCoeff.CD[iMarker];
            SurfaceMntCoeff.CSF[iMarker_Monitoring] += MntCoeff.CSF[iMarker];
            SurfaceMntCoeff.CEff[iMarker_Monitoring] = SurfaceMntCoeff.CL[iMarker_Monitoring] / (SurfaceMntCoeff.CD[iMarker_Monitoring] + EPS);
            SurfaceMntCoeff.CFx[iMarker_Monitoring] += MntCoeff.CFx[iMarker];
            SurfaceMntCoeff.CFy[iMarker_Monitoring] += MntCoeff.CFy[iMarker];
            SurfaceMntCoeff.CFz[iMarker_Monitoring] += MntCoeff.CFz[iMarker];
            SurfaceMntCoeff.CMx[iMarker_Monitoring] += MntCoeff.CMx[iMarker];
            SurfaceMntCoeff.CMy[iMarker_Monitoring] += MntCoeff.CMy[iMarker];
            SurfaceMntCoeff.CMz[iMarker_Monitoring] += MntCoeff.CMz[iMarker];
          }
        }
      }
    }
  }

#ifdef HAVE_MPI

  /*--- Add AllBound information using all the nodes ---*/

  if (config->GetComm_Level() == COMM_FULL) {
    auto Allreduce = [](su2double x) {
      su2double tmp = x;
      x = 0.0;
      SU2_MPI::Allreduce(&tmp, &x, 1, MPI_DOUBLE, MPI_SUM, SU2_MPI::GetComm());
      return x;
    };

    AllBoundMntCoeff.CD = Allreduce(AllBoundMntCoeff.CD);
    AllBoundMntCoeff.CL = Allreduce(AllBoundMntCoeff.CL);
    AllBoundMntCoeff.CSF = Allreduce(AllBoundMntCoeff.CSF);
    AllBoundMntCoeff.CEff = AllBoundMntCoeff.CL / (AllBoundMntCoeff.CD + EPS);

    AllBoundMntCoeff.CFx = Allreduce(AllBoundMntCoeff.CFx);
    AllBoundMntCoeff.CFy = Allreduce(AllBoundMntCoeff.CFy);
    AllBoundMntCoeff.CFz = Allreduce(AllBoundMntCoeff.CFz);

    AllBoundMntCoeff.CMx = Allreduce(AllBoundMntCoeff.CMx);
    AllBoundMntCoeff.CMy = Allreduce(AllBoundMntCoeff.CMy);
    AllBoundMntCoeff.CMz = Allreduce(AllBoundMntCoeff.CMz);

    AllBoundMntCoeff.CoPx = Allreduce(AllBoundMntCoeff.CoPx);
    AllBoundMntCoeff.CoPy = Allreduce(AllBoundMntCoeff.CoPy);
    AllBoundMntCoeff.CoPz = Allreduce(AllBoundMntCoeff.CoPz);

    AllBoundMntCoeff.CT = Allreduce(AllBoundMntCoeff.CT);
    AllBoundMntCoeff.CQ = Allreduce(AllBoundMntCoeff.CQ);
    AllBoundMntCoeff.CMerit = AllBoundMntCoeff.CT / (AllBoundMntCoeff.CQ + EPS);
  }

  /*--- Add the forces on the surfaces using all the nodes ---*/

  if (config->GetComm_Level() == COMM_FULL) {
    int nMarkerMon = config->GetnMarker_Monitoring();

    /*--- Use the same buffer for all reductions. We could avoid the copy back into
     *    the original variable by swaping pointers, but it is safer this way... ---*/

    su2double* buffer = new su2double[nMarkerMon];

    auto Allreduce_inplace = [buffer](int size, su2double* x) {
      SU2_MPI::Allreduce(x, buffer, size, MPI_DOUBLE, MPI_SUM, SU2_MPI::GetComm());
      for (int i = 0; i < size; ++i) x[i] = buffer[i];
    };

    Allreduce_inplace(nMarkerMon, SurfaceMntCoeff.CL);
    Allreduce_inplace(nMarkerMon, SurfaceMntCoeff.CD);
    Allreduce_inplace(nMarkerMon, SurfaceMntCoeff.CSF);

    for (iMarker_Monitoring = 0; iMarker_Monitoring < nMarkerMon; iMarker_Monitoring++)
      SurfaceMntCoeff.CEff[iMarker_Monitoring] =
          SurfaceMntCoeff.CL[iMarker_Monitoring] / (SurfaceMntCoeff.CD[iMarker_Monitoring] + EPS);

    Allreduce_inplace(nMarkerMon, SurfaceMntCoeff.CFx);
    Allreduce_inplace(nMarkerMon, SurfaceMntCoeff.CFy);
    Allreduce_inplace(nMarkerMon, SurfaceMntCoeff.CFz);

    Allreduce_inplace(nMarkerMon, SurfaceMntCoeff.CMx);
    Allreduce_inplace(nMarkerMon, SurfaceMntCoeff.CMy);
    Allreduce_inplace(nMarkerMon, SurfaceMntCoeff.CMz);

    delete[] buffer;
  }

#endif

  /*--- Update the total coefficients (note that all the nodes have the same value) ---*/

  TotalCoeff.CD += AllBoundMntCoeff.CD;
  TotalCoeff.CL += AllBoundMntCoeff.CL;
  TotalCoeff.CSF += AllBoundMntCoeff.CSF;
  TotalCoeff.CEff = TotalCoeff.CL / (TotalCoeff.CD + EPS);
  TotalCoeff.CFx += AllBoundMntCoeff.CFx;
  TotalCoeff.CFy += AllBoundMntCoeff.CFy;
  TotalCoeff.CFz += AllBoundMntCoeff.CFz;
  TotalCoeff.CMx += AllBoundMntCoeff.CMx;
  TotalCoeff.CMy += AllBoundMntCoeff.CMy;
  TotalCoeff.CMz += AllBoundMntCoeff.CMz;
  TotalCoeff.CoPx += AllBoundMntCoeff.CoPx;
  TotalCoeff.CoPy += AllBoundMntCoeff.CoPy;
  TotalCoeff.CoPz += AllBoundMntCoeff.CoPz;
  TotalCoeff.CT += AllBoundMntCoeff.CT;
  TotalCoeff.CQ += AllBoundMntCoeff.CQ;
  TotalCoeff.CMerit = TotalCoeff.CT / (TotalCoeff.CQ + EPS);

  /*--- Update the total coefficients per surface (note that all the nodes have the same value)---*/

  for (iMarker_Monitoring = 0; iMarker_Monitoring < config->GetnMarker_Monitoring(); iMarker_Monitoring++) {
    SurfaceCoeff.CL[iMarker_Monitoring] += SurfaceMntCoeff.CL[iMarker_Monitoring];
    SurfaceCoeff.CD[iMarker_Monitoring] += SurfaceMntCoeff.CD[iMarker_Monitoring];
    SurfaceCoeff.CSF[iMarker_Monitoring] += SurfaceMntCoeff.CSF[iMarker_Monitoring];
    SurfaceCoeff.CEff[iMarker_Monitoring] =
        SurfaceCoeff.CL[iMarker_Monitoring] / (SurfaceCoeff.CD[iMarker_Monitoring] + EPS);
    SurfaceCoeff.CFx[iMarker_Monitoring] += SurfaceMntCoeff.CFx[iMarker_Monitoring];
    SurfaceCoeff.CFy[iMarker_Monitoring] += SurfaceMntCoeff.CFy[iMarker_Monitoring];
    SurfaceCoeff.CFz[iMarker_Monitoring] += SurfaceMntCoeff.CFz[iMarker_Monitoring];
    SurfaceCoeff.CMx[iMarker_Monitoring] += SurfaceMntCoeff.CMx[iMarker_Monitoring];
    SurfaceCoeff.CMy[iMarker_Monitoring] += SurfaceMntCoeff.CMy[iMarker_Monitoring];
    SurfaceCoeff.CMz[iMarker_Monitoring] += SurfaceMntCoeff.CMz[iMarker_Monitoring];
  }
}

template <class V, ENUM_REGIME FlowRegime>
void CFVMFlowSolverBase<V, FlowRegime>::Friction_Forces(const CGeometry* geometry, const CConfig* config) {
  /// TODO: Major cleanup needed.

  if (!config->GetViscous()) return;

  unsigned long iVertex, iPoint, iPointNormal;
  unsigned short iMarker, iMarker_Monitoring, iDim, jDim;
  unsigned short T_INDEX = 0, TVE_INDEX = 0, VEL_INDEX = 0;
  su2double Viscosity = 0.0, Area, Density = 0.0, GradTemperature = 0.0, WallDistMod, FrictionVel,
            UnitNormal[3] = {0.0}, TauElem[3] = {0.0}, Tau[3][3] = {{0.0}}, Cp,
            thermal_conductivity, MaxNorm = 8.0, Grad_Vel[3][3] = {{0.0}}, Grad_Temp[3] = {0.0}, AxiFactor;
  const su2double *Coord = nullptr, *Coord_Normal = nullptr, *Normal = nullptr;
  const su2double minYPlus = config->GetwallModel_MinYPlus();

  string Marker_Tag, Monitoring_Tag;

  su2double Alpha = config->GetAoA() * PI_NUMBER / 180.0;
  su2double Beta = config->GetAoS() * PI_NUMBER / 180.0;
  su2double RefLength = config->GetRefLength();
  su2double RefHeatFlux = config->GetHeat_Flux_Ref();
  su2double Gas_Constant = config->GetGas_ConstantND();
  auto Origin = config->GetRefOriginMoment(0);

  su2double Prandtl_Lam = config->GetPrandtl_Lam();
  bool energy = config->GetEnergy_Equation();
  bool QCR = config->GetQCR();
  bool axisymmetric = config->GetAxisymmetric();
  bool roughwall = (config->GetnRoughWall() > 0);
  bool nemo = config->GetNEMOProblem();

  /*--- Get the locations of the primitive variables for NEMO ---*/
  if (nemo) {
    unsigned short nSpecies = config->GetnSpecies();
    T_INDEX       = nSpecies;
    TVE_INDEX     = nSpecies+1;
    VEL_INDEX     = nSpecies+2;
  }

  const su2double factor = 1.0 / AeroCoeffForceRef;
  const su2double factorFric = config->GetRefArea() * factor;

  /*--- Variables initialization ---*/

  AllBoundViscCoeff.setZero();
  SurfaceViscCoeff.setZero();

  AllBound_HF_Visc = 0.0;
  AllBound_MaxHF_Visc = 0.0;

  for (iMarker_Monitoring = 0; iMarker_Monitoring < config->GetnMarker_Monitoring(); iMarker_Monitoring++) {
    Surface_HF_Visc[iMarker_Monitoring] = 0.0;
    Surface_MaxHF_Visc[iMarker_Monitoring] = 0.0;
  }

  /*--- Loop over the Navier-Stokes markers ---*/

  for (iMarker = 0; iMarker < nMarker; iMarker++) {

    Marker_Tag = config->GetMarker_All_TagBound(iMarker);
    if (!config->GetViscous_Wall(iMarker)) continue;

    /*--- Obtain the origin for the moment computation for a particular marker ---*/

    const auto Monitoring = config->GetMarker_All_Monitoring(iMarker);
    if (Monitoring == YES) {
      for (iMarker_Monitoring = 0; iMarker_Monitoring < config->GetnMarker_Monitoring(); iMarker_Monitoring++) {
        Monitoring_Tag = config->GetMarker_Monitoring_TagBound(iMarker_Monitoring);
        if (Marker_Tag == Monitoring_Tag) Origin = config->GetRefOriginMoment(iMarker_Monitoring);
      }
    }

    /*--- Forces initialization at each Marker ---*/

    ViscCoeff.setZero(iMarker);

    HF_Visc[iMarker] = 0.0;
    MaxHF_Visc[iMarker] = 0.0;

    su2double ForceViscous[MAXNDIM] = {0.0}, MomentViscous[MAXNDIM] = {0.0};
    su2double MomentX_Force[MAXNDIM] = {0.0}, MomentY_Force[MAXNDIM] = {0.0}, MomentZ_Force[MAXNDIM] = {0.0};

    /* --- check if wall functions are used --- */

    const bool wallfunctions = (config->GetWallFunction_Treatment(Marker_Tag) != WALL_FUNCTIONS::NONE);

    /*--- Loop over the vertices to compute the forces ---*/

    for (iVertex = 0; iVertex < geometry->nVertex[iMarker]; iVertex++) {
      iPoint = geometry->vertex[iMarker][iVertex]->GetNode();
      iPointNormal = geometry->vertex[iMarker][iVertex]->GetNormal_Neighbor();

      Coord = geometry->nodes->GetCoord(iPoint);
      Coord_Normal = geometry->nodes->GetCoord(iPointNormal);

      Normal = geometry->vertex[iMarker][iVertex]->GetNormal();

      for (iDim = 0; iDim < nDim; iDim++) {
        for (jDim = 0; jDim < nDim; jDim++) {
          if (!nemo) Grad_Vel[iDim][jDim] = nodes->GetGradient_Primitive(iPoint, iDim + 1, jDim);
          else       Grad_Vel[iDim][jDim] = nodes->GetGradient_Primitive(iPoint, iDim + VEL_INDEX, jDim);
        }

        /// TODO: Move the temperature index logic to a function.

        if (FlowRegime == ENUM_REGIME::COMPRESSIBLE) Grad_Temp[iDim] = nodes->GetGradient_Primitive(iPoint, 0, iDim);

        if (FlowRegime == ENUM_REGIME::INCOMPRESSIBLE) Grad_Temp[iDim] = nodes->GetGradient_Primitive(iPoint, nDim + 1, iDim);
      }

      Viscosity = nodes->GetLaminarViscosity(iPoint);
      if (roughwall) {
        WALL_TYPE WallType;
        su2double Roughness_Height;
        tie(WallType, Roughness_Height) = config->GetWallRoughnessProperties(Marker_Tag);
        if (WallType == WALL_TYPE::ROUGH) Viscosity += nodes->GetEddyViscosity(iPoint);
      }
      Density = nodes->GetDensity(iPoint);

      Area = GeometryToolbox::Norm(nDim, Normal);
      for (iDim = 0; iDim < nDim; iDim++) {
        UnitNormal[iDim] = Normal[iDim] / Area;
      }

      /*--- Evaluate Tau ---*/
      CNumerics::ComputeStressTensor(nDim, Tau, Grad_Vel, Viscosity);

      /*--- If necessary evaluate the QCR contribution to Tau ---*/

      if (QCR) CNumerics::AddQCR(nDim, Grad_Vel, Tau);

      /*--- Project Tau in each surface element ---*/

      for (iDim = 0; iDim < nDim; iDim++) {
        TauElem[iDim] = 0.0;
        for (jDim = 0; jDim < nDim; jDim++) {
          TauElem[iDim] += Tau[iDim][jDim] * UnitNormal[jDim];
        }
      }

      /*--- Compute wall shear stress (using the stress tensor). Compute wall skin friction coefficient, and heat flux
       * on the wall ---*/

      su2double TauTangent[MAXNDIM] = {0.0};
      GeometryToolbox::TangentProjection(nDim, Tau, UnitNormal, TauTangent);

      WallShearStress[iMarker][iVertex] = GeometryToolbox::Norm(int(MAXNDIM), TauTangent);

      /*--- For wall functions, the wall stresses need to be scaled by the wallfunction stress Tau_Wall---*/
      su2double Tau_Wall, scale;
      if (wallfunctions && (YPlus[iMarker][iVertex] > minYPlus)){
        Tau_Wall = nodes->GetTau_Wall(iPoint);
        scale = Tau_Wall / WallShearStress[iMarker][iVertex];
        for (iDim = 0; iDim < nDim; iDim++) {
          TauTangent[iDim] *= scale;
          TauElem[iDim] *= scale;
        }

        WallShearStress[iMarker][iVertex] = Tau_Wall;
      }

      for (iDim = 0; iDim < nDim; iDim++) {
        CSkinFriction[iMarker](iVertex,iDim) = TauTangent[iDim] * factorFric;
      }

      WallDistMod = GeometryToolbox::Distance(nDim, Coord, Coord_Normal);

      /*--- Compute non-dimensional velocity and y+ ---*/

      FrictionVel = sqrt(fabs(WallShearStress[iMarker][iVertex]) / Density);

      if (!wallfunctions) {
        YPlus[iMarker][iVertex] = WallDistMod * FrictionVel / (Viscosity / Density);
      }

      /*--- Compute total and maximum heat flux on the wall ---*/

      /// TODO: Move these ifs to specialized functions.
      if (!nemo){

        if (FlowRegime == ENUM_REGIME::COMPRESSIBLE) {
          GradTemperature = -GeometryToolbox::DotProduct(nDim, Grad_Temp, UnitNormal);

          Cp = (Gamma / Gamma_Minus_One) * Gas_Constant;
          thermal_conductivity = Cp * Viscosity / Prandtl_Lam;
        }
        if (FlowRegime == ENUM_REGIME::INCOMPRESSIBLE) {
          if (energy)
            GradTemperature = -GeometryToolbox::DotProduct(nDim, Grad_Temp, UnitNormal);

          thermal_conductivity = nodes->GetThermalConductivity(iPoint);
        }
        HeatFlux[iMarker][iVertex] = -thermal_conductivity * GradTemperature * RefHeatFlux;

      } else {

<<<<<<< HEAD
        const auto& Grad_PrimVar            = nodes->GetGradient_Primitive(iPoint);
        const auto& thermal_conductivity_tr = nodes->GetThermalConductivity(iPoint);
        const auto& thermal_conductivity_ve = nodes->GetThermalConductivity_ve(iPoint);
        
        su2double dTn   = GeometryToolbox::DotProduct(nDim, Grad_PrimVar[T_INDEX], UnitNormal);
        su2double dTven = GeometryToolbox::DotProduct(nDim, Grad_PrimVar[TVE_INDEX], UnitNormal);
                
        /*--- Surface energy balance: trans-rot heat flux, vib-el heat flux ---*/ 
        HeatFlux[iMarker][iVertex] = thermal_conductivity_tr*dTn + thermal_conductivity_ve*dTven;

        //TODO: CHECK ME
        bool catalytic = false;
        unsigned short iMarker_Catalytic = 0;
        while( iMarker_Catalytic < config->GetnWall_Catalytic()){

          string Catalytic_Tag = config->GetWall_Catalytic_TagBound(iMarker_Catalytic);

          if (Marker_Tag == Catalytic_Tag){
            catalytic = true;
            break;
          } else {
            iMarker_Catalytic++;
          }
        }

        if (catalytic){

          unsigned short iSpecies, nSpecies   = config->GetnSpecies();
          const auto& PrimVar                 = nodes->GetPrimitive(iPoint);
          const auto& Ds                      = nodes->GetDiffusionCoeff(iPoint);
          const auto& hs                      = nodes->GetEnthalpys(iPoint);
          const su2double rho                 = PrimVar[RHO_INDEX];

          /*--- Compute enthalpy transport to surface due to mass diffusion ---*/ 
          su2double sumJhs = 0.0;
          for (iSpecies = 0; iSpecies < nSpecies; iSpecies++) {
            for (iDim = 0; iDim < nDim; iDim++) {
              su2double dYdn = 1.0/rho*(Grad_PrimVar[iSpecies][iDim] - PrimVar[iSpecies]*Grad_PrimVar[nSpecies+nDim+3][iDim]/rho);
              sumJhs += rho*Ds[iSpecies]*hs[iSpecies]*dYdn*UnitNormal[iDim];
            }
          }
          /*--- Surface energy balance: mass diffusion ---*/ 
          HeatFlux[iMarker][iVertex] += sumJhs;

        }
=======
        const auto& thermal_conductivity_tr = nodes->GetThermalConductivity(iPoint);
        const auto& thermal_conductivity_ve = nodes->GetThermalConductivity_ve(iPoint);
        const auto& Grad_PrimVar            = nodes->GetGradient_Primitive(iPoint);

        su2double dTn   = GeometryToolbox::DotProduct(nDim, Grad_PrimVar[T_INDEX], UnitNormal);
        su2double dTven = GeometryToolbox::DotProduct(nDim, Grad_PrimVar[TVE_INDEX], UnitNormal);

        /*--- Surface energy balance: trans-rot heat flux, vib-el heat flux,
        enthalpy transport due to mass diffusion ---*/
        HeatFlux[iMarker][iVertex] = thermal_conductivity_tr*dTn + thermal_conductivity_ve*dTven;
>>>>>>> 4f85841f
      }

      /*--- Note that y+, and heat are computed at the
       halo cells (for visualization purposes), but not the forces ---*/

      if ((geometry->nodes->GetDomain(iPoint)) && (Monitoring == YES)) {
        /*--- Axisymmetric simulations ---*/

        if (axisymmetric)
          AxiFactor = 2.0 * PI_NUMBER * geometry->nodes->GetCoord(iPoint, 1);
        else
          AxiFactor = 1.0;

        /*--- Force computation ---*/

        su2double Force[MAXNDIM] = {0.0}, MomentDist[MAXNDIM] = {0.0};
        for (iDim = 0; iDim < nDim; iDim++) {
          Force[iDim] = TauElem[iDim] * Area * factor * AxiFactor;
          ForceViscous[iDim] += Force[iDim];
          MomentDist[iDim] = Coord[iDim] - Origin[iDim];
        }

        /*--- Moment with respect to the reference axis ---*/

        if (nDim == 3) {
          MomentViscous[0] += (Force[2] * MomentDist[1] - Force[1] * MomentDist[2]) / RefLength;
          MomentX_Force[1] += (-Force[1] * Coord[2]);
          MomentX_Force[2] += (Force[2] * Coord[1]);

          MomentViscous[1] += (Force[0] * MomentDist[2] - Force[2] * MomentDist[0]) / RefLength;
          MomentY_Force[2] += (-Force[2] * Coord[0]);
          MomentY_Force[0] += (Force[0] * Coord[2]);
        }
        MomentViscous[2] += (Force[1] * MomentDist[0] - Force[0] * MomentDist[1]) / RefLength;
        MomentZ_Force[0] += (-Force[0] * Coord[1]);
        MomentZ_Force[1] += (Force[1] * Coord[0]);

        HF_Visc[iMarker] += HeatFlux[iMarker][iVertex] * Area;
        MaxHF_Visc[iMarker] += pow(HeatFlux[iMarker][iVertex], MaxNorm);
      }
    }

    /*--- Project forces and store the non-dimensional coefficients ---*/

    if (Monitoring == YES) {
      if (nDim == 2) {
        ViscCoeff.CD[iMarker] = ForceViscous[0] * cos(Alpha) + ForceViscous[1] * sin(Alpha);
        ViscCoeff.CL[iMarker] = -ForceViscous[0] * sin(Alpha) + ForceViscous[1] * cos(Alpha);
        ViscCoeff.CEff[iMarker] = ViscCoeff.CL[iMarker] / (ViscCoeff.CD[iMarker] + EPS);
        ViscCoeff.CFx[iMarker] = ForceViscous[0];
        ViscCoeff.CFy[iMarker] = ForceViscous[1];
        ViscCoeff.CMz[iMarker] = MomentViscous[2];
        ViscCoeff.CoPx[iMarker] = MomentZ_Force[1];
        ViscCoeff.CoPy[iMarker] = -MomentZ_Force[0];
        ViscCoeff.CT[iMarker] = -ViscCoeff.CFx[iMarker];
        ViscCoeff.CQ[iMarker] = -ViscCoeff.CMz[iMarker];
        ViscCoeff.CMerit[iMarker] = ViscCoeff.CT[iMarker] / (ViscCoeff.CQ[iMarker] + EPS);
        MaxHF_Visc[iMarker] = pow(MaxHF_Visc[iMarker], 1.0 / MaxNorm);
      }
      if (nDim == 3) {
        ViscCoeff.CD[iMarker] = ForceViscous[0] * cos(Alpha) * cos(Beta) + ForceViscous[1] * sin(Beta) +
                                ForceViscous[2] * sin(Alpha) * cos(Beta);
        ViscCoeff.CL[iMarker] = -ForceViscous[0] * sin(Alpha) + ForceViscous[2] * cos(Alpha);
        ViscCoeff.CSF[iMarker] = -ForceViscous[0] * sin(Beta) * cos(Alpha) + ForceViscous[1] * cos(Beta) -
                                 ForceViscous[2] * sin(Beta) * sin(Alpha);
        ViscCoeff.CEff[iMarker] = ViscCoeff.CL[iMarker] / (ViscCoeff.CD[iMarker] + EPS);
        ViscCoeff.CFx[iMarker] = ForceViscous[0];
        ViscCoeff.CFy[iMarker] = ForceViscous[1];
        ViscCoeff.CFz[iMarker] = ForceViscous[2];
        ViscCoeff.CMx[iMarker] = MomentViscous[0];
        ViscCoeff.CMy[iMarker] = MomentViscous[1];
        ViscCoeff.CMz[iMarker] = MomentViscous[2];
        ViscCoeff.CoPx[iMarker] = -MomentY_Force[0];
        ViscCoeff.CoPz[iMarker] = MomentY_Force[2];
        ViscCoeff.CT[iMarker] = -ViscCoeff.CFz[iMarker];
        ViscCoeff.CQ[iMarker] = -ViscCoeff.CMz[iMarker];
        ViscCoeff.CMerit[iMarker] = ViscCoeff.CT[iMarker] / (ViscCoeff.CQ[iMarker] + EPS);
        MaxHF_Visc[iMarker] = pow(MaxHF_Visc[iMarker], 1.0 / MaxNorm);
      }

      AllBoundViscCoeff.CD += ViscCoeff.CD[iMarker];
      AllBoundViscCoeff.CL += ViscCoeff.CL[iMarker];
      AllBoundViscCoeff.CSF += ViscCoeff.CSF[iMarker];
      AllBoundViscCoeff.CFx += ViscCoeff.CFx[iMarker];
      AllBoundViscCoeff.CFy += ViscCoeff.CFy[iMarker];
      AllBoundViscCoeff.CFz += ViscCoeff.CFz[iMarker];
      AllBoundViscCoeff.CMx += ViscCoeff.CMx[iMarker];
      AllBoundViscCoeff.CMy += ViscCoeff.CMy[iMarker];
      AllBoundViscCoeff.CMz += ViscCoeff.CMz[iMarker];
      AllBoundViscCoeff.CoPx += ViscCoeff.CoPx[iMarker];
      AllBoundViscCoeff.CoPy += ViscCoeff.CoPy[iMarker];
      AllBoundViscCoeff.CoPz += ViscCoeff.CoPz[iMarker];
      AllBoundViscCoeff.CT += ViscCoeff.CT[iMarker];
      AllBoundViscCoeff.CQ += ViscCoeff.CQ[iMarker];
      AllBound_HF_Visc += HF_Visc[iMarker];
      AllBound_MaxHF_Visc += pow(MaxHF_Visc[iMarker], MaxNorm);

      /*--- Compute the coefficients per surface ---*/

      for (iMarker_Monitoring = 0; iMarker_Monitoring < config->GetnMarker_Monitoring(); iMarker_Monitoring++) {
        Monitoring_Tag = config->GetMarker_Monitoring_TagBound(iMarker_Monitoring);
        Marker_Tag = config->GetMarker_All_TagBound(iMarker);
        if (Marker_Tag == Monitoring_Tag) {
          SurfaceViscCoeff.CL[iMarker_Monitoring] += ViscCoeff.CL[iMarker];
          SurfaceViscCoeff.CD[iMarker_Monitoring] += ViscCoeff.CD[iMarker];
          SurfaceViscCoeff.CSF[iMarker_Monitoring] += ViscCoeff.CSF[iMarker];
          SurfaceViscCoeff.CEff[iMarker_Monitoring] = SurfaceViscCoeff.CL[iMarker_Monitoring] / (SurfaceViscCoeff.CD[iMarker_Monitoring] + EPS);
          SurfaceViscCoeff.CFx[iMarker_Monitoring] += ViscCoeff.CFx[iMarker];
          SurfaceViscCoeff.CFy[iMarker_Monitoring] += ViscCoeff.CFy[iMarker];
          SurfaceViscCoeff.CFz[iMarker_Monitoring] += ViscCoeff.CFz[iMarker];
          SurfaceViscCoeff.CMx[iMarker_Monitoring] += ViscCoeff.CMx[iMarker];
          SurfaceViscCoeff.CMy[iMarker_Monitoring] += ViscCoeff.CMy[iMarker];
          SurfaceViscCoeff.CMz[iMarker_Monitoring] += ViscCoeff.CMz[iMarker];
          Surface_HF_Visc[iMarker_Monitoring] += HF_Visc[iMarker];
          Surface_MaxHF_Visc[iMarker_Monitoring] += pow(MaxHF_Visc[iMarker], MaxNorm);
        }
      }
    }
  }

  /*--- Update some global coeffients ---*/

  AllBoundViscCoeff.CEff = AllBoundViscCoeff.CL / (AllBoundViscCoeff.CD + EPS);
  AllBoundViscCoeff.CMerit = AllBoundViscCoeff.CT / (AllBoundViscCoeff.CQ + EPS);
  AllBound_MaxHF_Visc = pow(AllBound_MaxHF_Visc, 1.0 / MaxNorm);

#ifdef HAVE_MPI

  /*--- Add AllBound information using all the nodes ---*/

  if (config->GetComm_Level() == COMM_FULL) {
    auto Allreduce = [](su2double x) {
      su2double tmp = x;
      x = 0.0;
      SU2_MPI::Allreduce(&tmp, &x, 1, MPI_DOUBLE, MPI_SUM, SU2_MPI::GetComm());
      return x;
    };
    AllBoundViscCoeff.CD = Allreduce(AllBoundViscCoeff.CD);
    AllBoundViscCoeff.CL = Allreduce(AllBoundViscCoeff.CL);
    AllBoundViscCoeff.CSF = Allreduce(AllBoundViscCoeff.CSF);
    AllBoundViscCoeff.CEff = AllBoundViscCoeff.CL / (AllBoundViscCoeff.CD + EPS);

    AllBoundViscCoeff.CMx = Allreduce(AllBoundViscCoeff.CMx);
    AllBoundViscCoeff.CMy = Allreduce(AllBoundViscCoeff.CMy);
    AllBoundViscCoeff.CMz = Allreduce(AllBoundViscCoeff.CMz);

    AllBoundViscCoeff.CFx = Allreduce(AllBoundViscCoeff.CFx);
    AllBoundViscCoeff.CFy = Allreduce(AllBoundViscCoeff.CFy);
    AllBoundViscCoeff.CFz = Allreduce(AllBoundViscCoeff.CFz);

    AllBoundViscCoeff.CoPx = Allreduce(AllBoundViscCoeff.CoPx);
    AllBoundViscCoeff.CoPy = Allreduce(AllBoundViscCoeff.CoPy);
    AllBoundViscCoeff.CoPz = Allreduce(AllBoundViscCoeff.CoPz);

    AllBoundViscCoeff.CT = Allreduce(AllBoundViscCoeff.CT);
    AllBoundViscCoeff.CQ = Allreduce(AllBoundViscCoeff.CQ);
    AllBoundViscCoeff.CMerit = AllBoundViscCoeff.CT / (AllBoundViscCoeff.CQ + EPS);

    AllBound_HF_Visc = Allreduce(AllBound_HF_Visc);
    AllBound_MaxHF_Visc = pow(Allreduce(pow(AllBound_MaxHF_Visc, MaxNorm)), 1.0 / MaxNorm);
  }

  /*--- Add the forces on the surfaces using all the nodes ---*/

  if (config->GetComm_Level() == COMM_FULL) {
    int nMarkerMon = config->GetnMarker_Monitoring();

    /*--- Use the same buffer for all reductions. We could avoid the copy back into
     *    the original variable by swaping pointers, but it is safer this way... ---*/

    su2double* buffer = new su2double[nMarkerMon];

    auto Allreduce_inplace = [buffer](int size, su2double* x) {
      SU2_MPI::Allreduce(x, buffer, size, MPI_DOUBLE, MPI_SUM, SU2_MPI::GetComm());
      for (int i = 0; i < size; ++i) x[i] = buffer[i];
    };

    Allreduce_inplace(nMarkerMon, SurfaceViscCoeff.CL);
    Allreduce_inplace(nMarkerMon, SurfaceViscCoeff.CD);
    Allreduce_inplace(nMarkerMon, SurfaceViscCoeff.CSF);

    for (iMarker_Monitoring = 0; iMarker_Monitoring < nMarkerMon; iMarker_Monitoring++)
      SurfaceViscCoeff.CEff[iMarker_Monitoring] =
          SurfaceViscCoeff.CL[iMarker_Monitoring] / (SurfaceViscCoeff.CD[iMarker_Monitoring] + EPS);

    Allreduce_inplace(nMarkerMon, SurfaceViscCoeff.CFx);
    Allreduce_inplace(nMarkerMon, SurfaceViscCoeff.CFy);
    Allreduce_inplace(nMarkerMon, SurfaceViscCoeff.CFz);

    Allreduce_inplace(nMarkerMon, SurfaceViscCoeff.CMx);
    Allreduce_inplace(nMarkerMon, SurfaceViscCoeff.CMy);
    Allreduce_inplace(nMarkerMon, SurfaceViscCoeff.CMz);

    Allreduce_inplace(nMarkerMon, Surface_HF_Visc.data());
    Allreduce_inplace(nMarkerMon, Surface_MaxHF_Visc.data());

    delete[] buffer;
  }

#endif

  /*--- Update the total coefficients (note that all the nodes have the same value)---*/

  TotalCoeff.CD += AllBoundViscCoeff.CD;
  TotalCoeff.CL += AllBoundViscCoeff.CL;
  TotalCoeff.CSF += AllBoundViscCoeff.CSF;
  TotalCoeff.CEff = TotalCoeff.CL / (TotalCoeff.CD + EPS);
  TotalCoeff.CFx += AllBoundViscCoeff.CFx;
  TotalCoeff.CFy += AllBoundViscCoeff.CFy;
  TotalCoeff.CFz += AllBoundViscCoeff.CFz;
  TotalCoeff.CMx += AllBoundViscCoeff.CMx;
  TotalCoeff.CMy += AllBoundViscCoeff.CMy;
  TotalCoeff.CMz += AllBoundViscCoeff.CMz;
  TotalCoeff.CoPx += AllBoundViscCoeff.CoPx;
  TotalCoeff.CoPy += AllBoundViscCoeff.CoPy;
  TotalCoeff.CoPz += AllBoundViscCoeff.CoPz;
  TotalCoeff.CT += AllBoundViscCoeff.CT;
  TotalCoeff.CQ += AllBoundViscCoeff.CQ;
  TotalCoeff.CMerit = AllBoundViscCoeff.CT / (AllBoundViscCoeff.CQ + EPS);
  Total_Heat = AllBound_HF_Visc;
  Total_MaxHeat = AllBound_MaxHF_Visc;

  /*--- Update the total coefficients per surface (note that all the nodes have the same value)---*/

  for (iMarker_Monitoring = 0; iMarker_Monitoring < config->GetnMarker_Monitoring(); iMarker_Monitoring++) {
    SurfaceCoeff.CL[iMarker_Monitoring] += SurfaceViscCoeff.CL[iMarker_Monitoring];
    SurfaceCoeff.CD[iMarker_Monitoring] += SurfaceViscCoeff.CD[iMarker_Monitoring];
    SurfaceCoeff.CSF[iMarker_Monitoring] += SurfaceViscCoeff.CSF[iMarker_Monitoring];
    SurfaceCoeff.CEff[iMarker_Monitoring] =
        SurfaceCoeff.CL[iMarker_Monitoring] / (SurfaceCoeff.CD[iMarker_Monitoring] + EPS);
    SurfaceCoeff.CFx[iMarker_Monitoring] += SurfaceViscCoeff.CFx[iMarker_Monitoring];
    SurfaceCoeff.CFy[iMarker_Monitoring] += SurfaceViscCoeff.CFy[iMarker_Monitoring];
    SurfaceCoeff.CFz[iMarker_Monitoring] += SurfaceViscCoeff.CFz[iMarker_Monitoring];
    SurfaceCoeff.CMx[iMarker_Monitoring] += SurfaceViscCoeff.CMx[iMarker_Monitoring];
    SurfaceCoeff.CMy[iMarker_Monitoring] += SurfaceViscCoeff.CMy[iMarker_Monitoring];
    SurfaceCoeff.CMz[iMarker_Monitoring] += SurfaceViscCoeff.CMz[iMarker_Monitoring];
  }


  Buffet_Monitoring(geometry, config);

}

template<class V, ENUM_REGIME R>
su2double CFVMFlowSolverBase<V,R>::EvaluateCommonObjFunc(const CConfig& config) const {

  su2double objFun = 0.0;

  /*--- Loop over all monitored markers, add to the 'combo' objective ---*/

  for (auto iMarker = 0u; iMarker < config.GetnMarker_Monitoring(); iMarker++) {

    const auto weight = config.GetWeight_ObjFunc(iMarker);

    switch (config.GetKind_ObjFunc(iMarker)) {
      case DRAG_COEFFICIENT:
        objFun += weight * SurfaceCoeff.CD[iMarker];
        break;
      case LIFT_COEFFICIENT:
        objFun += weight * SurfaceCoeff.CL[iMarker];
        break;
      case SIDEFORCE_COEFFICIENT:
        objFun += weight * SurfaceCoeff.CSF[iMarker];
        break;
      case MOMENT_X_COEFFICIENT:
        objFun += weight * SurfaceCoeff.CMx[iMarker];
        break;
      case MOMENT_Y_COEFFICIENT:
        objFun += weight * SurfaceCoeff.CMy[iMarker];
        break;
      case MOMENT_Z_COEFFICIENT:
        objFun += weight * SurfaceCoeff.CMz[iMarker];
        break;
      case FORCE_X_COEFFICIENT:
        objFun += weight * SurfaceCoeff.CFx[iMarker];
        break;
      case FORCE_Y_COEFFICIENT:
        objFun += weight * SurfaceCoeff.CFy[iMarker];
        break;
      case FORCE_Z_COEFFICIENT:
        objFun += weight * SurfaceCoeff.CFz[iMarker];
        break;
      case TOTAL_HEATFLUX:
        objFun += weight * Surface_HF_Visc[iMarker];
        break;
      case MAXIMUM_HEATFLUX:
        objFun += weight * Surface_MaxHF_Visc[iMarker];
        break;
      default:
        break;
    }
  }

  /*--- The following are not per-surface, and so to avoid that they are
   double-counted when multiple surfaces are specified, they have been
   placed outside of the loop above. In addition, multi-objective mode is
   also disabled for these objective functions (error thrown at start). ---*/

  const auto weight = config.GetWeight_ObjFunc(0);

  switch (config.GetKind_ObjFunc(0)) {
    case EFFICIENCY:
      objFun += weight * TotalCoeff.CEff;
      break;
    case INVERSE_DESIGN_PRESSURE:
      objFun += weight * Total_CpDiff;
      break;
    case INVERSE_DESIGN_HEATFLUX:
      objFun += weight * Total_HeatFluxDiff;
      break;
    case EQUIVALENT_AREA:
      objFun += weight*Total_CEquivArea;
      break;
    case THRUST_COEFFICIENT:
      objFun += weight * TotalCoeff.CT;
      break;
    case TORQUE_COEFFICIENT:
      objFun += weight * TotalCoeff.CQ;
      break;
    case FIGURE_OF_MERIT:
      objFun += weight * TotalCoeff.CMerit;
      break;
    case SURFACE_TOTAL_PRESSURE:
      objFun += weight * config.GetSurface_TotalPressure(0);
      break;
    case SURFACE_STATIC_PRESSURE:
      objFun += weight * config.GetSurface_Pressure(0);
      break;
    case SURFACE_STATIC_TEMPERATURE:
      objFun += weight * config.GetSurface_Temperature(0);
      break;
    case SURFACE_MASSFLOW:
      objFun += weight * config.GetSurface_MassFlow(0);
      break;
    case SURFACE_UNIFORMITY:
      objFun += weight * config.GetSurface_Uniformity(0);
      break;
    case SURFACE_SECONDARY:
      objFun += weight * config.GetSurface_SecondaryStrength(0);
      break;
    case SURFACE_MOM_DISTORTION:
      objFun += weight * config.GetSurface_MomentumDistortion(0);
      break;
    case SURFACE_SECOND_OVER_UNIFORM:
      objFun += weight * config.GetSurface_SecondOverUniform(0);
      break;
    case SURFACE_PRESSURE_DROP:
      objFun += weight * config.GetSurface_PressureDrop(0);
      break;
    case SURFACE_SPECIES_0:
      objFun += weight * config.GetSurface_Species_0(0);
      break;
    case SURFACE_SPECIES_VARIANCE:
      objFun += weight * config.GetSurface_Species_Variance(0);
      break;
    case CUSTOM_OBJFUNC:
      objFun += weight * Total_Custom_ObjFunc;
      break;
    default:
      break;
  }

  return objFun;
}

template <class V, ENUM_REGIME FlowRegime>
void CFVMFlowSolverBase<V, FlowRegime>::ComputeAxisymmetricAuxGradients(CGeometry *geometry, const CConfig* config) {

  /*--- Loop through all points to set the auxvargrad --*/
  SU2_OMP_FOR_STAT(omp_chunk_size)
  for (auto iPoint = 0ul; iPoint < nPoint; iPoint++) {
    su2double yCoord          = geometry->nodes->GetCoord(iPoint, 1);
    su2double yVelocity       = nodes->GetVelocity(iPoint,1);
    su2double xVelocity       = nodes->GetVelocity(iPoint,0);
    su2double Total_Viscosity = nodes->GetLaminarViscosity(iPoint) + nodes->GetEddyViscosity(iPoint);

    if (yCoord > EPS){
      su2double nu_v_on_y = Total_Viscosity*yVelocity/yCoord;
      nodes->SetAuxVar(iPoint, 0, nu_v_on_y);
      nodes->SetAuxVar(iPoint, 1, nu_v_on_y*yVelocity);
      nodes->SetAuxVar(iPoint, 2, nu_v_on_y*xVelocity);
    }
  }
  END_SU2_OMP_FOR

  /*--- Compute the auxiliary variable gradient with GG or WLS. ---*/
  if (config->GetKind_Gradient_Method() == GREEN_GAUSS) {
    SetAuxVar_Gradient_GG(geometry, config);
  }
  if (config->GetKind_Gradient_Method() == WEIGHTED_LEAST_SQUARES) {
    SetAuxVar_Gradient_LS(geometry, config);
  }
}<|MERGE_RESOLUTION|>--- conflicted
+++ resolved
@@ -2655,8 +2655,7 @@
         HeatFlux[iMarker][iVertex] = -thermal_conductivity * GradTemperature * RefHeatFlux;
 
       } else {
-
-<<<<<<< HEAD
+      
         const auto& Grad_PrimVar            = nodes->GetGradient_Primitive(iPoint);
         const auto& thermal_conductivity_tr = nodes->GetThermalConductivity(iPoint);
         const auto& thermal_conductivity_ve = nodes->GetThermalConductivity_ve(iPoint);
@@ -2702,18 +2701,6 @@
           HeatFlux[iMarker][iVertex] += sumJhs;
 
         }
-=======
-        const auto& thermal_conductivity_tr = nodes->GetThermalConductivity(iPoint);
-        const auto& thermal_conductivity_ve = nodes->GetThermalConductivity_ve(iPoint);
-        const auto& Grad_PrimVar            = nodes->GetGradient_Primitive(iPoint);
-
-        su2double dTn   = GeometryToolbox::DotProduct(nDim, Grad_PrimVar[T_INDEX], UnitNormal);
-        su2double dTven = GeometryToolbox::DotProduct(nDim, Grad_PrimVar[TVE_INDEX], UnitNormal);
-
-        /*--- Surface energy balance: trans-rot heat flux, vib-el heat flux,
-        enthalpy transport due to mass diffusion ---*/
-        HeatFlux[iMarker][iVertex] = thermal_conductivity_tr*dTn + thermal_conductivity_ve*dTven;
->>>>>>> 4f85841f
       }
 
       /*--- Note that y+, and heat are computed at the
