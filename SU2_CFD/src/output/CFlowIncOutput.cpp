/*!
 * \file CFlowIncOutput.cpp
 * \brief Main subroutines for incompressible flow output
 * \author R. Sanchez
 * \version 7.2.0 "Blackbird"
 *
 * SU2 Project Website: https://su2code.github.io
 *
 * The SU2 Project is maintained by the SU2 Foundation
 * (http://su2foundation.org)
 *
 * Copyright 2012-2021, SU2 Contributors (cf. AUTHORS.md)
 *
 * SU2 is free software; you can redistribute it and/or
 * modify it under the terms of the GNU Lesser General Public
 * License as published by the Free Software Foundation; either
 * version 2.1 of the License, or (at your option) any later version.
 *
 * SU2 is distributed in the hope that it will be useful,
 * but WITHOUT ANY WARRANTY; without even the implied warranty of
 * MERCHANTABILITY or FITNESS FOR A PARTICULAR PURPOSE. See the GNU
 * Lesser General Public License for more details.
 *
 * You should have received a copy of the GNU Lesser General Public
 * License along with SU2. If not, see <http://www.gnu.org/licenses/>.
 */


#include "../../include/output/CFlowIncOutput.hpp"

#include "../../../Common/include/geometry/CGeometry.hpp"
#include "../../include/solvers/CSolver.hpp"

CFlowIncOutput::CFlowIncOutput(CConfig *config, unsigned short nDim) : CFlowOutput(config, nDim, false) {

  turb_model = config->GetKind_Turb_Model();

  heat = config->GetEnergy_Equation();

  weakly_coupled_heat = config->GetWeakly_Coupled_Heat();

  streamwisePeriodic = (config->GetKind_Streamwise_Periodic() != ENUM_STREAMWISE_PERIODIC::NONE);
  streamwisePeriodic_temperature = config->GetStreamwise_Periodic_Temperature();

  /*--- Set the default history fields if nothing is set in the config file ---*/

  if (nRequestedHistoryFields == 0){
    requestedHistoryFields.emplace_back("ITER");
    requestedHistoryFields.emplace_back("RMS_RES");
    nRequestedHistoryFields = requestedHistoryFields.size();
  }

  if (nRequestedScreenFields == 0){
    if (multiZone) requestedScreenFields.emplace_back("OUTER_ITER");
    requestedScreenFields.emplace_back("INNER_ITER");
    requestedScreenFields.emplace_back("RMS_PRESSURE");
    requestedScreenFields.emplace_back("RMS_VELOCITY-X");
    requestedScreenFields.emplace_back("RMS_VELOCITY-Y");
    nRequestedScreenFields = requestedScreenFields.size();
  }

  if (nRequestedVolumeFields == 0){
    requestedVolumeFields.emplace_back("COORDINATES");
    requestedVolumeFields.emplace_back("SOLUTION");
    requestedVolumeFields.emplace_back("PRIMITIVE");
    nRequestedVolumeFields = requestedVolumeFields.size();
  }

  if (gridMovement) {
    auto notFound = requestedVolumeFields.end();
    if (find(requestedVolumeFields.begin(), notFound, string("GRID_VELOCITY")) == notFound) {
      requestedVolumeFields.emplace_back("GRID_VELOCITY");
      nRequestedVolumeFields ++;
    }
  }

  stringstream ss;
  ss << "Zone " << config->GetiZone() << " (Incomp. Fluid)";
  multiZoneHeaderString = ss.str();

  /*--- Set the volume filename --- */

  volumeFilename = config->GetVolume_FileName();

  /*--- Set the surface filename --- */

  surfaceFilename = config->GetSurfCoeff_FileName();

  /*--- Set the restart filename --- */

  restartFilename = config->GetRestart_FileName();

  /*--- Set the default convergence field --- */

  if (convFields.empty()) convFields.emplace_back("RMS_PRESSURE");

}

CFlowIncOutput::~CFlowIncOutput(void) {}


void CFlowIncOutput::SetHistoryOutputFields(CConfig *config){

  /// BEGIN_GROUP: RMS_RES, DESCRIPTION: The root-mean-square residuals of the SOLUTION variables.
  /// DESCRIPTION: Root-mean square residual of the pressure.
  AddHistoryOutput("RMS_PRESSURE",   "rms[P]", ScreenOutputFormat::FIXED,   "RMS_RES", "Root-mean square residual of the pressure.", HistoryFieldType::RESIDUAL);
  /// DESCRIPTION: Root-mean square residual of the velocity x-component.
  AddHistoryOutput("RMS_VELOCITY-X", "rms[U]", ScreenOutputFormat::FIXED,   "RMS_RES", "Root-mean square residual of the velocity x-component.", HistoryFieldType::RESIDUAL);
  /// DESCRIPTION: Root-mean square residual of the velocity y-component.
  AddHistoryOutput("RMS_VELOCITY-Y", "rms[V]", ScreenOutputFormat::FIXED,   "RMS_RES", "Root-mean square residual of the velocity y-component.", HistoryFieldType::RESIDUAL);
  /// DESCRIPTION: Root-mean square residual of the velocity z-component.
  if (nDim == 3) AddHistoryOutput("RMS_VELOCITY-Z", "rms[W]", ScreenOutputFormat::FIXED,   "RMS_RES", "Root-mean square residual of the velocity z-component.", HistoryFieldType::RESIDUAL);
  /// DESCRIPTION: Maximum residual of the temperature.
  if (heat || weakly_coupled_heat) AddHistoryOutput("RMS_TEMPERATURE", "rms[T]", ScreenOutputFormat::FIXED, "RMS_RES", "Root-mean square residual of the temperature.", HistoryFieldType::RESIDUAL);
  /// DESCRIPTION: Root-mean square residual of the radiative energy (P1 model).
  if (config->AddRadiation()) AddHistoryOutput("RMS_RAD_ENERGY", "rms[E_Rad]",  ScreenOutputFormat::FIXED, "RMS_RES", "Root-mean square residual of the radiative energy.", HistoryFieldType::RESIDUAL);

  switch(turb_model){
  case SA: case SA_NEG: case SA_E: case SA_COMP: case SA_E_COMP:
    /// DESCRIPTION: Root-mean square residual of nu tilde (SA model).
    AddHistoryOutput("RMS_NU_TILDE",       "rms[nu]", ScreenOutputFormat::FIXED, "RMS_RES", "Root-mean square residual of nu tilde (SA model).", HistoryFieldType::RESIDUAL);
    break;
  case SST: case SST_SUST:
    /// DESCRIPTION: Root-mean square residual of kinetic energy (SST model).
    AddHistoryOutput("RMS_TKE", "rms[k]",  ScreenOutputFormat::FIXED, "RMS_RES", "Root-mean square residual of kinetic energy (SST model).", HistoryFieldType::RESIDUAL);
    /// DESCRIPTION: Root-mean square residual of the dissipation (SST model).
    AddHistoryOutput("RMS_DISSIPATION",    "rms[w]",  ScreenOutputFormat::FIXED, "RMS_RES", "Root-mean square residual of dissipation (SST model).", HistoryFieldType::RESIDUAL);
    break;
  default: break;
  }

  if (config->GetKind_Species_Model() != SPECIES_MODEL::NONE) {
    /// NOTE TK:: currently only 1 equation (or 2 species) possible
    AddHistoryOutput("RMS_SPECIES",    "rms[rho*Y]",  ScreenOutputFormat::FIXED, "RMS_RES", "Root-mean square residual of transported species.", HistoryFieldType::RESIDUAL);
  }
  /// END_GROUP


  /// BEGIN_GROUP: MAX_RES, DESCRIPTION: The maximum residuals of the SOLUTION variables.
  /// DESCRIPTION: Maximum residual of the pressure.
  AddHistoryOutput("MAX_PRESSURE",   "max[P]", ScreenOutputFormat::FIXED,   "MAX_RES", "Maximum residual of the pressure.", HistoryFieldType::RESIDUAL);
  /// DESCRIPTION: Maximum residual of the velocity x-component.
  AddHistoryOutput("MAX_VELOCITY-X", "max[U]", ScreenOutputFormat::FIXED,   "MAX_RES", "Maximum residual of the velocity x-component.", HistoryFieldType::RESIDUAL);
  /// DESCRIPTION: Maximum residual of the velocity y-component.
  AddHistoryOutput("MAX_VELOCITY-Y", "max[V]", ScreenOutputFormat::FIXED,   "MAX_RES", "Maximum residual of the velocity y-component.", HistoryFieldType::RESIDUAL);
  /// DESCRIPTION: Maximum residual of the velocity z-component.
  if (nDim == 3)
    AddHistoryOutput("MAX_VELOCITY-Z", "max[W]", ScreenOutputFormat::FIXED,   "MAX_RES", "Maximum residual of the velocity z-component.", HistoryFieldType::RESIDUAL);
  /// DESCRIPTION: Maximum residual of the temperature.
  if (heat || weakly_coupled_heat)
    AddHistoryOutput("MAX_TEMPERATURE", "max[T]", ScreenOutputFormat::FIXED, "MAX_RES", "Root-mean square residual of the temperature.", HistoryFieldType::RESIDUAL);

  switch(turb_model){
  case SA: case SA_NEG: case SA_E: case SA_COMP: case SA_E_COMP:
    /// DESCRIPTION: Maximum residual of nu tilde (SA model).
    AddHistoryOutput("MAX_NU_TILDE",       "max[nu]", ScreenOutputFormat::FIXED, "MAX_RES", "Maximum residual of nu tilde (SA model).", HistoryFieldType::RESIDUAL);
    break;
  case SST: case SST_SUST:
    /// DESCRIPTION: Maximum residual of kinetic energy (SST model).
    AddHistoryOutput("MAX_TKE", "max[k]",  ScreenOutputFormat::FIXED, "MAX_RES", "Maximum residual of kinetic energy (SST model).", HistoryFieldType::RESIDUAL);
    /// DESCRIPTION: Maximum residual of the dissipation (SST model).
    AddHistoryOutput("MAX_DISSIPATION",    "max[w]",  ScreenOutputFormat::FIXED, "MAX_RES", "Maximum residual of dissipation (SST model).", HistoryFieldType::RESIDUAL);
    break;
  default: break;
  }
  /// END_GROUP

  /// BEGIN_GROUP: BGS_RES, DESCRIPTION: The block-gauss seidel residuals of the SOLUTION variables.
  /// DESCRIPTION: Maximum residual of the pressure.
  AddHistoryOutput("BGS_PRESSURE",   "bgs[P]", ScreenOutputFormat::FIXED,   "BGS_RES", "BGS residual of the pressure.", HistoryFieldType::RESIDUAL);
  /// DESCRIPTION: Maximum residual of the velocity x-component.
  AddHistoryOutput("BGS_VELOCITY-X", "bgs[U]", ScreenOutputFormat::FIXED,   "BGS_RES", "BGS residual of the velocity x-component.", HistoryFieldType::RESIDUAL);
  /// DESCRIPTION: Maximum residual of the velocity y-component.
  AddHistoryOutput("BGS_VELOCITY-Y", "bgs[V]", ScreenOutputFormat::FIXED,   "BGS_RES", "BGS residual of the velocity y-component.", HistoryFieldType::RESIDUAL);
  /// DESCRIPTION: Maximum residual of the velocity z-component.
  if (nDim == 3)
    AddHistoryOutput("BGS_VELOCITY-Z", "bgs[W]", ScreenOutputFormat::FIXED,   "BGS_RES", "BGS residual of the velocity z-component.", HistoryFieldType::RESIDUAL);
  /// DESCRIPTION: Maximum residual of the temperature.
  if (heat || weakly_coupled_heat)
    AddHistoryOutput("BGS_TEMPERATURE", "bgs[T]", ScreenOutputFormat::FIXED, "BGS_RES", "BGS residual of the temperature.", HistoryFieldType::RESIDUAL);
  /// DESCRIPTION: Multizone residual of the radiative energy (P1 model).
  if (config->AddRadiation()) AddHistoryOutput("BGS_RAD_ENERGY", "bgs[E_Rad]",  ScreenOutputFormat::FIXED, "BGS_RES", "BGS residual of the radiative energy.", HistoryFieldType::RESIDUAL);

  switch(turb_model){
  case SA: case SA_NEG: case SA_E: case SA_COMP: case SA_E_COMP:
    /// DESCRIPTION: Maximum residual of nu tilde (SA model).
    AddHistoryOutput("BGS_NU_TILDE",       "bgs[nu]", ScreenOutputFormat::FIXED, "BGS_RES", "BGS residual of nu tilde (SA model).", HistoryFieldType::RESIDUAL);
    break;
  case SST: case SST_SUST:
    /// DESCRIPTION: Maximum residual of kinetic energy (SST model).
    AddHistoryOutput("BGS_TKE", "bgs[k]",  ScreenOutputFormat::FIXED, "BGS_RES", "BGS residual of kinetic energy (SST model).", HistoryFieldType::RESIDUAL);
    /// DESCRIPTION: Maximum residual of the dissipation (SST model).
    AddHistoryOutput("BGS_DISSIPATION",    "bgs[w]",  ScreenOutputFormat::FIXED, "BGS_RES", "BGS residual of dissipation (SST model).", HistoryFieldType::RESIDUAL);
    break;
  default: break;
  }
  /// END_GROUP

  /// BEGIN_GROUP: ROTATING_FRAME, DESCRIPTION: Coefficients related to a rotating frame of reference.
  /// DESCRIPTION: Merit
  AddHistoryOutput("FIGURE_OF_MERIT", "CMerit", ScreenOutputFormat::SCIENTIFIC, "ROTATING_FRAME", "Merit", HistoryFieldType::COEFFICIENT);
  /// DESCRIPTION: CT
  AddHistoryOutput("THRUST",    "CT",     ScreenOutputFormat::SCIENTIFIC, "ROTATING_FRAME", "CT", HistoryFieldType::COEFFICIENT);
  /// DESCRIPTION: CQ
  AddHistoryOutput("TORQUE",    "CQ",     ScreenOutputFormat::SCIENTIFIC, "ROTATING_FRAME", "CQ", HistoryFieldType::COEFFICIENT);
  /// END_GROUP

  /// BEGIN_GROUP: HEAT_COEFF, DESCRIPTION: Heat coefficients on all surfaces set with MARKER_MONITORING.
  /// DESCRIPTION: Total heatflux
  AddHistoryOutput("TOTAL_HEATFLUX", "HF",      ScreenOutputFormat::SCIENTIFIC, "HEAT", "Total heatflux on all surfaces set with MARKER_MONITORING.", HistoryFieldType::COEFFICIENT);
  /// DESCRIPTION: Maximal heatflux
  AddHistoryOutput("MAXIMUM_HEATFLUX", "maxHF", ScreenOutputFormat::SCIENTIFIC, "HEAT", "Total maximum heatflux on all surfaces set with MARKER_MONITORING.", HistoryFieldType::COEFFICIENT);
  /// DESCRIPTION: Temperature
  if (heat || weakly_coupled_heat)
    AddHistoryOutput("AVG_TEMPERATURE", "Temp", ScreenOutputFormat::SCIENTIFIC, "HEAT",  "Total avg. temperature on all surfaces set with MARKER_MONITORING.", HistoryFieldType::COEFFICIENT);
  /// END_GROUP

  /// DESCRIPTION: Angle of attack
  AddHistoryOutput("AOA",         "AoA",                      ScreenOutputFormat::SCIENTIFIC,"AOA", "Angle of attack");
  /// DESCRIPTION: Linear solver iterations
  AddHistoryOutput("LINSOL_ITER", "LinSolIter", ScreenOutputFormat::INTEGER, "LINSOL", "Number of iterations of the linear solver.");
  AddHistoryOutput("LINSOL_RESIDUAL", "LinSolRes", ScreenOutputFormat::FIXED, "LINSOL", "Residual of the linear solver.");
  if (turb_model) {
    AddHistoryOutput("LINSOL_ITER_TURB", "LinSolIterTurb", ScreenOutputFormat::INTEGER, "LINSOL", "Number of iterations of the linear solver for turbulence solver.");
    AddHistoryOutput("LINSOL_RESIDUAL_TURB", "LinSolResTurb", ScreenOutputFormat::FIXED, "LINSOL", "Residual of the linear solver for turbulence solver.");
  }

  if (config->GetKind_Species_Model() != SPECIES_MODEL::NONE) {
    AddHistoryOutput("LINSOL_ITER_SPECIES", "LinSolIterSpecies", ScreenOutputFormat::INTEGER, "LINSOL", "Number of iterations of the linear solver for species solver.");
    AddHistoryOutput("LINSOL_RESIDUAL_SPECIES", "LinSolResSpecies", ScreenOutputFormat::FIXED, "LINSOL", "Residual of the linear solver for species solver.");
  }

  AddHistoryOutput("MIN_DELTA_TIME", "Min DT", ScreenOutputFormat::SCIENTIFIC, "CFL_NUMBER", "Current minimum local time step");
  AddHistoryOutput("MAX_DELTA_TIME", "Max DT", ScreenOutputFormat::SCIENTIFIC, "CFL_NUMBER", "Current maximum local time step");

  AddHistoryOutput("MIN_CFL", "Min CFL", ScreenOutputFormat::SCIENTIFIC, "CFL_NUMBER", "Current minimum of the local CFL numbers");
  AddHistoryOutput("MAX_CFL", "Max CFL", ScreenOutputFormat::SCIENTIFIC, "CFL_NUMBER", "Current maximum of the local CFL numbers");
  AddHistoryOutput("AVG_CFL", "Avg CFL", ScreenOutputFormat::SCIENTIFIC, "CFL_NUMBER", "Current average of the local CFL numbers");

  if (config->GetDeform_Mesh()){
    AddHistoryOutput("DEFORM_MIN_VOLUME", "MinVolume", ScreenOutputFormat::SCIENTIFIC, "DEFORM", "Minimum volume in the mesh");
    AddHistoryOutput("DEFORM_MAX_VOLUME", "MaxVolume", ScreenOutputFormat::SCIENTIFIC, "DEFORM", "Maximum volume in the mesh");
    AddHistoryOutput("DEFORM_ITER", "DeformIter", ScreenOutputFormat::INTEGER, "DEFORM", "Linear solver iterations for the mesh deformation");
    AddHistoryOutput("DEFORM_RESIDUAL", "DeformRes", ScreenOutputFormat::FIXED, "DEFORM", "Residual of the linear solver for the mesh deformation");
  }

  if(streamwisePeriodic) {
    AddHistoryOutput("STREAMWISE_MASSFLOW", "SWMassflow", ScreenOutputFormat::FIXED, "STREAMWISE_PERIODIC", "Massflow in streamwise periodic flow");
    AddHistoryOutput("STREAMWISE_DP",       "SWDeltaP",   ScreenOutputFormat::FIXED, "STREAMWISE_PERIODIC", "Pressure drop in streamwise periodic flow");
    AddHistoryOutput("STREAMWISE_HEAT",     "SWHeat",     ScreenOutputFormat::FIXED, "STREAMWISE_PERIODIC", "Integrated heat for streamwise periodic flow");
  }
  /*--- Add analyze surface history fields --- */

  AddAnalyzeSurfaceOutput(config);

  /*--- Add aerodynamic coefficients fields --- */

  AddAerodynamicCoefficients(config);

}

void CFlowIncOutput::LoadHistoryData(CConfig *config, CGeometry *geometry, CSolver **solver) {

  CSolver* flow_solver = solver[FLOW_SOL];
  CSolver* turb_solver = solver[TURB_SOL];
  CSolver* species_solver = solver[SPECIES_SOL];
  CSolver* heat_solver = solver[HEAT_SOL];
  CSolver* rad_solver  = solver[RAD_SOL];
  CSolver* mesh_solver = solver[MESH_SOL];

  SetHistoryOutputValue("RMS_PRESSURE", log10(flow_solver->GetRes_RMS(0)));
  SetHistoryOutputValue("RMS_VELOCITY-X", log10(flow_solver->GetRes_RMS(1)));
  SetHistoryOutputValue("RMS_VELOCITY-Y", log10(flow_solver->GetRes_RMS(2)));
  if (nDim == 3) SetHistoryOutputValue("RMS_VELOCITY-Z", log10(flow_solver->GetRes_RMS(3)));

  switch(turb_model){
  case SA: case SA_NEG: case SA_E: case SA_COMP: case SA_E_COMP:
    SetHistoryOutputValue("RMS_NU_TILDE", log10(turb_solver->GetRes_RMS(0)));
    break;
  case SST: case SST_SUST:
    SetHistoryOutputValue("RMS_TKE", log10(turb_solver->GetRes_RMS(0)));
    SetHistoryOutputValue("RMS_DISSIPATION",    log10(turb_solver->GetRes_RMS(1)));
    break;
  }

  if (config->GetKind_Species_Model() != SPECIES_MODEL::NONE) {
    SetHistoryOutputValue("RMS_SPECIES", log(species_solver->GetRes_RMS(0)));
  }

  if (config->AddRadiation())
    SetHistoryOutputValue("RMS_RAD_ENERGY", log10(rad_solver->GetRes_RMS(0)));


  SetHistoryOutputValue("MAX_PRESSURE", log10(flow_solver->GetRes_Max(0)));
  SetHistoryOutputValue("MAX_VELOCITY-X", log10(flow_solver->GetRes_Max(1)));
  SetHistoryOutputValue("MAX_VELOCITY-Y", log10(flow_solver->GetRes_Max(2)));
  if (nDim == 3) SetHistoryOutputValue("RMS_VELOCITY-Z", log10(flow_solver->GetRes_Max(3)));

  switch(turb_model){
  case SA: case SA_NEG: case SA_E: case SA_COMP: case SA_E_COMP:
    SetHistoryOutputValue("MAX_NU_TILDE", log10(turb_solver->GetRes_Max(0)));
    break;
  case SST: case SST_SUST:
    SetHistoryOutputValue("MAX_TKE", log10(turb_solver->GetRes_Max(0)));
    SetHistoryOutputValue("MAX_DISSIPATION",    log10(turb_solver->GetRes_Max(1)));
    break;
  }

  if (multiZone){
    SetHistoryOutputValue("BGS_PRESSURE", log10(flow_solver->GetRes_BGS(0)));
    SetHistoryOutputValue("BGS_VELOCITY-X", log10(flow_solver->GetRes_BGS(1)));
    SetHistoryOutputValue("BGS_VELOCITY-Y", log10(flow_solver->GetRes_BGS(2)));
    if (nDim == 3) SetHistoryOutputValue("BGS_VELOCITY-Z", log10(flow_solver->GetRes_BGS(3)));

    switch(turb_model){
    case SA: case SA_NEG: case SA_E: case SA_COMP: case SA_E_COMP:
      SetHistoryOutputValue("BGS_NU_TILDE", log10(turb_solver->GetRes_BGS(0)));
      break;
    case SST:
      SetHistoryOutputValue("BGS_TKE", log10(turb_solver->GetRes_BGS(0)));
      SetHistoryOutputValue("BGS_DISSIPATION",    log10(turb_solver->GetRes_BGS(1)));
      break;
    }

    if (config->AddRadiation())
      SetHistoryOutputValue("BGS_RAD_ENERGY", log10(rad_solver->GetRes_BGS(0)));

  }

  if (weakly_coupled_heat){
    SetHistoryOutputValue("TOTAL_HEATFLUX",   heat_solver->GetTotal_HeatFlux());
    SetHistoryOutputValue("MAXIMUM_HEATFLUX", heat_solver->GetTotal_MaxHeatFlux());
    SetHistoryOutputValue("AVG_TEMPERATURE",  heat_solver->GetTotal_AvgTemperature());
    SetHistoryOutputValue("RMS_TEMPERATURE",  log10(heat_solver->GetRes_RMS(0)));
    SetHistoryOutputValue("MAX_TEMPERATURE",  log10(heat_solver->GetRes_Max(0)));
    if (multiZone) SetHistoryOutputValue("BGS_TEMPERATURE", log10(heat_solver->GetRes_BGS(0)));
  }
  if (heat){
    SetHistoryOutputValue("TOTAL_HEATFLUX",   flow_solver->GetTotal_HeatFlux());
    SetHistoryOutputValue("MAXIMUM_HEATFLUX", flow_solver->GetTotal_MaxHeatFlux());
    SetHistoryOutputValue("AVG_TEMPERATURE",  flow_solver->GetTotal_AvgTemperature());
    if (nDim == 3) SetHistoryOutputValue("RMS_TEMPERATURE", log10(flow_solver->GetRes_RMS(4)));
    else           SetHistoryOutputValue("RMS_TEMPERATURE", log10(flow_solver->GetRes_RMS(3)));

    if (nDim == 3) SetHistoryOutputValue("MAX_TEMPERATURE", log10(flow_solver->GetRes_Max(4)));
    else           SetHistoryOutputValue("MAX_TEMPERATURE", log10(flow_solver->GetRes_Max(3)));
    if (multiZone){
      if (nDim == 3) SetHistoryOutputValue("BGS_TEMPERATURE", log10(flow_solver->GetRes_BGS(4)));
      else           SetHistoryOutputValue("BGS_TEMPERATURE", log10(flow_solver->GetRes_BGS(3)));
    }

  }

  SetHistoryOutputValue("LINSOL_ITER", flow_solver->GetIterLinSolver());
  SetHistoryOutputValue("LINSOL_RESIDUAL", log10(flow_solver->GetResLinSolver()));
<<<<<<< HEAD
  if (config->GetKind_Species_Model() != SPECIES_MODEL::NONE) {
    SetHistoryOutputValue("LINSOL_ITER_SPECIES", species_solver->GetIterLinSolver());
    SetHistoryOutputValue("LINSOL_RESIDUAL_SPECIES", log10(species_solver->GetResLinSolver()));
=======
  if (turb_model) {
    SetHistoryOutputValue("LINSOL_ITER_TURB", turb_solver->GetIterLinSolver());
    SetHistoryOutputValue("LINSOL_RESIDUAL_TURB", log10(turb_solver->GetResLinSolver()));
>>>>>>> 4e877939
  }

  if (config->GetDeform_Mesh()){
    SetHistoryOutputValue("DEFORM_MIN_VOLUME", mesh_solver->GetMinimum_Volume());
    SetHistoryOutputValue("DEFORM_MAX_VOLUME", mesh_solver->GetMaximum_Volume());
    SetHistoryOutputValue("DEFORM_ITER", mesh_solver->GetIterLinSolver());
    SetHistoryOutputValue("DEFORM_RESIDUAL", log10(mesh_solver->GetResLinSolver()));
  }

  SetHistoryOutputValue("MIN_DELTA_TIME", flow_solver->GetMin_Delta_Time());
  SetHistoryOutputValue("MAX_DELTA_TIME", flow_solver->GetMax_Delta_Time());

  SetHistoryOutputValue("MIN_CFL", flow_solver->GetMin_CFL_Local());
  SetHistoryOutputValue("MAX_CFL", flow_solver->GetMax_CFL_Local());
  SetHistoryOutputValue("AVG_CFL", flow_solver->GetAvg_CFL_Local());

  if(streamwisePeriodic) {
    SetHistoryOutputValue("STREAMWISE_MASSFLOW", flow_solver->GetStreamwisePeriodicValues().Streamwise_Periodic_MassFlow);
    SetHistoryOutputValue("STREAMWISE_DP", flow_solver->GetStreamwisePeriodicValues().Streamwise_Periodic_PressureDrop);
    SetHistoryOutputValue("STREAMWISE_HEAT", flow_solver->GetStreamwisePeriodicValues().Streamwise_Periodic_IntegratedHeatFlow);
  }

  /*--- Set the analyse surface history values --- */

  SetAnalyzeSurface(flow_solver, geometry, config, false);

  /*--- Set aeroydnamic coefficients --- */

  SetAerodynamicCoefficients(config, flow_solver);

  /*--- Set rotating frame coefficients --- */

  SetRotatingFrameCoefficients(config, flow_solver);

}


void CFlowIncOutput::SetVolumeOutputFields(CConfig *config){

  // Grid coordinates
  AddCoordinates();

  // SOLUTION variables
  AddVolumeOutput("PRESSURE",   "Pressure",   "SOLUTION", "Pressure");
  AddVolumeOutput("VELOCITY-X", "Velocity_x", "SOLUTION", "x-component of the velocity vector");
  AddVolumeOutput("VELOCITY-Y", "Velocity_y", "SOLUTION", "y-component of the velocity vector");
  if (nDim == 3)
    AddVolumeOutput("VELOCITY-Z", "Velocity_z", "SOLUTION", "z-component of the velocity vector");
  if (heat || weakly_coupled_heat)
    AddVolumeOutput("TEMPERATURE",  "Temperature","SOLUTION", "Temperature");

  switch(config->GetKind_Turb_Model()){
  case SST: case SST_SUST:
    AddVolumeOutput("TKE", "Turb_Kin_Energy", "SOLUTION", "Turbulent kinetic energy");
    AddVolumeOutput("DISSIPATION", "Omega", "SOLUTION", "Rate of dissipation");
    break;
  case SA: case SA_COMP: case SA_E:
  case SA_E_COMP: case SA_NEG:
    AddVolumeOutput("NU_TILDE", "Nu_Tilde", "SOLUTION", "Spalart–Allmaras variable");
    break;
  case NONE:
    break;
  }

  if (config->GetKind_Species_Model() != SPECIES_MODEL::NONE) {
    AddVolumeOutput("SPECIES", "Species", "SOLUTION", "Species mass fraction");
  }

  // Radiation variables
  if (config->AddRadiation())
    AddVolumeOutput("P1-RAD", "Radiative_Energy(P1)", "SOLUTION", "Radiative Energy");

  // Grid velocity
  if (gridMovement){
    AddVolumeOutput("GRID_VELOCITY-X", "Grid_Velocity_x", "GRID_VELOCITY", "x-component of the grid velocity vector");
    AddVolumeOutput("GRID_VELOCITY-Y", "Grid_Velocity_y", "GRID_VELOCITY", "y-component of the grid velocity vector");
    if (nDim == 3 )
      AddVolumeOutput("GRID_VELOCITY-Z", "Grid_Velocity_z", "GRID_VELOCITY", "z-component of the grid velocity vector");
  }

  // Primitive variables
  AddVolumeOutput("PRESSURE_COEFF", "Pressure_Coefficient", "PRIMITIVE", "Pressure coefficient");
  AddVolumeOutput("DENSITY",        "Density",              "PRIMITIVE", "Density");

  if (config->GetKind_Solver() == INC_RANS || config->GetKind_Solver() == INC_NAVIER_STOKES){
    AddVolumeOutput("LAMINAR_VISCOSITY", "Laminar_Viscosity", "PRIMITIVE", "Laminar viscosity");

    AddVolumeOutput("SKIN_FRICTION-X", "Skin_Friction_Coefficient_x", "PRIMITIVE", "x-component of the skin friction vector");
    AddVolumeOutput("SKIN_FRICTION-Y", "Skin_Friction_Coefficient_y", "PRIMITIVE", "y-component of the skin friction vector");
    if (nDim == 3)
      AddVolumeOutput("SKIN_FRICTION-Z", "Skin_Friction_Coefficient_z", "PRIMITIVE", "z-component of the skin friction vector");

    AddVolumeOutput("HEAT_FLUX", "Heat_Flux", "PRIMITIVE", "Heat-flux");
    AddVolumeOutput("Y_PLUS", "Y_Plus", "PRIMITIVE", "Non-dim. wall distance (Y-Plus)");

  }

  if (config->GetKind_Solver() == INC_RANS) {
    AddVolumeOutput("EDDY_VISCOSITY", "Eddy_Viscosity", "PRIMITIVE", "Turbulent eddy viscosity");
  }

  if (config->GetKind_Trans_Model() == BC){
    AddVolumeOutput("INTERMITTENCY", "gamma_BC", "INTERMITTENCY", "Intermittency");
  }

  //Residuals
  AddVolumeOutput("RES_PRESSURE", "Residual_Pressure", "RESIDUAL", "Residual of the pressure");
  AddVolumeOutput("RES_VELOCITY-X", "Residual_Velocity_x", "RESIDUAL", "Residual of the x-velocity component");
  AddVolumeOutput("RES_VELOCITY-Y", "Residual_Velocity_y", "RESIDUAL", "Residual of the y-velocity component");
  if (nDim == 3)
    AddVolumeOutput("RES_VELOCITY-Z", "Residual_Velocity_z", "RESIDUAL", "Residual of the z-velocity component");
  if (config->GetEnergy_Equation())
    AddVolumeOutput("RES_TEMPERATURE", "Residual_Temperature", "RESIDUAL", "Residual of the temperature");

  switch(config->GetKind_Turb_Model()){
  case SST: case SST_SUST:
    AddVolumeOutput("RES_TKE", "Residual_TKE", "RESIDUAL", "Residual of turbulent kinetic energy");
    AddVolumeOutput("RES_DISSIPATION", "Residual_Omega", "RESIDUAL", "Residual of the rate of dissipation.");
    break;
  case SA: case SA_COMP: case SA_E:
  case SA_E_COMP: case SA_NEG:
    AddVolumeOutput("RES_NU_TILDE", "Residual_Nu_Tilde", "RESIDUAL", "Residual of the Spalart–Allmaras variable");
    break;
  case NONE:
    break;
  }

  if (config->GetKind_Species_Model() != SPECIES_MODEL::NONE) {
    AddVolumeOutput("RES_SPECIES", "Residual_Species", "RESIDUAL", "Residual of the transported species");
  }

  if (config->GetKind_SlopeLimit_Flow() != NO_LIMITER && config->GetKind_SlopeLimit_Flow() != VAN_ALBADA_EDGE) {
    AddVolumeOutput("LIMITER_PRESSURE", "Limiter_Pressure", "LIMITER", "Limiter value of the pressure");
    AddVolumeOutput("LIMITER_VELOCITY-X", "Limiter_Velocity_x", "LIMITER", "Limiter value of the x-velocity");
    AddVolumeOutput("LIMITER_VELOCITY-Y", "Limiter_Velocity_y", "LIMITER", "Limiter value of the y-velocity");
    if (nDim == 3)
      AddVolumeOutput("LIMITER_VELOCITY-Z", "Limiter_Velocity_z", "LIMITER", "Limiter value of the z-velocity");
    if (heat || weakly_coupled_heat)
      AddVolumeOutput("LIMITER_TEMPERATURE", "Limiter_Temperature", "LIMITER", "Limiter value of the temperature");
  }

  if (config->GetKind_SlopeLimit_Turb() != NO_LIMITER) {
    switch(config->GetKind_Turb_Model()){
    case SST: case SST_SUST:
      AddVolumeOutput("LIMITER_TKE", "Limiter_TKE", "LIMITER", "Limiter value of turb. kinetic energy.");
      AddVolumeOutput("LIMITER_DISSIPATION", "Limiter_Omega", "LIMITER", "Limiter value of dissipation rate.");
      break;
    case SA: case SA_COMP: case SA_E:
    case SA_E_COMP: case SA_NEG:
      AddVolumeOutput("LIMITER_NU_TILDE", "Limiter_Nu_Tilde", "LIMITER", "Limiter value of Spalart–Allmaras variable.");
      break;
    case NONE:
      break;
    }
  }

  // Hybrid RANS-LES
  if (config->GetKind_HybridRANSLES() != NO_HYBRIDRANSLES){
    AddVolumeOutput("DES_LENGTHSCALE", "DES_LengthScale", "DDES", "DES length scale value");
    AddVolumeOutput("WALL_DISTANCE", "Wall_Distance", "DDES", "Wall distance value");
  }

  // Roe Low Dissipation
  if (config->GetKind_RoeLowDiss() != NO_ROELOWDISS){
    AddVolumeOutput("ROE_DISSIPATION", "Roe_Dissipation", "ROE_DISSIPATION", "Value of the Roe dissipation");
  }

  if(config->GetKind_Solver() == INC_RANS || config->GetKind_Solver() == INC_NAVIER_STOKES){
    if (nDim == 3){
      AddVolumeOutput("VORTICITY_X", "Vorticity_x", "VORTEX_IDENTIFICATION", "x-component of the vorticity vector");
      AddVolumeOutput("VORTICITY_Y", "Vorticity_y", "VORTEX_IDENTIFICATION", "y-component of the vorticity vector");
      AddVolumeOutput("VORTICITY_Z", "Vorticity_z", "VORTEX_IDENTIFICATION", "z-component of the vorticity vector");
    } else {
      AddVolumeOutput("VORTICITY", "Vorticity", "VORTEX_IDENTIFICATION", "Value of the vorticity");
    }
    AddVolumeOutput("Q_CRITERION", "Q_Criterion", "VORTEX_IDENTIFICATION", "Value of the Q-Criterion");
  }

  // Streamwise Periodicity
  if(streamwisePeriodic) {
    AddVolumeOutput("RECOVERED_PRESSURE", "Recovered_Pressure", "SOLUTION", "Recovered physical pressure");
    if (heat && streamwisePeriodic_temperature)
      AddVolumeOutput("RECOVERED_TEMPERATURE", "Recovered_Temperature", "SOLUTION", "Recovered physical temperature");
  }

  AddCommonFVMOutputs(config);
}

void CFlowIncOutput::LoadVolumeData(CConfig *config, CGeometry *geometry, CSolver **solver, unsigned long iPoint){

  CVariable* Node_Flow = solver[FLOW_SOL]->GetNodes();
  CVariable* Node_Heat = nullptr;
  CVariable* Node_Turb = nullptr;
  CVariable* Node_Species = nullptr;
  CVariable* Node_Rad = nullptr;
  const auto Node_Geo = geometry->nodes;

  if (config->GetKind_Turb_Model() != NONE){
    Node_Turb = solver[TURB_SOL]->GetNodes();
  }
  if (weakly_coupled_heat){
    Node_Heat = solver[HEAT_SOL]->GetNodes();
  }
  if (config->GetKind_Species_Model() != SPECIES_MODEL::NONE) {
    Node_Species = solver[SPECIES_SOL]->GetNodes();
  }

  LoadCoordinates(Node_Geo->GetCoord(iPoint), iPoint);

  SetVolumeOutputValue("PRESSURE",   iPoint, Node_Flow->GetSolution(iPoint, 0));
  SetVolumeOutputValue("VELOCITY-X", iPoint, Node_Flow->GetSolution(iPoint, 1));
  SetVolumeOutputValue("VELOCITY-Y", iPoint, Node_Flow->GetSolution(iPoint, 2));
  if (nDim == 3)
    SetVolumeOutputValue("VELOCITY-Z", iPoint, Node_Flow->GetSolution(iPoint, 3));

  if (heat) SetVolumeOutputValue("TEMPERATURE", iPoint, Node_Flow->GetSolution(iPoint, nDim+1));
  if (weakly_coupled_heat) SetVolumeOutputValue("TEMPERATURE", iPoint, Node_Heat->GetSolution(iPoint, 0));

  switch(config->GetKind_Turb_Model()){
  case SST: case SST_SUST:
    SetVolumeOutputValue("TKE", iPoint, Node_Turb->GetSolution(iPoint, 0));
    SetVolumeOutputValue("DISSIPATION", iPoint, Node_Turb->GetSolution(iPoint, 1));
    break;
  case SA: case SA_COMP: case SA_E:
  case SA_E_COMP: case SA_NEG:
    SetVolumeOutputValue("NU_TILDE", iPoint, Node_Turb->GetSolution(iPoint, 0));
    break;
  case NONE:
    break;
  }

  if (config->GetKind_Species_Model() != SPECIES_MODEL::NONE) {
    SetVolumeOutputValue("SPECIES", iPoint, Node_Species->GetSolution(iPoint, 0));
  }

  // Radiation solver
  if (config->AddRadiation()){
    Node_Rad = solver[RAD_SOL]->GetNodes();
    SetVolumeOutputValue("P1-RAD", iPoint, Node_Rad->GetSolution(iPoint,0));
  }

  if (gridMovement){
    SetVolumeOutputValue("GRID_VELOCITY-X", iPoint, Node_Geo->GetGridVel(iPoint)[0]);
    SetVolumeOutputValue("GRID_VELOCITY-Y", iPoint, Node_Geo->GetGridVel(iPoint)[1]);
    if (nDim == 3)
      SetVolumeOutputValue("GRID_VELOCITY-Z", iPoint, Node_Geo->GetGridVel(iPoint)[2]);
  }

  su2double VelMag = 0.0;
  for (unsigned short iDim = 0; iDim < nDim; iDim++){
    VelMag += pow(solver[FLOW_SOL]->GetVelocity_Inf(iDim),2.0);
  }
  su2double factor = 1.0/(0.5*solver[FLOW_SOL]->GetDensity_Inf()*VelMag);
  SetVolumeOutputValue("PRESSURE_COEFF", iPoint, (Node_Flow->GetPressure(iPoint) - config->GetPressure_FreeStreamND())*factor);
  SetVolumeOutputValue("DENSITY", iPoint, Node_Flow->GetDensity(iPoint));

  if (config->GetKind_Solver() == INC_RANS || config->GetKind_Solver() == INC_NAVIER_STOKES){
    SetVolumeOutputValue("LAMINAR_VISCOSITY", iPoint, Node_Flow->GetLaminarViscosity(iPoint));
  }

  if (config->GetKind_Solver() == INC_RANS) {
    SetVolumeOutputValue("EDDY_VISCOSITY", iPoint, Node_Flow->GetEddyViscosity(iPoint));
  }

  if (config->GetKind_Trans_Model() == BC){
    SetVolumeOutputValue("INTERMITTENCY", iPoint, Node_Turb->GetGammaBC(iPoint));
  }

  SetVolumeOutputValue("RES_PRESSURE", iPoint, solver[FLOW_SOL]->LinSysRes(iPoint, 0));
  SetVolumeOutputValue("RES_VELOCITY-X", iPoint, solver[FLOW_SOL]->LinSysRes(iPoint, 1));
  SetVolumeOutputValue("RES_VELOCITY-Y", iPoint, solver[FLOW_SOL]->LinSysRes(iPoint, 2));
  if (nDim == 3)
    SetVolumeOutputValue("RES_VELOCITY-Z", iPoint, solver[FLOW_SOL]->LinSysRes(iPoint, 3));
  if (config->GetEnergy_Equation())
    SetVolumeOutputValue("RES_TEMPERATURE", iPoint, solver[FLOW_SOL]->LinSysRes(iPoint, nDim+1));

  switch(config->GetKind_Turb_Model()){
  case SST: case SST_SUST:
    SetVolumeOutputValue("RES_TKE", iPoint, solver[TURB_SOL]->LinSysRes(iPoint, 0));
    SetVolumeOutputValue("RES_DISSIPATION", iPoint, solver[TURB_SOL]->LinSysRes(iPoint, 1));
    break;
  case SA: case SA_COMP: case SA_E:
  case SA_E_COMP: case SA_NEG:
    SetVolumeOutputValue("RES_NU_TILDE", iPoint, solver[TURB_SOL]->LinSysRes(iPoint, 0));
    break;
  case NONE:
    break;
  }

  if (config->GetKind_Species_Model() != SPECIES_MODEL::NONE) {
    SetVolumeOutputValue("RES_SPECIES", iPoint, solver[SPECIES_SOL]->LinSysRes(iPoint, 0));
  }

  if (config->GetKind_SlopeLimit_Flow() != NO_LIMITER && config->GetKind_SlopeLimit_Flow() != VAN_ALBADA_EDGE) {
    SetVolumeOutputValue("LIMITER_PRESSURE", iPoint, Node_Flow->GetLimiter_Primitive(iPoint, 0));
    SetVolumeOutputValue("LIMITER_VELOCITY-X", iPoint, Node_Flow->GetLimiter_Primitive(iPoint, 1));
    SetVolumeOutputValue("LIMITER_VELOCITY-Y", iPoint, Node_Flow->GetLimiter_Primitive(iPoint, 2));
    if (nDim == 3)
      SetVolumeOutputValue("LIMITER_VELOCITY-Z", iPoint, Node_Flow->GetLimiter_Primitive(iPoint, 3));
    if (heat || weakly_coupled_heat)
      SetVolumeOutputValue("LIMITER_TEMPERATURE", iPoint, Node_Flow->GetLimiter_Primitive(iPoint, nDim+1));

  }

  if (config->GetKind_SlopeLimit_Turb() != NO_LIMITER) {
    switch(config->GetKind_Turb_Model()){
    case SST: case SST_SUST:
      SetVolumeOutputValue("LIMITER_TKE", iPoint, Node_Turb->GetLimiter(iPoint, 0));
      SetVolumeOutputValue("LIMITER_DISSIPATION", iPoint, Node_Turb->GetLimiter(iPoint, 1));
      break;
    case SA: case SA_COMP: case SA_E:
    case SA_E_COMP: case SA_NEG:
      SetVolumeOutputValue("LIMITER_NU_TILDE", iPoint, Node_Turb->GetLimiter(iPoint, 0));
      break;
    case NONE:
      break;
    }
  }

  if (config->GetKind_HybridRANSLES() != NO_HYBRIDRANSLES){
    SetVolumeOutputValue("DES_LENGTHSCALE", iPoint, Node_Flow->GetDES_LengthScale(iPoint));
    SetVolumeOutputValue("WALL_DISTANCE", iPoint, Node_Geo->GetWall_Distance(iPoint));
  }

  if (config->GetKind_RoeLowDiss() != NO_ROELOWDISS){
    SetVolumeOutputValue("ROE_DISSIPATION", iPoint, Node_Flow->GetRoe_Dissipation(iPoint));
  }

  if(config->GetKind_Solver() == INC_RANS || config->GetKind_Solver() == INC_NAVIER_STOKES){
    if (nDim == 3){
      SetVolumeOutputValue("VORTICITY_X", iPoint, Node_Flow->GetVorticity(iPoint)[0]);
      SetVolumeOutputValue("VORTICITY_Y", iPoint, Node_Flow->GetVorticity(iPoint)[1]);
      SetVolumeOutputValue("VORTICITY_Z", iPoint, Node_Flow->GetVorticity(iPoint)[2]);
    } else {
      SetVolumeOutputValue("VORTICITY", iPoint, Node_Flow->GetVorticity(iPoint)[2]);
    }
    SetVolumeOutputValue("Q_CRITERION", iPoint, GetQ_Criterion(Node_Flow->GetGradient_Primitive(iPoint,1)));
  }

  // Streamwise Periodicity
  if(streamwisePeriodic) {
    SetVolumeOutputValue("RECOVERED_PRESSURE", iPoint, Node_Flow->GetStreamwise_Periodic_RecoveredPressure(iPoint));
    if (heat && streamwisePeriodic_temperature)
      SetVolumeOutputValue("RECOVERED_TEMPERATURE", iPoint, Node_Flow->GetStreamwise_Periodic_RecoveredTemperature(iPoint));
  }

  LoadCommonFVMOutputs(config, geometry, iPoint);
}

void CFlowIncOutput::LoadSurfaceData(CConfig *config, CGeometry *geometry, CSolver **solver, unsigned long iPoint, unsigned short iMarker, unsigned long iVertex){

  if ((config->GetKind_Solver() == INC_NAVIER_STOKES) || (config->GetKind_Solver()  == INC_RANS)) {
    SetVolumeOutputValue("SKIN_FRICTION-X", iPoint, solver[FLOW_SOL]->GetCSkinFriction(iMarker, iVertex, 0));
    SetVolumeOutputValue("SKIN_FRICTION-Y", iPoint, solver[FLOW_SOL]->GetCSkinFriction(iMarker, iVertex, 1));
    if (nDim == 3)
      SetVolumeOutputValue("SKIN_FRICTION-Z", iPoint, solver[FLOW_SOL]->GetCSkinFriction(iMarker, iVertex, 2));
    if (weakly_coupled_heat)
      SetVolumeOutputValue("HEAT_FLUX", iPoint, solver[HEAT_SOL]->GetHeatFlux(iMarker, iVertex));
    else {
      SetVolumeOutputValue("HEAT_FLUX", iPoint, solver[FLOW_SOL]->GetHeatFlux(iMarker, iVertex));
    }
    SetVolumeOutputValue("Y_PLUS", iPoint, solver[FLOW_SOL]->GetYPlus(iMarker, iVertex));
  }

}

bool CFlowIncOutput::SetInit_Residuals(const CConfig *config){

  return (config->GetTime_Marching() != TIME_MARCHING::STEADY && (curInnerIter == 0))||
         (config->GetTime_Marching() == TIME_MARCHING::STEADY && (curInnerIter < 2));

}<|MERGE_RESOLUTION|>--- conflicted
+++ resolved
@@ -135,7 +135,6 @@
   }
   /// END_GROUP
 
-
   /// BEGIN_GROUP: MAX_RES, DESCRIPTION: The maximum residuals of the SOLUTION variables.
   /// DESCRIPTION: Maximum residual of the pressure.
   AddHistoryOutput("MAX_PRESSURE",   "max[P]", ScreenOutputFormat::FIXED,   "MAX_RES", "Maximum residual of the pressure.", HistoryFieldType::RESIDUAL);
@@ -353,15 +352,13 @@
 
   SetHistoryOutputValue("LINSOL_ITER", flow_solver->GetIterLinSolver());
   SetHistoryOutputValue("LINSOL_RESIDUAL", log10(flow_solver->GetResLinSolver()));
-<<<<<<< HEAD
-  if (config->GetKind_Species_Model() != SPECIES_MODEL::NONE) {
-    SetHistoryOutputValue("LINSOL_ITER_SPECIES", species_solver->GetIterLinSolver());
-    SetHistoryOutputValue("LINSOL_RESIDUAL_SPECIES", log10(species_solver->GetResLinSolver()));
-=======
   if (turb_model) {
     SetHistoryOutputValue("LINSOL_ITER_TURB", turb_solver->GetIterLinSolver());
     SetHistoryOutputValue("LINSOL_RESIDUAL_TURB", log10(turb_solver->GetResLinSolver()));
->>>>>>> 4e877939
+  }
+  if (config->GetKind_Species_Model() != SPECIES_MODEL::NONE) {
+    SetHistoryOutputValue("LINSOL_ITER_SPECIES", species_solver->GetIterLinSolver());
+    SetHistoryOutputValue("LINSOL_RESIDUAL_SPECIES", log10(species_solver->GetResLinSolver()));
   }
 
   if (config->GetDeform_Mesh()){
