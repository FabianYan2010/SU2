--- conflicted
+++ resolved
@@ -39,10 +39,7 @@
 	Convergence_FSI = false;
 	Convergence_FullMG = false;
 	Cauchy_Serie = new su2double [config->GetCauchy_Elems()+1];
-<<<<<<< HEAD
-=======
 	InitResidual = 0.0;
->>>>>>> 25d363ff
 }
 
 CIntegration::~CIntegration(void) {
