/*!
 * \file solution_direct_plasma.cpp
 * \brief Main subrotuines for solving direct problems (Euler, Navier-Stokes, etc.).
 * \author Aerospace Design Laboratory (Stanford University) <http://su2.stanford.edu>.
 * \version 2.0.5
 *
 * Stanford University Unstructured (SU2) Code
 * Copyright (C) 2012 Aerospace Design Laboratory
 *
 * This program is free software: you can redistribute it and/or modify
 * it under the terms of the GNU General Public License as published by
 * the Free Software Foundation, either version 3 of the License, or
 * (at your option) any later version.
 *
 * This program is distributed in the hope that it will be useful,
 * but WITHOUT ANY WARRANTY; without even the implied warranty of
 * MERCHANTABILITY or FITNESS FOR A PARTICULAR PURPOSE.  See the
 * GNU General Public License for more details.
 *
 * You should have received a copy of the GNU General Public License
 * along with this program.  If not, see <http://www.gnu.org/licenses/>.
 */

#include "../include/solution_structure.hpp"

/*!
 * \class  CPlasmaSolution
 * \brief Initialization of the plasma solution class
 * \author A. Lonkar
 */
CPlasmaSolution::CPlasmaSolution(void) : CSolution() { }

CPlasmaSolution::CPlasmaSolution(CGeometry *geometry, CConfig *config) : CSolution() {
	unsigned long iPoint, index;
	unsigned short iVar, iDim, iSpecies, iMarker, nPrimVar;
	double Vel2 = 0.0;

	restart = (config->GetRestart() || config->GetRestart_Flow());
	restart_from_Euler = config->GetRestart_Euler2Plasma();
	implicit = config->GetKind_TimeIntScheme_Plasma() == EULER_IMPLICIT;
	centered_scheme = config->GetKind_ConvNumScheme_Plasma() == SPACE_CENTERED;
	axisymmetric = config->GetAxisymmetric();
	weighted_LS = config->GetKind_Gradient_Method() == WEIGHTED_LEAST_SQUARES;
	roe_turkel = ((config->GetKind_Upwind_Plasma() == ROE_TURKEL_1ST) || (config->GetKind_Upwind_Plasma() == ROE_TURKEL_2ND) );
	magnet = (config->GetMagnetic_Force() == YES);

#ifndef NO_MPI
	int rank = MPI::COMM_WORLD.Get_rank();
#endif

	double Density_Inf_mean, NumDensity_Inf_mean, Pressure_Inf_mean, Temperature_Inf_mean, Mach_Inf_mean;
	double Gas_Constant_mean, SoundSpeed_mean, Gamma, Molar_Mass_mean, CharVibTemp;
	double Gas_Constant;
	double NumberDensity, NumberDensity_ratio;

	double Pressure_Inlet, Pressure_Outlet, Temperature_Inlet, Temperature_Outlet;

	double AoA = (config->GetAoA()*PI_NUMBER) / 180.0;
	double AoS = (config->GetAoS()*PI_NUMBER) / 180.0;

	/*--- Get relevant constants ---*/
	nDim        = geometry->GetnDim();
	nMonatomics = config->GetnMonatomics();
	nDiatomics  = config->GetnDiatomics();
	nSpecies    = config->GetnSpecies();
	nVar        = nMonatomics*(nDim+2) + nDiatomics*(nDim+3);
	node        = new CVariable*[nPoint];
	nPrimVar    = nDim+3;
	nPoint      = geometry->GetnPoint();
	nPointDomain = geometry->GetnPointDomain();

	/*--- Define auxiliary vectors for residuals at nodes i & j ---*/
	Residual = new double[nVar];    for (iVar = 0; iVar < nVar; iVar++) Residual[iVar]      = 0.0;
	Residual_RMS = new double[nVar]; for (iVar = 0; iVar < nVar; iVar++) Residual_RMS[iVar]      = 0.0;
	Residual_Max = new double[nVar]; for (iVar = 0; iVar < nVar; iVar++) Residual_Max[iVar]      = 0.0;
	Point_Max = new unsigned long[nVar]; for (iVar = 0; iVar < nVar; iVar++) Point_Max[iVar]      = 0;
	Residual_i = new double[nVar];   for (iVar = 0; iVar < nVar; iVar++) Residual_i[iVar]      = 0.0;
	Residual_j = new double[nVar]; for (iVar = 0; iVar < nVar; iVar++) Residual_j[iVar]      = 0.0;
	Residual_Chemistry = new double[nVar];  for (iVar = 0; iVar < nVar; iVar++) Residual_Chemistry[iVar]      = 0.0;
	Residual_MomentumExch = new double[nVar]; for (iVar = 0; iVar < nVar; iVar++) Residual_MomentumExch[iVar]      = 0.0;
	Residual_ElecForce = new double[nVar];  for (iVar = 0; iVar < nVar; iVar++) Residual_ElecForce[iVar]      = 0.0;
	Residual_EnergyExch = new double[nVar]; for (iVar = 0; iVar < nVar; iVar++) Residual_EnergyExch[iVar]      = 0.0;
	Res_Conv = new double[nVar];     for (iVar = 0; iVar < nVar; iVar++) Res_Conv[iVar]      = 0.0;
	Res_Visc = new double[nVar];     for (iVar = 0; iVar < nVar; iVar++) Res_Visc[iVar]      = 0.0;
	Res_Sour = new double[nVar]; for (iVar = 0; iVar < nVar; iVar++) Res_Sour[iVar]      = 0.0;

	if (axisymmetric) {
		Residual_Axisymmetric = new double[nVar];
	}

	Species_Delta = new double [nSpecies];

	Min_Delta_Time = new double[nSpecies];
	Max_Delta_Time = new double[nSpecies];

	/*--- Set maximum residual to zero ---*/
	for (iVar = 0; iVar < nVar; iVar++)
		SetRes_RMS(iVar, 0.0);

	/*--- Define auxiliary vectors for the solution at nodes i & j ---*/
	Solution = new double[nVar]; for (iVar = 0; iVar < nVar; iVar++) Solution[iVar]      = 0.0;
	Solution_i = new double[nVar];  for (iVar = 0; iVar < nVar; iVar++) Solution_i[iVar]      = 0.0;
	Solution_j = new double[nVar]; for (iVar = 0; iVar < nVar; iVar++) Solution_j[iVar]      = 0.0;

	/*--- Define auxiliary vectors for the geometry ---*/
	Vector = new double[nDim]; for (iDim = 0; iDim < nDim; iDim++) Vector[iDim]   = 0.0;
	Vector_i = new double[nDim]; for (iDim = 0; iDim < nDim; iDim++) Vector_i[iDim]   = 0.0;
	Vector_j = new double[nDim];for (iDim = 0; iDim < nDim; iDim++) Vector_j[iDim]   = 0.0;
	PrimVar_i = new double [nDim+6]; for (iVar = 0; iVar < nDim+6; iVar++) PrimVar_i[iVar]      = 0.0;
	PrimVar_j = new double [nDim+6]; for (iVar = 0; iVar < nDim+6; iVar++) PrimVar_j[iVar]      = 0.0;

	PrimVar_max = new double**[nPoint];
	PrimVar_min = new double**[nPoint];
	for (iPoint = 0; iPoint < nPoint; iPoint++) {
		PrimVar_max[iPoint] = new double*[nSpecies];
		PrimVar_min[iPoint] = new double*[nSpecies];
		for (iSpecies = 0; iSpecies < nSpecies; iSpecies++) {
			PrimVar_max[iPoint][iSpecies] = new double[nPrimVar];
			PrimVar_min[iPoint][iSpecies] = new double[nPrimVar];
		}
	}

	PrimGrad_i = new double**[nSpecies];
	PrimGrad_j = new double**[nSpecies];
	PrimGradLimiter_i = new double*[nSpecies];
	PrimGradLimiter_j = new double*[nSpecies];
	for (iSpecies = 0; iSpecies < nSpecies; iSpecies++) {
		PrimGrad_i[iSpecies] = new double*[nPrimVar];
		PrimGrad_j[iSpecies] = new double*[nPrimVar];
		PrimGradLimiter_i[iSpecies] = new double[nPrimVar];
		PrimGradLimiter_j[iSpecies] = new double[nPrimVar];
		for (iVar = 0; iVar < nPrimVar; iVar++){
			PrimGrad_i[iSpecies][iVar] = new double[nDim];
			PrimGrad_j[iSpecies][iVar] = new double[nDim];
		}
	}


	/*--- Define some auxiliary vector related with the undivided lapalacian computation ---*/
	if (centered_scheme) {
		p1_Und_Lapl = new double * [nSpecies];
		p2_Und_Lapl = new double * [nSpecies];
		for (iSpecies =0; iSpecies < nSpecies; iSpecies ++ ) {
			p1_Und_Lapl[iSpecies] = new double [nPoint];
			p2_Und_Lapl[iSpecies] = new double [nPoint];
		}
	}

	if (roe_turkel) {
		Precon_Mat_inv = new double* [nVar];
		for (iVar = 0; iVar < nVar; iVar ++)
			Precon_Mat_inv[iVar] = new double[nVar];
	}

	if (magnet) Mag_Force = new double [nDim];

  xsol = new double [nPoint*nVar];
  xres = new double [nPoint*nVar];
  
	/*--- Jacobians and vector structures for implicit computations ---*/
	if (implicit) {
		/*--- Point to point Jacobians ---*/
		Jacobian_i = new double* [nVar]; Jacobian_j = new double* [nVar];
		Jacobian_Chemistry    = new double* [nVar];
		Jacobian_ElecForce    = new double* [nVar];
		Jacobian_MomentumExch = new double* [nVar];
		Jacobian_EnergyExch   = new double* [nVar];

		for (iVar = 0; iVar < nVar; iVar++) {
			Jacobian_i[iVar] = new double [nVar]; Jacobian_j[iVar] = new double [nVar];
			Jacobian_Chemistry[iVar]    = new double [nVar];
			Jacobian_ElecForce[iVar]    = new double [nVar];
			Jacobian_MomentumExch[iVar] = new double [nVar];
			Jacobian_EnergyExch[iVar]   = new double [nVar];
		}

		if (axisymmetric) {
			Jacobian_Axisymmetric = new double*[nVar];
			for (iVar = 0; iVar < nVar; iVar++)
				Jacobian_Axisymmetric[iVar] = new double[nVar];
		}

		/*--- Initialization of the structure of the whole Jacobian ---*/
		Initialize_SparseMatrix_Structure(&Jacobian, nVar, nVar, geometry, config);
    
	}

	/*--- Computation of gradients by least squares ---*/
	if (weighted_LS) {
		/*--- S matrix := inv(R)*traspose(inv(R)) ---*/
		Smatrix = new double* [nDim];
		for (iDim = 0; iDim < nDim; iDim++)
			Smatrix[iDim] = new double [nDim];
		/*--- c vector := transpose(WA)*(Wb) ---*/
		cvector = new double* [nDim+3];
		for (iVar = 0; iVar < nDim+3; iVar++)
			cvector[iVar] = new double [nDim];
	}

	/*--- Forces definition and coefficient in all the markers ---*/
	nMarker = config->GetnMarker_All();
	CPressure = new double* [nMarker];
	for (iMarker = 0; iMarker < nMarker; iMarker++)
		CPressure[iMarker] = new double [geometry->nVertex[iMarker]];

	CSkinFriction = new double* [nMarker];
	for (iMarker = 0; iMarker < nMarker; iMarker++)
		CSkinFriction[iMarker] = new double [geometry->nVertex[iMarker]];

	//	CHeatTransfer = new double* [nMarker];
	//	for (iMarker = 0; iMarker < nMarker; iMarker++)
	//		CHeatTransfer[iMarker] = new double [geometry->nVertex[iMarker]];


	CHeatTransfer   = new double** [nMarker];
	CViscForce      = new double*** [nMarker];
	CPressForce     = new double*** [nMarker];
	for (iMarker = 0; iMarker < nMarker; iMarker++) {
		CHeatTransfer[iMarker]  = new double* [nSpecies];
		CViscForce[iMarker]     = new double** [nSpecies];
		CPressForce[iMarker]    = new double** [nSpecies];
		for (iSpecies = 0; iSpecies < nSpecies; iSpecies++) {
			CViscForce[iMarker][iSpecies]   = new double*[nDim];
			CPressForce[iMarker][iSpecies]  = new double*[nDim];
			CHeatTransfer[iMarker][iSpecies]        = new double[geometry->nVertex[iMarker]];
			for (iDim = 0; iDim < nDim; iDim++) {
				CViscForce[iMarker][iSpecies][iDim]     = new double[geometry->nVertex[iMarker]];
				CPressForce[iMarker][iSpecies][iDim]    = new double[geometry->nVertex[iMarker]];
			}
		}
	}

	ForceInviscid  = new double[nDim];
	MomentInviscid = new double[3];
	CDrag_Inv      = new double[nMarker];
	CLift_Inv      = new double[nMarker];
	CSideForce_Inv = new double[nMarker];
	CMx_Inv        = new double[nMarker];
	CMy_Inv        = new double[nMarker];
	CMz_Inv        = new double[nMarker];
	CEff_Inv       = new double[nMarker];
	CEquivArea_Inv = new double[nMarker];
	CNearFieldOF_Inv = new double[nMarker];
	CFx_Inv        = new double[nMarker];
	CFy_Inv        = new double[nMarker];
	CFz_Inv        = new double[nMarker];
	CMerit_Inv    = new double[nMarker];
	CT_Inv      = new double[nMarker];
	CQ_Inv      = new double[nMarker];
	Total_CDrag = 0.0; Total_CLift = 0.0; Total_CSideForce = 0.0;
	Total_CMx = 0.0; Total_CMy = 0.0; Total_CMz = 0.0;
	Total_CEff = 0.0; Total_CEquivArea = 0.0; Total_CNearFieldOF = 0.0;
	Total_CFx = 0.0; Total_CFy = 0.0; Total_CFz = 0.0;
	Total_CT = 0.0; Total_CQ = 0.0; Total_CMerit = 0.0;

	ForceViscous = new double[nDim];
	MomentViscous = new double[nDim];
	CDrag_Visc = new double[config->GetnMarker_All()];
	CLift_Visc = new double[config->GetnMarker_All()];
	CMx_Visc = new double[config->GetnMarker_All()];
	CMy_Visc = new double[config->GetnMarker_All()];
	CMz_Visc = new double[config->GetnMarker_All()];
	CEff_Visc = new double[config->GetnMarker_All()];
	CFx_Visc = new double[config->GetnMarker_All()];
	CFy_Visc = new double[config->GetnMarker_All()];
	CFz_Visc = new double[config->GetnMarker_All()];
	CMerit_Visc = new double[config->GetnMarker_All()];
	CT_Visc = new double[config->GetnMarker_All()];
	CQ_Visc = new double[config->GetnMarker_All()];
  Q_Visc = new double[config->GetnMarker_All()];


	Prandtl_Lam   = config->GetPrandtl_Lam();



	/*--- Flow infinity array initialization ---*/
	Velocity_Inf_mean = new double[nDim];

	Density_Inf     = new double [nSpecies];
	Pressure_Inf    = new double [nSpecies];
	Mach_Inf        = new double [nSpecies];
	Temperature_Inf = new double [nSpecies];
	Energy_Inf      = new double [nSpecies];
	Energy_vib_Inf  = new double [nSpecies];

	Density_Inlet  = new double [nSpecies];
	Mach_Inlet 		 = new double [nSpecies];
	Energy_Inlet   = new double [nSpecies];

	Density_Outlet  = new double [nSpecies];
	Energy_Outlet   = new double [nSpecies];
	Mach_Outlet     = new double [nSpecies];

	Velocity_Inf   = new double*[nSpecies];
	Velocity_Inlet = new double*[nSpecies];
	Velocity_Outlet = new double*[nSpecies];

	for (iSpecies = 0; iSpecies < nSpecies; iSpecies++) {
		Velocity_Inf[iSpecies] = new double [nDim];
		Velocity_Inlet[iSpecies] = new double [nDim];
		Velocity_Outlet[iSpecies] = new double [nDim];
	}

	/*--- Get Mean Flow Properties from the configuration file ---*/
	Pressure_Inf_mean    = config->GetPressure_FreeStream();
	Temperature_Inf_mean = config->GetTemperature_FreeStream();
	Mach_Inf_mean        = config->GetMach_FreeStreamND();
	//	Gas_Constant_mean    = config->GetGas_ConstantND();
	//	SoundSpeed_mean      = sqrt(config->GetGamma()*Gas_Constant_mean*Temperature_Inf_mean);
	Molar_Mass_mean      = config->GetMixtureMolar_Mass();

	/*--- Initialize flow conditions ---*/
	Density_Inf_mean = 0.0;
	Gas_Constant_mean = 0.0;
	SoundSpeed_mean = 0.0;
	NumDensity_Inf_mean = Pressure_Inf_mean / (BOLTZMANN_CONSTANT*Temperature_Inf_mean);
	for (iSpecies = 0; iSpecies < nSpecies; iSpecies++) {
		NumberDensity             = config->GetInitial_Gas_Composition(iSpecies) * NumDensity_Inf_mean;
		Molar_Mass                = config->GetMolar_Mass(iSpecies);
		Gas_Constant              = config->GetSpecies_Gas_Constant(iSpecies);
		Gamma                     = config->GetSpecies_Gamma(iSpecies);
		Temperature_Inf[iSpecies] = config->GetSpecies_Temperature(iSpecies);
		Density_Inf[iSpecies]     = NumberDensity*Molar_Mass/AVOGAD_CONSTANT;
		Pressure_Inf[iSpecies]    = Density_Inf[iSpecies]*Gas_Constant*Temperature_Inf[iSpecies];
		Density_Inf_mean         += Density_Inf[iSpecies];
		Gas_Constant_mean        += Density_Inf[iSpecies]*Gas_Constant;
		SoundSpeed_mean          += Density_Inf[iSpecies]*sqrt(Gamma*Gas_Constant*Temperature_Inf[iSpecies]);
	}
	Gas_Constant_mean = Gas_Constant_mean/Density_Inf_mean;
	SoundSpeed_mean   = SoundSpeed_mean/Density_Inf_mean;

	/*--- Calculate mean flow velocity ---*/
	if (nDim == 2) {
		Velocity_Inf_mean[0] = cos(AoA) * Mach_Inf_mean * SoundSpeed_mean;
		Velocity_Inf_mean[1] = sin(AoA) * Mach_Inf_mean * SoundSpeed_mean;
	}
	if (nDim == 3) {
		Velocity_Inf_mean[0] = cos(AoA) * cos(AoS) * Mach_Inf_mean * SoundSpeed_mean;
		Velocity_Inf_mean[1] = sin(AoS) * Mach_Inf_mean * SoundSpeed_mean;
		Velocity_Inf_mean[2] = sin(AoA) * cos(AoS) * Mach_Inf_mean * SoundSpeed_mean;
	}

	for (iSpecies = 0; iSpecies < nSpecies; iSpecies++) {
		Gas_Constant       = config->GetSpecies_Gas_Constant(iSpecies);
		Gamma              = config->GetSpecies_Gamma(iSpecies);
		Molar_Mass         = config->GetMolar_Mass(iSpecies);
		Enthalpy_formation = config->GetEnthalpy_Formation(iSpecies);
		Vel2         = 0.0;
		for (iDim = 0; iDim < nDim; iDim++) {
			Velocity_Inf[iSpecies][iDim] = Velocity_Inf_mean[iDim];
			Vel2 += Velocity_Inf[iSpecies][iDim]*Velocity_Inf[iSpecies][iDim];
		}
		Mach_Inf[iSpecies] = sqrt(Vel2/(Gamma*Gas_Constant*Temperature_Inf[iSpecies]));
		Energy_vib_Inf[iSpecies] = 0.0;
		Energy_el_Inf = 0.0;
		if (iSpecies < nDiatomics) {
			CharVibTemp = config->GetCharVibTemp(iSpecies);
			Energy_vib_Inf[iSpecies] = UNIVERSAL_GAS_CONSTANT/Molar_Mass * CharVibTemp / (exp(CharVibTemp/Temperature_Inf[iSpecies]) - 1.0);
		}
		Energy_Inf[iSpecies] = Pressure_Inf[iSpecies]/(Density_Inf[iSpecies]*(Gamma-1.0)) + 1.0/2.0*Vel2 + Enthalpy_formation + Energy_vib_Inf[iSpecies] + Energy_el_Inf;
	}

#ifdef NO_MPI
	for (iSpecies = 0; iSpecies < nSpecies; iSpecies ++) {
		cout << " iSpecies = " << iSpecies << endl;
		cout << " Temperature_inf = " << Temperature_Inf[iSpecies] << endl;
		cout << " Pressure_Inf = " << Pressure_Inf[iSpecies] << endl;
		cout << " Density_Inf = " << Density_Inf[iSpecies] << endl;
		cout << " Mach_Inf = " << Mach_Inf[iSpecies] << endl;
		cout << " Velocity_Inf = " << Velocity_Inf[iSpecies][0] << endl;
		cout << " *********" << endl;
	}
#else
	if (rank == MASTER_NODE) {
		for (iSpecies = 0; iSpecies < nSpecies; iSpecies ++) {
			cout << " iSpecies = " << iSpecies << endl;
			cout << " Temperature_inf = " << Temperature_Inf[iSpecies] << endl;
			cout << " Pressure_Inf = " << Pressure_Inf[iSpecies] << endl;
			cout << " Density_Inf = " << Density_Inf[iSpecies] << endl;
			cout << " Mach_Inf = " << Mach_Inf[iSpecies] << endl;
			cout << " Velocity_Inf = " << Velocity_Inf[iSpecies][0] << endl;
			cout << " *********" << endl;
		}
	}
#endif

	bool Inlet_Outlet_Defined = config->GetInletConditionsDefined();

	if(!Inlet_Outlet_Defined) {
#ifdef NO_MPI
		cout << " Now defining the inlet and outlet conditions " << endl;
#else
		if (rank == MASTER_NODE)
			cout << " Now defining the inlet and outlet conditions " << endl;
#endif

		for (iSpecies = 0; iSpecies < nSpecies; iSpecies++) {

			Density_Inlet[iSpecies]  = Density_Inf[iSpecies];
			Density_Outlet[iSpecies] = Density_Inf[iSpecies];

			Energy_Inlet[iSpecies]   = Energy_Inf[iSpecies];
			Energy_Outlet[iSpecies]  = Energy_Inf[iSpecies];

			for (iDim = 0; iDim < nDim; iDim++) {
				Velocity_Inlet[iSpecies][iDim] = Velocity_Inf_mean[iDim];
				Velocity_Outlet[iSpecies][iDim] = Velocity_Inf_mean[iDim];
			}
		}
	}
	else {
		for (iSpecies = 0; iSpecies < nSpecies; iSpecies++) {

			Pressure_Inlet 				= config->GetInlet_Species_Pressure(iSpecies);
			Pressure_Outlet  			= config->GetOutlet_Species_Pressure(iSpecies);

			Temperature_Inlet  			= config->GetInlet_Species_Temperature(iSpecies);
			Temperature_Outlet  		= config->GetOutlet_Species_Temperature(iSpecies);

			Gas_Constant                = config->GetSpecies_Gas_Constant(iSpecies);
			Gamma                       = config->GetSpecies_Gamma(iSpecies);

			Density_Inlet[iSpecies] 	= Pressure_Inlet/(Gas_Constant * Temperature_Inlet);
			Density_Outlet[iSpecies] 	= Pressure_Outlet/(Gas_Constant * Temperature_Outlet);

			Velocity_Inlet[iSpecies][0]  = config->GetInlet_Species_Velocity(iSpecies);
			Vel2 = 0.0;
			for (iDim = 0; iDim < nDim; iDim++)
				Vel2 += Velocity_Inlet[iSpecies][iDim] * Velocity_Inlet[iSpecies][iDim];

			Energy_Inlet[iSpecies]      = Pressure_Inlet/(Density_Inlet[iSpecies]*(Gamma-1.0)) + 0.5*Vel2;

			Velocity_Outlet[iSpecies][0] = config->GetOutlet_Species_Velocity(iSpecies);
			Vel2 = 0.0;
			for (iDim = 0; iDim < nDim; iDim++)
				Vel2 += Velocity_Outlet[iSpecies][iDim] * Velocity_Outlet[iSpecies][iDim];

			Energy_Outlet[iSpecies]      = Pressure_Outlet/(Density_Outlet[iSpecies]*(Gamma-1.0)) + 0.5*Vel2;


			for (iDim = 1; iDim < nDim; iDim ++) {
				Velocity_Inlet[iSpecies][iDim] = 0.0;
				Velocity_Outlet[iSpecies][iDim] = 0.0;
			}
		}
	}

	/*--- Initialize the solution from configuration file information ---*/
	if (!restart || geometry->GetFinestMGLevel() == false) {
		for (iPoint = 0; iPoint < nPoint; iPoint++) {
			node[iPoint] = new CPlasmaVariable(Density_Inf, Velocity_Inf, Energy_Inf, Energy_vib_Inf, nDim, nVar, config);
		}

		/*--- Restart the solution from the specified restart file ---*/
	} else {
		/*--- Restart the solution from file information ---*/
		ifstream restart_file;
		string filename = config->GetSolution_FlowFileName();
		restart_file.open(filename.data(), ios::in);

		/*--- In case there is no restart file ---*/
		if (restart_file.fail()) {
			cout << "There is no plasma restart file!!" << endl;
			cout << "Press any key to exit..." << endl;
			cin.get(); exit(1);
		}

		/*--- In case this is a parallel simulation, we need to perform the
     Global2Local index transformation first. ---*/
		long *Global2Local = new long[geometry->GetGlobal_nPointDomain()];

		/*--- First, set all indices to a negative value by default ---*/
		for(iPoint = 0; iPoint < geometry->GetGlobal_nPointDomain(); iPoint++)
			Global2Local[iPoint] = -1;

		/*--- Now fill array with the transform values only for local points ---*/
		for(iPoint = 0; iPoint < nPointDomain; iPoint++)
			Global2Local[geometry->node[iPoint]->GetGlobalIndex()] = iPoint;

		/*--- Read all lines in the restart file ---*/
		long iPoint_Local; unsigned long iPoint_Global = 0; string text_line;

		/*--- The first line is the header ---*/
		getline (restart_file, text_line);

		while (getline (restart_file,text_line)) {
			istringstream point_line(text_line);

			/*--- Retrieve local index. If this node from the restart file lives
       on a different processor, the value of iPoint_Local will be -1.
       Otherwise, the local index for this node on the current processor
       will be returned and used to instantiate the vars. ---*/
			iPoint_Local = Global2Local[iPoint_Global];
			if (iPoint_Local >= 0) {

				/*--- Restart from a previous plasma simulation ---*/
				if (!restart_from_Euler) {

					/*--- First value is the point index, then the conservative vars. ---*/
					point_line >> index;
					for (iVar = 0; iVar < nVar; iVar++)
						point_line >> Solution[iVar];

					node[iPoint_Local] = new CPlasmaVariable(Solution, nDim, nVar, config);

					/*--- Restart from a previous euler simulation ---*/
				} else {

					/*--- Load the line from the Euler restart file. ---*/
					if (nDim == 2) point_line >> index >> Solution[0] >> Solution[1] >> Solution[2] >> Solution[3];
					if (nDim == 3) point_line >> index >> Solution[0] >> Solution[1] >> Solution[2] >> Solution[3] >> Solution[4];


					double Molecular_Mass_mean;
					Molecular_Mass_mean = 0.0;
					for (iSpecies = 0; iSpecies < nSpecies; iSpecies++) {
						Molar_Mass           = config->GetMolar_Mass(iSpecies);
						NumberDensity_ratio  = config->GetInitial_Gas_Composition(iSpecies);
						Molecular_Mass_mean += (Molar_Mass/AVOGAD_CONSTANT)*NumberDensity_ratio;
					}
					for (iSpecies = 0; iSpecies < nSpecies; iSpecies++) {

						/*--- Initialize all species velocites equal to the mean flow velocities ---*/
						NumberDensity_ratio       = config->GetInitial_Gas_Composition(iSpecies);
						Molar_Mass                = config->GetMolar_Mass(iSpecies);
						Enthalpy_formation        = config->GetEnthalpy_Formation(iSpecies);
						Density_Inf[iSpecies]  	  = (Molar_Mass/AVOGAD_CONSTANT) * NumberDensity_ratio
								* Solution[0] / Molecular_Mass_mean;
						for (iDim = 0; iDim < nDim; iDim++) {
							Velocity_Inf[iSpecies][iDim] = Solution[iDim+1]/Solution[0];
						}
						Energy_vib_Inf[iSpecies] = 0.0;
						Energy_Inf[iSpecies]     = Solution[nDim+1]/Solution[0] + Enthalpy_formation;

					}
					node[iPoint_Local] = new CPlasmaVariable(Solution, nDim, nVar, config);
				}
			}
			iPoint_Global++;
		}

		/*--- Instantiate the variable class with an arbitrary solution
     at any halo/periodic nodes. The initial solution can be arbitrary,
     because a send/recv is performed immediately in the solver. ---*/
		for(iPoint = nPointDomain; iPoint < nPoint; iPoint++) {
			node[iPoint] = new CPlasmaVariable(Solution, nDim, nVar, config);
		}

		/*--- Close the restart file ---*/
		restart_file.close();

		/*--- Free memory needed for the transformation ---*/
		delete [] Global2Local;
	}
  /*--- MPI solution ---*/
  Set_MPI_Solution(geometry, config);
}

CPlasmaSolution::~CPlasmaSolution(void) {
	unsigned short iVar, iDim, iMarker;
	unsigned long iPoint;

	/*--- Delete variables stored in at each grid node ---*/
	for (iPoint = 0; iPoint < nPoint; iPoint++)
		delete node[iPoint];
	delete [] node;

	delete [] Residual;		delete [] Residual_Max;
	delete [] Residual_i;	delete [] Residual_j;
	delete [] Residual_Chemistry;			delete [] Residual_ElecForce;
	delete [] Residual_MomentumExch;	delete[] Residual_EnergyExch;
	delete [] Res_Conv;		delete [] Res_Visc;		delete [] Res_Sour;
	if (axisymmetric)
		delete [] Residual_Axisymmetric;

	delete [] Solution;		delete [] Solution_i; delete [] Solution_j;
	delete [] PrimVar_i;  delete [] PrimVar_j;
	delete [] Vector;			delete [] Vector_i;		delete [] Vector_j;

	delete [] Species_Delta;

	for (unsigned short iSpecies = 0; iSpecies < nSpecies; iSpecies++) {
		for (iVar = 0; iVar < nDim+3; iVar++){
			delete [] PrimGrad_i[iSpecies][iVar];
			delete [] PrimGrad_j[iSpecies][iVar];
		}
		delete [] PrimGradLimiter_i[iSpecies];
		delete [] PrimGradLimiter_j[iSpecies];
	}
	delete [] PrimGrad_i;
	delete [] PrimGrad_j;
	delete [] PrimGradLimiter_i;
	delete [] PrimGradLimiter_j;

	for (unsigned long iPoint = 0; iPoint < nPoint; iPoint++) {
		for (unsigned short iSpecies = 0; iSpecies < nSpecies; iSpecies++) {
			delete [] PrimVar_max[iPoint][iSpecies];
			delete [] PrimVar_min[iPoint][iSpecies];
		}
		delete [] PrimVar_max[iPoint];
		delete [] PrimVar_min[iPoint];
	}
	delete [] PrimVar_max;
	delete [] PrimVar_min;

	delete [] Min_Delta_Time;
	delete [] Max_Delta_Time;

	if (centered_scheme) {
		for (unsigned short iSpecies =0; iSpecies < nSpecies; iSpecies ++) {
			delete [] p1_Und_Lapl[iSpecies];
			delete [] p2_Und_Lapl[iSpecies];
		}
		delete [] p1_Und_Lapl;
		delete [] p1_Und_Lapl;
	}

	if (roe_turkel) {
		for (iVar = 0; iVar < nVar; iVar ++)
			delete [] Precon_Mat_inv[iVar];
		delete [] Precon_Mat_inv;
	}

	if (magnet) delete Mag_Force;

	/*--- De-allocate Jacobians if running an implicit calculation ---*/
	if (implicit) {
		for (iVar = 0; iVar < nVar; iVar++) {
			delete [] Jacobian_i[iVar];
			delete [] Jacobian_j[iVar];
			delete [] Jacobian_Chemistry[iVar];
			delete [] Jacobian_ElecForce[iVar];
			delete [] Jacobian_MomentumExch[iVar];
			delete [] Jacobian_EnergyExch[iVar];
			if (axisymmetric)
				delete [] Jacobian_Axisymmetric[iVar];
		}
		delete [] Jacobian_i;							delete [] Jacobian_j;
		delete [] Jacobian_Chemistry;			delete [] Jacobian_ElecForce;
		delete [] Jacobian_MomentumExch;	delete [] Jacobian_EnergyExch;
		if (axisymmetric)
			delete [] Jacobian_Axisymmetric;

		delete [] xsol;			delete [] xres;
	}

	/*--- De-allocate arrays associated with the weighted least-squares gradient calculation method ---*/
	if (weighted_LS) {
		for (iDim = 0; iDim < this->nDim; iDim++)
			delete [] Smatrix[iDim];
		delete [] Smatrix;

		for (iVar = 0; iVar < nDim+3; iVar++)
			delete [] cvector[iVar];
		delete [] cvector;
	}

	/*--- De-allocate forces and coefficients on all markers ---*/
	for (iMarker = 0; iMarker < nMarker; iMarker++) {
		delete [] CPressure[iMarker];
		delete [] CSkinFriction[iMarker];
		for (unsigned short iSpecies = 0; iVar < nSpecies; iVar ++) {
			delete [] CHeatTransfer[iMarker][iSpecies];
			for (unsigned short iDim = 0; iDim < nDim; iDim ++) {
				delete [] CViscForce[iMarker][iSpecies][iDim];
				delete [] CPressForce[iMarker][iSpecies][iDim];
			}
		}
	}


	delete [] CPressure; delete [] CSkinFriction;	delete [] CHeatTransfer;
	delete [] CViscForce; delete [] CPressForce;

	delete [] ForceInviscid;
	delete [] MomentInviscid;
	delete [] CDrag_Inv;
	delete [] CLift_Inv;
	delete [] CSideForce_Inv;
	delete [] CMx_Inv;
	delete [] CMy_Inv;
	delete [] CMz_Inv;
	delete [] CEff_Inv;
	delete [] CEquivArea_Inv;
	delete [] CNearFieldOF_Inv;
	delete [] CFx_Inv;
	delete [] CFy_Inv;
	delete [] CFz_Inv;
	delete [] CMerit_Inv;
	delete [] CT_Inv;
	delete [] CQ_Inv;

	delete [] ForceViscous;			delete [] MomentViscous;		delete [] CDrag_Visc;
	delete [] CMx_Visc;				delete [] CMy_Visc;				delete [] CMz_Visc;
	delete [] CFx_Visc;				delete [] CFy_Visc;				delete [] CFz_Visc;
	delete [] CEff_Visc;			delete [] CMerit_Visc;			delete [] CT_Visc;
	delete [] CQ_Visc;
  delete [] Q_Visc;

	/*--- De-allocate flow infinity condition arrays ---*/
	delete [] Velocity_Inf_mean;

	delete [] Density_Inf;
	delete [] Pressure_Inf;
	delete [] Mach_Inf;
	delete [] Temperature_Inf;
	delete [] Energy_Inf;
	delete [] Energy_vib_Inf;

	delete [] Density_Inlet;	delete [] Density_Outlet;
	delete [] Energy_Inlet;		delete [] Energy_Outlet;
	delete [] Mach_Inlet;			delete [] Mach_Outlet;

	for (iVar = 0; iVar < nSpecies; iVar ++) {
		delete [] Velocity_Inf[iVar];
		delete [] Velocity_Inlet[iVar];
		delete [] Velocity_Outlet[iVar];
	}
	delete[] Velocity_Inf; 	delete [] Velocity_Inlet; delete [] Velocity_Outlet;

}

void CPlasmaSolution::SetVel_Residual_Zero(unsigned long val_ipoint, unsigned short iSpecies) {
	unsigned short loc, iDim;
	if ( iSpecies < nDiatomics ) loc = (nDim+3)*iSpecies;
	else loc = (nDim+3)*nDiatomics + (nDim+2)*(iSpecies-nDiatomics);
  
	for (iDim = 0; iDim < nDim; iDim++)
		xres[val_ipoint*nVar+loc+iDim+1] = 0.0;
}

void CPlasmaSolution::Set_MPI_Solution(CGeometry *geometry, CConfig *config) {

	unsigned short iVar, iMarker, iPeriodic_Index, iSpecies, loc;
	unsigned long iVertex, iPoint, nVertex, nBuffer_Vector;
	double rotMatrix[3][3], *angles, theta, cosTheta, sinTheta, phi, cosPhi, sinPhi, psi, cosPsi,
	sinPsi, *newSolution = NULL, *Buffer_Receive_U = NULL;
	short SendRecv;
	int send_to, receive_from;

#ifndef NO_MPI
	double *Buffer_Send_U = NULL, *Buffer_Send_LaminarViscosity = NULL,
			*Buffer_Send_EddyViscosity = NULL, *Buffer_Send_VGrad = NULL, *Buffer_Send_UGrad = NULL, *Buffer_Send_Limit = NULL, *Buffer_Send_Undivided_Laplacian = NULL,
			*Buffer_Send_Sensor = NULL, *Buffer_Send_Lambda = NULL;
	unsigned short *Buffer_Send_Neighbor = NULL;
#endif

	newSolution = new double[nVar];

	/*--- Send-Receive boundary conditions ---*/
	for (iMarker = 0; iMarker < config->GetnMarker_All(); iMarker++) {

		if (config->GetMarker_All_Boundary(iMarker) == SEND_RECEIVE) {

			SendRecv = config->GetMarker_All_SendRecv(iMarker);
			nVertex = geometry->nVertex[iMarker];

			nBuffer_Vector			= nVertex*nVar;

			send_to = SendRecv-1;
			receive_from = abs(SendRecv)-1;

#ifndef NO_MPI

			/*--- Send information using MPI  ---*/
			if (SendRecv > 0) {
				/*--- Allocate upwind variables ---*/
				Buffer_Send_U = new double[nBuffer_Vector];

				for (iVertex = 0; iVertex < nVertex; iVertex++) {

					iPoint = geometry->vertex[iMarker][iVertex]->GetNode();

					/*--- Copy data ---*/
					for (iVar = 0; iVar < nVar; iVar++) {
						Buffer_Send_U[iVar*nVertex+iVertex] = node[iPoint]->GetSolution(iVar);
					}
				}

				/*--- Send the buffer, and deallocate information using MPI ---*/
				MPI::COMM_WORLD.Bsend(Buffer_Send_U, nBuffer_Vector, MPI::DOUBLE, send_to, 0); delete [] Buffer_Send_U;
			}

#endif

			/*--- Receive information  ---*/
			if (SendRecv < 0) {

				/*--- Allocate upwind variables ---*/
				Buffer_Receive_U = new double [nBuffer_Vector];


#ifdef NO_MPI

				/*--- Get the information from the donor point directly. This is a
				 serial computation with access to all nodes. Note that there is an
				 implicit ordering in the list. ---*/
				for (iVertex = 0; iVertex < nVertex; iVertex++) {

					iPoint = geometry->vertex[iMarker][iVertex]->GetNode();

					/*--- Copy data ---*/
					for (iVar = 0; iVar < nVar; iVar++) {
						Buffer_Receive_U[iVar*nVertex+iVertex] = node[iPoint]->GetSolution(iVar);
					}
				}

#else
				/*--- Receive the information using MPI---*/
				MPI::COMM_WORLD.Recv(Buffer_Receive_U, nBuffer_Vector, MPI::DOUBLE, receive_from, 0);

#endif

				/*--- Do the coordinate transformation ---*/
				for (iVertex = 0; iVertex < nVertex; iVertex++) {

					/*--- Find point and its type of transformation ---*/
					iPoint = geometry->vertex[iMarker][iVertex]->GetNode();
					iPeriodic_Index = geometry->vertex[iMarker][iVertex]->GetRotation_Type();

					/*--- Retrieve the supplied periodic information. ---*/
					angles = config->GetPeriodicRotation(iPeriodic_Index);

					/*--- Store angles separately for clarity. ---*/
					theta    = angles[0];   phi    = angles[1]; psi    = angles[2];
					cosTheta = cos(theta);  cosPhi = cos(phi);  cosPsi = cos(psi);
					sinTheta = sin(theta);  sinPhi = sin(phi);  sinPsi = sin(psi);

					/*--- Compute the rotation matrix. Note that the implicit
					 ordering is rotation about the x-axis, y-axis,
					 then z-axis. Note that this is the transpose of the matrix
					 used during the preprocessing stage. ---*/
					rotMatrix[0][0] = cosPhi*cosPsi; rotMatrix[1][0] = sinTheta*sinPhi*cosPsi - cosTheta*sinPsi; rotMatrix[2][0] = cosTheta*sinPhi*cosPsi + sinTheta*sinPsi;
					rotMatrix[0][1] = cosPhi*sinPsi; rotMatrix[1][1] = sinTheta*sinPhi*sinPsi + cosTheta*cosPsi; rotMatrix[2][1] = cosTheta*sinPhi*sinPsi - sinTheta*cosPsi;
					rotMatrix[0][2] = -sinPhi; rotMatrix[1][2] = sinTheta*cosPhi; rotMatrix[2][2] = cosTheta*cosPhi;

					/*--- Copy conserved variables before performing transformation. ---*/
					for (iVar = 0; iVar < nVar; iVar++)
						newSolution[iVar] = Buffer_Receive_U[iVar*nVertex+iVertex];


					/*--- Rotate the momentum components. ---*/
					if (nDim == 2) {
						for (iSpecies = 0; iSpecies < nSpecies; iSpecies ++ ) {
							if (iSpecies < nDiatomics) loc = (nDim+3)*iSpecies;
							else loc = (nDim+3)*nDiatomics + (nDim+2)*(iSpecies-nDiatomics);
							newSolution[loc + 1] = rotMatrix[0][0]*Buffer_Receive_U[(loc + 1)*nVertex+iVertex] + rotMatrix[0][1]*Buffer_Receive_U[(loc + 2)*nVertex+iVertex];
							newSolution[loc + 2] = rotMatrix[1][0]*Buffer_Receive_U[(loc + 1)*nVertex+iVertex] + rotMatrix[1][1]*Buffer_Receive_U[(loc + 2)*nVertex+iVertex];
						}
					}
					else {
						for (iSpecies = 0; iSpecies < nSpecies; iSpecies ++ ) {
							if (iSpecies < nDiatomics) loc = (nDim+3)*iSpecies;
							else loc = (nDim+3)*nDiatomics + (nDim+2)*(iSpecies-nDiatomics);
							newSolution[loc + 1] = rotMatrix[0][0]*Buffer_Receive_U[(loc + 1)*nVertex+iVertex] + rotMatrix[0][1]*Buffer_Receive_U[(loc + 2)*nVertex+iVertex] + rotMatrix[0][2]*Buffer_Receive_U[(loc + 3)*nVertex+iVertex];
							newSolution[loc + 2] = rotMatrix[1][0]*Buffer_Receive_U[(loc + 1)*nVertex+iVertex] + rotMatrix[1][1]*Buffer_Receive_U[(loc + 2)*nVertex+iVertex] + rotMatrix[1][2]*Buffer_Receive_U[(loc + 3)*nVertex+iVertex];
							newSolution[loc + 3] = rotMatrix[2][0]*Buffer_Receive_U[(loc + 1)*nVertex+iVertex] + rotMatrix[2][1]*Buffer_Receive_U[(loc + 2)*nVertex+iVertex] + rotMatrix[2][2]*Buffer_Receive_U[(loc + 3)*nVertex+iVertex];
						}
					}
					/*--- Copy transformed conserved variables back into buffer. ---*/
					for (iVar = 0; iVar < nVar; iVar++)
						Buffer_Receive_U[iVar*nVertex+iVertex] = newSolution[iVar];


					/*--- Upwind method. Store the received information ---*/
					for (iVar = 0; iVar < nVar; iVar++) {
						node[iPoint]->SetSolution(iVar, Buffer_Receive_U[iVar*nVertex+iVertex]);
					}
				}
				delete [] Buffer_Receive_U;
			}
		}
	}
	delete [] newSolution;
}

<<<<<<< HEAD
void CPlasmaSolution::Set_MPI_Solution_Gradient(CGeometry *geometry, CConfig *config) {
	unsigned short iVar, iDim, iMarker, iPeriodic_Index;
	unsigned long iVertex, iPoint, nVertex, nBuffer_VectorGrad;
	double rotMatrix[3][3], *angles, theta, cosTheta, sinTheta, phi, cosPhi, sinPhi, psi, cosPsi,
	sinPsi, **newGradient = NULL, *Buffer_Receive_UGrad = NULL;
	short SendRecv;
	int send_to, receive_from;
    
#ifndef NO_MPI
    
    MPI::COMM_WORLD.Barrier();
	double *Buffer_Send_UGrad = NULL;
    
#endif
    
	newGradient = new double* [nVar];
	for (iVar = 0; iVar < nVar; iVar++)
		newGradient[iVar] = new double[3];
    
	/*--- Send-Receive boundary conditions ---*/
	for (iMarker = 0; iMarker < config->GetnMarker_All(); iMarker++) {
		if (config->GetMarker_All_Boundary(iMarker) == SEND_RECEIVE) {
			SendRecv = config->GetMarker_All_SendRecv(iMarker);
			nVertex = geometry->nVertex[iMarker];
			nBuffer_VectorGrad = nVertex*nVar*nDim;
			send_to = SendRecv-1;
			receive_from = abs(SendRecv)-1;
            
#ifndef NO_MPI
            
			/*--- Send information using MPI  ---*/
			if (SendRecv > 0) {
                Buffer_Send_UGrad = new double[nBuffer_VectorGrad];
				for (iVertex = 0; iVertex < nVertex; iVertex++) {
					iPoint = geometry->vertex[iMarker][iVertex]->GetNode();
                    for (iVar = 0; iVar < nVar; iVar++)
                        for (iDim = 0; iDim < nDim; iDim++)
                            Buffer_Send_UGrad[iDim*nVar*nVertex+iVar*nVertex+iVertex] = node[iPoint]->GetGradient(iVar,iDim);
				}
                MPI::COMM_WORLD.Bsend(Buffer_Send_UGrad, nBuffer_VectorGrad, MPI::DOUBLE, send_to, 0); delete [] Buffer_Send_UGrad;
			}
            
#endif
            
			/*--- Receive information  ---*/
			if (SendRecv < 0) {
                Buffer_Receive_UGrad = new double [nBuffer_VectorGrad];
                
#ifdef NO_MPI
                
				/*--- Receive information without MPI ---*/
				for (iVertex = 0; iVertex < nVertex; iVertex++) {
                    iPoint = geometry->vertex[iMarker][iVertex]->GetNode();
                    for (iVar = 0; iVar < nVar; iVar++)
                        for (iDim = 0; iDim < nDim; iDim++)
                            Buffer_Receive_UGrad[iDim*nVar*nVertex+iVar*nVertex+iVertex] = node[iPoint]->GetGradient(iVar,iDim);
				}
                
#else
                
                MPI::COMM_WORLD.Recv(Buffer_Receive_UGrad, nBuffer_VectorGrad, MPI::DOUBLE, receive_from, 0);
                
#endif
                
				/*--- Do the coordinate transformation ---*/
				for (iVertex = 0; iVertex < nVertex; iVertex++) {
                    
					/*--- Find point and its type of transformation ---*/
					iPoint = geometry->vertex[iMarker][iVertex]->GetNode();
					iPeriodic_Index = geometry->vertex[iMarker][iVertex]->GetRotation_Type();
                    
					/*--- Retrieve the supplied periodic information. ---*/
					angles = config->GetPeriodicRotation(iPeriodic_Index);
                    
					/*--- Store angles separately for clarity. ---*/
					theta    = angles[0];   phi    = angles[1]; psi    = angles[2];
					cosTheta = cos(theta);  cosPhi = cos(phi);  cosPsi = cos(psi);
					sinTheta = sin(theta);  sinPhi = sin(phi);  sinPsi = sin(psi);
                    
					/*--- Compute the rotation matrix. Note that the implicit
					 ordering is rotation about the x-axis, y-axis,
					 then z-axis. Note that this is the transpose of the matrix
					 used during the preprocessing stage. ---*/
					rotMatrix[0][0] = cosPhi*cosPsi; rotMatrix[1][0] = sinTheta*sinPhi*cosPsi - cosTheta*sinPsi; rotMatrix[2][0] = cosTheta*sinPhi*cosPsi + sinTheta*sinPsi;
					rotMatrix[0][1] = cosPhi*sinPsi; rotMatrix[1][1] = sinTheta*sinPhi*sinPsi + cosTheta*cosPsi; rotMatrix[2][1] = cosTheta*sinPhi*sinPsi - sinTheta*cosPsi;
					rotMatrix[0][2] = -sinPhi; rotMatrix[1][2] = sinTheta*cosPhi; rotMatrix[2][2] = cosTheta*cosPhi;
                    
                    for (iVar = 0; iVar < nVar; iVar++)
                        for (iDim = 0; iDim < nDim; iDim++)
                            newGradient[iVar][iDim] = Buffer_Receive_UGrad[iDim*nVar*nVertex+iVar*nVertex+iVertex];
                    
                    /*--- Need to rotate the gradients for all conserved variables. ---*/
                    for (iVar = 0; iVar < nVar; iVar++) {
                        if (nDim == 2) {
                            newGradient[iVar][0] = rotMatrix[0][0]*Buffer_Receive_UGrad[0*nVar*nVertex+iVar*nVertex+iVertex] + rotMatrix[0][1]*Buffer_Receive_UGrad[1*nVar*nVertex+iVar*nVertex+iVertex];
                            newGradient[iVar][1] = rotMatrix[1][0]*Buffer_Receive_UGrad[0*nVar*nVertex+iVar*nVertex+iVertex] + rotMatrix[1][1]*Buffer_Receive_UGrad[1*nVar*nVertex+iVar*nVertex+iVertex];
                        }
                        else {
                            newGradient[iVar][0] = rotMatrix[0][0]*Buffer_Receive_UGrad[0*nVar*nVertex+iVar*nVertex+iVertex] + rotMatrix[0][1]*Buffer_Receive_UGrad[1*nVar*nVertex+iVar*nVertex+iVertex] + rotMatrix[0][2]*Buffer_Receive_UGrad[2*nVar*nVertex+iVar*nVertex+iVertex];
                            newGradient[iVar][1] = rotMatrix[1][0]*Buffer_Receive_UGrad[0*nVar*nVertex+iVar*nVertex+iVertex] + rotMatrix[1][1]*Buffer_Receive_UGrad[1*nVar*nVertex+iVar*nVertex+iVertex] + rotMatrix[1][2]*Buffer_Receive_UGrad[2*nVar*nVertex+iVar*nVertex+iVertex];
                            newGradient[iVar][2] = rotMatrix[2][0]*Buffer_Receive_UGrad[0*nVar*nVertex+iVar*nVertex+iVertex] + rotMatrix[2][1]*Buffer_Receive_UGrad[1*nVar*nVertex+iVar*nVertex+iVertex] + rotMatrix[2][2]*Buffer_Receive_UGrad[2*nVar*nVertex+iVar*nVertex+iVertex];
                        }
                    }
                    
                    /*--- Copy transformed gradients back into buffer. ---*/
                    for (iVar = 0; iVar < nVar; iVar++)
                        for (iDim = 0; iDim < nDim; iDim++)
                            Buffer_Receive_UGrad[iDim*nVar*nVertex+iVar*nVertex+iVertex] = newGradient[iVar][iDim];
                    
                    
					/*--- Store the received information ---*/
                    for (iVar = 0; iVar < nVar; iVar++)
                        for (iDim = 0; iDim < nDim; iDim++)
                            node[iPoint]->SetGradient(iVar, iDim, Buffer_Receive_UGrad[iDim*nVar*nVertex+iVar*nVertex+iVertex]);
				}
                delete [] Buffer_Receive_UGrad;
			}
		}
	}
    
	for (iVar = 0; iVar < nVar; iVar++)
		delete [] newGradient[iVar];
	delete [] newGradient;
    
#ifndef NO_MPI
    
    MPI::COMM_WORLD.Barrier();
    
#endif
    
}


void CPlasmaSolution::Preprocessing(CGeometry *geometry, CSolution **solution_container, CNumerics **solver, CConfig *config, unsigned short iMesh, unsigned short iRKStep, unsigned short RunTime_EqSystem) {
=======
void CPlasmaSolution::Preprocessing(CGeometry *geometry, CSolution **solution_container, CConfig *config, unsigned short iMesh, unsigned short iRKStep, unsigned short RunTime_EqSystem) {
>>>>>>> 66653a41
	unsigned long iPoint;
	bool upwind_2nd = ((config->GetKind_Upwind() == ROE_2ND) || (config->GetKind_Upwind() == AUSM_2ND)
			|| (config->GetKind_Upwind() == HLLC_2ND) || (config->GetKind_Upwind() == ROE_TURKEL_2ND) || (config->GetKind_Upwind() == SW_2ND) || (config->GetKind_Upwind() == MSW_2ND));
	bool viscous = (config->GetKind_Solver() == PLASMA_NAVIER_STOKES);
	bool limiter = ((config->GetKind_SlopeLimit() != NONE));

	for (iPoint = 0; iPoint < nPoint; iPoint ++) {

		/*--- Compute primitive variables ---*/
		node[iPoint]->SetPrimVar(config, geometry->node[iPoint]->GetCoord());

		/*--- Initialize the convective and viscous residual vector ---*/
		Set_Residual_Zero(iPoint);

	}

	/*--- Upwind second order flux reconstruction ---*/
	if ((upwind_2nd) && ((iMesh == MESH_0))) {
		if (config->GetKind_Gradient_Method() == GREEN_GAUSS) SetSolution_Gradient_GG(geometry, config);
		if (config->GetKind_Gradient_Method() == WEIGHTED_LEAST_SQUARES) SetSolution_Gradient_LS(geometry, config);

		/*--- Limiter computation ---*/
		if (limiter) SetSolution_Limiter(geometry, config);
	}

	if (viscous) {
		if (config->GetKind_Gradient_Method() == GREEN_GAUSS) SetPrimVar_Gradient_GG(geometry, config);
		else if (config->GetKind_Gradient_Method() == WEIGHTED_LEAST_SQUARES) SetPrimVar_Gradient_LS(geometry, config);

		/*--- Set the limiter for the primitive variables ---*/
		SetPrimVar_Limiter(geometry, config);
	}

	/*--- Initialize the jacobian matrices ---*/
	if (config->GetKind_TimeIntScheme_Plasma() == EULER_IMPLICIT)
		Jacobian.SetValZero();
}

void CPlasmaSolution::SetTime_Step(CGeometry *geometry, CSolution **solution_container, CConfig *config, unsigned short iMesh, unsigned long Iteration) {
	double *Normal, Area, dV, dij;
	double Mean_SoundSpeed, Mean_ProjVel, Mean_LaminarVisc, Mean_ThermalConductivity, Mean_ThermalConductivity_vib, Mean_Density;
	double CharVibTemp, Mean_Tvib, dTvdEv;
	double Lambda, Lambda_1, Lambda_2, Lambda_iSpecies, Lambda_Visc_iSpecies;
	double Local_Delta_Time, Local_Delta_Time_Visc, Global_Delta_Time = 1E6;
	unsigned long iEdge, iVertex, iPoint, jPoint;
	unsigned short iDim, iMarker, iSpecies, loc;
	double K_v, CFL;

	for (iSpecies = 0; iSpecies < nSpecies; iSpecies++) {
		Min_Delta_Time[iSpecies] = 1.E6;
		Max_Delta_Time[iSpecies] = 0.0;
	}

	K_v = 0.25;
	bool viscous = false;
	bool MultipleTimeSteps = (config->MultipleTimeSteps());
	bool centered = (config->GetKind_ConvNumScheme() == SPACE_CENTERED);
	if ((config->GetKind_Solver() == PLASMA_NAVIER_STOKES) || (config->GetKind_Solver() == ADJ_PLASMA_NAVIER_STOKES)) viscous = true;

	/*--- Set maximum inviscid eigenvalue to zero, and compute sound speed ---*/
	for (iPoint = 0; iPoint < nPointDomain; iPoint++) {
		for (iSpecies = 0; iSpecies < nSpecies; iSpecies ++) {
			node[iPoint]->SetMax_Lambda_Inv(0.0, iSpecies);
			node[iPoint]->SetMax_Lambda_Visc(0.0, iSpecies);
			if (centered) node[iPoint]->SetLambda(0.0,iSpecies);
		}
	}

	/*--- Loop interior edges ---*/
	for (iEdge = 0; iEdge < geometry->GetnEdge(); iEdge++) {

		/*--- Identify points in the edge, the normal and area ---*/
		iPoint = geometry->edge[iEdge]->GetNode(0);
		jPoint = geometry->edge[iEdge]->GetNode(1);
		Normal = geometry->edge[iEdge]->GetNormal();

		Area = 0.0; dij = 0.0;
		for (iDim = 0; iDim < nDim; iDim++) {
			Area += Normal[iDim]*Normal[iDim];
			dij += pow(geometry->node[jPoint]->GetCoord(iDim) - geometry->node[iPoint]->GetCoord(iDim), 2.0);
		}
		Area = sqrt(Area);
		dij  = sqrt(dij);

		/*--- Mean Values ---*/
		for ( iSpecies = 0; iSpecies < nSpecies; iSpecies++ ) {
			Mean_ProjVel = 0.5 * (node[iPoint]->GetProjVel(Normal,iSpecies) + node[jPoint]->GetProjVel(Normal,iSpecies));
			Mean_SoundSpeed = 0.5 * (node[iPoint]->GetSoundSpeed(iSpecies) + node[jPoint]->GetSoundSpeed(iSpecies)) * Area;

			/*--- Inviscid contribution ---*/
			Lambda = fabs(Mean_ProjVel) + Mean_SoundSpeed;
			if (geometry->node[iPoint]->GetDomain()) node[iPoint]->AddMax_Lambda_Inv(Lambda, iSpecies);
			if (geometry->node[jPoint]->GetDomain()) node[jPoint]->AddMax_Lambda_Inv(Lambda, iSpecies);
			if (centered) {
				if (geometry->node[iPoint]->GetDomain()) node[iPoint]->AddLambda(Lambda, iSpecies);
				if (geometry->node[jPoint]->GetDomain()) node[jPoint]->AddLambda(Lambda, iSpecies);
			}

			/*--- Viscous contribution ---*/
			if (viscous) {
				if (iSpecies < nDiatomics) loc = (nDim+3)*iSpecies;
				else loc = (nDim+3)*nDiatomics + (nDim+2)*(iSpecies-nDiatomics);

				Gamma            = config->GetSpecies_Gamma(iSpecies);
				Gas_Constant     = config->GetSpecies_Gas_Constant(iSpecies);
				CharVibTemp      = config->GetCharVibTemp(iSpecies);
				Mean_LaminarVisc = 0.5*(node[iPoint]->GetLaminarViscosity(iSpecies) + node[jPoint]->GetLaminarViscosity(iSpecies));
				Mean_ThermalConductivity     = 0.5*(node[iPoint]->GetThermalConductivity(iSpecies)
						+ node[jPoint]->GetThermalConductivity(iSpecies));
				Mean_ThermalConductivity_vib = 0.5*(node[iPoint]->GetThermalConductivity_vib(iSpecies)
						+ node[jPoint]->GetThermalConductivity_vib(iSpecies));
				Mean_Density     = 0.5*(node[iPoint]->GetSolution(loc+0) + node[jPoint]->GetSolution(loc+0));

				Lambda_1 = (4.0/3.0)*(Mean_LaminarVisc);
				Lambda_2 = (Gamma-1.0) * Mean_ThermalConductivity / Gas_Constant;
				Lambda = (Lambda_1 + Lambda_2)*Area*Area/Mean_Density;

				/*Mean_Tvib                    = 0.5*(node[iPoint]->GetPrimVar(iSpecies, nDim+1)
                                            + node[jPoint]->GetPrimVar(iSpecies, nDim+1));
				dTvdEv = Mean_Tvib*Mean_Tvib/(CharVibTemp*Mean_Density*Gas_Constant) * (exp(CharVibTemp/Mean_Tvib)-1.0)*(exp(CharVibTemp/Mean_Tvib)-1.0)/exp(CharVibTemp/Mean_Tvib);

				Lambda_1 = (4.0/3.0) * Mean_LaminarVisc * Area / (dij*Mean_Density);
				Lambda_2 = (Gamma-1.0) * Mean_ThermalConductivity * Area / (dij*Gas_Constant*Mean_Density);
				Lambda_3 = dTvdEv * Mean_ThermalConductivity_vib * Area / dij;*/

				/*--- Determine largest eigenvalue ---*/
				/*        Lambda = max(Lambda_1, Lambda_2);
        if (iSpecies < nDiatomics)
          Lambda = max(Lambda, Lambda_3);*/

				if (geometry->node[iPoint]->GetDomain()) node[iPoint]->AddMax_Lambda_Visc(Lambda, iSpecies);
				if (geometry->node[jPoint]->GetDomain()) node[jPoint]->AddMax_Lambda_Visc(Lambda, iSpecies);

			}
		}
	}

	/*--- Loop boundary edges ---*/
	for (iMarker = 0; iMarker < geometry->GetnMarker(); iMarker++) {
		for (iVertex = 0; iVertex < geometry->GetnVertex(iMarker); iVertex++) {

			/*--- Point identification, Normal vector and area ---*/
			iPoint = geometry->vertex[iMarker][iVertex]->GetNode();
			Normal = geometry->vertex[iMarker][iVertex]->GetNormal();

			/*--- Compute closest normal neighbor ---*/
			jPoint = geometry->vertex[iMarker][iVertex]->GetNormal_Neighbor();

			Area = 0.0;
			dij = 0.0;
			for (iDim = 0; iDim < nDim; iDim++) {
				Area += Normal[iDim]*Normal[iDim];
				dij  += pow(geometry->node[jPoint]->GetCoord(iDim) - geometry->node[iPoint]->GetCoord(iDim), 2.0);
			}
			Area = sqrt(Area);
			dij = sqrt(dij);

			for ( iSpecies = 0; iSpecies < nSpecies; iSpecies ++ ) {

				/*--- Mean Values ---*/
				Mean_ProjVel = node[iPoint]->GetProjVel(Normal,iSpecies);
				Mean_SoundSpeed = node[iPoint]->GetSoundSpeed(iSpecies) * Area;

				Lambda = fabs(Mean_ProjVel) + Mean_SoundSpeed;
				if (geometry->node[iPoint]->GetDomain()) {

					/*--- Inviscid contribution ---*/
					node[iPoint]->AddMax_Lambda_Inv(Lambda, iSpecies);
					if (centered) node[iPoint]->AddLambda(Lambda, iSpecies);

					/*--- Viscous contribution ---*/
					if (viscous) {
						if ( iSpecies < nDiatomics ) loc = (nDim+3)*iSpecies;
						else loc = (nDim+3)*nDiatomics + (nDim+2)*(iSpecies-nDiatomics);

						Gamma        = config->GetSpecies_Gamma(iSpecies);
						Gas_Constant = config->GetSpecies_Gas_Constant(iSpecies);
						CharVibTemp  = config->GetCharVibTemp(iSpecies);

						Mean_LaminarVisc             = 0.5*(node[iPoint]->GetLaminarViscosity(iSpecies)
								+ node[jPoint]->GetLaminarViscosity(iSpecies));
						Mean_ThermalConductivity     = 0.5*(node[iPoint]->GetThermalConductivity(iSpecies)
								+ node[jPoint]->GetThermalConductivity(iSpecies));
						Mean_ThermalConductivity_vib = 0.5*(node[iPoint]->GetThermalConductivity_vib(iSpecies)
								+ node[jPoint]->GetThermalConductivity_vib(iSpecies));
						Mean_Density                 = 0.5*(node[iPoint]->GetSolution(loc+0)
								+ node[jPoint]->GetSolution(loc+0));

						Mean_Tvib                    = 0.5*(node[iPoint]->GetPrimVar(iSpecies, nDim+1)
								+ node[jPoint]->GetPrimVar(iSpecies, nDim+1));
						dTvdEv = Mean_Tvib*Mean_Tvib/(CharVibTemp*Mean_Density*Gas_Constant) * (exp(CharVibTemp/Mean_Tvib)-1.0)*(exp(CharVibTemp/Mean_Tvib)-1.0)/exp(CharVibTemp/Mean_Tvib);

						Lambda_1 = (4.0/3.0)*(Mean_LaminarVisc);
						//Lambda_2 = Gamma*Mean_LaminarVisc/Prandtl_Lam;
						Lambda_2 = (Gamma-1.0) * Mean_ThermalConductivity / Gas_Constant;
						Lambda = (Lambda_1 + Lambda_2)*Area*Area/Mean_Density;

						/*Lambda_1 = (4.0/3.0) * Mean_LaminarVisc * Area / (dij*Mean_Density);
            Lambda_2 = (Gamma-1.0) * Mean_ThermalConductivity * Area / (dij*Gas_Constant*Mean_Density);
            Lambda_3 = dTvdEv * Mean_ThermalConductivity_vib * Area / dij;*/

						/*--- Determine largest eigenvalue ---*/
						/*            Lambda = max(Lambda_1, Lambda_2);
            if (iSpecies < nDiatomics)
              Lambda = max(Lambda, Lambda_3);*/

						node[iPoint]->AddMax_Lambda_Visc(Lambda, iSpecies);            

					}
				}
			}
		}
	}

	if (!MultipleTimeSteps) {

		/*--- Local time-stepping with all species advanced by the same time-step ---*/
		for (iPoint = 0; iPoint < nPointDomain; iPoint++) {
			dV = geometry->node[iPoint]->GetVolume();
			Lambda_iSpecies = node[iPoint]->GetMax_Lambda_Inv(0);
			for (iSpecies = 1; iSpecies < nSpecies; iSpecies++) {
				Lambda_iSpecies = max(Lambda_iSpecies, node[iPoint]->GetMax_Lambda_Inv(iSpecies));
			}
			Local_Delta_Time = config->GetCFL(iMesh)*dV / Lambda_iSpecies;

			/*--- Calculate viscous contribution ---*/
			if (viscous) {
				Lambda_Visc_iSpecies = node[iPoint]->GetMax_Lambda_Visc(0);
				for (iSpecies = 1; iSpecies < nSpecies; iSpecies++) {
					Lambda_Visc_iSpecies = max(Lambda_Visc_iSpecies, node[iPoint]->GetMax_Lambda_Visc(iSpecies));
				}
        Local_Delta_Time_Visc = config->GetCFL(iMesh)*dV / Lambda_Visc_iSpecies;
				//Local_Delta_Time_Visc =  config->GetCFL(iMesh)*K_v*dV*dV / Lambda_Visc_iSpecies;
				//Local_Delta_Time = min(Local_Delta_Time, Local_Delta_Time_Visc);
			}

			/*--- Set the time-step ---*/
			if (config->GetUnsteady_Simulation() == TIME_STEPPING) {
				Global_Delta_Time = min(Global_Delta_Time, Local_Delta_Time);
			} else {
				node[iPoint]->SetDelta_Time(Local_Delta_Time);
			}

			/*--- Track maximum and minimum time-step values ---*/
			for (iSpecies = 0; iSpecies < nSpecies; iSpecies++) {
				Max_Delta_Time[iSpecies] = max(Max_Delta_Time[iSpecies], Local_Delta_Time);
				Min_Delta_Time[iSpecies] = min(Min_Delta_Time[iSpecies], Local_Delta_Time);
			}
		}
	}

	else {

		/*--- Local time-stepping with each species advanced at different speeds ---*/
		for (iPoint = 0; iPoint < nPointDomain; iPoint++) {
			dV = geometry->node[iPoint]->GetVolume();

			for (iSpecies = 0; iSpecies < nSpecies; iSpecies++) {
				CFL = config->GetCFL(iMesh, iSpecies);
				Lambda_iSpecies = node[iPoint]->GetMax_Lambda_Inv(iSpecies);
				Local_Delta_Time = CFL*dV / Lambda_iSpecies;

				/*--- Determine viscous contribution ---*/
				if (viscous) {
					Lambda_Visc_iSpecies = node[iPoint]->GetMax_Lambda_Visc(iSpecies);
					Local_Delta_Time_Visc = CFL*dV / Lambda_Visc_iSpecies;
					//Local_Delta_Time_Visc =  CFL*K_v*dV*dV / Lambda_Visc_iSpecies;
					//Local_Delta_Time = min(Local_Delta_Time, Local_Delta_Time_Visc);
				}

				/*--- Set the time step ---*/
				node[iPoint]->SetDelta_Time(Local_Delta_Time,iSpecies);

				/*--- Track maximum and minimum time-step values ---*/
				Max_Delta_Time[iSpecies] = max(Max_Delta_Time[iSpecies], Local_Delta_Time);
				Min_Delta_Time[iSpecies] = min(Min_Delta_Time[iSpecies], Local_Delta_Time);
			}
		}
	}

	/*--- For time-accurate solutions, use the minimum delta time of the whole mesh ---*/
	if (config->GetUnsteady_Simulation() == TIME_STEPPING) {
		for(iPoint = 0; iPoint < nPointDomain; iPoint++)
			node[iPoint]->SetDelta_Time(Global_Delta_Time);
	}
}


void CPlasmaSolution::SetResidual_DualTime(CGeometry *geometry, CSolution **solution_container, CConfig *config,
		unsigned short iRKStep, unsigned short iMesh, unsigned short RunTime_EqSystem) {
	unsigned short iVar, jVar;
	unsigned long iPoint;
	double *U_time_nM1, *U_time_n, *U_time_nP1;
	double Volume_nM1, Volume_n, Volume_nP1, TimeStep;

	bool implicit = (config->GetKind_TimeIntScheme_Flow() == EULER_IMPLICIT);

	/*--- loop over points ---*/
	for (iPoint = 0; iPoint < nPointDomain; iPoint++) {

		/*--- Solution at time n-1, n and n+1 ---*/
		U_time_nM1 = node[iPoint]->GetSolution_time_n1();
		U_time_n   = node[iPoint]->GetSolution_time_n();
		U_time_nP1 = node[iPoint]->GetSolution();

		/*--- Volume at time n-1 and n ---*/
		Volume_nM1 = geometry->node[iPoint]->GetVolume();
		Volume_n = geometry->node[iPoint]->GetVolume();
		Volume_nP1 = geometry->node[iPoint]->GetVolume();

		/*--- Time Step ---*/
		TimeStep = config->GetDelta_UnstTimeND();

		/*--- Compute Residual ---*/
		for(iVar = 0; iVar < nVar; iVar++) {
			if (config->GetUnsteady_Simulation() == DT_STEPPING_1ST)
				Residual[iVar] = ( U_time_nP1[iVar]*Volume_nP1 - U_time_n[iVar]*Volume_n ) / TimeStep;
			if (config->GetUnsteady_Simulation() == DT_STEPPING_2ND)
				Residual[iVar] = ( 3.0*U_time_nP1[iVar]*Volume_nP1 - 4.0*U_time_n[iVar]*Volume_n
						+  1.0*U_time_nM1[iVar]*Volume_nM1 ) / (2.0*TimeStep);
		}

		/*--- Add Residual ---*/
		AddResidual(iPoint, Residual);

		if (implicit) {
			for (iVar = 0; iVar < nVar; iVar++) {
				for (jVar = 0; jVar < nVar; jVar++)
					Jacobian_i[iVar][jVar] = 0.0;

				if (config->GetUnsteady_Simulation() == DT_STEPPING_1ST)
					Jacobian_i[iVar][iVar] = Volume_nP1 / TimeStep;
				if (config->GetUnsteady_Simulation() == DT_STEPPING_2ND)
					Jacobian_i[iVar][iVar] = (Volume_nP1*3.0)/(2.0*TimeStep);
			}
			Jacobian.AddBlock(iPoint, iPoint, Jacobian_i);
		}
	}
}



void CPlasmaSolution::Centered_Residual(CGeometry *geometry, CSolution **solution_container, CNumerics *solver,
		CConfig *config, unsigned short iMesh, unsigned short iRKStep) { 	unsigned long iEdge, iPoint, jPoint;

		bool implicit = (config->GetKind_TimeIntScheme_Plasma() == EULER_IMPLICIT);
		bool high_order_diss = ((config->GetKind_Centered() == JST) && (iMesh == MESH_0));
		unsigned short iSpecies;

		/*--- Artificial dissipation preprocessing ---*/
		if (high_order_diss) {
			SetDissipation_Switch(geometry, config);
			SetUndivided_Laplacian(geometry, config);
		}

		for (iEdge = 0; iEdge < geometry->GetnEdge(); iEdge++) {

			/*--- Points in edge, set normal vectors, and number of neighbors ---*/
			iPoint = geometry->edge[iEdge]->GetNode(0);
			jPoint = geometry->edge[iEdge]->GetNode(1);
			solver->SetNormal(geometry->edge[iEdge]->GetNormal());
			solver->SetNeighbor(geometry->node[iPoint]->GetnNeighbor(), geometry->node[jPoint]->GetnNeighbor());

			/*--- Set conservative variables w/o reconstruction ---*/
			solver->SetConservative(node[iPoint]->GetSolution(), node[jPoint]->GetSolution());

			for (iSpecies = 0; iSpecies < nSpecies; iSpecies ++) {
				solver->SetPressure(node[iPoint]->GetPressure(iSpecies), node[jPoint]->GetPressure(iSpecies), iSpecies);
				solver->SetSoundSpeed(node[iPoint]->GetSoundSpeed(iSpecies), node[jPoint]->GetSoundSpeed(iSpecies),iSpecies);
				solver->SetEnthalpy(node[iPoint]->GetEnthalpy(iSpecies), node[jPoint]->GetEnthalpy(iSpecies),iSpecies);
				solver->SetLambda(node[iPoint]->GetLambda(iSpecies), node[jPoint]->GetLambda(iSpecies),iSpecies);
			}


			if (high_order_diss) {
				solver->SetUndivided_Laplacian(node[iPoint]->GetUndivided_Laplacian(), node[jPoint]->GetUndivided_Laplacian());
				for (iSpecies = 0; iSpecies < nSpecies; iSpecies ++) {
					solver->SetSensor(node[iPoint]->GetSensor(iSpecies), node[jPoint]->GetSensor(iSpecies), iSpecies);
				}
			}


			/*--- Compute residuals ---*/
			solver->SetResidual(Res_Conv, Res_Visc, Jacobian_i, Jacobian_j, config);

			/*--- Update convective and artificial dissipation residuals ---*/
			AddResidual(iPoint, Res_Conv);
			SubtractResidual(jPoint, Res_Conv);
      AddResidual(iPoint, Res_Visc);
      SubtractResidual(jPoint, Res_Visc);

			/*--- Set implicit stuff ---*/
			if (implicit) {
				Jacobian.AddBlock(iPoint,iPoint,Jacobian_i);
				Jacobian.AddBlock(iPoint,jPoint,Jacobian_j);
				Jacobian.SubtractBlock(jPoint,iPoint,Jacobian_i);
				Jacobian.SubtractBlock(jPoint,jPoint,Jacobian_j);

			}
		}
}


void CPlasmaSolution::Upwind_Residual(CGeometry *geometry, CSolution **solution_container, CNumerics *solver,
		CConfig *config, unsigned short iMesh) {

	double **Gradient_i, **Gradient_j, Project_Grad_i, Project_Grad_j, *Limiter_i = NULL, *Limiter_j = NULL, *U_i, *U_j;
	unsigned long iEdge, iPoint, jPoint;
	unsigned short iDim, iVar;
	bool implicit = (config->GetKind_TimeIntScheme_Plasma() == EULER_IMPLICIT);
	bool high_order_diss = (( (config->GetKind_Upwind_Plasma() == ROE_2ND) || (config->GetKind_Upwind_Plasma() == SW_2ND) || (config->GetKind_Upwind_Plasma() == MSW_2ND) || (config->GetKind_Upwind_Plasma() == AUSM_2ND) || (config->GetKind_Upwind_Plasma() == HLLC_2ND)) && (iMesh == MESH_0));

	for(iEdge = 0; iEdge < geometry->GetnEdge(); iEdge++) {

		/*--- Points in edge and normal vectors ---*/
		iPoint = geometry->edge[iEdge]->GetNode(0);
		jPoint = geometry->edge[iEdge]->GetNode(1);
		solver->SetNormal(geometry->edge[iEdge]->GetNormal());

		/*--- Set conservative variables w/o reconstruction ---*/
		U_i = node[iPoint]->GetSolution();
		U_j = node[jPoint]->GetSolution();

		solver->SetConservative(U_i, U_j);

		if (high_order_diss) {
			for (iDim = 0; iDim < nDim; iDim++) {
				Vector_i[iDim] = 0.5*(geometry->node[jPoint]->GetCoord(iDim) - geometry->node[iPoint]->GetCoord(iDim));
				Vector_j[iDim] = 0.5*(geometry->node[iPoint]->GetCoord(iDim) - geometry->node[jPoint]->GetCoord(iDim));
			}

			Gradient_i = node[iPoint]->GetGradient(); Gradient_j = node[jPoint]->GetGradient();
			if (config->GetKind_SlopeLimit() != NONE) {
				Limiter_j = node[jPoint]->GetLimiter(); Limiter_i = node[iPoint]->GetLimiter();
			}

			for (iVar = 0; iVar < nVar; iVar++) {
				Project_Grad_i = 0; Project_Grad_j = 0;
				for (iDim = 0; iDim < nDim; iDim++) {
					Project_Grad_i += Vector_i[iDim]*Gradient_i[iVar][iDim];
					Project_Grad_j += Vector_j[iDim]*Gradient_j[iVar][iDim];
				}
				if (config->GetKind_SlopeLimit() == NONE) {
					Solution_i[iVar] = U_i[iVar] + Project_Grad_i;
					Solution_j[iVar] = U_j[iVar] + Project_Grad_j;
				}
				else {
					Solution_i[iVar] = U_i[iVar] + Project_Grad_i*Limiter_i[iVar];
					Solution_j[iVar] = U_j[iVar] + Project_Grad_j*Limiter_j[iVar];
				}
			}
			solver->SetConservative(Solution_i, Solution_j);
		}

		/*--- Compute the residual ---*/
		solver->SetResidual(Res_Conv, Jacobian_i, Jacobian_j, config);

		/*--- Update residual value ---*/
		AddResidual(iPoint, Res_Conv);
		SubtractResidual(jPoint, Res_Conv);

		/*--- Set implicit jacobians ---*/
		if (implicit) {
			Jacobian.AddBlock(iPoint,iPoint,Jacobian_i);
			Jacobian.AddBlock(iPoint,jPoint,Jacobian_j);
			Jacobian.SubtractBlock(jPoint,iPoint,Jacobian_i);
			Jacobian.SubtractBlock(jPoint,jPoint,Jacobian_j);
		}
	}
}

void CPlasmaSolution::Viscous_Residual(CGeometry *geometry, CSolution **solution_container, CNumerics *solver,
                                       CConfig *config, unsigned short iMesh, unsigned short iRKStep) {
	unsigned long iPoint, jPoint, iVar, iEdge, iDim;
	unsigned short iSpecies, nPrimVar;
  
	nPrimVar = nDim+3;
  
	double min_value = 1.0;
  
	bool implicit = (config->GetKind_TimeIntScheme_Plasma() == EULER_IMPLICIT);
  
  /*--- Compute gradients (not in the preprocessing, because we want to be sure that we have
   the gradient of the primitive varibles, not the conservative) ---*/
  for (iEdge = 0; iEdge <  geometry->GetnEdge(); iEdge++) {
    
    /*--- Points, coordinates and normal vector in edge ---*/
    iPoint = geometry->edge[iEdge]->GetNode(0);
    jPoint = geometry->edge[iEdge]->GetNode(1);
    solver->SetCoord(geometry->node[iPoint]->GetCoord(), geometry->node[jPoint]->GetCoord());
    solver->SetNormal(geometry->edge[iEdge]->GetNormal());
    
    
    for (iSpecies = 0; iSpecies < nSpecies; iSpecies++) {
      for (iVar = 0 ; iVar < nPrimVar; iVar++) {
        PrimGradLimiter_i[iSpecies][iVar] = node[iPoint]->GetLimiterPrimitive(iSpecies, iVar);
        PrimGradLimiter_j[iSpecies][iVar] = node[jPoint]->GetLimiterPrimitive(iSpecies, iVar);
        for (iDim = 0; iDim < nDim; iDim++) {
          PrimGrad_i[iSpecies][iVar][iDim] = node[iPoint]->GetGradient_Primitive(iSpecies, iVar, iDim);
          PrimGrad_j[iSpecies][iVar][iDim] = node[jPoint]->GetGradient_Primitive(iSpecies, iVar, iDim);
          
          /*--- Apply the limiter directly ---*/
          PrimGrad_i[iSpecies][iVar][iDim] = PrimGrad_i[iSpecies][iVar][iDim]*PrimGradLimiter_i[iSpecies][iVar];
          PrimGrad_j[iSpecies][iVar][iDim] = PrimGrad_j[iSpecies][iVar][iDim]*PrimGradLimiter_j[iSpecies][iVar];
          
          
          if (PrimGradLimiter_i[iSpecies][iVar] < min_value) min_value = PrimGradLimiter_i[iSpecies][iVar];
          if (PrimGradLimiter_j[iSpecies][iVar] < min_value) min_value = PrimGradLimiter_j[iSpecies][iVar];
          
        }
      }
    }
    
    /*--- Acquire primitive variables and gradients from the CPlasmaVariable class ---*/
    solver->SetPrimitive(node[iPoint]->GetPrimVar_Plasma(), node[jPoint]->GetPrimVar_Plasma());
    solver->SetPrimVarGradient(PrimGrad_i, PrimGrad_j);
    
    /*--- Pass transport coefficients from the variable to the numerics class ---*/
    for (iSpecies = 0; iSpecies < nSpecies; iSpecies ++) {
      solver->SetLaminarViscosity(node[iPoint]->GetLaminarViscosity(iSpecies), node[jPoint]->GetLaminarViscosity(iSpecies), iSpecies);
      solver->SetEddyViscosity(node[iPoint]->GetEddyViscosity(iSpecies), node[jPoint]->GetEddyViscosity(iSpecies), iSpecies);
      solver->SetThermalConductivity(node[iPoint]->GetThermalConductivity(iSpecies), node[jPoint]->GetThermalConductivity(iSpecies), iSpecies);
      solver->SetThermalConductivity_vib(node[iPoint]->GetThermalConductivity_vib(iSpecies), node[jPoint]->GetThermalConductivity_vib(iSpecies), iSpecies);
    }
    
    /*--- Compute and update residual ---*/
    solver->SetResidual(Res_Visc, Jacobian_i, Jacobian_j, config);
    
    SubtractResidual(iPoint, Res_Visc);
    AddResidual(jPoint, Res_Visc);
    
    /*--- Update Jacobians for implicit calculations ---*/
    if (implicit) {
      Jacobian.SubtractBlock(iPoint,iPoint,Jacobian_i);
      Jacobian.SubtractBlock(iPoint,jPoint,Jacobian_j);
      Jacobian.AddBlock(jPoint,iPoint,Jacobian_i);
      Jacobian.AddBlock(jPoint,jPoint,Jacobian_j);
    }
  }
  
}

void CPlasmaSolution::Source_Residual(CGeometry *geometry, CSolution **solution_container, CNumerics *solver, CNumerics *second_solver,
		CConfig *config, unsigned short iMesh) {
	unsigned short iVar, jVar, iSpecies, iDim;
	unsigned long iPoint;
	double vol;
	bool implicit = (config->GetKind_TimeIntScheme_Plasma() == EULER_IMPLICIT);
	bool axisymmetric = config->GetAxisymmetric();
	if(magnet) {
		for (unsigned short iDim = 0; iDim < nDim; iDim ++)
			Mag_Force[iDim] = 0.0;
		vol = 1.0;
	}

	/*--- loop over points ---*/
	for (iPoint = 0; iPoint < nPointDomain; iPoint++) {

		/*--- Initialize residual vectors ---*/
		for (iVar = 0; iVar < nVar; iVar++) {
			Residual[iVar] = 0.0;
			Residual_Chemistry[iVar] = 0.0;
			Residual_MomentumExch[iVar] = 0.0;
			Residual_ElecForce[iVar] = 0.0;
			Residual_EnergyExch[iVar] = 0.0;
			for (jVar = 0; jVar < nVar; jVar++) {
				Jacobian_Chemistry[iVar][jVar] = 0.0;
				Jacobian_MomentumExch[iVar][jVar] = 0.0;
				Jacobian_ElecForce[iVar][jVar] = 0.0;
				Jacobian_EnergyExch[iVar][jVar] = 0.0;
			}
		}
		if (axisymmetric) {
			for (iVar = 0; iVar < nVar; iVar++) {
				Residual_Axisymmetric[iVar] = 0.0;
				for (jVar = 0; jVar < nVar; jVar++)
					Jacobian_Axisymmetric[iVar][jVar] = 0.0;
			}
		}

		if (config->GetElectricSolver()) {
			solver->SetElecField(node[iPoint]->GetElectricField());
		}

		/*--- Set y coordinate ---*/
		solver->SetCoord(geometry->node[iPoint]->GetCoord(), geometry->node[iPoint]->GetCoord());

		/*--- Set solution  ---*/
		solver->SetConservative(node[iPoint]->GetSolution(), node[iPoint]->GetSolution());

		/*--- Set control volume ---*/
		solver->SetVolume(geometry->node[iPoint]->GetVolume());

		//        double time = node[iPoint]->GetDelta_Time();
		//	solver->SetTimeStep(node[iPoint]->GetDelta_Time());

		//        node[iPoint]->GetDelta_Time()
		//        [ELEC_SOL]->node[iPoint]->SetChargeDensity

		//     node[iPoint]->SetDelta_Time(node[iPoint]->GetDelta_Time());

		/*--- Acquire primitive variables and gradients from the CPlasmaVariable class ---*/
		solver->SetPrimitive(node[iPoint]->GetPrimVar_Plasma(), node[iPoint]->GetPrimVar_Plasma());
		solver->SetPrimVarGradient(node[iPoint]->GetGradient_Primitive_Plasma(),node[iPoint]->GetGradient_Primitive_Plasma());

		/*--- Compute Residual ---*/
		if (config->GetKind_GasModel() == ARGON) {
			solver->SetResidual(Residual, Jacobian_i, config);

			if (magnet && nDim == 3) {
				node[iPoint]->SetMagneticField(solver->GetMagneticField());
				vol = geometry->node[iPoint]->GetVolume();
				for (iSpecies = 0; iSpecies < nSpecies; iSpecies ++) {
					for ( iDim = 0; iDim < nDim; iDim ++)
						Mag_Force[iDim] += solver->GetMagneticForce(iSpecies, iDim)*vol;
				}
			}

			SubtractResidual(iPoint, Residual);
			if (implicit) Jacobian.SubtractBlock(iPoint, iPoint, Jacobian_i);
		}

		else if ((config->GetKind_GasModel() == ARGON_SID) || config->GetKind_GasModel() == AIR7 || config->GetKind_GasModel() == O2
				|| config->GetKind_GasModel() == N2 || config->GetKind_GasModel() == AIR5) {

			/*--- Axisymmetric source terms ---*/
			if (axisymmetric) {
				solver->SetResidual_Axisymmetric(Residual_Axisymmetric, config);
				solver->SetJacobian_Axisymmetric(Jacobian_Axisymmetric, config);
				AddResidual(iPoint, Residual_Axisymmetric);
				if (implicit) Jacobian.AddBlock(iPoint, iPoint, Jacobian_Axisymmetric);
			}

			/*--- Chemistry source terms ---*/
			solver->SetResidual_Chemistry(Residual_Chemistry, config);
			solver->SetJacobian_Chemistry(Jacobian_Chemistry, config);
			SubtractResidual(iPoint, Residual_Chemistry);
			if (implicit) Jacobian.SubtractBlock(iPoint, iPoint, Jacobian_Chemistry);

			/*--- Electric force source terms ---*/
			/*		solver->SetResidual_ElecForce(Residual_ElecForce, config);
			 solver->SetJacobian_ElecForce(Jacobian_ElecForce, config);
			 SubtractResidual(iPoint, Residual_ElecForce);
			 if (implicit) Jacobian.SubtractBlock(iPoint, iPoint, Jacobian_ElecForce);*/

			/*--- Momentum exchange source terms ---*/
			solver->SetResidual_MomentumExch(Residual_MomentumExch, config);
			solver->SetJacobian_MomentumExch(Jacobian_MomentumExch, config);
			SubtractResidual(iPoint, Residual_MomentumExch);
			if (implicit) Jacobian.SubtractBlock(iPoint, iPoint, Jacobian_MomentumExch);

			/*--- Energy exchange source terms ---*/
			solver->SetResidual_EnergyExch(Residual_EnergyExch, config);
			solver->SetJacobian_EnergyExch(Jacobian_EnergyExch, config);
			SubtractResidual(iPoint, Residual_EnergyExch);
			if (implicit) Jacobian.SubtractBlock(iPoint, iPoint, Jacobian_EnergyExch);
		}
	}

}

void CPlasmaSolution::Source_Template(CGeometry *geometry, CSolution **solution_container, CNumerics *solver,
		CConfig *config, unsigned short iMesh) {

}

/*!
 * \method Copy_Zone_Solution
 * \brief Copy solution from solver 1 into solver 2
 * \author A. Lonkar
 */
void CPlasmaSolution::Copy_Zone_Solution(CSolution ***solver1_solution, CGeometry **solver1_geometry, CConfig *solver1_config,
		CSolution ***solver2_solution, CGeometry **solver2_geometry, CConfig *solver2_config) {
	unsigned long iPoint;

	double positive_charge, negative_charge;
	unsigned short nVar_Ion, nVar_Electron; //, iSpecies, iDim, loc, iVar;
	//	double **Gradient;

	nVar_Ion = 1*(nDim+2);
	nVar_Electron = 2*(nDim+2);
	for (iPoint = 0; iPoint < solver1_geometry[MESH_0]->GetnPointDomain(); iPoint++) {
		positive_charge = solver1_solution[MESH_0][PLASMA_SOL]->node[iPoint]->GetSolution(nVar_Ion);
		negative_charge = solver1_solution[MESH_0][PLASMA_SOL]->node[iPoint]->GetSolution(nVar_Electron);
		solver2_solution[MESH_0][ELEC_SOL]->node[iPoint]->SetChargeDensity(positive_charge, negative_charge);
		solver2_solution[MESH_0][ELEC_SOL]->node[iPoint]->SetPlasmaTimeStep(solver1_solution[MESH_0][PLASMA_SOL]->node[iPoint]->GetDelta_Time());

		/*	if (solver1_config->GetElectricSolver()) {
     Gradient = solver1_solution[MESH_0][PLASMA_SOL]->node[iPoint]->GetGradient();
     for (iSpecies = 0; iSpecies < nSpecies; iSpecies++) {
     if ( iSpecies < nDiatomics ) loc = (nDim+3)*iSpecies;
     else loc = (nDim+3)*nDiatomics + (nDim+2)*(iSpecies-nDiatomics);
     for (iDim = 0; iDim < nDim; iDim++) {
     iVar = loc + iDim + 1;
     solver2_solution[MESH_0][ELEC_SOL]->node[iPoint]->SetPlasmaRhoUGradient(iSpecies, Gradient[iVar][iDim], iDim);
     }
     }
     solver2_solution[MESH_0][ELEC_SOL]->node[iPoint]->SetPlasmaTimeStep(node[iPoint]->GetDelta_Time());
     } */
	}

}


void CPlasmaSolution::SetUndivided_Laplacian(CGeometry *geometry, CConfig *config) {

	unsigned long iPoint, jPoint, iEdge, Point_Normal = 0, iVertex;
	double Pressure_i = 0, Pressure_j = 0, *Normal;
	unsigned short iVar, iMarker, iSpecies, loc, nVar_Species;
	double *Diff = new double[nVar];
	double *U_halo = new double[nVar];

	for (iPoint = 0; iPoint < nPointDomain; iPoint++)
		node[iPoint]->SetUnd_LaplZero();

	for (iEdge = 0; iEdge < geometry->GetnEdge(); iEdge++) {
		iPoint = geometry->edge[iEdge]->GetNode(0);
		jPoint = geometry->edge[iEdge]->GetNode(1);

		/*--- Solution differences ---*/
		for (iVar = 0; iVar < nVar; iVar++)
			Diff[iVar] = node[iPoint]->GetSolution(iVar) - node[jPoint]->GetSolution(iVar);

		/*--- Correction for compressible flows which use the enthalpy ---*/
		for (iSpecies = 0; iSpecies < nSpecies; iSpecies ++) {
			Pressure_i = node[iPoint]->GetPressure(iSpecies);
			Pressure_j = node[jPoint]->GetPressure(iSpecies);
			if ( iSpecies < nDiatomics ) loc = (nDim+3)*iSpecies;
			else loc = (nDim+3)*nDiatomics + (nDim+2)*(iSpecies-nDiatomics);
			nVar_Species = loc + (nDim+2);
			Diff[nVar_Species-1] = (node[iPoint]->GetSolution(nVar_Species-1) + Pressure_i) - (node[jPoint]->GetSolution(nVar_Species-1) + Pressure_j);
		}

		if (geometry->node[iPoint]->GetDomain()) node[iPoint]->SubtractUnd_Lapl(Diff);
		if (geometry->node[jPoint]->GetDomain()) node[jPoint]->AddUnd_Lapl(Diff);

	}

	/*--- Loop over all boundaries and include an extra contribution
   from a halo node. Find the nearest normal, interior point
   for a boundary node and make a linear approximation. ---*/
	for (iMarker = 0; iMarker < config->GetnMarker_All(); iMarker++)
		if (config->GetMarker_All_Boundary(iMarker) != SEND_RECEIVE &&
				config->GetMarker_All_Boundary(iMarker) != INTERFACE_BOUNDARY &&
				config->GetMarker_All_Boundary(iMarker) != NEARFIELD_BOUNDARY )
			for (iVertex = 0; iVertex < geometry->nVertex[iMarker]; iVertex++) {
				iPoint = geometry->vertex[iMarker][iVertex]->GetNode();
				if (geometry->node[iPoint]->GetDomain()) {
					Normal = geometry->vertex[iMarker][iVertex]->GetNormal();

					Point_Normal = geometry->vertex[iMarker][iVertex]->GetNormal_Neighbor();

					/*--- Interpolate & compute difference in the conserved variables ---*/
					for (iVar = 0; iVar < nVar; iVar++) {
						if ((config->GetMarker_All_Boundary(iMarker) == EULER_WALL) ||
								(config->GetMarker_All_Boundary(iMarker) == HEAT_FLUX) ||
								(config->GetMarker_All_Boundary(iMarker) == ISOTHERMAL)) {
							U_halo[iVar] = node[Point_Normal]->GetSolution(iVar);
						} else {
							U_halo[iVar] = 2.0*node[iPoint]->GetSolution(iVar) - node[Point_Normal]->GetSolution(iVar);
						}
						Diff[iVar]   = node[iPoint]->GetSolution(iVar) - U_halo[iVar];
					}
					/*--- Correction for compressible flows ---*/
					for (iSpecies = 0; iSpecies < nSpecies; iSpecies ++) {
						Pressure_i = node[iPoint]->GetPressure(iSpecies);
						Pressure_j = 2.0*node[iPoint]->GetPressure(iSpecies) - node[Point_Normal]->GetPressure(iSpecies);
						if ( iSpecies < nDiatomics ) loc = (nDim+3)*iSpecies;
						else loc = (nDim+3)*nDiatomics + (nDim+2)*(iSpecies-nDiatomics);
						nVar_Species = loc + (nDim+2);
						Diff[nVar_Species-1] = (node[iPoint]->GetSolution(nVar_Species-1) + Pressure_i) - (U_halo[nVar_Species-1] + Pressure_j);
					}
					/*--- Subtract contribution at the boundary node only ---*/
					if (geometry->node[iPoint]->GetDomain()) node[iPoint]->SubtractUnd_Lapl(Diff);
				}
			}

	delete [] Diff;
	delete [] U_halo;
}

void CPlasmaSolution::Inviscid_Forces(CGeometry *geometry, CConfig *config) {

	unsigned long iVertex, iPoint;
	unsigned short iDim, iMarker, Boundary, Monitoring, iSpecies;
	double Pressure_allspecies,Pressure_allspecies_Inf, *Normal = NULL, dist[3], *Coord, Face_Area, PressInviscid;
	double factor, NFPressOF, RefVel2, RefDensity, RefPressure;

	double Alpha           = config->GetAoA()*PI_NUMBER/180.0;
	double Beta            = config->GetAoS()*PI_NUMBER/180.0;
	double RefAreaCoeff    = config->GetRefAreaCoeff();
	double RefLengthMoment = config->GetRefLengthMoment();
	double *Origin         = config->GetRefOriginMoment();

	RefVel2 = 0.0;
	for (iDim = 0; iDim < nDim; iDim++)
		RefVel2  += Velocity_Inf_mean[iDim]*Velocity_Inf_mean[iDim];

	RefDensity = 0.0; RefPressure = 0.0; Pressure_allspecies_Inf = 0.0;
	for (iSpecies = 0; iSpecies < nSpecies; iSpecies ++) {
		RefDensity   += Density_Inf[iSpecies];
		RefPressure  += Pressure_Inf[iSpecies];
		Pressure_allspecies_Inf += Pressure_Inf[iSpecies];
	}

	/*-- Initialization ---*/
	Total_CDrag = 0.0; Total_CLift = 0.0; Total_CSideForce = 0.0;
	Total_CMx = 0.0; Total_CMy = 0.0; Total_CMz = 0.0;
	Total_CFx = 0.0; Total_CFy = 0.0; Total_CFz = 0.0;
	Total_CEff = 0.0; Total_CMerit = 0.0; Total_CNearFieldOF = 0.0;
	Total_CT = 0.0; Total_CQ = 0.0; Total_Q = 0.0;
	AllBound_CDrag_Inv = 0.0; AllBound_CLift_Inv = 0.0; AllBound_CSideForce_Inv = 0.0;
	AllBound_CMx_Inv = 0.0; AllBound_CMy_Inv = 0.0; AllBound_CMz_Inv = 0.0;
	AllBound_CFx_Inv = 0.0; AllBound_CFy_Inv = 0.0; AllBound_CFz_Inv = 0.0;
	AllBound_CEff_Inv = 0.0; AllBound_CMerit_Inv = 0.0;
	AllBound_CNearFieldOF_Inv = 0.0;
	AllBound_CT_Inv = 0.0; AllBound_CQ_Inv = 0.0;
	PressureDrag = 0.0;  MagnetDrag = 0.0;
	/*--- Loop over the Euler and Navier-Stokes markers ---*/
	factor = 1.0 / (0.5*RefDensity*RefAreaCoeff*RefVel2);
	for (iMarker = 0; iMarker < config->GetnMarker_All(); iMarker++) {
		Boundary   = config->GetMarker_All_Boundary(iMarker);
		Monitoring = config->GetMarker_All_Monitoring(iMarker);

		if ((Boundary == EULER_WALL) || (Boundary == HEAT_FLUX) || (Boundary == ISOTHERMAL)) {

			for (iDim = 0; iDim < nDim; iDim++) ForceInviscid[iDim] = 0.0;

			MomentInviscid[0] = 0.0; MomentInviscid[1] = 0.0; MomentInviscid[2] = 0.0;

			NFPressOF = 0.0; PressInviscid = 0.0;

			for (iVertex = 0; iVertex < geometry->GetnVertex(iMarker); iVertex++) {
				iPoint = geometry->vertex[iMarker][iVertex]->GetNode();
				//                for (iSpecies = 0; iSpecies < nSpecies; iSpecies ++)
				//                    for (iDim = 0; iDim < nDim; iDim++)
				//                        CPressForce[iMarker][iSpecies][iDim][iVertex] = 0.0;

				Pressure_allspecies = 0.0;
				for (iSpecies = 0; iSpecies < nSpecies; iSpecies ++)
					Pressure_allspecies += node[iPoint]->GetPressure(iSpecies);

				CPressure[iMarker][iVertex] = (Pressure_allspecies - RefPressure)*factor*RefAreaCoeff;

				/*--- Note that the pressure coefficient is computed at the
				 halo cells (for visualization purposes), but not the forces ---*/
				if ( (geometry->node[iPoint]->GetDomain()) && (Monitoring == YES) ) {
					Normal = geometry->vertex[iMarker][iVertex]->GetNormal();
					Coord = geometry->node[iPoint]->GetCoord();

					Face_Area = 0.0;
					for (iDim = 0; iDim < nDim; iDim++) {
						/*--- Total force, distance computation, and face area ---*/
						ForceInviscid[iDim] -= Pressure_allspecies*Normal[iDim]*factor;
						dist[iDim] = Coord[iDim] - Origin[iDim];
						Face_Area += Normal[iDim]*Normal[iDim];
					}
					Face_Area = sqrt(Face_Area);

					for (iSpecies = 0; iSpecies < nSpecies; iSpecies ++) {
						for (iDim = 0; iDim < nDim; iDim++) {
							CPressForce[iMarker][iSpecies][iDim][iVertex] = -1.0*node[iPoint]->GetPressure(iSpecies)*Normal[iDim]*factor/(Face_Area);
						}
					}

					/*--- Quadratic objective function for the near field.
           This uses the infinity pressure regardless of Mach number. ---*/
					NFPressOF += 0.5*(Pressure_allspecies - Pressure_allspecies_Inf)*(Pressure_allspecies - Pressure_allspecies_Inf)*Normal[nDim-1];
					PressInviscid += CPressure[iMarker][iVertex]*Face_Area;

					/*--- Moment with respect to the reference axis ---*/
					if (iDim == 3) {
						MomentInviscid[0] -= Pressure_allspecies*(Normal[2]*dist[1]-Normal[1]*dist[2])*factor/RefLengthMoment;
						MomentInviscid[1] -= Pressure_allspecies*(Normal[0]*dist[2]-Normal[2]*dist[0])*factor/RefLengthMoment;
					}
					MomentInviscid[2] -= Pressure_allspecies*(Normal[1]*dist[0]-Normal[0]*dist[1])*factor/RefLengthMoment;
				}
			}

			/*--- Transform ForceInviscid and MomentInviscid into non-dimensional coefficient ---*/
			if  (Monitoring == YES) {
				if (nDim == 2) {
					if (Boundary != NEARFIELD_BOUNDARY) {
						CDrag_Inv[iMarker] =  ForceInviscid[0]*cos(Alpha) + ForceInviscid[1]*sin(Alpha);
						CLift_Inv[iMarker] = -ForceInviscid[0]*sin(Alpha) + ForceInviscid[1]*cos(Alpha);
						CSideForce_Inv[iMarker] = 0.0;
						CMx_Inv[iMarker] = 0.0;
						CMy_Inv[iMarker] = 0.0;
						CMz_Inv[iMarker] = MomentInviscid[2];
						CEff_Inv[iMarker] = CLift_Inv[iMarker]/(CDrag_Inv[iMarker]+config->GetCteViscDrag());
						CNearFieldOF_Inv[iMarker] = 0.0;
						CFx_Inv[iMarker] = ForceInviscid[0];
						CFy_Inv[iMarker] = ForceInviscid[1];
						CFz_Inv[iMarker] = 0.0;
						CT_Inv[iMarker] = -CFx_Inv[iMarker];
						CQ_Inv[iMarker] = 0.0;
						CMerit_Inv[iMarker] = 0.0;
					}
					else {
						CDrag_Inv[iMarker] = 0.0; CLift_Inv[iMarker] = 0.0; CSideForce_Inv[iMarker] = 0.0;
						CMx_Inv[iMarker] = 0.0; CMy_Inv[iMarker] = 0.0; CMz_Inv[iMarker] = 0.0;
						CFx_Inv[iMarker] = 0.0; CFy_Inv[iMarker] = 0.0; CFz_Inv[iMarker] = 0.0;
						CEff_Inv[iMarker] = 0.0;
						CNearFieldOF_Inv[iMarker] = NFPressOF;
						CT_Inv[iMarker] = 0.0;
						CQ_Inv[iMarker] = 0.0;
						CMerit_Inv[iMarker] = 0.0;
					}

				}
				if (nDim == 3) {
					if (Boundary != NEARFIELD_BOUNDARY) {
						CDrag_Inv[iMarker] =  ForceInviscid[0]*cos(Alpha)*cos(Beta) + ForceInviscid[1]*sin(Beta) + ForceInviscid[2]*sin(Alpha)*cos(Beta);
						CLift_Inv[iMarker] = -ForceInviscid[0]*sin(Alpha) + ForceInviscid[2]*cos(Alpha);
						CSideForce_Inv[iMarker] = -ForceInviscid[0]*sin(Beta)*cos(Alpha) + ForceInviscid[1]*cos(Beta) - ForceInviscid[2]*sin(Beta)*sin(Alpha);
						CMx_Inv[iMarker] = MomentInviscid[0];
						CMy_Inv[iMarker] = MomentInviscid[1];
						CMz_Inv[iMarker] = MomentInviscid[2];
						CEff_Inv[iMarker] = CLift_Inv[iMarker]/(CDrag_Inv[iMarker]+config->GetCteViscDrag());
						CNearFieldOF_Inv[iMarker] = 0.0;
						CFx_Inv[iMarker] = ForceInviscid[0];
						CFy_Inv[iMarker] = ForceInviscid[1];
						CFz_Inv[iMarker] = ForceInviscid[2];
						CT_Inv[iMarker] = -CFx_Inv[iMarker];
						CQ_Inv[iMarker] = -CMx_Inv[iMarker];
						/*--- For now, define the FM as a simple rotor efficiency ---*/
						//CMerit_Inv[iMarker] = CT_Inv[iMarker]*sqrt(fabs(CT_Inv[iMarker]))/(sqrt(2.0)*CQ_Inv[iMarker]);
						CMerit_Inv[iMarker] = CT_Inv[iMarker]/CQ_Inv[iMarker];
					}
					else {
						CDrag_Inv[iMarker] = 0.0; CLift_Inv[iMarker] = 0.0; CSideForce_Inv[iMarker] = 0.0;
						CMx_Inv[iMarker] = 0.0; CMy_Inv[iMarker] = 0.0; CMz_Inv[iMarker] = 0.0;
						CFx_Inv[iMarker] = 0.0; CFy_Inv[iMarker] = 0.0; CFz_Inv[iMarker] = 0.0;
						CEff_Inv[iMarker] = 0.0;
						CNearFieldOF_Inv[iMarker] = NFPressOF;
						CT_Inv[iMarker] = 0.0;
						CQ_Inv[iMarker] = 0.0;
						CMerit_Inv[iMarker] = 0.0;
					}
				}

				AllBound_CDrag_Inv += CDrag_Inv[iMarker];
				AllBound_CLift_Inv += CLift_Inv[iMarker];
				AllBound_CSideForce_Inv += CSideForce_Inv[iMarker];
				AllBound_CMx_Inv += CMx_Inv[iMarker];
				AllBound_CMy_Inv += CMy_Inv[iMarker];
				AllBound_CMz_Inv += CMz_Inv[iMarker];
				AllBound_CEff_Inv += CEff_Inv[iMarker];
				AllBound_CNearFieldOF_Inv += CNearFieldOF_Inv[iMarker];
				AllBound_CFx_Inv += CFx_Inv[iMarker];
				AllBound_CFy_Inv += CFy_Inv[iMarker];
				AllBound_CFz_Inv += CFz_Inv[iMarker];
				AllBound_CT_Inv += CT_Inv[iMarker];
				AllBound_CQ_Inv += CQ_Inv[iMarker];
				AllBound_CMerit_Inv += CMerit_Inv[iMarker];
			}
		}
	}

	/*-- Pressure Drag Calcualtion --- */
	PressureDrag = AllBound_CDrag_Inv;

	MagnetDrag = 0.0;
	if (magnet && nDim ==3) {
		double Cd_mag, Cl_mag, Csd_mag;
		Cd_mag =  factor*(Mag_Force[0]*cos(Alpha)*cos(Beta) + Mag_Force[1]*sin(Beta) + Mag_Force[2]*sin(Alpha)*cos(Beta));
		Cl_mag = factor*(-Mag_Force[0]*sin(Alpha) + Mag_Force[2]*cos(Alpha));
		Csd_mag = factor*(-Mag_Force[0]*sin(Beta)*cos(Alpha) + Mag_Force[1]*cos(Beta) - Mag_Force[2]*sin(Beta)*sin(Alpha));

		Total_CDrag -= Cd_mag;
		Total_CLift -= Cl_mag;
		Total_CSideForce -= Csd_mag;
		MagnetDrag  -= Cd_mag;
		//        cout << "Mag_Force[0] = " << Mag_Force[0] << "Mag_Force[1] = " << Mag_Force[1] << endl;
		//        cout << "PressureDrag = " << PressureDrag << endl;
	}

	Total_CDrag += AllBound_CDrag_Inv;
	Total_CLift += AllBound_CLift_Inv;
	Total_CSideForce += AllBound_CSideForce_Inv;
	Total_CMx += AllBound_CMx_Inv;
	Total_CMy += AllBound_CMy_Inv;
	Total_CMz += AllBound_CMz_Inv;
	Total_CEff += AllBound_CEff_Inv;
	Total_CNearFieldOF += AllBound_CNearFieldOF_Inv;
	Total_CFx += AllBound_CFx_Inv;
	Total_CFy += AllBound_CFy_Inv;
	Total_CFz += AllBound_CFz_Inv;
	Total_CT += AllBound_CT_Inv;
	Total_CQ += AllBound_CQ_Inv;
	Total_CMerit += AllBound_CMerit_Inv;




}

void CPlasmaSolution::Viscous_Forces(CGeometry *geometry, CConfig *config) {
	unsigned long iVertex, iPoint, iSpecies;
	unsigned short Boundary, Monitoring, iMarker, iDim, jDim;
	double **Tau, Delta, Viscosity, **Grad_PrimVar, div_vel, *Normal, *TauElem;
	double dist[3], *Coord, *UnitaryNormal, *TauTangent, Area, WallShearStress, TauNormal;
	double GradTemperature, GradTemperature_vib;
	double ThermalConductivity, ThermalConductivity_vib;
	double factor, RefVel2, RefDensity;
	double HeatLoad;

	double Alpha        = config->GetAoA()*PI_NUMBER/180.0;
	double RefAreaCoeff = config->GetRefAreaCoeff();
	double Beta         = config->GetAoS()*PI_NUMBER/180.0;
	double *Origin      = config->GetRefOriginMoment();

	//	double Gas_Constant = config->GetGas_ConstantND();
	//	cp = (Gamma / Gamma_Minus_One) * Gas_Constant;
	RefVel2 = 0.0;
	for (iDim = 0; iDim < nDim; iDim++)
		RefVel2  += Velocity_Inf_mean[iDim]*Velocity_Inf_mean[iDim];

	RefDensity = 0.0;
	for (iSpecies = 0; iSpecies < nSpecies; iSpecies ++) {
		RefDensity   += Density_Inf[iSpecies];
	}
	factor = 1.0 / (0.5*RefDensity*RefAreaCoeff*RefVel2);


	/*-- Initialization --*/
	AllBound_CDrag_Visc = 0.0; AllBound_CLift_Visc = 0.0;
	AllBound_CMx_Visc = 0.0; AllBound_CMy_Visc = 0.0; AllBound_CMz_Visc = 0.0;
	AllBound_CFx_Visc = 0.0; AllBound_CFy_Visc = 0.0; AllBound_CFz_Visc = 0.0;
	AllBound_CEff_Visc = 0.0; AllBound_CMerit_Visc = 0.0;
	AllBound_CT_Visc = 0.0; AllBound_Q_Visc = 0.0; ViscDrag = 0.0;

	/*--- Vector and variables initialization ---*/
	UnitaryNormal      = new double [nDim];
	TauElem    = new double [nDim];
	TauTangent = new double [nDim];
	Tau        = new double* [nDim];
	for (iDim = 0; iDim < nDim; iDim++)
		Tau[iDim]   = new double [nDim];

	/*--- Loop over the Navier-Stokes markers ---*/
	for (iMarker = 0; iMarker < config->GetnMarker_All(); iMarker++) {
		Boundary = config->GetMarker_All_Boundary(iMarker);
		Monitoring = config->GetMarker_All_Monitoring(iMarker);

		if ((Boundary == HEAT_FLUX) || (Boundary == ISOTHERMAL)) {

			for (iDim = 0; iDim < nDim; iDim++) ForceViscous[iDim] = 0.0;
			MomentViscous[0] = 0.0; MomentViscous[1] = 0.0; MomentViscous[2] = 0.0;
			HeatLoad = 0.0;

			for (iVertex = 0; iVertex < geometry->nVertex[iMarker]; iVertex++) {
				iPoint = geometry->vertex[iMarker][iVertex]->GetNode();
				for (iSpecies = 0; iSpecies < nSpecies; iSpecies ++) {

					if (config->GetKind_GasModel() != ARGON) CHeatTransfer[iMarker][iSpecies][iVertex] = 0.0;
					for (iDim = 0; iDim < nDim; iDim++) {
						CViscForce[iMarker][iSpecies][iDim][iVertex] = 0.0;
					}
				}

				CSkinFriction[iMarker][iVertex] = 0.0;


				if (geometry->node[iPoint]->GetDomain()) {

					/*-- Compute geometry parameters ---*/
					Coord = geometry->node[iPoint]->GetCoord();
					for (iDim = 0; iDim < nDim; iDim++) dist[iDim] = Coord[iDim] - Origin[iDim];
					Normal = geometry->vertex[iMarker][iVertex]->GetNormal();
					Area = 0.0; for (iDim = 0; iDim < nDim; iDim++) Area += Normal[iDim]*Normal[iDim]; Area = sqrt(Area);
					for (iDim = 0; iDim < nDim; iDim++) UnitaryNormal[iDim] = Normal[iDim]/Area;


					for (iSpecies = 0; iSpecies < nSpecies; iSpecies ++) {
						/*--- Initialize Tau ---*/
						for (iDim = 0; iDim < nDim; iDim++)
							for (jDim = 0 ; jDim < nDim; jDim++)
								Tau[iDim][jDim] = 0.0;

						/*--- Get the species primitive variables ---*/
						Grad_PrimVar            = node[iPoint]->GetGradient_Primitive(iSpecies);
						Viscosity               = node[iPoint]->GetLaminarViscosity(iSpecies);
						ThermalConductivity     = node[iPoint]->GetThermalConductivity(iSpecies);
						ThermalConductivity_vib = node[iPoint]->GetThermalConductivity_vib(iSpecies);

						div_vel = 0.0;
						for (iDim = 0; iDim < nDim; iDim++)
							div_vel += Grad_PrimVar[iDim+1][iDim];

						/*--- Compute tau for each species ---*/
						for (iDim = 0; iDim < nDim; iDim++)
							for (jDim = 0 ; jDim < nDim; jDim++) {
								Delta = 0.0; if (iDim == jDim) Delta = 1.0;
								Tau[iDim][jDim] += Viscosity*(Grad_PrimVar[jDim+1][iDim] +
										Grad_PrimVar[iDim+1][jDim]) - TWO3*Viscosity*div_vel*Delta;
							}

						/*--- Project tau in the normal direction --*/
						for (iDim = 0; iDim < nDim; iDim++) {
							TauElem[iDim] = 0.0;
							for (jDim = 0; jDim < nDim; jDim++)
								TauElem[iDim] += Tau[iDim][jDim]*UnitaryNormal[jDim] ;
						}

						/*--- Compute viscous forces, and moment ---*/
						if (Monitoring == YES) {
							for (iDim = 0; iDim < nDim; iDim++)
								ForceViscous[iDim] += TauElem[iDim]*Area*factor;
						}

						for (iDim = 0; iDim < nDim; iDim++)
							CViscForce[iMarker][iSpecies][iDim][iVertex] = TauElem[iDim]*factor;

						/*--- Calculate the heat flux at the wall ---*/
						GradTemperature = 0.0;
						GradTemperature_vib = 0.0;
						for (iDim = 0; iDim < nDim; iDim++){
							GradTemperature +=  Grad_PrimVar[0][iDim]*(-Normal[iDim]);
							GradTemperature_vib += Grad_PrimVar[nDim+1][iDim]*(-Normal[iDim]);
						}
						if (config->GetKind_GasModel() != ARGON) {
							CHeatTransfer[iMarker][iSpecies][iVertex] = (ThermalConductivity*GradTemperature + ThermalConductivity_vib*GradTemperature_vib)/(0.5*RefDensity*RefVel2);
              HeatLoad += CHeatTransfer[iMarker][iSpecies][iVertex];
						}
					}

					/*--- Compute wall shear stress, skin friction coefficient, and heat flux on the wall ---*/
					TauNormal = 0.0;
					for (iDim = 0; iDim < nDim; iDim++)
						TauNormal += TauElem[iDim] * UnitaryNormal[iDim];

					for (iDim = 0; iDim < nDim; iDim++)
						TauTangent[iDim] = TauElem[iDim] - TauNormal * UnitaryNormal[iDim];

					WallShearStress = 0.0;
					for (iDim = 0; iDim < nDim; iDim++)
						WallShearStress += TauTangent[iDim]*TauTangent[iDim];
					WallShearStress = sqrt(WallShearStress);

					/*--- Note that the wall Shear Stress is just mu(delta u/delta y)---*/
					CSkinFriction[iMarker][iVertex] += WallShearStress / (0.5*RefDensity*RefVel2);

				}

			}

			/*--- Transform ForceInviscid into CLift and CDrag ---*/
			if  (Monitoring == YES) {
				if (nDim == 2) {
					CDrag_Visc[iMarker] =  ForceViscous[0]*cos(Alpha) + ForceViscous[1]*sin(Alpha);
					CLift_Visc[iMarker] = -ForceViscous[0]*sin(Alpha) + ForceViscous[1]*cos(Alpha);
					CMx_Visc[iMarker] = 0.0;
					CMy_Visc[iMarker] = 0.0;
					CMz_Visc[iMarker] = MomentViscous[2];
					CEff_Visc[iMarker] = CLift_Visc[iMarker]/CDrag_Visc[iMarker];
					CFx_Visc[iMarker] = ForceViscous[0];
					CFy_Visc[iMarker] = ForceViscous[1];
					CFz_Visc[iMarker] = 0.0;
					CQ_Visc[iMarker] = -CMz_Visc[iMarker];
          Q_Visc[iMarker] = HeatLoad;
				}
				if (nDim == 3) {
					CDrag_Visc[iMarker] =  ForceViscous[0]*cos(Alpha)*cos(Beta) + ForceViscous[1]*sin(Beta) + ForceViscous[2]*sin(Alpha)*cos(Beta);
					CLift_Visc[iMarker] = -ForceViscous[0]*sin(Alpha) + ForceViscous[2]*cos(Alpha);
					CMx_Visc[iMarker] = MomentViscous[0];
					CMy_Visc[iMarker] = MomentViscous[1];
					CMz_Visc[iMarker] = MomentViscous[2];
					CEff_Visc[iMarker] = CLift_Visc[iMarker]/CDrag_Visc[iMarker];
					CFx_Visc[iMarker] = ForceViscous[0];
					CFy_Visc[iMarker] = ForceViscous[1];
					CFz_Visc[iMarker] = ForceViscous[2];
					CQ_Visc[iMarker] = -CMz_Visc[iMarker];
          Q_Visc[iMarker] = HeatLoad;
				}

				AllBound_CDrag_Visc += CDrag_Visc[iMarker];
				AllBound_CLift_Visc += CLift_Visc[iMarker];
				AllBound_CMx_Visc += CMx_Visc[iMarker];
				AllBound_CMy_Visc += CMy_Visc[iMarker];
				AllBound_CMz_Visc += CMz_Visc[iMarker];
				AllBound_CEff_Visc += CEff_Visc[iMarker];
				AllBound_CFx_Visc += CFx_Visc[iMarker];
				AllBound_CFy_Visc += CFy_Visc[iMarker];
				AllBound_CFz_Visc += CFz_Visc[iMarker];
				AllBound_Q_Visc += Q_Visc[iMarker];
			}
		}
	}
	ViscDrag = AllBound_CDrag_Visc;
	Total_CDrag += AllBound_CDrag_Visc;
	Total_CLift += AllBound_CLift_Visc;
	Total_CMx += AllBound_CMx_Visc;
	Total_CMy += AllBound_CMy_Visc;
	Total_CMz += AllBound_CMz_Visc;
	Total_CEff = Total_CLift/Total_CDrag;
	Total_CFx += AllBound_CFx_Visc;
	Total_CFy += AllBound_CFy_Visc;
	Total_CFz += AllBound_CFz_Visc;
	Total_Q += AllBound_Q_Visc;

	for (iDim = 0; iDim < nDim; iDim++)
		delete [] Tau[iDim];
	delete [] Tau;
	delete [] UnitaryNormal;
	delete [] TauTangent;
	delete [] TauElem;
}


void CPlasmaSolution::SetDissipation_Switch(CGeometry *geometry, CConfig *config) {

	unsigned long iEdge, iPoint, jPoint;
	double Pressure_i, Pressure_j;
	unsigned short iSpecies;
	/*--- Reset variables to store the undivided pressure ---*/
	for (iSpecies =0; iSpecies < nSpecies; iSpecies ++ ) {
		for (iPoint = 0; iPoint < nPointDomain; iPoint++) {
			p1_Und_Lapl[iSpecies][iPoint] = 0.0;
			p2_Und_Lapl[iSpecies][iPoint] = 0.0;
		}
	}
	/*--- Evaluate the pressure sensor ---*/
	for (iEdge = 0; iEdge < geometry->GetnEdge(); iEdge++) {

		iPoint = geometry->edge[iEdge]->GetNode(0);
		jPoint = geometry->edge[iEdge]->GetNode(1);
		for (iSpecies = 0; iSpecies < nSpecies; iSpecies ++ ) {

			Pressure_i = node[iPoint]->GetPressure(iSpecies);
			Pressure_j = node[jPoint]->GetPressure(iSpecies);

			if (geometry->node[iPoint]->GetDomain()) p1_Und_Lapl[iSpecies][iPoint] += (Pressure_j - Pressure_i);
			if (geometry->node[jPoint]->GetDomain()) p1_Und_Lapl[iSpecies][jPoint] += (Pressure_i - Pressure_j);

			if (geometry->node[iPoint]->GetDomain()) p2_Und_Lapl[iSpecies][iPoint] += (Pressure_i + Pressure_j);
			if (geometry->node[jPoint]->GetDomain()) p2_Und_Lapl[iSpecies][jPoint] += (Pressure_i + Pressure_j);
		}
	}
	/*--- Set pressure switch for each point ---*/
	for (iPoint = 0; iPoint < nPointDomain; iPoint++) {
		for (iSpecies = 0; iSpecies < nSpecies; iSpecies ++ ) {
			node[iPoint]->SetSensor(fabs(p1_Und_Lapl[iSpecies][iPoint]) / p2_Und_Lapl[iSpecies][iPoint], iSpecies);

		}
	}
}

void CPlasmaSolution::ImplicitEuler_Iteration(CGeometry *geometry, CSolution **solution_container, CConfig *config) {
	unsigned short iVar, iSpecies, loc, nVar_Species;
	unsigned long iPoint, total_index, IterLinSol = 0;
	double Delta, *local_Res_TruncError, Vol;
	bool MultipleTimeSteps = (config->MultipleTimeSteps());
    
	/*--- Set maximum residual to zero ---*/
	for (iVar = 0; iVar < nVar; iVar++) {
		SetRes_RMS(iVar, 0.0);
		SetRes_Max(iVar, 0.0, 0);
	}
    
	/*--- Build implicit system ---*/
	for (iPoint = 0; iPoint < nPointDomain; iPoint++) {
        
		local_Res_TruncError = node[iPoint]->GetResTruncError();
		Vol = geometry->node[iPoint]->GetVolume();
        
		for (iVar = 0; iVar < nVar; iVar++) {
			total_index = iPoint*nVar+iVar;
			/*--- Right hand side of the system (-Residual) and initial guess (x = 0) ---*/
			xres[total_index] = -(xres[total_index] + local_Res_TruncError[iVar]);
			xsol[total_index] = 0.0;
			AddRes_RMS(iVar, xres[total_index]*xres[total_index]);
			AddRes_Max(iVar, fabs(xres[total_index]), geometry->node[iPoint]->GetGlobalIndex());
		}
        
		if (roe_turkel) {
			SetPreconditioner(config, iPoint);
			for (iSpecies = 0; iSpecies < nSpecies; iSpecies++) {
				if (MultipleTimeSteps)  Delta = Vol/(node[iPoint]->GetDelta_Time(iSpecies));
				else Delta = Vol/(node[iPoint]->GetDelta_Time());
				if ( iSpecies < nDiatomics ) { loc = (nDim+3)*iSpecies; nVar_Species = (nDim+3);}
				else { loc = (nDim+3)*nDiatomics + (nDim+2)*(iSpecies-nDiatomics); nVar_Species = (nDim+2);}
                
				for (iVar = 0; iVar < nVar_Species; iVar ++ )
					for (unsigned short jVar = 0; jVar < nVar_Species; jVar ++ )
						Precon_Mat_inv[loc + iVar][loc + jVar] = Delta*Precon_Mat_inv[loc + iVar][loc + jVar];
			}
			Jacobian.AddBlock(iPoint, iPoint, Precon_Mat_inv);
		}
		else {
            
			if (!MultipleTimeSteps) {
				Delta = Vol/(node[iPoint]->GetDelta_Time());
				Jacobian.AddVal2Diag(iPoint,Delta);
			} else {
				for (iSpecies = 0; iSpecies < nSpecies; iSpecies++) {
					Species_Delta[iSpecies] = Vol/(node[iPoint]->GetDelta_Time(iSpecies));
				}
				//Jacobian.AddVal2Diag(iPoint, Species_Delta, nDim);
				Jacobian.AddVal2Diag(iPoint, Species_Delta, nDim, nDiatomics);
			}
		}
	}
    
	/*--- Initialize residual and solution at the ghost points ---*/
	for (iPoint = nPointDomain; iPoint < nPoint; iPoint++) {
		for (iVar = 0; iVar < nVar; iVar++) {
			total_index = iPoint*nVar + iVar;
			xres[total_index] = 0.0;
			xsol[total_index] = 0.0;
		}
	}
    
	/*--- Solve the linear system (Stationary iterative methods) ---*/
	if (config->GetKind_Linear_Solver() == SYM_GAUSS_SEIDEL)
		Jacobian.SGSSolution(xres, xsol, config->GetLinear_Solver_Error(),
                             config->GetLinear_Solver_Iter(), false, geometry, config);
    
	if (config->GetKind_Linear_Solver() == LU_SGS)
		Jacobian.LU_SGSIteration(xres, xsol, geometry, config);
    
	/*--- Solve the linear system (Krylov subspace methods) ---*/
	if ((config->GetKind_Linear_Solver() == BCGSTAB) ||
        (config->GetKind_Linear_Solver() == GMRES)) {
        
		CSysVector rhs_vec(nPoint, nPointDomain, nVar, xres);
		CSysVector sol_vec(nPoint, nPointDomain, nVar, xsol);
        
		CMatrixVectorProduct* mat_vec = new CSparseMatrixVectorProduct(Jacobian, geometry, config);

		CPreconditioner* precond = NULL;
		if (config->GetKind_Linear_Solver_Prec() == JACOBI) {
			Jacobian.BuildJacobiPreconditioner();
			precond = new CJacobiPreconditioner(Jacobian, geometry, config);
		}
		else if (config->GetKind_Linear_Solver_Prec() == LINELET) {
			Jacobian.BuildJacobiPreconditioner();
			precond = new CLineletPreconditioner(Jacobian, geometry, config);
		}
		else if (config->GetKind_Linear_Solver_Prec() == NO_PREC) {
			precond = new CIdentityPreconditioner(Jacobian, geometry, config);
        }

		CSysSolve system;
		if (config->GetKind_Linear_Solver() == BCGSTAB)
			IterLinSol = system.BCGSTAB(rhs_vec, sol_vec, *mat_vec, *precond, config->GetLinear_Solver_Error(),
                                        config->GetLinear_Solver_Iter(), true);
		else if (config->GetKind_Linear_Solver() == GMRES)
			IterLinSol = system.GMRES(rhs_vec, sol_vec, *mat_vec, *precond, config->GetLinear_Solver_Error(),
                                      config->GetLinear_Solver_Iter(), true);
        
		/*--- The the number of iterations of the linear solver ---*/
		SetIterLinSolver(IterLinSol);
        
		/*--- Copy the solution to the array ---*/
		sol_vec.CopyToArray(xsol);
        
		/*--- dealocate memory ---*/
		delete mat_vec;
		delete precond;
	}
    
	/*--- Update solution (system written in terms of increments) ---*/
	for (iPoint = 0; iPoint < nPointDomain; iPoint++) {
		for (iVar = 0; iVar < nVar; iVar++) {
			node[iPoint]->AddSolution(iVar, config->GetLinear_Solver_Relax()*xsol[iPoint*nVar+iVar]);
		}
	}
    
	/*--- MPI solution ---*/
	Set_MPI_Solution(geometry, config);

	/*--- Compute the root mean square residual ---*/
	SetResidual_RMS(geometry, config);
    
}


void CPlasmaSolution::SetPrimVar_Gradient_GG(CGeometry *geometry, CConfig *config) {
	unsigned long iPoint, jPoint, iEdge, iVertex;
	unsigned short iDim, iVar, iMarker, iSpecies;
	double *PrimVar_Vertex, *PrimVar_i, *PrimVar_j, PrimVar_Average,
	Partial_Gradient, Partial_Res, *Normal;

	unsigned short nPrimVar = nDim+3;

	PrimVar_i = new double [nPrimVar];
	PrimVar_j = new double [nPrimVar];
	PrimVar_Vertex = new double [nPrimVar];

	/*--- Set Gradient_Primitive to zero ---*/
	for (iPoint = 0; iPoint < nPointDomain; iPoint++)
		node[iPoint]->SetGradient_PrimitiveZero(nPrimVar);

	for (iSpecies = 0; iSpecies < nSpecies; iSpecies++) {

		/*--- Loop interior edges ---*/
		for (iEdge = 0; iEdge < geometry->GetnEdge(); iEdge++) {
			iPoint = geometry->edge[iEdge]->GetNode(0);
			jPoint = geometry->edge[iEdge]->GetNode(1);

			for (iVar = 0; iVar < nPrimVar; iVar++) {
				PrimVar_i[iVar] = node[iPoint]->GetPrimVar(iSpecies, iVar);
				PrimVar_j[iVar] = node[jPoint]->GetPrimVar(iSpecies, iVar);
			}

			Normal = geometry->edge[iEdge]->GetNormal();
			for (iVar = 0; iVar < nPrimVar; iVar++) {
				PrimVar_Average =  0.5 * ( PrimVar_i[iVar] + PrimVar_j[iVar] );
				for (iDim = 0; iDim < nDim; iDim++) {
					Partial_Res = PrimVar_Average*Normal[iDim];
					if (geometry->node[iPoint]->GetDomain())
						node[iPoint]->AddGradient_Primitive(iSpecies, iVar, iDim, Partial_Res);
					if (geometry->node[jPoint]->GetDomain())
						node[jPoint]->SubtractGradient_Primitive(iSpecies, iVar, iDim, Partial_Res);
				}
			}
		}

		/*--- Loop boundary edges ---*/
		for (iMarker = 0; iMarker < geometry->GetnMarker(); iMarker++) {
			for (iVertex = 0; iVertex < geometry->GetnVertex(iMarker); iVertex++) {
				iPoint = geometry->vertex[iMarker][iVertex]->GetNode();
				if (geometry->node[iPoint]->GetDomain()) {

					for (iVar = 0; iVar < nPrimVar; iVar++)
						PrimVar_Vertex[iVar] = node[iPoint]->GetPrimVar(iSpecies, iVar);

					Normal = geometry->vertex[iMarker][iVertex]->GetNormal();
					for (iVar = 0; iVar < nPrimVar; iVar++) {
						for (iDim = 0; iDim < nDim; iDim++) {
							Partial_Res = PrimVar_Vertex[iVar]*Normal[iDim];
							node[iPoint]->SubtractGradient_Primitive(iSpecies, iVar, iDim, Partial_Res);
						}
					}
				}
			}
		}

		/*--- Update gradient value ---*/
		for (iPoint = 0; iPoint < nPointDomain; iPoint++) {
			for (iVar = 0; iVar < nPrimVar; iVar++) {
				for (iDim = 0; iDim < nDim; iDim++) {
					Partial_Gradient = node[iPoint]->GetGradient_Primitive(iSpecies, iVar, iDim) / geometry->node[iPoint]->GetVolume();
					node[iPoint]->SetGradient_Primitive(iSpecies, iVar, iDim, Partial_Gradient);
				}
			}
		}
	}

	delete [] PrimVar_Vertex;
	delete [] PrimVar_i;
	delete [] PrimVar_j;

	Set_MPI_PrimVar_Gradient(geometry, config);
}

void CPlasmaSolution::SetPrimVar_Gradient_GG(CGeometry *geometry, CConfig *config, unsigned long iVertex, unsigned short val_marker, double *val_PrimVar_i) {
	unsigned long iPoint;
	unsigned short iDim, iVar, iSpecies;
	double *PrimVar_Vertex, Partial_Gradient, Partial_Res, *Normal;

	unsigned short nPrimVar = nDim+3;

	PrimVar_Vertex = new double [nPrimVar];

	/*--- Set Gradient_Primitive to zero ---*/
	iPoint = geometry->vertex[val_marker][iVertex]->GetNode();
	node[iPoint]->SetGradient_PrimitiveZero(nPrimVar);

	for (iSpecies = 0; iSpecies < nSpecies; iSpecies++) {

		if (geometry->node[iPoint]->GetDomain()) {
			for (iVar = 0; iVar < nPrimVar; iVar++)
				PrimVar_Vertex[iVar] = node[iPoint]->GetPrimVar(iSpecies, iVar);

			Normal = geometry->vertex[val_marker][iVertex]->GetNormal();
			for (iVar = 0; iVar < nPrimVar; iVar++) {
				for (iDim = 0; iDim < nDim; iDim++) {
					Partial_Res = PrimVar_Vertex[iVar]*Normal[iDim];
					node[iPoint]->SubtractGradient_Primitive(iSpecies, iVar, iDim, Partial_Res);
				}
			}
		}

		/*--- Update gradient value ---*/
		for (iVar = 0; iVar < nPrimVar; iVar++) {
			for (iDim = 0; iDim < nDim; iDim++) {
				Partial_Gradient = node[iPoint]->GetGradient_Primitive(iSpecies, iVar, iDim) / geometry->node[iPoint]->GetVolume();
				node[iPoint]->SetGradient_Primitive(iSpecies, iVar, iDim, Partial_Gradient);
			}
		}
	}

	delete [] PrimVar_Vertex;
}

void CPlasmaSolution::SetPrimVar_Gradient_LS(CGeometry *geometry, CConfig *config) {
	unsigned short iSpecies, iVar, iDim, jDim, iNeigh;
	unsigned long iPoint, jPoint;
	double *PrimVar_i, *PrimVar_j, *Coord_i, *Coord_j, r11, r12, r13, r22, r23, r23_a,
	r23_b, r33, weight, product;

	unsigned short nPrimVar = nDim+3;

	/*--- Gradient primitive variables compressible (temp, vx, vy, vz, P)
   Gradient primitive variables incompressible (rho, vx, vy, vz, beta) ---*/
	PrimVar_i = new double [nPrimVar];
	PrimVar_j = new double [nPrimVar];

	/*--- Loop over points of the grid ---*/
	for (iPoint = 0; iPoint < nPointDomain; iPoint++) {
		Coord_i = geometry->node[iPoint]->GetCoord();

		for (iSpecies = 0; iSpecies < nSpecies; iSpecies++) {

			for (iVar = 0; iVar < nPrimVar; iVar++)
				PrimVar_i[iVar] = node[iPoint]->GetPrimVar(iSpecies, iVar);

			/*--- Inizialization of variables ---*/
			for (iVar = 0; iVar < nPrimVar; iVar++)
				for (iDim = 0; iDim < nDim; iDim++)
					cvector[iVar][iDim] = 0.0;

			r11 = 0.0; r12 = 0.0; r13 = 0.0; r22 = 0.0;
			r23 = 0.0; r23_a = 0.0; r23_b = 0.0; r33 = 0.0;

			for (iNeigh = 0; iNeigh < geometry->node[iPoint]->GetnPoint(); iNeigh++) {
				jPoint = geometry->node[iPoint]->GetPoint(iNeigh);
				Coord_j = geometry->node[jPoint]->GetCoord();

				for (iVar = 0; iVar < nPrimVar; iVar++)
					PrimVar_j[iVar] = node[jPoint]->GetPrimVar(iSpecies, iVar);

				weight = 0.0;
				for (iDim = 0; iDim < nDim; iDim++)
					weight += (Coord_j[iDim]-Coord_i[iDim])*(Coord_j[iDim]-Coord_i[iDim]);

				/*--- Sumations for entries of upper triangular matrix R ---*/
				r11 += (Coord_j[0]-Coord_i[0])*(Coord_j[0]-Coord_i[0])/(weight);
				r12 += (Coord_j[0]-Coord_i[0])*(Coord_j[1]-Coord_i[1])/(weight);
				r22 += (Coord_j[1]-Coord_i[1])*(Coord_j[1]-Coord_i[1])/(weight);
				if (nDim == 3) {
					r13 += (Coord_j[0]-Coord_i[0])*(Coord_j[2]-Coord_i[2])/(weight);
					r23_a += (Coord_j[1]-Coord_i[1])*(Coord_j[2]-Coord_i[2])/(weight);
					r23_b += (Coord_j[0]-Coord_i[0])*(Coord_j[2]-Coord_i[2])/(weight);
					r33 += (Coord_j[2]-Coord_i[2])*(Coord_j[2]-Coord_i[2])/(weight);
				}

				/*--- Entries of c:= transpose(A)*b ---*/
				for (iVar = 0; iVar < nPrimVar; iVar++)
					for (iDim = 0; iDim < nDim; iDim++)
						cvector[iVar][iDim] += (Coord_j[iDim]-Coord_i[iDim])*(PrimVar_j[iVar]-PrimVar_i[iVar])/(weight);
			}

			/*--- Entries of upper triangular matrix R ---*/
			r11 = sqrt(r11);
			r12 = r12/(r11);
			r22 = sqrt(r22-r12*r12);
			if (nDim == 3) {
				r13 = r13/(r11);
				r23 = r23_a/(r22) - r23_b*r12/(r11*r22);
				r33 = sqrt(r33-r23*r23-r13*r13);
			}
			/*--- S matrix := inv(R)*traspose(inv(R)) ---*/
			if (nDim == 2) {
				double detR2 = (r11*r22)*(r11*r22);
				Smatrix[0][0] = (r12*r12+r22*r22)/(detR2);
				Smatrix[0][1] = -r11*r12/(detR2);
				Smatrix[1][0] = Smatrix[0][1];
				Smatrix[1][1] = r11*r11/(detR2);
			}
			else {
				double detR2 = (r11*r22*r33)*(r11*r22*r33);
				double z11, z12, z13, z22, z23, z33;
				z11 = r22*r33;
				z12 = -r12*r33;
				z13 = r12*r23-r13*r22;
				z22 = r11*r33;
				z23 = -r11*r23;
				z33 = r11*r22;
				Smatrix[0][0] = (z11*z11+z12*z12+z13*z13)/(detR2);
				Smatrix[0][1] = (z12*z22+z13*z23)/(detR2);
				Smatrix[0][2] = (z13*z33)/(detR2);
				Smatrix[1][0] = Smatrix[0][1];
				Smatrix[1][1] = (z22*z22+z23*z23)/(detR2);
				Smatrix[1][2] = (z23*z33)/(detR2);
				Smatrix[2][0] = Smatrix[0][2];
				Smatrix[2][1] = Smatrix[1][2];
				Smatrix[2][2] = (z33*z33)/(detR2);
			}
			/*--- Computation of the gradient: S*c ---*/
			for (iVar = 0; iVar < nPrimVar; iVar++) {
				for (iDim = 0; iDim < nDim; iDim++) {
					product = 0.0;
					for (jDim = 0; jDim < nDim; jDim++)
						product += Smatrix[iDim][jDim]*cvector[iVar][jDim];
					node[iPoint]->SetGradient_Primitive(iSpecies, iVar, iDim, product);
				}
			}
		}
	}

	delete [] PrimVar_i;
	delete [] PrimVar_j;

	Set_MPI_PrimVar_Gradient(geometry, config);
}



void CPlasmaSolution::SetPrimVar_Gradient_LS(CGeometry *geometry, CConfig *config, unsigned long iPoint, double *val_PrimVar_i) {
	unsigned short iSpecies, iVar, iDim, jDim, iNeigh;
	unsigned long jPoint;
	double *PrimVar_i, *PrimVar_j, *Coord_i, *Coord_j, r11, r12, r13, r22, r23, r23_a,
	r23_b, r33, weight, product;

	unsigned short nPrimVar = nDim+3;

	/*--- Gradient primitive variables compressible (temp, vx, vy, vz, P)
   Gradient primitive variables incompressible (rho, vx, vy, vz, beta) ---*/
	PrimVar_i = new double [nPrimVar];
	PrimVar_j = new double [nPrimVar];

	/*--- Calculate gradient at iPoint ---*/
	Coord_i = geometry->node[iPoint]->GetCoord();

	for (iSpecies = 0; iSpecies < nSpecies; iSpecies++) {

		/*--- Overwrite PrimVar_i[0] with specified wall temperature ---*/
		for (iVar = 0; iVar < nPrimVar; iVar++)
			PrimVar_i[iVar] = val_PrimVar_i[iVar];

		/*--- Inizialization of variables ---*/
		for (iVar = 0; iVar < nPrimVar; iVar++) {
			for (iDim = 0; iDim < nDim; iDim++) {
				cvector[iVar][iDim] = 0.0;
			}
		}

		r11 = 0.0; r12 = 0.0; r13 = 0.0; r22 = 0.0;
		r23 = 0.0; r23_a = 0.0; r23_b = 0.0; r33 = 0.0;

		for (iNeigh = 0; iNeigh < geometry->node[iPoint]->GetnPoint(); iNeigh++) {
			jPoint = geometry->node[iPoint]->GetPoint(iNeigh);
			Coord_j = geometry->node[jPoint]->GetCoord();

			for (iVar = 0; iVar < nPrimVar; iVar++)
				PrimVar_j[iVar] = node[jPoint]->GetPrimVar(iSpecies, iVar);

			weight = 0.0;
			for (iDim = 0; iDim < nDim; iDim++)
				weight += (Coord_j[iDim]-Coord_i[iDim])*(Coord_j[iDim]-Coord_i[iDim]);

			/*--- Sumations for entries of upper triangular matrix R ---*/
			r11 += (Coord_j[0]-Coord_i[0])*(Coord_j[0]-Coord_i[0])/(weight);
			r12 += (Coord_j[0]-Coord_i[0])*(Coord_j[1]-Coord_i[1])/(weight);
			r22 += (Coord_j[1]-Coord_i[1])*(Coord_j[1]-Coord_i[1])/(weight);
			if (nDim == 3) {
				r13 += (Coord_j[0]-Coord_i[0])*(Coord_j[2]-Coord_i[2])/(weight);
				r23_a += (Coord_j[1]-Coord_i[1])*(Coord_j[2]-Coord_i[2])/(weight);
				r23_b += (Coord_j[0]-Coord_i[0])*(Coord_j[2]-Coord_i[2])/(weight);
				r33 += (Coord_j[2]-Coord_i[2])*(Coord_j[2]-Coord_i[2])/(weight);
			}

			/*--- Entries of c:= transpose(A)*b ---*/
			for (iVar = 0; iVar < nPrimVar; iVar++)
				for (iDim = 0; iDim < nDim; iDim++)
					cvector[iVar][iDim] += (Coord_j[iDim]-Coord_i[iDim])*(PrimVar_j[iVar]-PrimVar_i[iVar])/(weight);
		}

		/*--- Entries of upper triangular matrix R ---*/
		r11 = sqrt(r11);
		r12 = r12/(r11);
		r22 = sqrt(r22-r12*r12);
		if (nDim == 3) {
			r13 = r13/(r11);
			r23 = r23_a/(r22) - r23_b*r12/(r11*r22);
			r33 = sqrt(r33-r23*r23-r13*r13);
		}
		/*--- S matrix := inv(R)*traspose(inv(R)) ---*/
		if (nDim == 2) {
			double detR2 = (r11*r22)*(r11*r22);
			Smatrix[0][0] = (r12*r12+r22*r22)/(detR2);
			Smatrix[0][1] = -r11*r12/(detR2);
			Smatrix[1][0] = Smatrix[0][1];
			Smatrix[1][1] = r11*r11/(detR2);
		}
		else {
			double detR2 = (r11*r22*r33)*(r11*r22*r33);
			double z11, z12, z13, z22, z23, z33;
			z11 = r22*r33;
			z12 = -r12*r33;
			z13 = r12*r23-r13*r22;
			z22 = r11*r33;
			z23 = -r11*r23;
			z33 = r11*r22;
			Smatrix[0][0] = (z11*z11+z12*z12+z13*z13)/(detR2);
			Smatrix[0][1] = (z12*z22+z13*z23)/(detR2);
			Smatrix[0][2] = (z13*z33)/(detR2);
			Smatrix[1][0] = Smatrix[0][1];
			Smatrix[1][1] = (z22*z22+z23*z23)/(detR2);
			Smatrix[1][2] = (z23*z33)/(detR2);
			Smatrix[2][0] = Smatrix[0][2];
			Smatrix[2][1] = Smatrix[1][2];
			Smatrix[2][2] = (z33*z33)/(detR2);
		}
		/*--- Computation of the gradient: S*c ---*/
		for (iVar = 0; iVar < nPrimVar; iVar++) {
			for (iDim = 0; iDim < nDim; iDim++) {
				product = 0.0;
				for (jDim = 0; jDim < nDim; jDim++)
					product += Smatrix[iDim][jDim]*cvector[iVar][jDim];
				node[iPoint]->SetGradient_Primitive(iSpecies, iVar, iDim, product);
			}
		}
	}

	delete [] PrimVar_i;
	delete [] PrimVar_j;
}

void CPlasmaSolution::Set_MPI_PrimVar_Gradient(CGeometry *geometry, CConfig *config) {
	unsigned short iVar, iVar_Species, iDim, iSpecies, iMarker, iPeriodic_Index, nPrimVar, nSpeciesPrimVar;
	unsigned long iVertex, iPoint, nVertex, nBuffer_VectorGrad;
	double rotMatrix[3][3], *angles, theta, cosTheta, sinTheta, phi, cosPhi, sinPhi, psi, cosPsi,
	sinPsi, **newGradient = NULL, *Buffer_Receive_VGrad = NULL;
	short SendRecv;
	int send_to, receive_from;

#ifndef NO_MPI
	double *Buffer_Send_VGrad = NULL;
#endif

	nSpeciesPrimVar = nDim+3;
	nPrimVar = nSpecies*nSpeciesPrimVar;

	newGradient = new double* [nPrimVar];
	for (iVar = 0; iVar < nPrimVar; iVar++)
		newGradient[iVar] = new double[3];


	/*--- Send-Receive boundary conditions ---*/
	for (iMarker = 0; iMarker < config->GetnMarker_All(); iMarker++) {

		if (config->GetMarker_All_Boundary(iMarker) == SEND_RECEIVE) {

			SendRecv = config->GetMarker_All_SendRecv(iMarker);
			nVertex = geometry->nVertex[iMarker];
			nBuffer_VectorGrad	= nVertex*nPrimVar*nDim;

			send_to = SendRecv-1;
			receive_from = abs(SendRecv)-1;

#ifndef NO_MPI

			/*--- Send information using MPI  ---*/
			if (SendRecv > 0) {

				/*--- Allocate viscous variables ---*/
				Buffer_Send_VGrad = new double[nBuffer_VectorGrad];

				for (iVertex = 0; iVertex < nVertex; iVertex++) {

					iPoint = geometry->vertex[iMarker][iVertex]->GetNode();

					/*--- Copy viscous data ---*/
					iVar = 0;
					for (iSpecies = 0; iSpecies < nSpecies; iSpecies++) {
						for (iVar_Species = 0; iVar_Species < nSpeciesPrimVar; iVar_Species++) {
							for (iDim = 0; iDim < nDim; iDim++) {
								Buffer_Send_VGrad[iDim*nPrimVar*nVertex+iVar*nVertex+iVertex] = node[iPoint]->GetGradient_Primitive(iSpecies,iVar_Species,iDim);
							}
							iVar++;
						}
					}
				}

				/*--- Send the buffer and deallocate information using MPI ---*/
				MPI::COMM_WORLD.Bsend(Buffer_Send_VGrad, nBuffer_VectorGrad, MPI::DOUBLE, send_to, 9); delete []  Buffer_Send_VGrad;

			}

#endif

			/*--- Receive information  ---*/
			if (SendRecv < 0) {

				/*--- Allocate viscous variables ---*/
				Buffer_Receive_VGrad = new double [nBuffer_VectorGrad];

#ifdef NO_MPI

				/*--- Get the information from the donor point directly. This is a
				 serial computation with access to all nodes. Note that there is an
				 implicit ordering in the list. ---*/
				for (iVertex = 0; iVertex < nVertex; iVertex++) {

					iPoint = geometry->vertex[iMarker][iVertex]->GetNode();

					/*--- Copy viscous data ---*/
					iVar = 0;
					for (iSpecies = 0; iSpecies < nSpecies; iSpecies++) {
						for (iVar_Species = 0; iVar_Species < nSpeciesPrimVar; iVar_Species++) {
							for (iDim = 0; iDim < nDim; iDim++) {
								Buffer_Receive_VGrad[iDim*nPrimVar*nVertex+iVar*nVertex+iVertex] = node[iPoint]->GetGradient_Primitive(iSpecies,iVar_Species,iDim);
							}
							iVar++;
						}
					}
				}

#else
				MPI::COMM_WORLD.Recv(Buffer_Receive_VGrad, nBuffer_VectorGrad, MPI::DOUBLE, receive_from, 9);
#endif

				/*--- Do the coordinate transformation ---*/
				for (iVertex = 0; iVertex < nVertex; iVertex++) {

					/*--- Find point and its type of transformation ---*/
					iPoint = geometry->vertex[iMarker][iVertex]->GetNode();
					iPeriodic_Index = geometry->vertex[iMarker][iVertex]->GetRotation_Type();

					/*--- Retrieve the supplied periodic information. ---*/
					angles = config->GetPeriodicRotation(iPeriodic_Index);

					/*--- Store angles separately for clarity. ---*/
					theta    = angles[0];   phi    = angles[1]; psi    = angles[2];
					cosTheta = cos(theta);  cosPhi = cos(phi);  cosPsi = cos(psi);
					sinTheta = sin(theta);  sinPhi = sin(phi);  sinPsi = sin(psi);

					/*--- Compute the rotation matrix. Note that the implicit
					 ordering is rotation about the x-axis, y-axis,
					 then z-axis. Note that this is the transpose of the matrix
					 used during the preprocessing stage. ---*/
					rotMatrix[0][0] = cosPhi*cosPsi; rotMatrix[1][0] = sinTheta*sinPhi*cosPsi - cosTheta*sinPsi; rotMatrix[2][0] = cosTheta*sinPhi*cosPsi + sinTheta*sinPsi;
					rotMatrix[0][1] = cosPhi*sinPsi; rotMatrix[1][1] = sinTheta*sinPhi*sinPsi + cosTheta*cosPsi; rotMatrix[2][1] = cosTheta*sinPhi*sinPsi - sinTheta*cosPsi;
					rotMatrix[0][2] = -sinPhi; rotMatrix[1][2] = sinTheta*cosPhi; rotMatrix[2][2] = cosTheta*cosPhi;

					for (iVar = 0; iVar < nPrimVar; iVar++)
						for (iDim = 0; iDim < nDim; iDim++)
							newGradient[iVar][iDim] = Buffer_Receive_VGrad[iDim*nPrimVar*nVertex+iVar*nVertex+iVertex];

					/*--- Need to rotate the gradients for all conserved variables. ---*/
					for (iVar = 0; iVar < nPrimVar; iVar ++) {
						if (nDim == 2) {
							newGradient[iVar][0] = rotMatrix[0][0]*Buffer_Receive_VGrad[0*nPrimVar*nVertex+iVar*nVertex+iVertex] + rotMatrix[0][1]*Buffer_Receive_VGrad[1*nPrimVar*nVertex+iVar*nVertex+iVertex];
							newGradient[iVar][1] = rotMatrix[1][0]*Buffer_Receive_VGrad[0*nPrimVar*nVertex+iVar*nVertex+iVertex] + rotMatrix[1][1]*Buffer_Receive_VGrad[1*nPrimVar*nVertex+iVar*nVertex+iVertex];
						}
						else {
							newGradient[iVar][0] = rotMatrix[0][0]*Buffer_Receive_VGrad[0*nPrimVar*nVertex+iVar*nVertex+iVertex] + rotMatrix[0][1]*Buffer_Receive_VGrad[1*nPrimVar*nVertex+iVar*nVertex+iVertex] + rotMatrix[0][2]*Buffer_Receive_VGrad[2*nPrimVar*nVertex+iVar*nVertex+iVertex];
							newGradient[iVar][1] = rotMatrix[1][0]*Buffer_Receive_VGrad[0*nPrimVar*nVertex+iVar*nVertex+iVertex] + rotMatrix[1][1]*Buffer_Receive_VGrad[1*nPrimVar*nVertex+iVar*nVertex+iVertex] + rotMatrix[1][2]*Buffer_Receive_VGrad[2*nPrimVar*nVertex+iVar*nVertex+iVertex];
							newGradient[iVar][2] = rotMatrix[2][0]*Buffer_Receive_VGrad[0*nPrimVar*nVertex+iVar*nVertex+iVertex] + rotMatrix[2][1]*Buffer_Receive_VGrad[1*nPrimVar*nVertex+iVar*nVertex+iVertex] + rotMatrix[2][2]*Buffer_Receive_VGrad[2*nPrimVar*nVertex+iVar*nVertex+iVertex];
						}
					}

					/*--- Copy transformed gradients back into buffer. ---*/
					for (iVar = 0; iVar < nPrimVar; iVar++)
						for (iDim = 0; iDim < nDim; iDim++)
							Buffer_Receive_VGrad[iDim*nPrimVar*nVertex+iVar*nVertex+iVertex] = newGradient[iVar][iDim];

					/*--- Viscous method. Store the received information ---*/
					iVar = 0;
					for (iSpecies = 0; iSpecies < nSpecies; iSpecies++) {
						for (iVar_Species = 0; iVar_Species < nSpeciesPrimVar; iVar_Species++) {
							for (iDim = 0; iDim < nDim; iDim++)
								node[iPoint]->SetGradient_Primitive(iSpecies,iVar_Species, iDim, Buffer_Receive_VGrad[iDim*nPrimVar*nVertex+iVar*nVertex+iVertex]);
							iVar ++;
						}
					}
				}
				delete [] Buffer_Receive_VGrad;
			}
		}
	}
	for (iVar = 0; iVar < nPrimVar; iVar++)
		delete [] newGradient[iVar];
	delete [] newGradient;

}


void CPlasmaSolution::SetPrimVar_Limiter(CGeometry *geometry, CConfig *config) {

	unsigned long iEdge, iPoint, jPoint, nPoint;
	unsigned short iVar, iDim, iSpecies, nPrimVar;
	double ***Gradient_i, ***Gradient_j, *Coord_i, *Coord_j,
	dave, LimK, eps2, dm, dp, du, limiter;
	double **PrimVar_i, **PrimVar_j;
	// [T-tr, u, v, w, T-vib, P]
	nPrimVar = nDim+3;

	for (iPoint = 0; iPoint < nPoint; iPoint++) {
		for (iSpecies = 0; iSpecies < nSpecies; iSpecies++) {
			for (iVar = 0; iVar < nPrimVar; iVar++) {
				PrimVar_max[iPoint][iSpecies][iVar] = -EPS*EPS;
				PrimVar_min[iPoint][iSpecies][iVar] = EPS*EPS;
			}
		}
	}

	/*--- Establish bounds for monotonicity by finding max & min values of neighbor variables --*/
	for (iEdge = 0; iEdge < geometry->GetnEdge(); iEdge++) {

		/*--- Point identification, Normal vector and area ---*/
		iPoint = geometry->edge[iEdge]->GetNode(0);
		jPoint = geometry->edge[iEdge]->GetNode(1);

		PrimVar_i = node[iPoint]->GetPrimVar_Plasma();
		PrimVar_j = node[jPoint]->GetPrimVar_Plasma();

		/*--- Compute the maximum, and minimum values for nodes i & j ---*/
		for (iSpecies = 0; iSpecies < nSpecies; iSpecies++) {
			for (iVar = 0; iVar < nPrimVar; iVar++) {
				du = PrimVar_j[iSpecies][iVar] - PrimVar_i[iSpecies][iVar];
				PrimVar_min[iPoint][iSpecies][iVar] = min(PrimVar_min[iPoint][iSpecies][iVar], du);
				PrimVar_max[iPoint][iSpecies][iVar] = max(PrimVar_max[iPoint][iSpecies][iVar], du);
				PrimVar_min[jPoint][iSpecies][iVar] = min(PrimVar_min[jPoint][iSpecies][iVar], -du);
				PrimVar_max[jPoint][iSpecies][iVar] = max(PrimVar_max[jPoint][iSpecies][iVar], -du);
			}
		}
	}

	/*--- Initialize the limiter --*/
	for (iPoint = 0; iPoint < nPointDomain; iPoint++) {
		for (iSpecies = 0; iSpecies < nSpecies; iSpecies++) {
			for (iVar = 0; iVar < nPrimVar; iVar++) {
				node[iPoint]->SetLimiterPrimitive(iSpecies,iVar, 2.0);
			}
		}
	}

	switch (config->GetKind_SlopeLimit()) {

	/*--- Minmod (Roe 1984) limiter ---*/
	case MINMOD:

		for (iEdge = 0; iEdge < geometry->GetnEdge(); iEdge++) {

			iPoint     = geometry->edge[iEdge]->GetNode(0);
			jPoint     = geometry->edge[iEdge]->GetNode(1);
			Coord_i    = geometry->node[iPoint]->GetCoord();
			Coord_j    = geometry->node[jPoint]->GetCoord();
			Gradient_i = node[iPoint]->GetGradient_Primitive_Plasma();
			Gradient_j = node[jPoint]->GetGradient_Primitive_Plasma();

			for (iSpecies = 0; iSpecies < nSpecies; iSpecies++) {
				for (iVar = 0; iVar < nPrimVar; iVar++) {

					/*--- Calculate the interface left gradient, delta- (dm) ---*/
					dm = 0.0;
					for (iDim = 0; iDim < nDim; iDim++)
						dm += 0.5*(Coord_j[iDim]-Coord_i[iDim])*Gradient_i[iSpecies][iVar][iDim];

					/*--- Calculate the interface right gradient, delta+ (dp) ---*/
					if ( dm > 0.0 ) dp = PrimVar_max[iPoint][iSpecies][iVar];
					else dp = PrimVar_min[iPoint][iSpecies][iVar];

					limiter = max(0.0, min(1.0,dp/dm));

					if (limiter < node[iPoint]->GetLimiterPrimitive(iSpecies, iVar))
						if (geometry->node[iPoint]->GetDomain()) node[iPoint]->SetLimiterPrimitive(iSpecies, iVar, limiter);

					/*-- Repeat for point j on the edge ---*/
					dm = 0.0;
					for (iDim = 0; iDim < nDim; iDim++)
						dm += 0.5*(Coord_i[iDim]-Coord_j[iDim])*Gradient_j[iSpecies][iVar][iDim];

					if ( dm > 0.0 ) dp = PrimVar_max[jPoint][iSpecies][iVar];
					else dp = PrimVar_min[jPoint][iSpecies][iVar];

					limiter = max(0.0, min(1.0,dp/dm));

					if (limiter < node[jPoint]->GetLimiterPrimitive(iSpecies,iVar))
						if (geometry->node[jPoint]->GetDomain()) node[jPoint]->SetLimiterPrimitive(iSpecies, iVar, limiter);
				}
			}
		}
		break;

		/*--- Venkatakrishnan (Venkatakrishnan 1994) limiter ---*/
	case VENKATAKRISHNAN:

		for (iEdge = 0; iEdge < geometry->GetnEdge(); iEdge++) {

			iPoint     = geometry->edge[iEdge]->GetNode(0);
			jPoint     = geometry->edge[iEdge]->GetNode(1);
			Coord_i    = geometry->node[iPoint]->GetCoord();
			Coord_j    = geometry->node[jPoint]->GetCoord();
			Gradient_i = node[iPoint]->GetGradient_Primitive_Plasma();
			Gradient_j = node[jPoint]->GetGradient_Primitive_Plasma();

			for (iSpecies = 0; iSpecies < nSpecies; iSpecies++) {
				for (iVar = 0; iVar < nPrimVar; iVar++) {

					/*-- Get limiter parameters from the configuration file ---*/
					dave = config->GetRefElemLength();
					LimK = config->GetLimiterCoeff();
					eps2 = pow((LimK*dave), 3.0);

					/*--- Calculate the interface left gradient, delta- (dm) ---*/
					dm = 0.0;
					for (iDim = 0; iDim < nDim; iDim++)
						dm += 0.5*(Coord_j[iDim]-Coord_i[iDim])*Gradient_i[iSpecies][iVar][iDim];

					/*--- Calculate the interface right gradient, delta+ (dp) ---*/
					if ( dm > 0.0 ) dp = PrimVar_max[iPoint][iSpecies][iVar];
					else dp = PrimVar_min[iPoint][iSpecies][iVar];

					limiter = ( dp*dp + 2.0*dp*dm + eps2 )/( dp*dp + dp*dm + 2.0*dm*dm + eps2);

					if (limiter < node[iPoint]->GetLimiterPrimitive(iSpecies, iVar))
						if (geometry->node[iPoint]->GetDomain()) node[iPoint]->SetLimiterPrimitive(iSpecies, iVar, limiter);

					/*-- Repeat for point j on the edge ---*/
					dave = config->GetRefElemLength();
					LimK = config->GetLimiterCoeff();
					eps2 = pow((LimK*dave), 3.0);

					dm = 0.0;
					for (iDim = 0; iDim < nDim; iDim++)
						dm += 0.5*(Coord_i[iDim]-Coord_j[iDim])*Gradient_j[iSpecies][iVar][iDim];

					if ( dm > 0.0 ) dp = PrimVar_max[jPoint][iSpecies][iVar];
					else dp = PrimVar_min[jPoint][iSpecies][iVar];

					limiter = ( dp*dp + 2.0*dp*dm + eps2 )/( dp*dp + dp*dm + 2.0*dm*dm + eps2);

					if (limiter < node[jPoint]->GetLimiterPrimitive(iSpecies, iVar)) {
						if (geometry->node[jPoint]->GetDomain()) node[jPoint]->SetLimiterPrimitive(iSpecies, iVar, limiter);
					}
				}
			}
		}
		break;
	}

	SetPrimVar_Limiter_MPI(geometry, config);
}

void CPlasmaSolution::SetPrimVar_Limiter_MPI(CGeometry *geometry, CConfig *config) {
	unsigned short iVar, iVar_Species, iSpecies, iMarker, iPeriodic_Index, nPrimVar, nSpeciesPrimVar, loc;
	unsigned long iVertex, iPoint, nVertex, nBuffer_VectorGrad;
	double rotMatrix[3][3], *angles, theta, cosTheta, sinTheta, phi, cosPhi, sinPhi, psi, cosPsi,
	sinPsi, *newLimiter = NULL, *Buffer_Receive_VGrad = NULL;
	short SendRecv;
	int send_to, receive_from;

#ifndef NO_MPI
	double *Buffer_Send_VGrad = NULL;
#endif

	nSpeciesPrimVar = nDim+3;
	nPrimVar = nSpecies*nSpeciesPrimVar;

	newLimiter = new double [nPrimVar];

	/*--- Send-Receive boundary conditions ---*/
	for (iMarker = 0; iMarker < config->GetnMarker_All(); iMarker++) {

		if (config->GetMarker_All_Boundary(iMarker) == SEND_RECEIVE) {

			SendRecv = config->GetMarker_All_SendRecv(iMarker);
			nVertex = geometry->nVertex[iMarker];
			nBuffer_VectorGrad	= nVertex*nPrimVar;

			send_to = SendRecv-1;
			receive_from = abs(SendRecv)-1;

#ifndef NO_MPI

			/*--- Send information using MPI  ---*/
			if (SendRecv > 0) {

				/*--- Allocate viscous variables ---*/
				Buffer_Send_VGrad = new double[nBuffer_VectorGrad];

				for (iVertex = 0; iVertex < nVertex; iVertex++) {

					iPoint = geometry->vertex[iMarker][iVertex]->GetNode();

					/*--- Copy viscous data ---*/
					iVar = 0;
					for (iSpecies = 0; iSpecies < nSpecies; iSpecies++) {
						for (iVar_Species = 0; iVar_Species < nSpeciesPrimVar; iVar_Species++) {

							Buffer_Send_VGrad[iVar*nVertex+iVertex] = node[iPoint]->GetLimiterPrimitive(iSpecies, iVar_Species);
							iVar++;
						}
					}
				}

				/*--- Send the buffer and deallocate information using MPI ---*/
				MPI::COMM_WORLD.Bsend(Buffer_Send_VGrad, nBuffer_VectorGrad, MPI::DOUBLE, send_to, 9);
				delete []  Buffer_Send_VGrad;

			}

#endif

			/*--- Receive information  ---*/
			if (SendRecv < 0) {

				/*--- Allocate viscous variables ---*/
				Buffer_Receive_VGrad = new double [nBuffer_VectorGrad];

#ifdef NO_MPI

				/*--- Get the information from the donor point directly. This is a
				 serial computation with access to all nodes. Note that there is an
				 implicit ordering in the list. ---*/
				for (iVertex = 0; iVertex < nVertex; iVertex++) {

					iPoint = geometry->vertex[iMarker][iVertex]->GetNode();

					/*--- Copy viscous data ---*/
					iVar = 0;
					for (iSpecies = 0; iSpecies < nSpecies; iSpecies++) {
						for (iVar_Species = 0; iVar_Species < nSpeciesPrimVar; iVar_Species++) {

							Buffer_Receive_VGrad[iVar*nVertex+iVertex] = node[iPoint]->GetLimiterPrimitive(iSpecies,iVar_Species);

							iVar++;
						}
					}
				}

#else
				MPI::COMM_WORLD.Recv(Buffer_Receive_VGrad, nBuffer_VectorGrad, MPI::DOUBLE, receive_from, 9);
#endif

				/*--- Do the coordinate transformation ---*/
				for (iVertex = 0; iVertex < nVertex; iVertex++) {

					/*--- Find point and its type of transformation ---*/
					iPoint = geometry->vertex[iMarker][iVertex]->GetNode();
					iPeriodic_Index = geometry->vertex[iMarker][iVertex]->GetRotation_Type();

					/*--- Retrieve the supplied periodic information. ---*/
					angles = config->GetPeriodicRotation(iPeriodic_Index);

					/*--- Store angles separately for clarity. ---*/
					theta    = angles[0];   phi    = angles[1]; psi    = angles[2];
					cosTheta = cos(theta);  cosPhi = cos(phi);  cosPsi = cos(psi);
					sinTheta = sin(theta);  sinPhi = sin(phi);  sinPsi = sin(psi);

					/*--- Compute the rotation matrix. Note that the implicit
					 ordering is rotation about the x-axis, y-axis,
					 then z-axis. Note that this is the transpose of the matrix
					 used during the preprocessing stage. ---*/
					rotMatrix[0][0] = cosPhi*cosPsi; rotMatrix[1][0] = sinTheta*sinPhi*cosPsi - cosTheta*sinPsi; rotMatrix[2][0] = cosTheta*sinPhi*cosPsi + sinTheta*sinPsi;
					rotMatrix[0][1] = cosPhi*sinPsi; rotMatrix[1][1] = sinTheta*sinPhi*sinPsi + cosTheta*cosPsi; rotMatrix[2][1] = cosTheta*sinPhi*sinPsi - sinTheta*cosPsi;
					rotMatrix[0][2] = -sinPhi; rotMatrix[1][2] = sinTheta*cosPhi; rotMatrix[2][2] = cosTheta*cosPhi;

					for (iVar = 0; iVar < nPrimVar; iVar++)
						newLimiter[iVar] = Buffer_Receive_VGrad[iVar*nVertex+iVertex];

					/*--- Need to rotate the gradients for all conserved variables. ---*/
					for (iSpecies = 0; iSpecies < nSpecies; iSpecies++) {
						loc = nSpeciesPrimVar*iSpecies;
						if (nDim == 2) {
							newLimiter[loc+1] = rotMatrix[0][0]*Buffer_Receive_VGrad[(loc+1)*nVertex+iVertex] + rotMatrix[0][1]*Buffer_Receive_VGrad[(loc+2)*nVertex+iVertex];
							newLimiter[loc+2] = rotMatrix[1][0]*Buffer_Receive_VGrad[(loc+1)*nVertex+iVertex] + rotMatrix[1][1]*Buffer_Receive_VGrad[(loc+2)*nVertex+iVertex];
						}
						else {
							newLimiter[loc+1] = rotMatrix[0][0]*Buffer_Receive_VGrad[(loc+1)*nVertex+iVertex] + rotMatrix[0][1]*Buffer_Receive_VGrad[(loc+2)*nVertex+iVertex] + rotMatrix[0][2]*Buffer_Receive_VGrad[(loc+3)*nVertex+iVertex];
							newLimiter[loc+2] = rotMatrix[1][0]*Buffer_Receive_VGrad[(loc+1)*nVertex+iVertex] + rotMatrix[1][1]*Buffer_Receive_VGrad[(loc+2)*nVertex+iVertex] + rotMatrix[1][2]*Buffer_Receive_VGrad[(loc+3)*nVertex+iVertex];
							newLimiter[loc+3] = rotMatrix[2][0]*Buffer_Receive_VGrad[(loc+1)*nVertex+iVertex] + rotMatrix[2][1]*Buffer_Receive_VGrad[(loc+2)*nVertex+iVertex] + rotMatrix[2][2]*Buffer_Receive_VGrad[(loc+3)*nVertex+iVertex];
						}
					}

					/*--- Copy transformed gradients back into buffer. ---*/
					for (iVar = 0; iVar < nPrimVar; iVar++)
						Buffer_Receive_VGrad[iVar*nVertex+iVertex] = newLimiter[iVar];

					/*--- Viscous method. Store the received information ---*/
					iVar = 0;
					for (iSpecies = 0; iSpecies < nSpecies; iSpecies++) {
						for (iVar_Species = 0; iVar_Species < nSpeciesPrimVar; iVar_Species++) {
							node[iPoint]->SetLimiterPrimitive(iSpecies, iVar_Species, Buffer_Receive_VGrad[iVar*nVertex+iVertex]);
							iVar++;
						}
					}

				}
				delete [] Buffer_Receive_VGrad;
			}
		}
	}
	delete [] newLimiter;
}


void CPlasmaSolution::SetPreconditioner(CConfig *config, unsigned short iPoint) {
	unsigned short iVar, jVar;

	/*--- Initialise the preconditioning matrix to an identity matrix ---*/
	for (iVar = 0; iVar < nVar; iVar ++) {
		for (jVar = 0; jVar < nVar; jVar ++)
			Precon_Mat_inv[iVar][jVar] = 0.0;
		Precon_Mat_inv[iVar][iVar] = 1.0;
	}
  
#ifdef turkel_acceleration

  unsigned short iDim, jDim, electrons, loc, nVar_species;
  double Beta, local_Mach, Beta2;
	double rho, enthalpy, soundspeed, sq_vel;
	double *U_i;
	double Beta_min = config->GetminTurkelBeta();
  double Beta_max = config->GetmaxTurkelBeta();

	/*--- Variables to calculate the preconditioner parameter Beta ---*/
	electrons = nSpecies - 1;
	loc = (nDim+2)*electrons;
	nVar_species = (nDim+2);

	U_i 			= node[iPoint]->GetSolution();
	rho 			= U_i[loc + 0];
	enthalpy 		= node[iPoint]->GetEnthalpy(electrons);
	soundspeed 		= node[iPoint]->GetSoundSpeed(electrons);
	sq_vel 			= node[iPoint]->GetVelocity2(electrons);
	local_Mach		= sqrt(sq_vel)/node[iPoint]->GetSoundSpeed(electrons);
	Beta 		    = max(Beta_min,min(local_Mach,Beta_max));
	Beta2 		    = Beta*Beta;
	Gamma = config->GetSpecies_Gamma(nSpecies-1);

	/*---Calculating the inverse of the preconditioning matrix that multiplies the time derivative  */
	Precon_Mat_inv[loc + 0][loc + 0] = 0.5*sq_vel;
	Precon_Mat_inv[loc + 0][loc + nVar_species-1] = 1.0;
	for (iDim = 0; iDim < nDim; iDim ++)
		Precon_Mat_inv[loc + 0][loc + 1+iDim] = -1.0*U_i[loc + iDim+1]/rho;

	for (iDim = 0; iDim < nDim; iDim ++) {
		Precon_Mat_inv[loc + iDim+1][loc + 0] = 0.5*sq_vel*U_i[loc + iDim+1]/rho;
		Precon_Mat_inv[loc + iDim+1][loc + nVar_species-1] = U_i[loc + iDim+1]/rho;
		for (jDim = 0; jDim < nDim; jDim ++) {
			Precon_Mat_inv[loc + iDim+1][loc + 1+jDim] = -1.0*U_i[loc + jDim+1]/rho*U_i[loc + iDim+1]/rho;
		}
	}

	Precon_Mat_inv[loc + nVar_species-1][loc + 0] = 0.5*sq_vel*enthalpy;
	Precon_Mat_inv[loc + nVar_species-1][loc + nVar_species-1] = enthalpy;
	for (iDim = 0; iDim < nDim; iDim ++)
		Precon_Mat_inv[loc + nVar_species-1][loc + 1+iDim] = -1.0*U_i[loc + iDim+1]/rho*enthalpy;

	for (iVar = 0; iVar < nVar_species; iVar ++ ) {
		for (jVar = 0; jVar < nVar_species; jVar ++ ) {
			Precon_Mat_inv[loc + iVar][loc + jVar] = (1.0/(Beta2) - 1.0) * (Gamma-1.0)/(soundspeed*soundspeed)*Precon_Mat_inv[loc + iVar][loc + jVar];
			if (iVar == jVar)
				Precon_Mat_inv[loc + iVar][loc + iVar] += 1.0;
		}
	}
#endif
}


void CPlasmaSolution::BC_Euler_Wall(CGeometry *geometry, CSolution **solution_container, CNumerics *solver, CConfig *config, unsigned short val_marker) {
	unsigned long iPoint, iVertex;
	unsigned short iDim, iSpecies, iVar, loc;
	double Pressure, *Normal;
	bool implicit = (config->GetKind_TimeIntScheme_Plasma() == EULER_IMPLICIT);

	/*--- Buckle over all the vertices ---*/
	for (iVertex = 0; iVertex < geometry->nVertex[val_marker]; iVertex++) {
		iPoint = geometry->vertex[val_marker][iVertex]->GetNode();

		/*--- If the node belong to the domain ---*/
		if (geometry->node[iPoint]->GetDomain()) {

			/*--- Acquire geometry parameters ---*/
			Normal = geometry->vertex[val_marker][iVertex]->GetNormal();
			double Area = 0.0; double UnitaryNormal[3];
			for (iDim = 0; iDim < nDim; iDim++)
				Area += Normal[iDim]*Normal[iDim];
			Area = sqrt (Area);
			for (iDim = 0; iDim < nDim; iDim++)
				UnitaryNormal[iDim] = -Normal[iDim]/Area;

			/*--- Initialize the residual ---*/
			for (iVar = 0; iVar < nVar; iVar++) {
				Residual[iVar] = 0.0;
			}

			for (iSpecies = 0; iSpecies < nSpecies; iSpecies++ ) {
				if ( iSpecies < nDiatomics ) loc = (nDim+3)*iSpecies;
				else loc = (nDim+3)*nDiatomics + (nDim+2)*(iSpecies-nDiatomics);
				Pressure = node[iPoint]->GetPressure(iSpecies);

				/*--- Apply the boundary condition ---*/
				Residual[loc+0] = 0.0;
				for (iDim = 0; iDim < nDim; iDim++)
					Residual[loc + iDim+1] =  Pressure*UnitaryNormal[iDim]*Area;
				Residual[loc+nDim+1] = 0.0;
				if ( iSpecies < nDiatomics )
					Residual[loc+nDim+2] = 0.0;
			}

			/*--- Add value to the residual ---*/
			AddResidual(iPoint, Residual);

			/*--- If needed, determine the Jacobian ---*/
			if (implicit) {
				unsigned short jVar, jDim;
				double dPdrho, dPdE, dPdEv, EPorho, Gamma, Energy_el, Vel2, Density;

				/*--- Initialize the Jacobian ---*/
				for (iVar = 0; iVar < nVar; iVar++)
					for (jVar = 0; jVar < nVar; jVar++)
						Jacobian_i[iVar][jVar] = 0.0;

				for (iSpecies = 0; iSpecies < nSpecies; iSpecies++) {
					if ( iSpecies < nDiatomics ) loc = (nDim+3)*iSpecies;
					else loc = (nDim+3)*nDiatomics + (nDim+2)*(iSpecies-nDiatomics);

					Density = node[iPoint]->GetSolution(loc+0);
					Vel2 = 0.0;
					for (iDim = 0; iDim < nDim; iDim++)
						Vel2 += node[iPoint]->GetVelocity(iDim, iSpecies)*node[iPoint]->GetVelocity(iDim, iSpecies);
					Energy_el = 0.0;
					Gamma = config->GetSpecies_Gamma(iSpecies);
					dPdrho = (Gamma - 1.0) * (0.5*Vel2 - config->GetEnthalpy_Formation(iSpecies) - Energy_el);
					EPorho = (node[iPoint]->GetSolution(loc+nDim+1) + node[iPoint]->GetPressure(iSpecies))/Density;
					dPdE   = (Gamma - 1.0);
					dPdEv  = -(Gamma - 1.0);


					Jacobian_i[loc+0][loc+0] = 0.0;
					for (iDim = 0; iDim < nDim; iDim++)
						Jacobian_i[loc+0][loc+iDim+1] = UnitaryNormal[iDim]*Area;
					Jacobian_i[loc+0][loc+nDim+1] = 0.0;

					for (iDim = 0; iDim < nDim; iDim++) {
						Jacobian_i[loc+iDim+1][loc+0] = dPdrho * UnitaryNormal[iDim] * Area;
						for (jDim = 0; jDim < nDim; jDim++) {
							Jacobian_i[loc+iDim+1][loc+jDim+1] = (node[iPoint]->GetVelocity(iDim, iSpecies)*UnitaryNormal[jDim] -
									(Gamma-1.0) * node[iPoint]->GetVelocity(jDim, iSpecies)*UnitaryNormal[iDim])*Area;
						}
						Jacobian_i[loc+iDim+1][loc+nDim+1] = dPdE * UnitaryNormal[iDim] * Area;
					}

					for (iDim = 0; iDim < nDim; iDim++)
						Jacobian_i[loc+nDim+1][loc+iDim+1] = EPorho * UnitaryNormal[iDim] * Area;

					if ( iSpecies < nDiatomics) {
						for (iDim = 0; iDim < nDim; iDim++) {
							Jacobian_i[loc+iDim+1][loc+nDim+2] = dPdEv * UnitaryNormal[iDim] * Area;
							Jacobian_i[loc+nDim+2][loc+iDim+1] = node[iPoint]->GetSolution(loc+nDim+2) / Density * UnitaryNormal[iDim] * Area;
						}
					}
				}
				Jacobian.AddBlock(iPoint,iPoint,Jacobian_i);
			}
		}
	}
}

void CPlasmaSolution::BC_HeatFlux_Wall(CGeometry *geometry, CSolution **solution_container, CNumerics *conv_solver, CNumerics *visc_solver, CConfig *config, unsigned short val_marker) {
	unsigned long iVertex, iPoint,jPoint, total_index, Point_Normal = 0, iNeigh;
	unsigned short iVar, iDim, iSpecies, loc, jVar;
	double *Normal, *Coord_i, *Coord_j, *U_i, *U_j;
	double sq_vel,dist_ij, heat_flux_factor, cp, cpoR, theta, phi, Viscosity, gas_Constant;
	double factor, phi_rho, phi_p, rhoovisc, Twall, Pressure, Density, Temperature, Temperature_Gradient;

	bool implicit = (config->GetKind_TimeIntScheme_Plasma() == EULER_IMPLICIT);
	bool adiabatic = config->GetAdiabaticWall();
	bool isothermal = config->GetIsothermalWall();
	bool catalytic = config->GetCatalyticWall();

	Twall = 300.0;

	if (adiabatic) {
		for(iVertex = 0; iVertex < geometry->nVertex[val_marker]; iVertex++) {
			iPoint = geometry->vertex[val_marker][iVertex]->GetNode();
			if (geometry->node[iPoint]->GetDomain()) {

				/*--- Vector --> Velocity_corrected ---*/
				for (iDim = 0; iDim < nDim; iDim++) Vector[iDim] = 0.0;

				/*--- Set the residual, truncation error and velocity value ---*/
				for (iSpecies = 0; iSpecies < nSpecies; iSpecies ++) {
					if ( iSpecies < nDiatomics ) loc = (nDim+3)*iSpecies;
					else loc = (nDim+3)*nDiatomics + (nDim+2)*(iSpecies-nDiatomics);
					node[iPoint]->SetVelocity_Old(Vector, iSpecies);
					SetVel_Residual_Zero(iPoint, iSpecies);
					node[iPoint]->SetVel_ResTruncError_Zero(iSpecies);

					/*--- Only change velocity-rows of the Jacobian (includes 1 in the diagonal) ---*/
					if (implicit)
						for (iVar = loc + 1; iVar <= loc + nDim; iVar++) {
							total_index = iPoint*nVar+iVar;
							Jacobian.DeleteValsRowi(total_index);
						}
				}
			}
		}
	}
	if (isothermal) {
		for(iVertex = 0; iVertex < geometry->nVertex[val_marker]; iVertex++) {
			iPoint = geometry->vertex[val_marker][iVertex]->GetNode();
			if (geometry->node[iPoint]->GetDomain()) {

				/*--- Compute the projected residual ---*/
				Normal = geometry->vertex[val_marker][iVertex]->GetNormal();

				double Area = 0.0; double UnitaryNormal[3];
				for (iDim = 0; iDim < nDim; iDim++)
					Area += Normal[iDim]*Normal[iDim];
				Area = sqrt (Area);

				for (iDim = 0; iDim < nDim; iDim++)
					UnitaryNormal[iDim] = -Normal[iDim]/Area;
				for (iSpecies = 0; iSpecies < nSpecies; iSpecies ++)
					CHeatTransfer[val_marker][iSpecies][iVertex] = 0.0;

				/*--- Compute closest normal neighbor ---*/
				double cos_max, scalar_prod, norm_vect, norm_Normal, cos_alpha, diff_coord;

				double *Normal = geometry->vertex[val_marker][iVertex]->GetNormal();
				cos_max = -1.0;
				for (iNeigh = 0; iNeigh < geometry->node[iPoint]->GetnPoint(); iNeigh++) {
					jPoint = geometry->node[iPoint]->GetPoint(iNeigh);
					scalar_prod = 0.0; norm_vect = 0.0; norm_Normal = 0.0;
					for(iDim = 0; iDim < nDim; iDim++) {
						diff_coord = geometry->node[jPoint]->GetCoord(iDim)-geometry->node[iPoint]->GetCoord(iDim);
						scalar_prod += diff_coord*Normal[iDim];
						norm_vect += diff_coord*diff_coord;
						norm_Normal += Normal[iDim]*Normal[iDim];
					}
					norm_vect = sqrt(norm_vect);
					norm_Normal = sqrt(norm_Normal);
					cos_alpha = scalar_prod/(norm_vect*norm_Normal);
					/*--- Get maximum cosine (not minimum because normals are oriented inwards) ---*/
					if (cos_alpha >= cos_max) {
						Point_Normal = jPoint;
						cos_max = cos_alpha;
					}
				}
				// Point_Normal = geometry->vertex[val_marker][iVertex]->GetNormal_Neighbor();

				/*--- Vector --> Velocity_corrected ---*/
				for (iDim = 0; iDim < nDim; iDim++) Vector[iDim] = 0.0;


				for (iVar = 0; iVar < nVar; iVar ++)
					Res_Visc[iVar] = 0.0;

				/*--- Set the residual, truncation error and velocity value ---*/
				for (iSpecies = 0; iSpecies < nSpecies; iSpecies ++) {
					node[iPoint]->SetVelocity_Old(Vector, iSpecies);
					SetVel_Residual_Zero(iPoint, iSpecies);
					SetVel_Residual_Zero(iPoint, iSpecies);
					SetVel_Residual_Zero(iPoint, iSpecies);
					node[iPoint]->SetVel_ResTruncError_Zero(iSpecies);
				}

				Coord_i = geometry->node[iPoint]->GetCoord();
				Coord_j = geometry->node[Point_Normal]->GetCoord();

				dist_ij = 0;
				for (iDim = 0; iDim < nDim; iDim++)
					dist_ij += (Coord_j[iDim]-Coord_i[iDim])*(Coord_j[iDim]-Coord_i[iDim]);
				dist_ij = sqrt(dist_ij);

				U_i = node[iPoint]->GetSolution() ;
				U_j = node[Point_Normal]->GetSolution();


				for (iSpecies = 0; iSpecies < nSpecies; iSpecies ++) {
					CHeatTransfer[val_marker][iSpecies][iVertex] = 0.0;
					if ( iSpecies < nDiatomics ) loc = (nDim+3)*iSpecies;
					else loc = (nDim+3)*nDiatomics + (nDim+2)*(iSpecies-nDiatomics);
					Temperature = node[Point_Normal]->GetTemperature_tr(iSpecies);
					Temperature_Gradient = (Twall - Temperature)/dist_ij;
					Viscosity = node[iPoint]->GetLaminarViscosity(iSpecies);
					gas_Constant = config->GetSpecies_Gas_Constant(iSpecies);
					Gamma = config->GetSpecies_Gamma(iSpecies);
					Gamma_Minus_One = Gamma - 1.0;
					cp = (Gamma / Gamma_Minus_One) * gas_Constant;
					heat_flux_factor = cp * Viscosity/PRANDTL;

					Res_Visc[loc + nDim+1] = heat_flux_factor * Temperature_Gradient*Area;

					CHeatTransfer[val_marker][iSpecies][iVertex] -= heat_flux_factor * Temperature_Gradient;
					//                    cout << " CHeatTransfer[iMarker][iSpecies][iVertex] = " <<CHeatTransfer[val_marker][iSpecies][iVertex] << endl;
				}
				SubtractResidual(iPoint, Res_Visc);  // SIGN CHECK


				/*--- Only change velocity-rows of the Jacobian (includes 1 in the diagonal) ---*/
				if (implicit) {

					theta = 0.0;
					for (iDim = 0; iDim < nDim; iDim++)
						theta += UnitaryNormal[iDim]*UnitaryNormal[iDim];

					for (iVar = 0; iVar < nVar; iVar ++)
						for (jVar = 0; jVar < nVar; jVar ++)
							Jacobian_i[iVar][jVar] = 0.0;

					for (iSpecies = 0; iSpecies < nSpecies; iSpecies ++) {
						if ( iSpecies < nDiatomics ) loc = (nDim+3)*iSpecies;
						else loc = (nDim+3)*nDiatomics + (nDim+2)*(iSpecies-nDiatomics);
						sq_vel = 0.0;
						for (iDim = 0; iDim< nDim; iDim ++)
							sq_vel += (U_i[loc + iDim+1]/U_i[loc + 0])*(U_i[loc + iDim+1]/U_i[loc + 0]);

						Density = node[iPoint]->GetDensity(iSpecies);
						Pressure = node[iPoint]->GetPressure(iSpecies);
						Viscosity = node[iPoint]->GetLaminarViscosity(iSpecies);
						gas_Constant = config->GetSpecies_Gas_Constant(iSpecies);
						Gamma = config->GetSpecies_Gamma(iSpecies);
						Gamma_Minus_One = Gamma - 1.0;
						cp =  (Gamma / Gamma_Minus_One)* gas_Constant;
						cpoR = (Gamma / Gamma_Minus_One);

						heat_flux_factor = cp * Viscosity/PRANDTL;
						phi = 0.5*(Gamma-1.0)*sq_vel;
						factor = Viscosity/(Density*dist_ij)*Area;
						phi_rho = -cpoR*heat_flux_factor*Pressure/(Density*Density);
						phi_p = cpoR*heat_flux_factor/Density;
						rhoovisc = Density/(Viscosity); // rho over viscosity


						Jacobian_i[loc + nDim+1][loc + 0] = -factor*rhoovisc*theta*(phi_rho+phi*phi_p);
						Jacobian_i[loc + nDim+1][loc + nDim+1] = -factor*rhoovisc*(Gamma-1)*theta*phi_p;
						for (iVar = loc + 1; iVar <= loc + nDim; iVar++) {
							total_index = iPoint*nVar+iVar;
							Jacobian.DeleteValsRowi(total_index);
						}
					}
					Jacobian.SubtractBlock(iPoint, iPoint, Jacobian_i);
				}
			}
		}
	}

	if (catalytic) {

		double *Mass;
		double ion_flux, electron_flux, atom_flux, ion_density, atom_density, catalyticity_coeff, Kb, ionTemperature, ionmass;
		double cos_max, scalar_prod, norm_vect, norm_Normal, cos_alpha, diff_coord;

		Mass = new double[nSpecies];
		for (iSpecies = 0; iSpecies < nSpecies; iSpecies ++)
			Mass[iSpecies] = config->GetParticle_Mass(iSpecies);

		catalyticity_coeff = 1.0;
		ionmass = Mass[1];
		Kb = BOLTZMANN_CONSTANT;


		for(iVertex = 0; iVertex < geometry->nVertex[val_marker]; iVertex++) {
			iPoint = geometry->vertex[val_marker][iVertex]->GetNode();
			if (geometry->node[iPoint]->GetDomain()) {

				/*--- Compute the projected residual ---*/
				Normal = geometry->vertex[val_marker][iVertex]->GetNormal();

				double Area = 0.0; double UnitaryNormal[3];
				for (iDim = 0; iDim < nDim; iDim++)
					Area += Normal[iDim]*Normal[iDim];
				Area = sqrt (Area);

				for (iDim = 0; iDim < nDim; iDim++)
					UnitaryNormal[iDim] = -Normal[iDim]/Area;

				/*--- Compute closest normal neighbor ---*/
				double *Normal = geometry->vertex[val_marker][iVertex]->GetNormal();

				cos_max = -1.0;
				for (iNeigh = 0; iNeigh < geometry->node[iPoint]->GetnPoint(); iNeigh++) {
					jPoint = geometry->node[iPoint]->GetPoint(iNeigh);
					scalar_prod = 0.0; norm_vect = 0.0; norm_Normal = 0.0;
					for(iDim = 0; iDim < nDim; iDim++) {
						diff_coord = geometry->node[jPoint]->GetCoord(iDim)-geometry->node[iPoint]->GetCoord(iDim);
						scalar_prod += diff_coord*Normal[iDim];
						norm_vect += diff_coord*diff_coord;
						norm_Normal += Normal[iDim]*Normal[iDim];
					}
					norm_vect = sqrt(norm_vect);
					norm_Normal = sqrt(norm_Normal);
					cos_alpha = scalar_prod/(norm_vect*norm_Normal);
					/*--- Get maximum cosine (not minimum because normals are oriented inwards) ---*/
					if (cos_alpha >= cos_max) {
						Point_Normal = jPoint;
						cos_max = cos_alpha;
					}
				}
				//	Point_Normal = geometry->vertex[val_marker][iVertex]->GetNormal_Neighbor();

				/*--- Vector --> Velocity_corrected ---*/
				for (iDim = 0; iDim < nDim; iDim++) Vector[iDim] = 0.0;


				for (iVar = 0; iVar < nVar; iVar ++)
					Res_Visc[iVar] = 0.0;

				/*--- Set the residual, truncation error and velocity value ---*/
				for (iSpecies = 0; iSpecies < nSpecies; iSpecies ++) {
					node[iPoint]->SetVelocity_Old(Vector, iSpecies);
					SetVel_Residual_Zero(iPoint, iSpecies);
					SetVel_Residual_Zero(iPoint, iSpecies);
					node[iPoint]->SetVel_ResTruncError_Zero(iSpecies);
				}

				Coord_i = geometry->node[iPoint]->GetCoord();
				Coord_j = geometry->node[Point_Normal]->GetCoord();

				dist_ij = 0;
				for (iDim = 0; iDim < nDim; iDim++)
					dist_ij += (Coord_j[iDim]-Coord_i[iDim])*(Coord_j[iDim]-Coord_i[iDim]);
				dist_ij = sqrt(dist_ij);

				U_i = node[iPoint]->GetSolution() ;
				U_j = node[Point_Normal]->GetSolution();

				ion_density    = U_j[1*(nDim+2) + 0];
				atom_density   = U_j[0*(nDim+2) + 0];
				ionTemperature = node[Point_Normal]->GetTemperature_tr(1);
				ion_flux       = - 0.25 * ion_density * catalyticity_coeff * sqrt( 8*Kb*ionTemperature/ ( PI_NUMBER* ionmass));
				electron_flux  = ion_flux*Mass[2]/Mass[1];
				atom_flux      = - ( ion_flux + electron_flux);

				Res_Visc[0*(nDim+2) + 0] = atom_flux     * Area;
				Res_Visc[1*(nDim+2) + 0] = ion_flux      * Area;
				Res_Visc[2*(nDim+2) + 0] = electron_flux * Area;

				for (iSpecies = 0; iSpecies < nSpecies; iSpecies ++) {
					CHeatTransfer[val_marker][iSpecies][iVertex] = 0.0;

					if ( iSpecies < nDiatomics ) loc = (nDim+3)*iSpecies;
					else loc = (nDim+3)*nDiatomics + (nDim+2)*(iSpecies-nDiatomics);
					Temperature = node[Point_Normal]->GetTemperature_tr(iSpecies);
					Temperature_Gradient = (Twall - Temperature)/dist_ij;
					Viscosity = node[iPoint]->GetLaminarViscosity(iSpecies);
					gas_Constant = config->GetSpecies_Gas_Constant(iSpecies);
					Gamma = config->GetSpecies_Gamma(iSpecies);
					Gamma_Minus_One = Gamma - 1.0;
					cp = (Gamma / Gamma_Minus_One) * gas_Constant;
					heat_flux_factor = cp * Viscosity/PRANDTL;
					Res_Visc[loc + nDim+1] = heat_flux_factor * Temperature_Gradient*Area;
					CHeatTransfer[val_marker][iSpecies][iVertex] -= heat_flux_factor * Temperature_Gradient;
				}
				SubtractResidual(iPoint, Res_Visc);  // SIGN CHECK


				/*--- Only change velocity-rows of the Jacobian (includes 1 in the diagonal) ---*/
				if (implicit) {

					theta = 0.0;
					for (iDim = 0; iDim < nDim; iDim++)
						theta += UnitaryNormal[iDim]*UnitaryNormal[iDim];

					for (iVar = 0; iVar < nVar; iVar ++)
						for (jVar = 0; jVar < nVar; jVar ++)
							Jacobian_i[iVar][jVar] = 0.0;

					Jacobian_i[0*(nDim+2)+0][0*(nDim+2)+0] = atom_flux/atom_density*Mass[1]/Mass[0] * Area;
					Jacobian_i[1*(nDim+2)+0][1*(nDim+2)+0] = ion_flux/ion_density*Mass[1]/Mass[1] * Area;
					Jacobian_i[2*(nDim+2)+0][2*(nDim+2)+0] = electron_flux/ion_density*Mass[1]/Mass[2] * Area;

					for (iSpecies = 0; iSpecies < nSpecies; iSpecies ++) {
						if ( iSpecies < nDiatomics ) loc = (nDim+3)*iSpecies;
						else loc = (nDim+3)*nDiatomics + (nDim+2)*(iSpecies-nDiatomics);
						sq_vel = 0.0;
						for (iDim = 0; iDim< nDim; iDim ++)
							sq_vel += (U_i[loc + iDim+1]/U_i[loc + 0])*(U_i[loc + iDim+1]/U_i[loc + 0]);

						Density = node[iPoint]->GetDensity(iSpecies);
						Pressure = node[iPoint]->GetPressure(iSpecies);
						Viscosity = node[iPoint]->GetLaminarViscosity(iSpecies);
						gas_Constant = config->GetSpecies_Gas_Constant(iSpecies);
						Gamma = config->GetSpecies_Gamma(iSpecies);
						Gamma_Minus_One = Gamma - 1.0;
						cp =  (Gamma / Gamma_Minus_One)* gas_Constant;
						cpoR = (Gamma / Gamma_Minus_One);

						heat_flux_factor = cp * Viscosity/PRANDTL;
						phi = 0.5*(Gamma-1.0)*sq_vel;
						factor = Viscosity/(Density*dist_ij)*Area;
						phi_rho = -cpoR*heat_flux_factor*Pressure/(Density*Density);
						phi_p = cpoR*heat_flux_factor/Density;
						rhoovisc = Density/(Viscosity); // rho over viscosity

						Jacobian_i[loc + nDim+1][loc + 0]= -factor*rhoovisc*theta*(phi_rho+phi*phi_p);
						Jacobian_i[loc + nDim+1][loc + nDim+1] = -factor*rhoovisc*(Gamma-1)*theta*phi_p;

						for (iVar = loc + 1; iVar <= loc + nDim; iVar++) {
							total_index = iPoint*nVar+iVar;
							Jacobian.DeleteValsRowi(total_index);
						}
					}
					Jacobian.SubtractBlock(iPoint, iPoint, Jacobian_i);
				}
			}
		}
	}
}

//void CPlasmaSolution::BC_HeatFlux_Wall(CGeometry *geometry, CSolution **solution_container, CNumerics *conv_solver, CNumerics *visc_solver, CConfig *config, unsigned short val_marker) {
//	//Comment: This implementation allows for a specified wall heat flux (typically zero).
//
//	unsigned long iVertex, iPoint, total_index;
//	unsigned short iDim, iVar, iSpecies, loc;
//	double Wall_HeatFlux;
//
//	/*--- Identify the boundary ---*/
//	string Marker_Tag = config->GetMarker_All_Tag(val_marker);
//
//	/*--- Get the specified wall heat flux ---*/
//	Wall_HeatFlux = config->GetWall_HeatFlux(Marker_Tag);
//
//	for(iVertex = 0; iVertex < geometry->nVertex[val_marker]; iVertex++) {
//		iPoint = geometry->vertex[val_marker][iVertex]->GetNode();
//		if (geometry->node[iPoint]->GetDomain()) {
//
//			/*--- Vector --> Velocity_corrected ---*/
//			for (iDim = 0; iDim < nDim; iDim++) Vector[iDim] = 0.0;
//
//			/*--- Set the residual, truncation error and velocity value ---*/
//			for (iSpecies = 0; iSpecies < nSpecies; iSpecies ++) {
//				if ( iSpecies < nDiatomics ) loc = (nDim+3)*iSpecies;
//				else loc = (nDim+3)*nDiatomics + (nDim+2)*(iSpecies-nDiatomics);
//				node[iPoint]->SetVelocity_Old(Vector, iSpecies);
//				SetVel_Residual_Zero(iPoint, iSpecies);
//				SetVel_Residual_Zero(iPoint, iSpecies);
//				SetVel_Residual_Zero(iPoint, iSpecies);
//				node[iPoint]->SetVel_ResTruncError_Zero(iSpecies);
//
//				/*--- Only change velocity-rows of the Jacobian (includes 1 in the diagonal) ---*/
//				if (implicit)
//					for (iVar = loc + 1; iVar <= loc + nDim; iVar++) {
//						total_index = iPoint*nVar+iVar;
//						Jacobian.DeleteValsRowi(total_index);
//					}
//			}
//		}
//	}
//}

void CPlasmaSolution::BC_Isothermal_Wall(CGeometry *geometry, CSolution **solution_container, CNumerics *conv_solver, CNumerics *visc_solver, CConfig *config, unsigned short val_marker) {

	unsigned long iVertex, iPoint, Point_Normal;
	unsigned short iSpecies, iVar, jVar, iDim, jDim, loc, nVarSpecies;
	double *Normal, *Coord_i, *Coord_j, Area, dist_ij;
	double UnitaryNormal[3];
	double Twall, Temperature_tr, Temperature_vib, dT_trdrho, dT_vibdrho, dT_vibdev;
	double Density, Pwall, Vel2, Energy_el;
	double Viscosity, ThermalConductivity, ThermalConductivity_vib, GasConstant, h_f, CharVibTemp;
	double Theta;
	double div_vel, **dudx;
	double **ViscFlux_Tensor;
	double ***GradPrimVar;
	unsigned short nSpecies_BC = nSpecies;

	//if (config->GetKind_GasModel() == ARGON) nSpecies_BC = nSpecies -1;


//	if (nDim == 2) {
//		cout << "2D Viscous Jacobian not yet implemented in BC_Isothermal_Wall!!" << endl;
//		cin.get();
//	}

	Point_Normal = 0;
	dudx = new double*[nDim];
	for (iDim = 0; iDim < nDim; iDim++) {
		dudx[iDim] = new double[nDim];
	}
	ViscFlux_Tensor = new double*[nDim+3];
	for (iVar = 0; iVar < nDim+3; iVar++)
		ViscFlux_Tensor[iVar] = new double[nDim];

	/*--- Identify the boundary ---*/
	string Marker_Tag = config->GetMarker_All_Tag(val_marker);

	/*--- Retrieve the specified wall temperature ---*/
	Twall = config->GetIsothermal_Temperature(Marker_Tag);

	/*--- Loop over boundary points ---*/
	for(iVertex = 0; iVertex < geometry->nVertex[val_marker]; iVertex++) {
		iPoint = geometry->vertex[val_marker][iVertex]->GetNode();
		if (geometry->node[iPoint]->GetDomain()) {

			/*--- Store dummy vector with no-slip condition ---*/
			for (iDim = 0; iDim < nDim; iDim++) Vector[iDim] = 0.0;

			/*--- Compute dual-grid area and boundary normal ---*/
			Normal = geometry->vertex[val_marker][iVertex]->GetNormal();
			Area = 0.0;
			Theta = 0.0;
			for (iDim = 0; iDim < nDim; iDim++)
				Area += Normal[iDim]*Normal[iDim];
			Area = sqrt (Area);
			for (iDim = 0; iDim < nDim; iDim++) {
				UnitaryNormal[iDim] = -Normal[iDim]/Area;
				Theta += UnitaryNormal[iDim]*UnitaryNormal[iDim];
			}

			/*--- Compute closest normal neighbor ---*/
			Point_Normal = geometry->vertex[val_marker][iVertex]->GetNormal_Neighbor();

			/*--- Get cartesian coordinates of i & j and compute inter-node distance ---*/
			Coord_i = geometry->node[iPoint]->GetCoord();
			Coord_j = geometry->node[Point_Normal]->GetCoord();
			dist_ij = 0;
			for (iDim = 0; iDim < nDim; iDim++)
				dist_ij += (Coord_j[iDim]-Coord_i[iDim])*(Coord_j[iDim]-Coord_i[iDim]);
			dist_ij = sqrt(dist_ij);

			/*--- Load auxiliary vector with no-slip wall velocity ---*/
			for (iDim = 0; iDim < nDim; iDim++) Vector[iDim] = 0.0;

			/*--- Initialize viscous residual (and Jacobian if implicit) to zero ---*/
			for (iVar = 0; iVar < nVar; iVar ++) {
				Res_Visc[iVar] = 0.0;
			}
			if (implicit) {
				for (iVar = 0; iVar < nVar; iVar ++) {
					for (jVar = 0; jVar < nVar; jVar ++) {
						Jacobian_i[iVar][jVar] = 0.0;
						Jacobian_j[iVar][jVar] = 0.0;
						Jacobian_ElecForce[iVar][jVar] = 0.0;
					}
				}
			}

			/*--- Acquire primitive variable gradients ---*/
			GradPrimVar = node[iPoint]->GetGradient_Primitive_Plasma();

			for (iSpecies = 0; iSpecies < nSpecies_BC; iSpecies++) {
				if ( iSpecies < nDiatomics ) {
					loc = (nDim+3)*iSpecies;
					nVarSpecies = nDim+3;
				}
				else {
					loc = (nDim+3)*nDiatomics + (nDim+2)*(iSpecies-nDiatomics);
					nVarSpecies = nDim+2;
				}

				/*--- Retrieve wall and neighbor quantities ---*/
				Pwall           = node[iPoint]->GetPressure(iSpecies);
				Viscosity       = (node[iPoint]->GetLaminarViscosity(iSpecies) + node[Point_Normal]->GetLaminarViscosity(iSpecies))/2.0;
				Temperature_tr  = node[Point_Normal]->GetPrimVar(iSpecies, 0);
				Temperature_vib = node[Point_Normal]->GetPrimVar(iSpecies, nDim+1);
				ThermalConductivity     = node[iPoint]->GetThermalConductivity(iSpecies);
				ThermalConductivity_vib = node[iPoint]->GetThermalConductivity_vib(iSpecies);

				div_vel = 0.0;
				for (iDim = 0; iDim < nDim; iDim++) {
					for (jDim = 0; jDim < nDim; jDim++)
						dudx[iDim][jDim] = GradPrimVar[iSpecies][iDim+1][jDim];
					div_vel += GradPrimVar[iSpecies][iDim+1][iDim];
				}

				/*--- Calculate wall gradients using finite differencing ---*/
				for (iVar = 0; iVar < nDim+3; iVar++)
					for (iDim = 0; iDim < nDim; iDim++)
						ViscFlux_Tensor[iVar][iDim] = 0.0;

				for (iDim = 0; iDim < nDim; iDim++) {
					for (jDim = 0; jDim < nDim; jDim++) {
						ViscFlux_Tensor[iDim+1][jDim] = Viscosity * (dudx[iDim][jDim]+dudx[jDim][iDim]);
					}
					ViscFlux_Tensor[iDim+1][iDim] -= 2.0/3.0 * Viscosity * div_vel;
				}
				/*for (jDim = 0; jDim < nDim; jDim++)
          ViscFlux_Tensor[nDim+1][jDim] = ThermalConductivity * (Twall-Temperature_tr)/dist_ij * UnitaryNormal[jDim];
        if (iSpecies < nDiatomics) {
          for (jDim = 0; jDim < nDim; jDim++) {
            ViscFlux_Tensor[nDim+1][jDim] += ThermalConductivity_vib * (Twall-Temperature_vib)/dist_ij * UnitaryNormal[jDim];
            ViscFlux_Tensor[nDim+2][jDim] = ThermalConductivity_vib * (Twall-Temperature_vib)/dist_ij * UnitaryNormal[jDim];
          }
        }*/

				/*--- Determine viscous contribution to boundary ---*/
				Res_Visc[loc+nDim+1] = ThermalConductivity * (Twall-Temperature_tr)/dist_ij * Area;
				if (iSpecies < nDiatomics) {
					Res_Visc[loc+nDim+1] += ThermalConductivity_vib * (Twall-Temperature_vib)/dist_ij * Area;
					Res_Visc[loc+nDim+2] = ThermalConductivity_vib * (Twall-Temperature_vib)/dist_ij * Area;
				}

				/*--- Apply the no-slip condition to the residual, truncation error and velocity value ---*/
				node[iPoint]->SetVelocity_Old(Vector, iSpecies);
				SetVel_Residual_Zero(iPoint, iSpecies);
				SetVel_Residual_Zero(iPoint, iSpecies);
				SetVel_Residual_Zero(iPoint, iSpecies);
				node[iPoint]->SetVel_ResTruncError_Zero(iSpecies);

				/*--- Calculate Jacobian for implicit time stepping ---*/
				if (implicit) {
					double dPdE, dPdEvib, Energy_tot, Energy_vib, Chi;
          
					/*--- Calculate useful quantities ---*/
					Gamma           = config->GetSpecies_Gamma(iSpecies);
					GasConstant     = config->GetSpecies_Gas_Constant(iSpecies);
					h_f             = config->GetEnthalpy_Formation(iSpecies);
					Density         = node[iPoint]->GetSolution(loc);
					Energy_tot      = node[iPoint]->GetSolution(loc+nDim+1);
					Energy_vib      = 0.0;
					if (iSpecies < nDiatomics)
						Energy_vib    = node[iPoint]->GetSolution(loc+nDim+2);
					Temperature_tr  = Twall;
					Temperature_vib = Twall;
					Vel2            = 0.0;
					Energy_el       = 0.0;
					dPdE            = Gamma - 1.0;
					dPdEvib         = -(Gamma - 1.0);
					dT_trdrho       = 1.0/Density * ( -Temperature_tr + (Gamma-1.0)/GasConstant*(Vel2/2.0 - h_f - Energy_el) );
					Chi             = (Gamma-1.0)/(GasConstant*Density*Density) * (-Energy_tot + Vel2 + Energy_vib);
          if (nDim == 3) {
            /*--- Jacobian of the convective terms (energy rows only) ---*/
            for (iDim = 0; iDim < nDim; iDim++)
              Jacobian_ElecForce[loc+nDim+1][loc+iDim+1] = (Energy_tot + Pwall) / Density * UnitaryNormal[iDim] * Area;
            if (iSpecies < nDiatomics) {
              for (iDim = 0; iDim < nDim; iDim++)
                Jacobian_ElecForce[loc+nDim+2][loc+iDim+1] = Energy_vib / Density * UnitaryNormal[iDim] * Area;
            }
            
            /*--- Jacobian of the viscous terms ---*/
            // More terms in loc+4 row follow after the diatomics check
            Jacobian_i[loc+4][loc+0] =  -Chi*ThermalConductivity*Theta/dist_ij * Area;
            Jacobian_i[loc+4][loc+nDim+1] = -(Gamma-1.0)/GasConstant * ThermalConductivity/Density * Theta/dist_ij * Area;
            
            if (iSpecies < nDiatomics) {
              CharVibTemp     = config->GetCharVibTemp(iSpecies);
              dT_vibdrho      =  -Temperature_vib*Temperature_vib/(CharVibTemp*Density)
              * ( 1.0 - 1.0/exp(CharVibTemp/Temperature_vib) );
              dT_vibdev       =  Temperature_vib*Temperature_vib/(CharVibTemp*CharVibTemp*Density*GasConstant)
              * ( (exp(CharVibTemp/Temperature_vib) - 1.0)*(exp(CharVibTemp/Temperature_vib) - 1.0)
                 / exp(CharVibTemp/Temperature_vib) );
              
              Jacobian_i[loc+4][loc+0] -= dT_vibdrho * ThermalConductivity_vib * Theta / dist_ij * Area;
              Jacobian_i[loc+5][loc+0] = -dT_vibdrho * ThermalConductivity_vib * Theta / dist_ij * Area;
              Jacobian_i[loc+0][loc+nDim+2] = 0.0;
              for (iDim = 0; iDim < nDim; iDim++) {
                Jacobian_i[loc+iDim+1][loc+nDim+2] = 0.0;
                Jacobian_i[loc+nDim+2][loc+iDim+1] = 0.0;
              }
              Jacobian_i[loc+nDim+2][loc+nDim+1] = 0.0;
              Jacobian_i[loc+nDim+1][loc+nDim+2] = ( (Gamma-1.0)/GasConstant * ThermalConductivity/Density * Theta/dist_ij * dist_ij - dT_vibdev * ThermalConductivity_vib * Theta/dist_ij ) * Area;
              Jacobian_i[loc+nDim+2][loc+nDim+2] = -dT_vibdev * ThermalConductivity_vib * Theta/dist_ij * Area;
            }
            
            /*--- Determine contribution from normal neighbor to i (store in elecforce Jacobian) ---*/
            for (iVar = 0; iVar < nVarSpecies; iVar++)
              for (jVar = 0; jVar < nVarSpecies; jVar++)
                Jacobian_j[loc+iVar][loc+jVar] = -Jacobian_i[loc+iVar][loc+jVar];
            
            for (iDim = 0; iDim < nDim; iDim++) {
              for (jDim = 0; jDim < nDim; jDim++) {
                Jacobian_i[loc+4][loc+iDim+1] += 1.0/(2.0*Density) * ViscFlux_Tensor[iDim+1][jDim] * UnitaryNormal[jDim] * Area;
                Jacobian_j[loc+4][loc+iDim+1] += 1.0/(2.0*Density) * ViscFlux_Tensor[iDim+1][jDim] * UnitaryNormal[jDim] * Area;
              }
            }
            /*--- Strong enforcement of the no-slip condition in the Jacobian ---*/
            for (iVar = loc+1; iVar < loc+nDim+1; iVar++) {
              unsigned long total_index = iPoint*nVar+iVar;
              Jacobian.DeleteValsRowi(total_index);
            }
            
          }//implicit
        }
			} //iSpecies

			/*--- Apply calculated residuals and Jacobians to the linear system ---*/
			SubtractResidual(iPoint, Res_Visc);
//			Jacobian.SubtractBlock(iPoint, iPoint, Jacobian_i);
//			Jacobian.SubtractBlock(iPoint, Point_Normal, Jacobian_j);
//			Jacobian.AddBlock(iPoint, iPoint, Jacobian_ElecForce);
		}
	}

#ifdef Electrons_Invisc
	if (config->GetKind_GasModel() == ARGON) {
		iSpecies = nSpecies -1;

		/*--- Initialize the residual ---*/
		for (iVar = 0; iVar < nVar; iVar++) {
			Residual[iVar] = 0.0;
		}
		loc = (nDim+3)*nDiatomics + (nDim+2)*(iSpecies-nDiatomics);
		Pressure = node[iPoint]->GetPressure(iSpecies);

		/*--- Apply the boundary condition ---*/
		Residual[loc+0] = 0.0;
		for (iDim = 0; iDim < nDim; iDim++)
			Residual[loc + iDim+1] =  Pressure*UnitaryNormal[iDim]*Area;
		Residual[loc+nDim+1] = 0.0;


		/*--- Add value to the residual ---*/
		AddResidual(iPoint, Residual);

		/*--- If needed, determine the Jacobian ---*/
		if (implicit) {
			unsigned short jVar, jDim;
			double dPdrho, dPdE, dPdEv, EPorho, Gamma, Energy_el, Vel2, Density;

			/*--- Initialize the Jacobian ---*/
			for (iVar = 0; iVar < nVar; iVar++)
				for (jVar = 0; jVar < nVar; jVar++)
					Jacobian_i[iVar][jVar] = 0.0;

			Density = node[iPoint]->GetSolution(loc+0);
			Vel2 = 0.0;
			for (iDim = 0; iDim < nDim; iDim++)
				Vel2 += node[iPoint]->GetVelocity(iDim, iSpecies)*node[iPoint]->GetVelocity(iDim, iSpecies);
			Energy_el = 0.0;
			Gamma = config->GetSpecies_Gamma(iSpecies);
			dPdrho = (Gamma - 1.0) * (0.5*Vel2 - config->GetEnthalpy_Formation(iSpecies) - Energy_el);
			EPorho = (node[iPoint]->GetSolution(loc+nDim+1) + node[iPoint]->GetPressure(iSpecies))/Density;
			dPdE   = (Gamma - 1.0);
			dPdEv  = -(Gamma - 1.0);


			Jacobian_i[loc+0][loc+0] = 0.0;
			for (iDim = 0; iDim < nDim; iDim++)
				Jacobian_i[loc+0][loc+iDim+1] = UnitaryNormal[iDim]*Area;
			Jacobian_i[loc+0][loc+nDim+1] = 0.0;

			for (iDim = 0; iDim < nDim; iDim++) {
				Jacobian_i[loc+iDim+1][loc+0] = dPdrho * UnitaryNormal[iDim] * Area;
				for (jDim = 0; jDim < nDim; jDim++) {
					Jacobian_i[loc+iDim+1][loc+jDim+1] = (node[iPoint]->GetVelocity(iDim, iSpecies)*UnitaryNormal[jDim] -
							(Gamma-1.0) * node[iPoint]->GetVelocity(jDim, iSpecies)*UnitaryNormal[iDim])*Area;
				}
				Jacobian_i[loc+iDim+1][loc+nDim+1] = dPdE * UnitaryNormal[iDim] * Area;
			}

			for (iDim = 0; iDim < nDim; iDim++)
				Jacobian_i[loc+nDim+1][loc+iDim+1] = EPorho * UnitaryNormal[iDim] * Area;

			Jacobian.AddBlock(iPoint,iPoint,Jacobian_i);
		}
	}
#endif

	for (iDim = 0; iDim < nDim; iDim++) {
		delete [] dudx[iDim];
	}
	delete [] dudx;
	for (iVar = 0; iVar < nDim+3; iVar++)
		delete [] ViscFlux_Tensor[iVar];
	delete [] ViscFlux_Tensor;
}


void CPlasmaSolution::BC_Electrode(CGeometry *geometry, CSolution **solution_container, CNumerics *solver, CConfig *config, unsigned short val_marker) {

}

void CPlasmaSolution::BC_Dielectric(CGeometry *geometry, CSolution **solution_container, CNumerics *solver, CConfig *config, unsigned short val_marker) {

}


/*!
 * \method BC_Inlet
 * \brief Inlet Boundary Condition
 * \author A. Lonkar
 */

void CPlasmaSolution::BC_Inlet(CGeometry *geometry, CSolution **solution_container, CNumerics *conv_solver, CNumerics *visc_solver, CConfig *config, unsigned short val_marker) {
	unsigned long iVertex, iPoint;
	unsigned short iSpecies, loc = 0;
	unsigned short iVar, jVar, iDim;
	double dS, sq_vel,  **P_Matrix, **invP_Matrix, *Face_Normal,
	*kappa, *U_domain, *U_inlet, *U_update, *W_domain, *W_inlet, *W_update;
	double *vn = NULL, *rho = NULL, *rhoE = NULL, **velocity = NULL, *c = NULL, *pressure = NULL, *enthalpy = NULL;

	bool implicit = (config->GetKind_TimeIntScheme_Plasma() == EULER_IMPLICIT);

	kappa = new double[nDim];
	U_domain = new double[nVar]; U_inlet = new double[nVar]; U_update = new double[nVar];
	W_domain = new double[nVar]; W_inlet = new double[nVar]; W_update = new double[nVar];
	P_Matrix = new double* [nVar]; invP_Matrix = new double* [nVar];

	for (iVar = 0; iVar < nVar; iVar++) {
		P_Matrix[iVar] = new double [nVar];
		invP_Matrix[iVar] = new double [nVar];
	}

	vn		 = new double [nSpecies];
	rho		 = new double [nSpecies];
	rhoE	 = new double [nSpecies];
	c		 = new double [nSpecies];
	velocity = new double*[nSpecies];
	pressure = new double [nSpecies];
	enthalpy = new double [nSpecies];


	/*--- Solution at the inlet ---*/
	for (iSpecies = 0; iSpecies < nSpecies; iSpecies ++) {
		if ( iSpecies < nDiatomics ) loc = (nDim+3)*iSpecies;
		else loc = (nDim+3)*nDiatomics + (nDim+2)*(iSpecies-nDiatomics);
		U_inlet[loc + 0] = GetDensity_Inlet(iSpecies);
		U_inlet[loc + 1] = GetDensity_Velocity_Inlet(0,iSpecies);
		U_inlet[loc + 2] = GetDensity_Velocity_Inlet(1,iSpecies);
		U_inlet[loc + 3] = GetDensity_Energy_Inlet(iSpecies);
		if (nDim == 3) {
			U_inlet[loc + 3] = GetDensity_Velocity_Inlet(2,iSpecies);
			U_inlet[loc + 4] = GetDensity_Energy_Inlet(iSpecies);
		}
	}

	/*--- Bucle over all the vertices ---*/
	for (iVertex = 0; iVertex < geometry->nVertex[val_marker]; iVertex++) {
		iPoint = geometry->vertex[val_marker][iVertex]->GetNode();

		/*--- If the node belong to the domain ---*/
		if (geometry->node[iPoint]->GetDomain()) {

			/*--- Interpolated solution at the wall ---*/
			for (iVar = 0; iVar < nVar; iVar++)
				U_domain[iVar] = node[iPoint]->GetSolution(iVar);

			Face_Normal = geometry->vertex[val_marker][iVertex]->GetNormal();
			dS = 0.0;
			for (iDim = 0; iDim < nDim; iDim++)
				dS += Face_Normal[iDim]*Face_Normal[iDim];
			dS = sqrt (dS);

			for (iDim = 0; iDim < nDim; iDim++) {
				kappa[iDim] = -Face_Normal[iDim]/dS;
			}
			/*--- Computation of P and inverse P matrix using values at the infinity ---*/

			for (iSpecies = 0; iSpecies < nSpecies; iSpecies ++) {
				sq_vel = 0.0;
				vn[iSpecies] = 0.0;
				velocity[iSpecies] = new double[nDim];
				loc = iSpecies * (nDim+2);

				rho[iSpecies] = (U_inlet[loc + 0] + U_domain[loc + 0])/2.0;
				rhoE[iSpecies] = (U_inlet[loc + nDim + 1] + U_domain[loc + nDim + 1])/2.0;
				for (iDim = 0; iDim < nDim; iDim++) {
					velocity[iSpecies][iDim] = (U_inlet[loc + iDim+1]/U_inlet[loc + 0] + U_domain[loc + iDim+1]/U_domain[loc + 0] )/2.0;
					sq_vel += velocity[iSpecies][iDim]*velocity[iSpecies][iDim];
					vn[iSpecies] += velocity[iSpecies][iDim]*kappa[iDim]*dS;
				}

				Gamma = config->GetSpecies_Gamma(iSpecies);
				Gamma_Minus_One = Gamma - 1.0;
				c[iSpecies] = sqrt(fabs(Gamma*Gamma_Minus_One*(rhoE[iSpecies]/rho[iSpecies]-0.5*sq_vel)));
			}

			conv_solver->GetPMatrix_inv(rho, velocity, c, kappa, invP_Matrix);
			conv_solver->GetPMatrix(rho, velocity, c, kappa, P_Matrix);

			/*--- computation of characteristics variables at the infinity ---*/
			for (iVar=0; iVar < nVar; iVar++) {
				W_inlet[iVar] = 0;
				for (jVar=0; jVar < nVar; jVar++)
					W_inlet[iVar] +=invP_Matrix[iVar][jVar]*U_inlet[jVar];
			}

			/*--- computation of characteristics variables at the wall ---*/
			for (iVar=0; iVar < nVar; iVar++) {
				W_domain[iVar] = 0;
				for (jVar=0; jVar < nVar; jVar++)
					W_domain[iVar] +=invP_Matrix[iVar][jVar]*U_domain[jVar];
			}

			/*--- fix characteristics value ---*/
			for (iSpecies = 0; iSpecies < nSpecies; iSpecies ++) {
				loc = iSpecies * (nDim+2);

				if (nDim == 2) {
					if(vn[iSpecies] > 0.0) {
						W_update[loc + 0] = W_inlet[loc + 0];
						W_update[loc + 1] = W_inlet[loc + 1];
					}
					else {
						W_update[loc + 0] = W_domain[loc + 0];
						W_update[loc + 1] = W_domain[loc + 1];
					}

					if(vn[iSpecies]+c[iSpecies]*dS > 0.0) W_update[loc + 2] = W_inlet[loc + 2];
					else W_update[loc + 2] = W_domain[loc + 2];

					if(vn[iSpecies]-c[iSpecies]*dS > 0.0) W_update[loc + 3] = W_inlet[loc + 3];
					else W_update[loc + 3] = W_domain[loc + 3];
				}

				if (nDim == 3) {
					if(vn[iSpecies] > 0.0) {
						W_update[loc + 0] = W_domain[loc + 0];
						W_update[loc + 1] = W_domain[loc + 1];
						W_update[loc + 2] = W_domain[loc + 2];
					}
					else {
						W_update[loc + 0] = W_inlet[loc + 0];
						W_update[loc + 1] = W_inlet[loc + 1];
						W_update[loc + 2] = W_inlet[loc + 2];
					}

					if(vn[iSpecies] + c[iSpecies]*dS > 0.0) W_update[loc + 3] = W_domain[loc + 3];
					else W_update[loc + 3] = W_inlet[loc + 3];

					if(vn[iSpecies]-c[iSpecies]*dS > 0.0) W_update[loc + 4] = W_domain[loc + 4];
					else W_update[loc + 4] = W_inlet[loc + 4];
				}

			}

			/*--- conservative variables using characteristics ---*/
			for (iVar=0; iVar < nVar; iVar++) {
				U_update[iVar] = 0;
				for (jVar=0; jVar < nVar; jVar++)
					U_update[iVar] +=P_Matrix[iVar][jVar]*W_update[jVar];
			}

			/*--- Residual computation ---*/
			geometry->vertex[val_marker][iVertex]->GetNormal(Vector);
			for (iDim = 0; iDim < nDim; iDim++) Vector[iDim] = -Vector[iDim];
			conv_solver->SetNormal(Vector);

			/*--- Compute the residual using an upwind scheme ---*/
			conv_solver->SetConservative(U_domain, U_update);
			conv_solver->SetResidual(Residual, Jacobian_i, Jacobian_j, config);
			AddResidual(iPoint, Residual);

			/*--- In case we are doing a implicit computation ---*/
			if (implicit)
				Jacobian.AddBlock(iPoint, iPoint, Jacobian_i);


		}
	}

	for ( iSpecies = 0; iSpecies < nSpecies; iSpecies ++ ) {
		delete [] velocity[iSpecies];
	}
	delete [] velocity;
	delete [] vn; delete [] rho; delete [] pressure;
	delete [] rhoE; delete [] c; delete [] enthalpy;
	delete [] kappa;
	delete [] U_domain; delete [] U_inlet; delete [] U_update;
	delete [] W_domain; delete [] W_inlet; delete [] W_update;
	for (iVar = 0; iVar < nVar; iVar++) {
		delete [] P_Matrix[iVar];
		delete [] invP_Matrix[iVar];
	}
	delete [] P_Matrix;
	delete [] invP_Matrix;
}

/*!
 * \method BC_Outlet
 * \brief Outlet Boundary Condition
 * \author A. Lonkar
 */

void CPlasmaSolution::BC_Outlet(CGeometry *geometry, CSolution **solution_container, CNumerics *conv_solver, CNumerics *visc_solver, CConfig *config, unsigned short val_marker) {

	unsigned long iVertex, iPoint;
	unsigned short iSpecies, loc = 0;
	unsigned short iVar, jVar, iDim;
	double Area, sq_vel,  **P_Matrix, **invP_Matrix, *Normal,
	*UnitaryNormal, *U_domain, *U_outlet, *U_update, *W_domain, *W_outlet, *W_update;

	double *vn = NULL, *rho = NULL, *rhoE = NULL, **velocity = NULL, *c = NULL, *pressure = NULL, *enthalpy = NULL;
	bool implicit = (config->GetKind_TimeIntScheme_Plasma() == EULER_IMPLICIT);

	UnitaryNormal = new double[nDim];
	U_domain = new double[nVar]; U_outlet = new double[nVar]; U_update = new double[nVar];
	W_domain = new double[nVar]; W_outlet = new double[nVar]; W_update = new double[nVar];
	P_Matrix = new double* [nVar]; invP_Matrix = new double* [nVar];

	for (iVar = 0; iVar < nVar; iVar++) {
		P_Matrix[iVar] = new double [nVar];
		invP_Matrix[iVar] = new double [nVar];
	}
	vn		 = new double [nSpecies];
	rho		 = new double [nSpecies];
	rhoE	 = new double [nSpecies];
	c		 = new double [nSpecies];
	velocity = new double*[nSpecies];
	pressure = new double [nSpecies];
	enthalpy = new double [nSpecies];

	/*--- Buckle over all the vertices ---*/
	for (iVertex = 0; iVertex < geometry->nVertex[val_marker]; iVertex++) {
		iPoint = geometry->vertex[val_marker][iVertex]->GetNode();

		/*--- If the node belong to the domain ---*/
		if (geometry->node[iPoint]->GetDomain()) {

			/*--- Interpolated solution at the wall ---*/
			for (iVar = 0; iVar < nVar; iVar++)
				U_domain[iVar] = node[iPoint]->GetSolution(iVar);

			/*--- Solution at the Outlet ---*/
			for (iSpecies = 0; iSpecies < nSpecies; iSpecies ++) {
				loc = iSpecies * (nDim+2);

				U_outlet[loc + 0] = GetDensity_Outlet(iSpecies);
				U_outlet[loc + 1] = GetDensity_Velocity_Outlet(0,iSpecies);
				U_outlet[loc + 2] = GetDensity_Velocity_Outlet(1,iSpecies);
				U_outlet[loc + 3] = GetDensity_Energy_Outlet(iSpecies);
				if (nDim == 3) {
					U_outlet[loc + 3] = GetDensity_Velocity_Outlet(2,iSpecies);
					U_outlet[loc + 4] = GetDensity_Energy_Outlet(iSpecies);
				}
			}

			Normal = geometry->vertex[val_marker][iVertex]->GetNormal();
			Area = 0.0;
			for (iDim = 0; iDim < nDim; iDim++)
				Area += Normal[iDim]*Normal[iDim];
			Area = sqrt (Area);

			for (iDim = 0; iDim < nDim; iDim++)
				UnitaryNormal[iDim] = -Normal[iDim]/Area;

			/*--- Computation of P and inverse P matrix using values at the domain ---*/
			for (iSpecies = 0; iSpecies < nSpecies; iSpecies ++) {
				sq_vel = 0.0;
				vn[iSpecies] = 0.0;
				velocity[iSpecies] = new double[nDim];
				loc = iSpecies * (nDim + 2);

				rho[iSpecies]  = (U_domain[loc + 0] + U_outlet[loc+0]) / 2.0;
				rhoE[iSpecies] = (U_domain[loc + nDim + 1] + U_outlet[loc + nDim + 1])/2.0;
				for (iDim = 0; iDim < nDim; iDim++) {
					velocity[iSpecies][iDim] = (U_domain[loc + iDim+1]/U_domain[loc + 0] + U_outlet[loc + iDim+1]/U_outlet[loc + 0] )/2.0;
					sq_vel += velocity[iSpecies][iDim]*velocity[iSpecies][iDim];
					vn[iSpecies] += velocity[iSpecies][iDim]*UnitaryNormal[iDim]*Area;
				}
				Gamma = config->GetSpecies_Gamma(iSpecies);
				Gamma_Minus_One = Gamma - 1.0;
				c[iSpecies] = sqrt(fabs(Gamma*Gamma_Minus_One*(rhoE[iSpecies]/rho[iSpecies]-0.5*sq_vel)));
			}
			conv_solver->GetPMatrix_inv(rho, velocity, c, UnitaryNormal, invP_Matrix);
			conv_solver->GetPMatrix(rho, velocity, c, UnitaryNormal, P_Matrix);

			/*--- computation of characteristics variables at the wall ---*/
			for (iVar=0; iVar < nVar; iVar++) {
				W_domain[iVar] = 0;
				for (jVar=0; jVar < nVar; jVar++)
					W_domain[iVar] +=invP_Matrix[iVar][jVar]*U_domain[jVar];
			}

			/*--- computation of characteristics variables at the infinity ---*/
			for (iVar=0; iVar < nVar; iVar++) {
				W_outlet[iVar] = 0;
				for (jVar=0; jVar < nVar; jVar++)
					W_outlet[iVar] +=invP_Matrix[iVar][jVar]*U_outlet[jVar];
			}

			/*--- fix characteristics value ---*/
			for (iSpecies = 0; iSpecies < nSpecies; iSpecies ++) {
				loc = iSpecies * (nDim +2);

				if (nDim == 2) {
					if(vn[iSpecies] > 0.0) {
						W_update[loc + 0] = W_domain[loc + 0];
						W_update[loc + 1] = W_domain[loc + 1];
					}
					else {
						W_update[loc + 0] = W_outlet[loc + 0];
						W_update[loc + 1] = W_outlet[loc + 1];
					}

					if(vn[iSpecies]+c[iSpecies]*Area > 0.0) W_update[loc + 2] = W_domain[loc + 2];
					else W_update[loc + 2] = W_outlet[loc + 2];

					if(vn[iSpecies]-c[iSpecies]*Area > 0.0) W_update[loc + 3] = W_domain[loc + 3];
					else W_update[loc + 3] = W_outlet[loc + 3];

				}

				if (nDim == 3) {
					if(vn[iSpecies] > 0.0) {
						W_update[loc + 0] = W_domain[loc + 0];
						W_update[loc + 1] = W_domain[loc + 1];
						W_update[loc + 2] = W_domain[loc + 2];
					}
					else {
						W_update[loc + 0] = W_outlet[loc + 0];
						W_update[loc + 1] = W_outlet[loc + 1];
						W_update[loc + 2] = W_outlet[loc + 2];
					}

					if(vn[iSpecies]+c[iSpecies]*Area > 0.0) W_update[loc + 3] = W_domain[loc + 3];
					else W_update[loc + 3] = W_outlet[loc + 3];


					if(vn[iSpecies]-c[iSpecies]*Area > 0.0) W_update[loc + 4] = W_domain[loc + 4];
					else W_update[loc + 4] = W_outlet[loc + 4];
				}
			}

			/*--- conservative variables using characteristics ---*/
			for (iVar=0; iVar < nVar; iVar++) {
				U_update[iVar] = 0;
				for (jVar=0; jVar < nVar; jVar++)
					U_update[iVar] +=P_Matrix[iVar][jVar]*W_update[jVar];
			}

			/*--- Residual computation compressible flow ---*/
			sq_vel = 0.0;
			for (iSpecies = 0; iSpecies <nSpecies; iSpecies ++) {
				loc = iSpecies * (nDim +2);
				rho[iSpecies] = U_update[loc + 0];
				rhoE[iSpecies] = U_update[loc + nDim +1];
				sq_vel = 0.0;
				for (iDim = 0; iDim < nDim; iDim++) {
					velocity[iSpecies][iDim] = U_update[loc + iDim+1]/rho[iSpecies];
					sq_vel +=velocity[iSpecies][iDim]*velocity[iSpecies][iDim];
				}
				Gamma = config->GetSpecies_Gamma(iSpecies);
				Gamma_Minus_One = Gamma - 1.0;
				c[iSpecies] = sqrt(Gamma*Gamma_Minus_One*(rhoE[iSpecies]/rho[iSpecies] - 0.5*sq_vel));
				pressure[iSpecies] = (c[iSpecies] * c[iSpecies] * rho[iSpecies]) / Gamma;
				enthalpy[iSpecies] = (rhoE[iSpecies] + pressure[iSpecies]) / rho[iSpecies];
			}

			conv_solver->GetInviscidProjFlux(rho, velocity, pressure, enthalpy, UnitaryNormal, Residual);

			for	(iVar = 0; iVar < nVar; iVar++)
				Residual[iVar] = Residual[iVar]*Area;

			AddResidual(iPoint, Residual);
			/*--- In case we are doing a implicit computation ---*/
			if (implicit) {
				geometry->vertex[val_marker][iVertex]->GetNormal(Vector);
				for (iDim = 0; iDim < nDim; iDim++) Vector[iDim] = -Vector[iDim];
				conv_solver->SetNormal(Vector);
				conv_solver->SetConservative(U_domain, U_outlet);
				conv_solver->SetResidual(Residual, Jacobian_i, Jacobian_j, config);
				Jacobian.AddBlock(iPoint, iPoint, Jacobian_i);

			}
		}
	}

	for ( iSpecies = 0; iSpecies < nSpecies; iSpecies ++ ) {
		delete [] velocity[iSpecies];
	}
	delete [] velocity;
	delete [] vn; delete [] rho; delete [] pressure;
	delete [] rhoE; delete [] c; delete [] enthalpy;
	delete [] UnitaryNormal;
	delete [] U_domain; delete [] U_outlet; delete [] U_update;
	delete [] W_domain; delete [] W_outlet; delete [] W_update;
	for (iVar = 0; iVar < nVar; iVar++) {
		delete [] P_Matrix[iVar];
		delete [] invP_Matrix[iVar];
	}
	delete [] P_Matrix;
	delete [] invP_Matrix;
}

/*!
 * \method BC_Neumann
 * \brief Neumann Boundary Condition
 * \author A. Lonkar
 */
void CPlasmaSolution::BC_Neumann(CGeometry *geometry, CSolution **solution_container, CNumerics *solver, CConfig *config, unsigned short val_marker) {

	unsigned long iVertex, iPoint, Point_Normal, total_index;
	unsigned short iVar;
	double *U_domain, *U_interior;
	bool implicit = (config->GetKind_TimeIntScheme_Plasma() == EULER_IMPLICIT);

	U_domain = new double[nVar];
	U_interior = new double[nVar];

	/*--- Buckle over all the vertices ---*/
	for (iVertex = 0; iVertex < geometry->nVertex[val_marker]; iVertex++) {
		iPoint = geometry->vertex[val_marker][iVertex]->GetNode();
		Point_Normal = geometry->vertex[val_marker][iVertex]->GetNormal_Neighbor();

		/*--- If the node belong to the domain ---*/
		if (geometry->node[iPoint]->GetDomain()) {
			for (iVar = 0; iVar < nVar; iVar++) {
				U_domain[iVar] = node[iPoint]->GetSolution(iVar);
				U_interior[iVar] = node[Point_Normal]->GetSolution(iVar);
			}
			node[iPoint]->SetSolution_Old(U_interior);
			node[iPoint]->SetSolution(U_interior);
			Set_Residual_Zero(iPoint);
			node[iPoint]->SetRes_TruncErrorZero();

			/*--- Change rows of the Jacobian (includes 1 in the diagonal) ---*/
			if (implicit)
				for (iVar = 0; iVar < nVar; iVar++) {
					total_index = iPoint*nVar+iVar;
					Jacobian.DeleteValsRowi(total_index);
				}
		}
	}
	delete [] U_domain; delete [] U_interior;

}
/*!
 * \method BC_Far_Field
 * \brief Far field boundary condition
 * \author A. Lonkar
 */
void CPlasmaSolution::BC_Far_Field(CGeometry *geometry, CSolution **solution_container, CNumerics *conv_solver, CNumerics *visc_solver, CConfig *config, unsigned short val_marker) {
	unsigned long iVertex, iPoint, Point_Normal, iSpecies, loc;
	unsigned short iVar, iDim;
	double *U_domain, *U_infty, **V_domain, **V_infty;
  double Gas_constant, Gamma, Vel2, energy_vib, energy_el, Char_temp_vib, Molar_mass;
  
  bool viscous = (config->GetKind_Solver() == PLASMA_NAVIER_STOKES);
	bool implicit = (config->GetKind_TimeIntScheme_Plasma() == EULER_IMPLICIT);

	U_domain = new double[nVar];
	U_infty = new double[nVar];
  
  V_infty = new double *[nSpecies];
  for (iSpecies = 0; iSpecies < nSpecies; iSpecies++)
    V_infty[iSpecies] = new double[nDim+6];

	/*--- Bucle over all the vertices ---*/
	for (iVertex = 0; iVertex < geometry->nVertex[val_marker]; iVertex++) {
		iPoint = geometry->vertex[val_marker][iVertex]->GetNode();

		/*--- If the node belong to the domain ---*/
		if (geometry->node[iPoint]->GetDomain()) {

			/*--- Interpolated solution at the wall ---*/
			for (iVar = 0; iVar < nVar; iVar++)
				U_domain[iVar] = node[iPoint]->GetSolution(iVar);

			/*--- Solution at the infinity ---*/
			for (iSpecies = 0; iSpecies < nSpecies; iSpecies ++) {
				if ( iSpecies < nDiatomics ) loc = (nDim+3)*iSpecies;
				else loc = (nDim+3)*nDiatomics + (nDim+2)*(iSpecies-nDiatomics);
        
        Gas_constant = config->GetSpecies_Gas_Constant(iSpecies);
        Gamma = config->GetSpecies_Gamma(iSpecies);
        Char_temp_vib = config->GetCharVibTemp(iSpecies);
        Molar_mass = config->GetMolar_Mass(iSpecies);
        Vel2 = 0.0;
        energy_vib = 0.0;
        energy_el = 0.0;
        if (iSpecies < nDiatomics)
          energy_vib = GetDensity_Energy_vib_Inf(iSpecies);

				U_infty[loc + 0] = GetDensity_Inf(iSpecies);
        V_infty[iSpecies][nDim+3] = GetDensity_Inf(iSpecies);
				for (iDim = 0; iDim < nDim; iDim++) {
					U_infty[loc+iDim+1] = GetDensity_Velocity_Inf(iDim, iSpecies);
          V_infty[iSpecies][iDim+1] = U_infty[loc+iDim+1]/V_infty[iSpecies][nDim+3];
          Vel2 += V_infty[iSpecies][iDim+1];
        }
				U_infty[loc+nDim+1] = GetDensity_Energy_Inf(iSpecies);
        V_infty[iSpecies][0] = (Gamma-1.0)/Gas_constant * (U_infty[loc+nDim+1] - 0.5*Vel2 - config->GetEnthalpy_Formation(iSpecies) - energy_vib - energy_el);
				if (iSpecies < nDiatomics)
					U_infty[loc+nDim+2] = energy_vib;
        V_infty[iSpecies][nDim+1] = Char_temp_vib / log(Char_temp_vib*UNIVERSAL_GAS_CONSTANT/(energy_vib*Molar_mass) + 1.0);
			}

			/*--- Set the normal vector ---*/
			geometry->vertex[val_marker][iVertex]->GetNormal(Vector);
			for (iDim = 0; iDim < nDim; iDim++) Vector[iDim] = -Vector[iDim];
			conv_solver->SetNormal(Vector);

			/*--- Compute the residual using an upwind scheme ---*/
			conv_solver->SetConservative(U_domain, U_infty);
			conv_solver->SetResidual(Residual, Jacobian_i, Jacobian_j, config);
			AddResidual(iPoint, Residual);

			/*--- In case we are doing a implicit computation ---*/
			if (implicit)
				Jacobian.AddBlock(iPoint, iPoint, Jacobian_i);
      
      if (viscous) {
        
        /*--- Index of the closest interior node ---*/
        Point_Normal = geometry->vertex[val_marker][iVertex]->GetNormal_Neighbor();
        
        /*--- Points, coordinates and normal vector in edge ---*/
        visc_solver->SetCoord(geometry->node[iPoint]->GetCoord(), geometry->node[Point_Normal]->GetCoord());
        visc_solver->SetNormal(Vector);
        
        for (iSpecies = 0; iSpecies < nSpecies; iSpecies++) {
          for (iVar = 0 ; iVar < nPrimVar; iVar++) {
            for (iDim = 0; iDim < nDim; iDim++) {
              PrimGrad_i[iSpecies][iVar][iDim] = node[iPoint]->GetGradient_Primitive(iSpecies, iVar, iDim);
            }
          }
        }
        
        /*--- Acquire primitive variables and gradients from the CPlasmaVariable class ---*/
        visc_solver->SetPrimitive(node[iPoint]->GetPrimVar_Plasma(), V_infty);
        visc_solver->SetPrimVarGradient(PrimGrad_i, PrimGrad_i);
        
        /*--- Pass transport coefficients from the variable to the numerics class ---*/
        for (iSpecies = 0; iSpecies < nSpecies; iSpecies ++) {
          visc_solver->SetLaminarViscosity(node[iPoint]->GetLaminarViscosity(iSpecies), node[iPoint]->GetLaminarViscosity(iSpecies), iSpecies);
          visc_solver->SetEddyViscosity(node[iPoint]->GetEddyViscosity(iSpecies), node[iPoint]->GetEddyViscosity(iSpecies), iSpecies);
          visc_solver->SetThermalConductivity(node[iPoint]->GetThermalConductivity(iSpecies), node[iPoint]->GetThermalConductivity(iSpecies), iSpecies);
          visc_solver->SetThermalConductivity_vib(node[iPoint]->GetThermalConductivity_vib(iSpecies), node[iPoint]->GetThermalConductivity_vib(iSpecies), iSpecies);
        }
        
        /*--- Compute and update residual ---*/
        visc_solver->SetResidual(Res_Visc, Jacobian_i, Jacobian_j, config);
        SubtractResidual(iPoint, Res_Visc);
        
        /*--- Update Jacobians for implicit calculations ---*/
        if (implicit) {
          Jacobian.SubtractBlock(iPoint,iPoint,Jacobian_i);
        }
      }
		}
	}
	delete [] U_domain;
	delete [] U_infty;
}

/*!
 * \method BC_Sym_Plane
 * \brief Symmetry Boundary Condition
 * \author A. Lonkar.  Modified by S. R. Copeland
 */

void CPlasmaSolution::BC_Sym_Plane(CGeometry *geometry, CSolution **solution_container, CNumerics *conv_solver, CNumerics *visc_solver, CConfig *config, unsigned short val_marker) {
	unsigned long iPoint, iVertex;
	unsigned short iDim, iSpecies, iVar, loc;
	double Pressure, *Normal;
	bool implicit = (config->GetKind_TimeIntScheme_Plasma() == EULER_IMPLICIT);

	/*--- Buckle over all the vertices ---*/
	for (iVertex = 0; iVertex < geometry->nVertex[val_marker]; iVertex++) {
		iPoint = geometry->vertex[val_marker][iVertex]->GetNode();

		/*--- If the node belong to the domain ---*/
		if (geometry->node[iPoint]->GetDomain()) {

			/*--- Acquire geometry parameters ---*/
			Normal = geometry->vertex[val_marker][iVertex]->GetNormal();
			double Area = 0.0; double UnitaryNormal[3];
			for (iDim = 0; iDim < nDim; iDim++)
				Area += Normal[iDim]*Normal[iDim];
			Area = sqrt (Area);
			for (iDim = 0; iDim < nDim; iDim++)
				UnitaryNormal[iDim] = -Normal[iDim]/Area;

			/*--- Initialize the residual ---*/
			for (iVar = 0; iVar < nVar; iVar++) {
				Residual[iVar] = 0.0;
			}

			for (iSpecies = 0; iSpecies < nSpecies; iSpecies++ ) {
				if ( iSpecies < nDiatomics ) loc = (nDim+3)*iSpecies;
				else loc = (nDim+3)*nDiatomics + (nDim+2)*(iSpecies-nDiatomics);
				Pressure = node[iPoint]->GetPressure(iSpecies);

				/*--- Apply the boundary condition ---*/
				Residual[loc+0] = 0.0;
				for (iDim = 0; iDim < nDim; iDim++)
					Residual[loc + iDim+1] =  Pressure*UnitaryNormal[iDim]*Area;
				Residual[loc+nDim+1] = 0.0;
				if ( iSpecies < nDiatomics )
					Residual[loc+nDim+2] = 0.0;
			}

			/*--- Add value to the residual ---*/
			AddResidual(iPoint, Residual);

			/*--- If needed, determine the Jacobian ---*/
			if (implicit) {
				unsigned short jVar, jDim;
				double dPdrho, dPdE, dPdEv, EPorho, Gamma, Energy_el, Vel2, Density;

				/*--- Initialize the Jacobian ---*/
				for (iVar = 0; iVar < nVar; iVar++)
					for (jVar = 0; jVar < nVar; jVar++)
						Jacobian_i[iVar][jVar] = 0.0;

				for (iSpecies = 0; iSpecies < nSpecies; iSpecies++) {
					if ( iSpecies < nDiatomics ) loc = (nDim+3)*iSpecies;
					else loc = (nDim+3)*nDiatomics + (nDim+2)*(iSpecies-nDiatomics);

					Density = node[iPoint]->GetSolution(loc+0);
					Vel2 = 0.0;
					for (iDim = 0; iDim < nDim; iDim++)
						Vel2 += node[iPoint]->GetVelocity(iDim, iSpecies)*node[iPoint]->GetVelocity(iDim, iSpecies);
					Energy_el = 0.0;
					Gamma = config->GetSpecies_Gamma(iSpecies);
					dPdrho = (Gamma - 1.0) * (0.5*Vel2 - config->GetEnthalpy_Formation(iSpecies) - Energy_el);
					EPorho = (node[iPoint]->GetSolution(loc+nDim+1) + node[iPoint]->GetPressure(iSpecies))/Density;
					dPdE   = (Gamma - 1.0);
					dPdEv  = -(Gamma - 1.0);


					Jacobian_i[loc+0][loc+0] = 0.0;
					for (iDim = 0; iDim < nDim; iDim++)
						Jacobian_i[loc+0][loc+iDim+1] = UnitaryNormal[iDim]*Area;
					Jacobian_i[loc+0][loc+nDim+1] = 0.0;

					for (iDim = 0; iDim < nDim; iDim++) {
						Jacobian_i[loc+iDim+1][loc+0] = dPdrho * UnitaryNormal[iDim] * Area;
						for (jDim = 0; jDim < nDim; jDim++) {
							Jacobian_i[loc+iDim+1][loc+jDim+1] = (node[iPoint]->GetVelocity(iDim, iSpecies)*UnitaryNormal[jDim] -
									(Gamma-1.0) * node[iPoint]->GetVelocity(jDim, iSpecies)*UnitaryNormal[iDim])*Area;
						}
						Jacobian_i[loc+iDim+1][loc+nDim+1] = dPdE * UnitaryNormal[iDim] * Area;
					}

					for (iDim = 0; iDim < nDim; iDim++)
						Jacobian_i[loc+nDim+1][loc+iDim+1] = EPorho * UnitaryNormal[iDim] * Area;

					if ( iSpecies < nDiatomics) {
						for (iDim = 0; iDim < nDim; iDim++) {
							Jacobian_i[loc+iDim+1][loc+nDim+2] = dPdEv * UnitaryNormal[iDim] * Area;
							Jacobian_i[loc+nDim+2][loc+iDim+1] = node[iPoint]->GetSolution(loc+nDim+2) / Density * UnitaryNormal[iDim] * Area;
						}
					}
				}
				Jacobian.AddBlock(iPoint,iPoint,Jacobian_i);
			}
		}
	}
}
<|MERGE_RESOLUTION|>--- conflicted
+++ resolved
@@ -1,4736 +1,4732 @@
-/*!
- * \file solution_direct_plasma.cpp
- * \brief Main subrotuines for solving direct problems (Euler, Navier-Stokes, etc.).
- * \author Aerospace Design Laboratory (Stanford University) <http://su2.stanford.edu>.
- * \version 2.0.5
- *
- * Stanford University Unstructured (SU2) Code
- * Copyright (C) 2012 Aerospace Design Laboratory
- *
- * This program is free software: you can redistribute it and/or modify
- * it under the terms of the GNU General Public License as published by
- * the Free Software Foundation, either version 3 of the License, or
- * (at your option) any later version.
- *
- * This program is distributed in the hope that it will be useful,
- * but WITHOUT ANY WARRANTY; without even the implied warranty of
- * MERCHANTABILITY or FITNESS FOR A PARTICULAR PURPOSE.  See the
- * GNU General Public License for more details.
- *
- * You should have received a copy of the GNU General Public License
- * along with this program.  If not, see <http://www.gnu.org/licenses/>.
- */
-
-#include "../include/solution_structure.hpp"
-
-/*!
- * \class  CPlasmaSolution
- * \brief Initialization of the plasma solution class
- * \author A. Lonkar
- */
-CPlasmaSolution::CPlasmaSolution(void) : CSolution() { }
-
-CPlasmaSolution::CPlasmaSolution(CGeometry *geometry, CConfig *config) : CSolution() {
-	unsigned long iPoint, index;
-	unsigned short iVar, iDim, iSpecies, iMarker, nPrimVar;
-	double Vel2 = 0.0;
-
-	restart = (config->GetRestart() || config->GetRestart_Flow());
-	restart_from_Euler = config->GetRestart_Euler2Plasma();
-	implicit = config->GetKind_TimeIntScheme_Plasma() == EULER_IMPLICIT;
-	centered_scheme = config->GetKind_ConvNumScheme_Plasma() == SPACE_CENTERED;
-	axisymmetric = config->GetAxisymmetric();
-	weighted_LS = config->GetKind_Gradient_Method() == WEIGHTED_LEAST_SQUARES;
-	roe_turkel = ((config->GetKind_Upwind_Plasma() == ROE_TURKEL_1ST) || (config->GetKind_Upwind_Plasma() == ROE_TURKEL_2ND) );
-	magnet = (config->GetMagnetic_Force() == YES);
-
-#ifndef NO_MPI
-	int rank = MPI::COMM_WORLD.Get_rank();
-#endif
-
-	double Density_Inf_mean, NumDensity_Inf_mean, Pressure_Inf_mean, Temperature_Inf_mean, Mach_Inf_mean;
-	double Gas_Constant_mean, SoundSpeed_mean, Gamma, Molar_Mass_mean, CharVibTemp;
-	double Gas_Constant;
-	double NumberDensity, NumberDensity_ratio;
-
-	double Pressure_Inlet, Pressure_Outlet, Temperature_Inlet, Temperature_Outlet;
-
-	double AoA = (config->GetAoA()*PI_NUMBER) / 180.0;
-	double AoS = (config->GetAoS()*PI_NUMBER) / 180.0;
-
-	/*--- Get relevant constants ---*/
-	nDim        = geometry->GetnDim();
-	nMonatomics = config->GetnMonatomics();
-	nDiatomics  = config->GetnDiatomics();
-	nSpecies    = config->GetnSpecies();
-	nVar        = nMonatomics*(nDim+2) + nDiatomics*(nDim+3);
-	node        = new CVariable*[nPoint];
-	nPrimVar    = nDim+3;
-	nPoint      = geometry->GetnPoint();
-	nPointDomain = geometry->GetnPointDomain();
-
-	/*--- Define auxiliary vectors for residuals at nodes i & j ---*/
-	Residual = new double[nVar];    for (iVar = 0; iVar < nVar; iVar++) Residual[iVar]      = 0.0;
-	Residual_RMS = new double[nVar]; for (iVar = 0; iVar < nVar; iVar++) Residual_RMS[iVar]      = 0.0;
-	Residual_Max = new double[nVar]; for (iVar = 0; iVar < nVar; iVar++) Residual_Max[iVar]      = 0.0;
-	Point_Max = new unsigned long[nVar]; for (iVar = 0; iVar < nVar; iVar++) Point_Max[iVar]      = 0;
-	Residual_i = new double[nVar];   for (iVar = 0; iVar < nVar; iVar++) Residual_i[iVar]      = 0.0;
-	Residual_j = new double[nVar]; for (iVar = 0; iVar < nVar; iVar++) Residual_j[iVar]      = 0.0;
-	Residual_Chemistry = new double[nVar];  for (iVar = 0; iVar < nVar; iVar++) Residual_Chemistry[iVar]      = 0.0;
-	Residual_MomentumExch = new double[nVar]; for (iVar = 0; iVar < nVar; iVar++) Residual_MomentumExch[iVar]      = 0.0;
-	Residual_ElecForce = new double[nVar];  for (iVar = 0; iVar < nVar; iVar++) Residual_ElecForce[iVar]      = 0.0;
-	Residual_EnergyExch = new double[nVar]; for (iVar = 0; iVar < nVar; iVar++) Residual_EnergyExch[iVar]      = 0.0;
-	Res_Conv = new double[nVar];     for (iVar = 0; iVar < nVar; iVar++) Res_Conv[iVar]      = 0.0;
-	Res_Visc = new double[nVar];     for (iVar = 0; iVar < nVar; iVar++) Res_Visc[iVar]      = 0.0;
-	Res_Sour = new double[nVar]; for (iVar = 0; iVar < nVar; iVar++) Res_Sour[iVar]      = 0.0;
-
-	if (axisymmetric) {
-		Residual_Axisymmetric = new double[nVar];
-	}
-
-	Species_Delta = new double [nSpecies];
-
-	Min_Delta_Time = new double[nSpecies];
-	Max_Delta_Time = new double[nSpecies];
-
-	/*--- Set maximum residual to zero ---*/
-	for (iVar = 0; iVar < nVar; iVar++)
-		SetRes_RMS(iVar, 0.0);
-
-	/*--- Define auxiliary vectors for the solution at nodes i & j ---*/
-	Solution = new double[nVar]; for (iVar = 0; iVar < nVar; iVar++) Solution[iVar]      = 0.0;
-	Solution_i = new double[nVar];  for (iVar = 0; iVar < nVar; iVar++) Solution_i[iVar]      = 0.0;
-	Solution_j = new double[nVar]; for (iVar = 0; iVar < nVar; iVar++) Solution_j[iVar]      = 0.0;
-
-	/*--- Define auxiliary vectors for the geometry ---*/
-	Vector = new double[nDim]; for (iDim = 0; iDim < nDim; iDim++) Vector[iDim]   = 0.0;
-	Vector_i = new double[nDim]; for (iDim = 0; iDim < nDim; iDim++) Vector_i[iDim]   = 0.0;
-	Vector_j = new double[nDim];for (iDim = 0; iDim < nDim; iDim++) Vector_j[iDim]   = 0.0;
-	PrimVar_i = new double [nDim+6]; for (iVar = 0; iVar < nDim+6; iVar++) PrimVar_i[iVar]      = 0.0;
-	PrimVar_j = new double [nDim+6]; for (iVar = 0; iVar < nDim+6; iVar++) PrimVar_j[iVar]      = 0.0;
-
-	PrimVar_max = new double**[nPoint];
-	PrimVar_min = new double**[nPoint];
-	for (iPoint = 0; iPoint < nPoint; iPoint++) {
-		PrimVar_max[iPoint] = new double*[nSpecies];
-		PrimVar_min[iPoint] = new double*[nSpecies];
-		for (iSpecies = 0; iSpecies < nSpecies; iSpecies++) {
-			PrimVar_max[iPoint][iSpecies] = new double[nPrimVar];
-			PrimVar_min[iPoint][iSpecies] = new double[nPrimVar];
-		}
-	}
-
-	PrimGrad_i = new double**[nSpecies];
-	PrimGrad_j = new double**[nSpecies];
-	PrimGradLimiter_i = new double*[nSpecies];
-	PrimGradLimiter_j = new double*[nSpecies];
-	for (iSpecies = 0; iSpecies < nSpecies; iSpecies++) {
-		PrimGrad_i[iSpecies] = new double*[nPrimVar];
-		PrimGrad_j[iSpecies] = new double*[nPrimVar];
-		PrimGradLimiter_i[iSpecies] = new double[nPrimVar];
-		PrimGradLimiter_j[iSpecies] = new double[nPrimVar];
-		for (iVar = 0; iVar < nPrimVar; iVar++){
-			PrimGrad_i[iSpecies][iVar] = new double[nDim];
-			PrimGrad_j[iSpecies][iVar] = new double[nDim];
-		}
-	}
-
-
-	/*--- Define some auxiliary vector related with the undivided lapalacian computation ---*/
-	if (centered_scheme) {
-		p1_Und_Lapl = new double * [nSpecies];
-		p2_Und_Lapl = new double * [nSpecies];
-		for (iSpecies =0; iSpecies < nSpecies; iSpecies ++ ) {
-			p1_Und_Lapl[iSpecies] = new double [nPoint];
-			p2_Und_Lapl[iSpecies] = new double [nPoint];
-		}
-	}
-
-	if (roe_turkel) {
-		Precon_Mat_inv = new double* [nVar];
-		for (iVar = 0; iVar < nVar; iVar ++)
-			Precon_Mat_inv[iVar] = new double[nVar];
-	}
-
-	if (magnet) Mag_Force = new double [nDim];
-
-  xsol = new double [nPoint*nVar];
-  xres = new double [nPoint*nVar];
-  
-	/*--- Jacobians and vector structures for implicit computations ---*/
-	if (implicit) {
-		/*--- Point to point Jacobians ---*/
-		Jacobian_i = new double* [nVar]; Jacobian_j = new double* [nVar];
-		Jacobian_Chemistry    = new double* [nVar];
-		Jacobian_ElecForce    = new double* [nVar];
-		Jacobian_MomentumExch = new double* [nVar];
-		Jacobian_EnergyExch   = new double* [nVar];
-
-		for (iVar = 0; iVar < nVar; iVar++) {
-			Jacobian_i[iVar] = new double [nVar]; Jacobian_j[iVar] = new double [nVar];
-			Jacobian_Chemistry[iVar]    = new double [nVar];
-			Jacobian_ElecForce[iVar]    = new double [nVar];
-			Jacobian_MomentumExch[iVar] = new double [nVar];
-			Jacobian_EnergyExch[iVar]   = new double [nVar];
-		}
-
-		if (axisymmetric) {
-			Jacobian_Axisymmetric = new double*[nVar];
-			for (iVar = 0; iVar < nVar; iVar++)
-				Jacobian_Axisymmetric[iVar] = new double[nVar];
-		}
-
-		/*--- Initialization of the structure of the whole Jacobian ---*/
-		Initialize_SparseMatrix_Structure(&Jacobian, nVar, nVar, geometry, config);
-    
-	}
-
-	/*--- Computation of gradients by least squares ---*/
-	if (weighted_LS) {
-		/*--- S matrix := inv(R)*traspose(inv(R)) ---*/
-		Smatrix = new double* [nDim];
-		for (iDim = 0; iDim < nDim; iDim++)
-			Smatrix[iDim] = new double [nDim];
-		/*--- c vector := transpose(WA)*(Wb) ---*/
-		cvector = new double* [nDim+3];
-		for (iVar = 0; iVar < nDim+3; iVar++)
-			cvector[iVar] = new double [nDim];
-	}
-
-	/*--- Forces definition and coefficient in all the markers ---*/
-	nMarker = config->GetnMarker_All();
-	CPressure = new double* [nMarker];
-	for (iMarker = 0; iMarker < nMarker; iMarker++)
-		CPressure[iMarker] = new double [geometry->nVertex[iMarker]];
-
-	CSkinFriction = new double* [nMarker];
-	for (iMarker = 0; iMarker < nMarker; iMarker++)
-		CSkinFriction[iMarker] = new double [geometry->nVertex[iMarker]];
-
-	//	CHeatTransfer = new double* [nMarker];
-	//	for (iMarker = 0; iMarker < nMarker; iMarker++)
-	//		CHeatTransfer[iMarker] = new double [geometry->nVertex[iMarker]];
-
-
-	CHeatTransfer   = new double** [nMarker];
-	CViscForce      = new double*** [nMarker];
-	CPressForce     = new double*** [nMarker];
-	for (iMarker = 0; iMarker < nMarker; iMarker++) {
-		CHeatTransfer[iMarker]  = new double* [nSpecies];
-		CViscForce[iMarker]     = new double** [nSpecies];
-		CPressForce[iMarker]    = new double** [nSpecies];
-		for (iSpecies = 0; iSpecies < nSpecies; iSpecies++) {
-			CViscForce[iMarker][iSpecies]   = new double*[nDim];
-			CPressForce[iMarker][iSpecies]  = new double*[nDim];
-			CHeatTransfer[iMarker][iSpecies]        = new double[geometry->nVertex[iMarker]];
-			for (iDim = 0; iDim < nDim; iDim++) {
-				CViscForce[iMarker][iSpecies][iDim]     = new double[geometry->nVertex[iMarker]];
-				CPressForce[iMarker][iSpecies][iDim]    = new double[geometry->nVertex[iMarker]];
-			}
-		}
-	}
-
-	ForceInviscid  = new double[nDim];
-	MomentInviscid = new double[3];
-	CDrag_Inv      = new double[nMarker];
-	CLift_Inv      = new double[nMarker];
-	CSideForce_Inv = new double[nMarker];
-	CMx_Inv        = new double[nMarker];
-	CMy_Inv        = new double[nMarker];
-	CMz_Inv        = new double[nMarker];
-	CEff_Inv       = new double[nMarker];
-	CEquivArea_Inv = new double[nMarker];
-	CNearFieldOF_Inv = new double[nMarker];
-	CFx_Inv        = new double[nMarker];
-	CFy_Inv        = new double[nMarker];
-	CFz_Inv        = new double[nMarker];
-	CMerit_Inv    = new double[nMarker];
-	CT_Inv      = new double[nMarker];
-	CQ_Inv      = new double[nMarker];
-	Total_CDrag = 0.0; Total_CLift = 0.0; Total_CSideForce = 0.0;
-	Total_CMx = 0.0; Total_CMy = 0.0; Total_CMz = 0.0;
-	Total_CEff = 0.0; Total_CEquivArea = 0.0; Total_CNearFieldOF = 0.0;
-	Total_CFx = 0.0; Total_CFy = 0.0; Total_CFz = 0.0;
-	Total_CT = 0.0; Total_CQ = 0.0; Total_CMerit = 0.0;
-
-	ForceViscous = new double[nDim];
-	MomentViscous = new double[nDim];
-	CDrag_Visc = new double[config->GetnMarker_All()];
-	CLift_Visc = new double[config->GetnMarker_All()];
-	CMx_Visc = new double[config->GetnMarker_All()];
-	CMy_Visc = new double[config->GetnMarker_All()];
-	CMz_Visc = new double[config->GetnMarker_All()];
-	CEff_Visc = new double[config->GetnMarker_All()];
-	CFx_Visc = new double[config->GetnMarker_All()];
-	CFy_Visc = new double[config->GetnMarker_All()];
-	CFz_Visc = new double[config->GetnMarker_All()];
-	CMerit_Visc = new double[config->GetnMarker_All()];
-	CT_Visc = new double[config->GetnMarker_All()];
-	CQ_Visc = new double[config->GetnMarker_All()];
-  Q_Visc = new double[config->GetnMarker_All()];
-
-
-	Prandtl_Lam   = config->GetPrandtl_Lam();
-
-
-
-	/*--- Flow infinity array initialization ---*/
-	Velocity_Inf_mean = new double[nDim];
-
-	Density_Inf     = new double [nSpecies];
-	Pressure_Inf    = new double [nSpecies];
-	Mach_Inf        = new double [nSpecies];
-	Temperature_Inf = new double [nSpecies];
-	Energy_Inf      = new double [nSpecies];
-	Energy_vib_Inf  = new double [nSpecies];
-
-	Density_Inlet  = new double [nSpecies];
-	Mach_Inlet 		 = new double [nSpecies];
-	Energy_Inlet   = new double [nSpecies];
-
-	Density_Outlet  = new double [nSpecies];
-	Energy_Outlet   = new double [nSpecies];
-	Mach_Outlet     = new double [nSpecies];
-
-	Velocity_Inf   = new double*[nSpecies];
-	Velocity_Inlet = new double*[nSpecies];
-	Velocity_Outlet = new double*[nSpecies];
-
-	for (iSpecies = 0; iSpecies < nSpecies; iSpecies++) {
-		Velocity_Inf[iSpecies] = new double [nDim];
-		Velocity_Inlet[iSpecies] = new double [nDim];
-		Velocity_Outlet[iSpecies] = new double [nDim];
-	}
-
-	/*--- Get Mean Flow Properties from the configuration file ---*/
-	Pressure_Inf_mean    = config->GetPressure_FreeStream();
-	Temperature_Inf_mean = config->GetTemperature_FreeStream();
-	Mach_Inf_mean        = config->GetMach_FreeStreamND();
-	//	Gas_Constant_mean    = config->GetGas_ConstantND();
-	//	SoundSpeed_mean      = sqrt(config->GetGamma()*Gas_Constant_mean*Temperature_Inf_mean);
-	Molar_Mass_mean      = config->GetMixtureMolar_Mass();
-
-	/*--- Initialize flow conditions ---*/
-	Density_Inf_mean = 0.0;
-	Gas_Constant_mean = 0.0;
-	SoundSpeed_mean = 0.0;
-	NumDensity_Inf_mean = Pressure_Inf_mean / (BOLTZMANN_CONSTANT*Temperature_Inf_mean);
-	for (iSpecies = 0; iSpecies < nSpecies; iSpecies++) {
-		NumberDensity             = config->GetInitial_Gas_Composition(iSpecies) * NumDensity_Inf_mean;
-		Molar_Mass                = config->GetMolar_Mass(iSpecies);
-		Gas_Constant              = config->GetSpecies_Gas_Constant(iSpecies);
-		Gamma                     = config->GetSpecies_Gamma(iSpecies);
-		Temperature_Inf[iSpecies] = config->GetSpecies_Temperature(iSpecies);
-		Density_Inf[iSpecies]     = NumberDensity*Molar_Mass/AVOGAD_CONSTANT;
-		Pressure_Inf[iSpecies]    = Density_Inf[iSpecies]*Gas_Constant*Temperature_Inf[iSpecies];
-		Density_Inf_mean         += Density_Inf[iSpecies];
-		Gas_Constant_mean        += Density_Inf[iSpecies]*Gas_Constant;
-		SoundSpeed_mean          += Density_Inf[iSpecies]*sqrt(Gamma*Gas_Constant*Temperature_Inf[iSpecies]);
-	}
-	Gas_Constant_mean = Gas_Constant_mean/Density_Inf_mean;
-	SoundSpeed_mean   = SoundSpeed_mean/Density_Inf_mean;
-
-	/*--- Calculate mean flow velocity ---*/
-	if (nDim == 2) {
-		Velocity_Inf_mean[0] = cos(AoA) * Mach_Inf_mean * SoundSpeed_mean;
-		Velocity_Inf_mean[1] = sin(AoA) * Mach_Inf_mean * SoundSpeed_mean;
-	}
-	if (nDim == 3) {
-		Velocity_Inf_mean[0] = cos(AoA) * cos(AoS) * Mach_Inf_mean * SoundSpeed_mean;
-		Velocity_Inf_mean[1] = sin(AoS) * Mach_Inf_mean * SoundSpeed_mean;
-		Velocity_Inf_mean[2] = sin(AoA) * cos(AoS) * Mach_Inf_mean * SoundSpeed_mean;
-	}
-
-	for (iSpecies = 0; iSpecies < nSpecies; iSpecies++) {
-		Gas_Constant       = config->GetSpecies_Gas_Constant(iSpecies);
-		Gamma              = config->GetSpecies_Gamma(iSpecies);
-		Molar_Mass         = config->GetMolar_Mass(iSpecies);
-		Enthalpy_formation = config->GetEnthalpy_Formation(iSpecies);
-		Vel2         = 0.0;
-		for (iDim = 0; iDim < nDim; iDim++) {
-			Velocity_Inf[iSpecies][iDim] = Velocity_Inf_mean[iDim];
-			Vel2 += Velocity_Inf[iSpecies][iDim]*Velocity_Inf[iSpecies][iDim];
-		}
-		Mach_Inf[iSpecies] = sqrt(Vel2/(Gamma*Gas_Constant*Temperature_Inf[iSpecies]));
-		Energy_vib_Inf[iSpecies] = 0.0;
-		Energy_el_Inf = 0.0;
-		if (iSpecies < nDiatomics) {
-			CharVibTemp = config->GetCharVibTemp(iSpecies);
-			Energy_vib_Inf[iSpecies] = UNIVERSAL_GAS_CONSTANT/Molar_Mass * CharVibTemp / (exp(CharVibTemp/Temperature_Inf[iSpecies]) - 1.0);
-		}
-		Energy_Inf[iSpecies] = Pressure_Inf[iSpecies]/(Density_Inf[iSpecies]*(Gamma-1.0)) + 1.0/2.0*Vel2 + Enthalpy_formation + Energy_vib_Inf[iSpecies] + Energy_el_Inf;
-	}
-
-#ifdef NO_MPI
-	for (iSpecies = 0; iSpecies < nSpecies; iSpecies ++) {
-		cout << " iSpecies = " << iSpecies << endl;
-		cout << " Temperature_inf = " << Temperature_Inf[iSpecies] << endl;
-		cout << " Pressure_Inf = " << Pressure_Inf[iSpecies] << endl;
-		cout << " Density_Inf = " << Density_Inf[iSpecies] << endl;
-		cout << " Mach_Inf = " << Mach_Inf[iSpecies] << endl;
-		cout << " Velocity_Inf = " << Velocity_Inf[iSpecies][0] << endl;
-		cout << " *********" << endl;
-	}
-#else
-	if (rank == MASTER_NODE) {
-		for (iSpecies = 0; iSpecies < nSpecies; iSpecies ++) {
-			cout << " iSpecies = " << iSpecies << endl;
-			cout << " Temperature_inf = " << Temperature_Inf[iSpecies] << endl;
-			cout << " Pressure_Inf = " << Pressure_Inf[iSpecies] << endl;
-			cout << " Density_Inf = " << Density_Inf[iSpecies] << endl;
-			cout << " Mach_Inf = " << Mach_Inf[iSpecies] << endl;
-			cout << " Velocity_Inf = " << Velocity_Inf[iSpecies][0] << endl;
-			cout << " *********" << endl;
-		}
-	}
-#endif
-
-	bool Inlet_Outlet_Defined = config->GetInletConditionsDefined();
-
-	if(!Inlet_Outlet_Defined) {
-#ifdef NO_MPI
-		cout << " Now defining the inlet and outlet conditions " << endl;
-#else
-		if (rank == MASTER_NODE)
-			cout << " Now defining the inlet and outlet conditions " << endl;
-#endif
-
-		for (iSpecies = 0; iSpecies < nSpecies; iSpecies++) {
-
-			Density_Inlet[iSpecies]  = Density_Inf[iSpecies];
-			Density_Outlet[iSpecies] = Density_Inf[iSpecies];
-
-			Energy_Inlet[iSpecies]   = Energy_Inf[iSpecies];
-			Energy_Outlet[iSpecies]  = Energy_Inf[iSpecies];
-
-			for (iDim = 0; iDim < nDim; iDim++) {
-				Velocity_Inlet[iSpecies][iDim] = Velocity_Inf_mean[iDim];
-				Velocity_Outlet[iSpecies][iDim] = Velocity_Inf_mean[iDim];
-			}
-		}
-	}
-	else {
-		for (iSpecies = 0; iSpecies < nSpecies; iSpecies++) {
-
-			Pressure_Inlet 				= config->GetInlet_Species_Pressure(iSpecies);
-			Pressure_Outlet  			= config->GetOutlet_Species_Pressure(iSpecies);
-
-			Temperature_Inlet  			= config->GetInlet_Species_Temperature(iSpecies);
-			Temperature_Outlet  		= config->GetOutlet_Species_Temperature(iSpecies);
-
-			Gas_Constant                = config->GetSpecies_Gas_Constant(iSpecies);
-			Gamma                       = config->GetSpecies_Gamma(iSpecies);
-
-			Density_Inlet[iSpecies] 	= Pressure_Inlet/(Gas_Constant * Temperature_Inlet);
-			Density_Outlet[iSpecies] 	= Pressure_Outlet/(Gas_Constant * Temperature_Outlet);
-
-			Velocity_Inlet[iSpecies][0]  = config->GetInlet_Species_Velocity(iSpecies);
-			Vel2 = 0.0;
-			for (iDim = 0; iDim < nDim; iDim++)
-				Vel2 += Velocity_Inlet[iSpecies][iDim] * Velocity_Inlet[iSpecies][iDim];
-
-			Energy_Inlet[iSpecies]      = Pressure_Inlet/(Density_Inlet[iSpecies]*(Gamma-1.0)) + 0.5*Vel2;
-
-			Velocity_Outlet[iSpecies][0] = config->GetOutlet_Species_Velocity(iSpecies);
-			Vel2 = 0.0;
-			for (iDim = 0; iDim < nDim; iDim++)
-				Vel2 += Velocity_Outlet[iSpecies][iDim] * Velocity_Outlet[iSpecies][iDim];
-
-			Energy_Outlet[iSpecies]      = Pressure_Outlet/(Density_Outlet[iSpecies]*(Gamma-1.0)) + 0.5*Vel2;
-
-
-			for (iDim = 1; iDim < nDim; iDim ++) {
-				Velocity_Inlet[iSpecies][iDim] = 0.0;
-				Velocity_Outlet[iSpecies][iDim] = 0.0;
-			}
-		}
-	}
-
-	/*--- Initialize the solution from configuration file information ---*/
-	if (!restart || geometry->GetFinestMGLevel() == false) {
-		for (iPoint = 0; iPoint < nPoint; iPoint++) {
-			node[iPoint] = new CPlasmaVariable(Density_Inf, Velocity_Inf, Energy_Inf, Energy_vib_Inf, nDim, nVar, config);
-		}
-
-		/*--- Restart the solution from the specified restart file ---*/
-	} else {
-		/*--- Restart the solution from file information ---*/
-		ifstream restart_file;
-		string filename = config->GetSolution_FlowFileName();
-		restart_file.open(filename.data(), ios::in);
-
-		/*--- In case there is no restart file ---*/
-		if (restart_file.fail()) {
-			cout << "There is no plasma restart file!!" << endl;
-			cout << "Press any key to exit..." << endl;
-			cin.get(); exit(1);
-		}
-
-		/*--- In case this is a parallel simulation, we need to perform the
-     Global2Local index transformation first. ---*/
-		long *Global2Local = new long[geometry->GetGlobal_nPointDomain()];
-
-		/*--- First, set all indices to a negative value by default ---*/
-		for(iPoint = 0; iPoint < geometry->GetGlobal_nPointDomain(); iPoint++)
-			Global2Local[iPoint] = -1;
-
-		/*--- Now fill array with the transform values only for local points ---*/
-		for(iPoint = 0; iPoint < nPointDomain; iPoint++)
-			Global2Local[geometry->node[iPoint]->GetGlobalIndex()] = iPoint;
-
-		/*--- Read all lines in the restart file ---*/
-		long iPoint_Local; unsigned long iPoint_Global = 0; string text_line;
-
-		/*--- The first line is the header ---*/
-		getline (restart_file, text_line);
-
-		while (getline (restart_file,text_line)) {
-			istringstream point_line(text_line);
-
-			/*--- Retrieve local index. If this node from the restart file lives
-       on a different processor, the value of iPoint_Local will be -1.
-       Otherwise, the local index for this node on the current processor
-       will be returned and used to instantiate the vars. ---*/
-			iPoint_Local = Global2Local[iPoint_Global];
-			if (iPoint_Local >= 0) {
-
-				/*--- Restart from a previous plasma simulation ---*/
-				if (!restart_from_Euler) {
-
-					/*--- First value is the point index, then the conservative vars. ---*/
-					point_line >> index;
-					for (iVar = 0; iVar < nVar; iVar++)
-						point_line >> Solution[iVar];
-
-					node[iPoint_Local] = new CPlasmaVariable(Solution, nDim, nVar, config);
-
-					/*--- Restart from a previous euler simulation ---*/
-				} else {
-
-					/*--- Load the line from the Euler restart file. ---*/
-					if (nDim == 2) point_line >> index >> Solution[0] >> Solution[1] >> Solution[2] >> Solution[3];
-					if (nDim == 3) point_line >> index >> Solution[0] >> Solution[1] >> Solution[2] >> Solution[3] >> Solution[4];
-
-
-					double Molecular_Mass_mean;
-					Molecular_Mass_mean = 0.0;
-					for (iSpecies = 0; iSpecies < nSpecies; iSpecies++) {
-						Molar_Mass           = config->GetMolar_Mass(iSpecies);
-						NumberDensity_ratio  = config->GetInitial_Gas_Composition(iSpecies);
-						Molecular_Mass_mean += (Molar_Mass/AVOGAD_CONSTANT)*NumberDensity_ratio;
-					}
-					for (iSpecies = 0; iSpecies < nSpecies; iSpecies++) {
-
-						/*--- Initialize all species velocites equal to the mean flow velocities ---*/
-						NumberDensity_ratio       = config->GetInitial_Gas_Composition(iSpecies);
-						Molar_Mass                = config->GetMolar_Mass(iSpecies);
-						Enthalpy_formation        = config->GetEnthalpy_Formation(iSpecies);
-						Density_Inf[iSpecies]  	  = (Molar_Mass/AVOGAD_CONSTANT) * NumberDensity_ratio
-								* Solution[0] / Molecular_Mass_mean;
-						for (iDim = 0; iDim < nDim; iDim++) {
-							Velocity_Inf[iSpecies][iDim] = Solution[iDim+1]/Solution[0];
-						}
-						Energy_vib_Inf[iSpecies] = 0.0;
-						Energy_Inf[iSpecies]     = Solution[nDim+1]/Solution[0] + Enthalpy_formation;
-
-					}
-					node[iPoint_Local] = new CPlasmaVariable(Solution, nDim, nVar, config);
-				}
-			}
-			iPoint_Global++;
-		}
-
-		/*--- Instantiate the variable class with an arbitrary solution
-     at any halo/periodic nodes. The initial solution can be arbitrary,
-     because a send/recv is performed immediately in the solver. ---*/
-		for(iPoint = nPointDomain; iPoint < nPoint; iPoint++) {
-			node[iPoint] = new CPlasmaVariable(Solution, nDim, nVar, config);
-		}
-
-		/*--- Close the restart file ---*/
-		restart_file.close();
-
-		/*--- Free memory needed for the transformation ---*/
-		delete [] Global2Local;
-	}
-  /*--- MPI solution ---*/
-  Set_MPI_Solution(geometry, config);
-}
-
-CPlasmaSolution::~CPlasmaSolution(void) {
-	unsigned short iVar, iDim, iMarker;
-	unsigned long iPoint;
-
-	/*--- Delete variables stored in at each grid node ---*/
-	for (iPoint = 0; iPoint < nPoint; iPoint++)
-		delete node[iPoint];
-	delete [] node;
-
-	delete [] Residual;		delete [] Residual_Max;
-	delete [] Residual_i;	delete [] Residual_j;
-	delete [] Residual_Chemistry;			delete [] Residual_ElecForce;
-	delete [] Residual_MomentumExch;	delete[] Residual_EnergyExch;
-	delete [] Res_Conv;		delete [] Res_Visc;		delete [] Res_Sour;
-	if (axisymmetric)
-		delete [] Residual_Axisymmetric;
-
-	delete [] Solution;		delete [] Solution_i; delete [] Solution_j;
-	delete [] PrimVar_i;  delete [] PrimVar_j;
-	delete [] Vector;			delete [] Vector_i;		delete [] Vector_j;
-
-	delete [] Species_Delta;
-
-	for (unsigned short iSpecies = 0; iSpecies < nSpecies; iSpecies++) {
-		for (iVar = 0; iVar < nDim+3; iVar++){
-			delete [] PrimGrad_i[iSpecies][iVar];
-			delete [] PrimGrad_j[iSpecies][iVar];
-		}
-		delete [] PrimGradLimiter_i[iSpecies];
-		delete [] PrimGradLimiter_j[iSpecies];
-	}
-	delete [] PrimGrad_i;
-	delete [] PrimGrad_j;
-	delete [] PrimGradLimiter_i;
-	delete [] PrimGradLimiter_j;
-
-	for (unsigned long iPoint = 0; iPoint < nPoint; iPoint++) {
-		for (unsigned short iSpecies = 0; iSpecies < nSpecies; iSpecies++) {
-			delete [] PrimVar_max[iPoint][iSpecies];
-			delete [] PrimVar_min[iPoint][iSpecies];
-		}
-		delete [] PrimVar_max[iPoint];
-		delete [] PrimVar_min[iPoint];
-	}
-	delete [] PrimVar_max;
-	delete [] PrimVar_min;
-
-	delete [] Min_Delta_Time;
-	delete [] Max_Delta_Time;
-
-	if (centered_scheme) {
-		for (unsigned short iSpecies =0; iSpecies < nSpecies; iSpecies ++) {
-			delete [] p1_Und_Lapl[iSpecies];
-			delete [] p2_Und_Lapl[iSpecies];
-		}
-		delete [] p1_Und_Lapl;
-		delete [] p1_Und_Lapl;
-	}
-
-	if (roe_turkel) {
-		for (iVar = 0; iVar < nVar; iVar ++)
-			delete [] Precon_Mat_inv[iVar];
-		delete [] Precon_Mat_inv;
-	}
-
-	if (magnet) delete Mag_Force;
-
-	/*--- De-allocate Jacobians if running an implicit calculation ---*/
-	if (implicit) {
-		for (iVar = 0; iVar < nVar; iVar++) {
-			delete [] Jacobian_i[iVar];
-			delete [] Jacobian_j[iVar];
-			delete [] Jacobian_Chemistry[iVar];
-			delete [] Jacobian_ElecForce[iVar];
-			delete [] Jacobian_MomentumExch[iVar];
-			delete [] Jacobian_EnergyExch[iVar];
-			if (axisymmetric)
-				delete [] Jacobian_Axisymmetric[iVar];
-		}
-		delete [] Jacobian_i;							delete [] Jacobian_j;
-		delete [] Jacobian_Chemistry;			delete [] Jacobian_ElecForce;
-		delete [] Jacobian_MomentumExch;	delete [] Jacobian_EnergyExch;
-		if (axisymmetric)
-			delete [] Jacobian_Axisymmetric;
-
-		delete [] xsol;			delete [] xres;
-	}
-
-	/*--- De-allocate arrays associated with the weighted least-squares gradient calculation method ---*/
-	if (weighted_LS) {
-		for (iDim = 0; iDim < this->nDim; iDim++)
-			delete [] Smatrix[iDim];
-		delete [] Smatrix;
-
-		for (iVar = 0; iVar < nDim+3; iVar++)
-			delete [] cvector[iVar];
-		delete [] cvector;
-	}
-
-	/*--- De-allocate forces and coefficients on all markers ---*/
-	for (iMarker = 0; iMarker < nMarker; iMarker++) {
-		delete [] CPressure[iMarker];
-		delete [] CSkinFriction[iMarker];
-		for (unsigned short iSpecies = 0; iVar < nSpecies; iVar ++) {
-			delete [] CHeatTransfer[iMarker][iSpecies];
-			for (unsigned short iDim = 0; iDim < nDim; iDim ++) {
-				delete [] CViscForce[iMarker][iSpecies][iDim];
-				delete [] CPressForce[iMarker][iSpecies][iDim];
-			}
-		}
-	}
-
-
-	delete [] CPressure; delete [] CSkinFriction;	delete [] CHeatTransfer;
-	delete [] CViscForce; delete [] CPressForce;
-
-	delete [] ForceInviscid;
-	delete [] MomentInviscid;
-	delete [] CDrag_Inv;
-	delete [] CLift_Inv;
-	delete [] CSideForce_Inv;
-	delete [] CMx_Inv;
-	delete [] CMy_Inv;
-	delete [] CMz_Inv;
-	delete [] CEff_Inv;
-	delete [] CEquivArea_Inv;
-	delete [] CNearFieldOF_Inv;
-	delete [] CFx_Inv;
-	delete [] CFy_Inv;
-	delete [] CFz_Inv;
-	delete [] CMerit_Inv;
-	delete [] CT_Inv;
-	delete [] CQ_Inv;
-
-	delete [] ForceViscous;			delete [] MomentViscous;		delete [] CDrag_Visc;
-	delete [] CMx_Visc;				delete [] CMy_Visc;				delete [] CMz_Visc;
-	delete [] CFx_Visc;				delete [] CFy_Visc;				delete [] CFz_Visc;
-	delete [] CEff_Visc;			delete [] CMerit_Visc;			delete [] CT_Visc;
-	delete [] CQ_Visc;
-  delete [] Q_Visc;
-
-	/*--- De-allocate flow infinity condition arrays ---*/
-	delete [] Velocity_Inf_mean;
-
-	delete [] Density_Inf;
-	delete [] Pressure_Inf;
-	delete [] Mach_Inf;
-	delete [] Temperature_Inf;
-	delete [] Energy_Inf;
-	delete [] Energy_vib_Inf;
-
-	delete [] Density_Inlet;	delete [] Density_Outlet;
-	delete [] Energy_Inlet;		delete [] Energy_Outlet;
-	delete [] Mach_Inlet;			delete [] Mach_Outlet;
-
-	for (iVar = 0; iVar < nSpecies; iVar ++) {
-		delete [] Velocity_Inf[iVar];
-		delete [] Velocity_Inlet[iVar];
-		delete [] Velocity_Outlet[iVar];
-	}
-	delete[] Velocity_Inf; 	delete [] Velocity_Inlet; delete [] Velocity_Outlet;
-
-}
-
-void CPlasmaSolution::SetVel_Residual_Zero(unsigned long val_ipoint, unsigned short iSpecies) {
-	unsigned short loc, iDim;
-	if ( iSpecies < nDiatomics ) loc = (nDim+3)*iSpecies;
-	else loc = (nDim+3)*nDiatomics + (nDim+2)*(iSpecies-nDiatomics);
-  
-	for (iDim = 0; iDim < nDim; iDim++)
-		xres[val_ipoint*nVar+loc+iDim+1] = 0.0;
-}
-
-void CPlasmaSolution::Set_MPI_Solution(CGeometry *geometry, CConfig *config) {
-
-	unsigned short iVar, iMarker, iPeriodic_Index, iSpecies, loc;
-	unsigned long iVertex, iPoint, nVertex, nBuffer_Vector;
-	double rotMatrix[3][3], *angles, theta, cosTheta, sinTheta, phi, cosPhi, sinPhi, psi, cosPsi,
-	sinPsi, *newSolution = NULL, *Buffer_Receive_U = NULL;
-	short SendRecv;
-	int send_to, receive_from;
-
-#ifndef NO_MPI
-	double *Buffer_Send_U = NULL, *Buffer_Send_LaminarViscosity = NULL,
-			*Buffer_Send_EddyViscosity = NULL, *Buffer_Send_VGrad = NULL, *Buffer_Send_UGrad = NULL, *Buffer_Send_Limit = NULL, *Buffer_Send_Undivided_Laplacian = NULL,
-			*Buffer_Send_Sensor = NULL, *Buffer_Send_Lambda = NULL;
-	unsigned short *Buffer_Send_Neighbor = NULL;
-#endif
-
-	newSolution = new double[nVar];
-
-	/*--- Send-Receive boundary conditions ---*/
-	for (iMarker = 0; iMarker < config->GetnMarker_All(); iMarker++) {
-
-		if (config->GetMarker_All_Boundary(iMarker) == SEND_RECEIVE) {
-
-			SendRecv = config->GetMarker_All_SendRecv(iMarker);
-			nVertex = geometry->nVertex[iMarker];
-
-			nBuffer_Vector			= nVertex*nVar;
-
-			send_to = SendRecv-1;
-			receive_from = abs(SendRecv)-1;
-
-#ifndef NO_MPI
-
-			/*--- Send information using MPI  ---*/
-			if (SendRecv > 0) {
-				/*--- Allocate upwind variables ---*/
-				Buffer_Send_U = new double[nBuffer_Vector];
-
-				for (iVertex = 0; iVertex < nVertex; iVertex++) {
-
-					iPoint = geometry->vertex[iMarker][iVertex]->GetNode();
-
-					/*--- Copy data ---*/
-					for (iVar = 0; iVar < nVar; iVar++) {
-						Buffer_Send_U[iVar*nVertex+iVertex] = node[iPoint]->GetSolution(iVar);
-					}
-				}
-
-				/*--- Send the buffer, and deallocate information using MPI ---*/
-				MPI::COMM_WORLD.Bsend(Buffer_Send_U, nBuffer_Vector, MPI::DOUBLE, send_to, 0); delete [] Buffer_Send_U;
-			}
-
-#endif
-
-			/*--- Receive information  ---*/
-			if (SendRecv < 0) {
-
-				/*--- Allocate upwind variables ---*/
-				Buffer_Receive_U = new double [nBuffer_Vector];
-
-
-#ifdef NO_MPI
-
-				/*--- Get the information from the donor point directly. This is a
-				 serial computation with access to all nodes. Note that there is an
-				 implicit ordering in the list. ---*/
-				for (iVertex = 0; iVertex < nVertex; iVertex++) {
-
-					iPoint = geometry->vertex[iMarker][iVertex]->GetNode();
-
-					/*--- Copy data ---*/
-					for (iVar = 0; iVar < nVar; iVar++) {
-						Buffer_Receive_U[iVar*nVertex+iVertex] = node[iPoint]->GetSolution(iVar);
-					}
-				}
-
-#else
-				/*--- Receive the information using MPI---*/
-				MPI::COMM_WORLD.Recv(Buffer_Receive_U, nBuffer_Vector, MPI::DOUBLE, receive_from, 0);
-
-#endif
-
-				/*--- Do the coordinate transformation ---*/
-				for (iVertex = 0; iVertex < nVertex; iVertex++) {
-
-					/*--- Find point and its type of transformation ---*/
-					iPoint = geometry->vertex[iMarker][iVertex]->GetNode();
-					iPeriodic_Index = geometry->vertex[iMarker][iVertex]->GetRotation_Type();
-
-					/*--- Retrieve the supplied periodic information. ---*/
-					angles = config->GetPeriodicRotation(iPeriodic_Index);
-
-					/*--- Store angles separately for clarity. ---*/
-					theta    = angles[0];   phi    = angles[1]; psi    = angles[2];
-					cosTheta = cos(theta);  cosPhi = cos(phi);  cosPsi = cos(psi);
-					sinTheta = sin(theta);  sinPhi = sin(phi);  sinPsi = sin(psi);
-
-					/*--- Compute the rotation matrix. Note that the implicit
-					 ordering is rotation about the x-axis, y-axis,
-					 then z-axis. Note that this is the transpose of the matrix
-					 used during the preprocessing stage. ---*/
-					rotMatrix[0][0] = cosPhi*cosPsi; rotMatrix[1][0] = sinTheta*sinPhi*cosPsi - cosTheta*sinPsi; rotMatrix[2][0] = cosTheta*sinPhi*cosPsi + sinTheta*sinPsi;
-					rotMatrix[0][1] = cosPhi*sinPsi; rotMatrix[1][1] = sinTheta*sinPhi*sinPsi + cosTheta*cosPsi; rotMatrix[2][1] = cosTheta*sinPhi*sinPsi - sinTheta*cosPsi;
-					rotMatrix[0][2] = -sinPhi; rotMatrix[1][2] = sinTheta*cosPhi; rotMatrix[2][2] = cosTheta*cosPhi;
-
-					/*--- Copy conserved variables before performing transformation. ---*/
-					for (iVar = 0; iVar < nVar; iVar++)
-						newSolution[iVar] = Buffer_Receive_U[iVar*nVertex+iVertex];
-
-
-					/*--- Rotate the momentum components. ---*/
-					if (nDim == 2) {
-						for (iSpecies = 0; iSpecies < nSpecies; iSpecies ++ ) {
-							if (iSpecies < nDiatomics) loc = (nDim+3)*iSpecies;
-							else loc = (nDim+3)*nDiatomics + (nDim+2)*(iSpecies-nDiatomics);
-							newSolution[loc + 1] = rotMatrix[0][0]*Buffer_Receive_U[(loc + 1)*nVertex+iVertex] + rotMatrix[0][1]*Buffer_Receive_U[(loc + 2)*nVertex+iVertex];
-							newSolution[loc + 2] = rotMatrix[1][0]*Buffer_Receive_U[(loc + 1)*nVertex+iVertex] + rotMatrix[1][1]*Buffer_Receive_U[(loc + 2)*nVertex+iVertex];
-						}
-					}
-					else {
-						for (iSpecies = 0; iSpecies < nSpecies; iSpecies ++ ) {
-							if (iSpecies < nDiatomics) loc = (nDim+3)*iSpecies;
-							else loc = (nDim+3)*nDiatomics + (nDim+2)*(iSpecies-nDiatomics);
-							newSolution[loc + 1] = rotMatrix[0][0]*Buffer_Receive_U[(loc + 1)*nVertex+iVertex] + rotMatrix[0][1]*Buffer_Receive_U[(loc + 2)*nVertex+iVertex] + rotMatrix[0][2]*Buffer_Receive_U[(loc + 3)*nVertex+iVertex];
-							newSolution[loc + 2] = rotMatrix[1][0]*Buffer_Receive_U[(loc + 1)*nVertex+iVertex] + rotMatrix[1][1]*Buffer_Receive_U[(loc + 2)*nVertex+iVertex] + rotMatrix[1][2]*Buffer_Receive_U[(loc + 3)*nVertex+iVertex];
-							newSolution[loc + 3] = rotMatrix[2][0]*Buffer_Receive_U[(loc + 1)*nVertex+iVertex] + rotMatrix[2][1]*Buffer_Receive_U[(loc + 2)*nVertex+iVertex] + rotMatrix[2][2]*Buffer_Receive_U[(loc + 3)*nVertex+iVertex];
-						}
-					}
-					/*--- Copy transformed conserved variables back into buffer. ---*/
-					for (iVar = 0; iVar < nVar; iVar++)
-						Buffer_Receive_U[iVar*nVertex+iVertex] = newSolution[iVar];
-
-
-					/*--- Upwind method. Store the received information ---*/
-					for (iVar = 0; iVar < nVar; iVar++) {
-						node[iPoint]->SetSolution(iVar, Buffer_Receive_U[iVar*nVertex+iVertex]);
-					}
-				}
-				delete [] Buffer_Receive_U;
-			}
-		}
-	}
-	delete [] newSolution;
-}
-
-<<<<<<< HEAD
-void CPlasmaSolution::Set_MPI_Solution_Gradient(CGeometry *geometry, CConfig *config) {
-	unsigned short iVar, iDim, iMarker, iPeriodic_Index;
-	unsigned long iVertex, iPoint, nVertex, nBuffer_VectorGrad;
-	double rotMatrix[3][3], *angles, theta, cosTheta, sinTheta, phi, cosPhi, sinPhi, psi, cosPsi,
-	sinPsi, **newGradient = NULL, *Buffer_Receive_UGrad = NULL;
-	short SendRecv;
-	int send_to, receive_from;
-    
-#ifndef NO_MPI
-    
-    MPI::COMM_WORLD.Barrier();
-	double *Buffer_Send_UGrad = NULL;
-    
-#endif
-    
-	newGradient = new double* [nVar];
-	for (iVar = 0; iVar < nVar; iVar++)
-		newGradient[iVar] = new double[3];
-    
-	/*--- Send-Receive boundary conditions ---*/
-	for (iMarker = 0; iMarker < config->GetnMarker_All(); iMarker++) {
-		if (config->GetMarker_All_Boundary(iMarker) == SEND_RECEIVE) {
-			SendRecv = config->GetMarker_All_SendRecv(iMarker);
-			nVertex = geometry->nVertex[iMarker];
-			nBuffer_VectorGrad = nVertex*nVar*nDim;
-			send_to = SendRecv-1;
-			receive_from = abs(SendRecv)-1;
-            
-#ifndef NO_MPI
-            
-			/*--- Send information using MPI  ---*/
-			if (SendRecv > 0) {
-                Buffer_Send_UGrad = new double[nBuffer_VectorGrad];
-				for (iVertex = 0; iVertex < nVertex; iVertex++) {
-					iPoint = geometry->vertex[iMarker][iVertex]->GetNode();
-                    for (iVar = 0; iVar < nVar; iVar++)
-                        for (iDim = 0; iDim < nDim; iDim++)
-                            Buffer_Send_UGrad[iDim*nVar*nVertex+iVar*nVertex+iVertex] = node[iPoint]->GetGradient(iVar,iDim);
-				}
-                MPI::COMM_WORLD.Bsend(Buffer_Send_UGrad, nBuffer_VectorGrad, MPI::DOUBLE, send_to, 0); delete [] Buffer_Send_UGrad;
-			}
-            
-#endif
-            
-			/*--- Receive information  ---*/
-			if (SendRecv < 0) {
-                Buffer_Receive_UGrad = new double [nBuffer_VectorGrad];
-                
-#ifdef NO_MPI
-                
-				/*--- Receive information without MPI ---*/
-				for (iVertex = 0; iVertex < nVertex; iVertex++) {
-                    iPoint = geometry->vertex[iMarker][iVertex]->GetNode();
-                    for (iVar = 0; iVar < nVar; iVar++)
-                        for (iDim = 0; iDim < nDim; iDim++)
-                            Buffer_Receive_UGrad[iDim*nVar*nVertex+iVar*nVertex+iVertex] = node[iPoint]->GetGradient(iVar,iDim);
-				}
-                
-#else
-                
-                MPI::COMM_WORLD.Recv(Buffer_Receive_UGrad, nBuffer_VectorGrad, MPI::DOUBLE, receive_from, 0);
-                
-#endif
-                
-				/*--- Do the coordinate transformation ---*/
-				for (iVertex = 0; iVertex < nVertex; iVertex++) {
-                    
-					/*--- Find point and its type of transformation ---*/
-					iPoint = geometry->vertex[iMarker][iVertex]->GetNode();
-					iPeriodic_Index = geometry->vertex[iMarker][iVertex]->GetRotation_Type();
-                    
-					/*--- Retrieve the supplied periodic information. ---*/
-					angles = config->GetPeriodicRotation(iPeriodic_Index);
-                    
-					/*--- Store angles separately for clarity. ---*/
-					theta    = angles[0];   phi    = angles[1]; psi    = angles[2];
-					cosTheta = cos(theta);  cosPhi = cos(phi);  cosPsi = cos(psi);
-					sinTheta = sin(theta);  sinPhi = sin(phi);  sinPsi = sin(psi);
-                    
-					/*--- Compute the rotation matrix. Note that the implicit
-					 ordering is rotation about the x-axis, y-axis,
-					 then z-axis. Note that this is the transpose of the matrix
-					 used during the preprocessing stage. ---*/
-					rotMatrix[0][0] = cosPhi*cosPsi; rotMatrix[1][0] = sinTheta*sinPhi*cosPsi - cosTheta*sinPsi; rotMatrix[2][0] = cosTheta*sinPhi*cosPsi + sinTheta*sinPsi;
-					rotMatrix[0][1] = cosPhi*sinPsi; rotMatrix[1][1] = sinTheta*sinPhi*sinPsi + cosTheta*cosPsi; rotMatrix[2][1] = cosTheta*sinPhi*sinPsi - sinTheta*cosPsi;
-					rotMatrix[0][2] = -sinPhi; rotMatrix[1][2] = sinTheta*cosPhi; rotMatrix[2][2] = cosTheta*cosPhi;
-                    
-                    for (iVar = 0; iVar < nVar; iVar++)
-                        for (iDim = 0; iDim < nDim; iDim++)
-                            newGradient[iVar][iDim] = Buffer_Receive_UGrad[iDim*nVar*nVertex+iVar*nVertex+iVertex];
-                    
-                    /*--- Need to rotate the gradients for all conserved variables. ---*/
-                    for (iVar = 0; iVar < nVar; iVar++) {
-                        if (nDim == 2) {
-                            newGradient[iVar][0] = rotMatrix[0][0]*Buffer_Receive_UGrad[0*nVar*nVertex+iVar*nVertex+iVertex] + rotMatrix[0][1]*Buffer_Receive_UGrad[1*nVar*nVertex+iVar*nVertex+iVertex];
-                            newGradient[iVar][1] = rotMatrix[1][0]*Buffer_Receive_UGrad[0*nVar*nVertex+iVar*nVertex+iVertex] + rotMatrix[1][1]*Buffer_Receive_UGrad[1*nVar*nVertex+iVar*nVertex+iVertex];
-                        }
-                        else {
-                            newGradient[iVar][0] = rotMatrix[0][0]*Buffer_Receive_UGrad[0*nVar*nVertex+iVar*nVertex+iVertex] + rotMatrix[0][1]*Buffer_Receive_UGrad[1*nVar*nVertex+iVar*nVertex+iVertex] + rotMatrix[0][2]*Buffer_Receive_UGrad[2*nVar*nVertex+iVar*nVertex+iVertex];
-                            newGradient[iVar][1] = rotMatrix[1][0]*Buffer_Receive_UGrad[0*nVar*nVertex+iVar*nVertex+iVertex] + rotMatrix[1][1]*Buffer_Receive_UGrad[1*nVar*nVertex+iVar*nVertex+iVertex] + rotMatrix[1][2]*Buffer_Receive_UGrad[2*nVar*nVertex+iVar*nVertex+iVertex];
-                            newGradient[iVar][2] = rotMatrix[2][0]*Buffer_Receive_UGrad[0*nVar*nVertex+iVar*nVertex+iVertex] + rotMatrix[2][1]*Buffer_Receive_UGrad[1*nVar*nVertex+iVar*nVertex+iVertex] + rotMatrix[2][2]*Buffer_Receive_UGrad[2*nVar*nVertex+iVar*nVertex+iVertex];
-                        }
-                    }
-                    
-                    /*--- Copy transformed gradients back into buffer. ---*/
-                    for (iVar = 0; iVar < nVar; iVar++)
-                        for (iDim = 0; iDim < nDim; iDim++)
-                            Buffer_Receive_UGrad[iDim*nVar*nVertex+iVar*nVertex+iVertex] = newGradient[iVar][iDim];
-                    
-                    
-					/*--- Store the received information ---*/
-                    for (iVar = 0; iVar < nVar; iVar++)
-                        for (iDim = 0; iDim < nDim; iDim++)
-                            node[iPoint]->SetGradient(iVar, iDim, Buffer_Receive_UGrad[iDim*nVar*nVertex+iVar*nVertex+iVertex]);
-				}
-                delete [] Buffer_Receive_UGrad;
-			}
-		}
-	}
-    
-	for (iVar = 0; iVar < nVar; iVar++)
-		delete [] newGradient[iVar];
-	delete [] newGradient;
-    
-#ifndef NO_MPI
-    
-    MPI::COMM_WORLD.Barrier();
-    
-#endif
-    
-}
-
-
-void CPlasmaSolution::Preprocessing(CGeometry *geometry, CSolution **solution_container, CNumerics **solver, CConfig *config, unsigned short iMesh, unsigned short iRKStep, unsigned short RunTime_EqSystem) {
-=======
-void CPlasmaSolution::Preprocessing(CGeometry *geometry, CSolution **solution_container, CConfig *config, unsigned short iMesh, unsigned short iRKStep, unsigned short RunTime_EqSystem) {
->>>>>>> 66653a41
-	unsigned long iPoint;
-	bool upwind_2nd = ((config->GetKind_Upwind() == ROE_2ND) || (config->GetKind_Upwind() == AUSM_2ND)
-			|| (config->GetKind_Upwind() == HLLC_2ND) || (config->GetKind_Upwind() == ROE_TURKEL_2ND) || (config->GetKind_Upwind() == SW_2ND) || (config->GetKind_Upwind() == MSW_2ND));
-	bool viscous = (config->GetKind_Solver() == PLASMA_NAVIER_STOKES);
-	bool limiter = ((config->GetKind_SlopeLimit() != NONE));
-
-	for (iPoint = 0; iPoint < nPoint; iPoint ++) {
-
-		/*--- Compute primitive variables ---*/
-		node[iPoint]->SetPrimVar(config, geometry->node[iPoint]->GetCoord());
-
-		/*--- Initialize the convective and viscous residual vector ---*/
-		Set_Residual_Zero(iPoint);
-
-	}
-
-	/*--- Upwind second order flux reconstruction ---*/
-	if ((upwind_2nd) && ((iMesh == MESH_0))) {
-		if (config->GetKind_Gradient_Method() == GREEN_GAUSS) SetSolution_Gradient_GG(geometry, config);
-		if (config->GetKind_Gradient_Method() == WEIGHTED_LEAST_SQUARES) SetSolution_Gradient_LS(geometry, config);
-
-		/*--- Limiter computation ---*/
-		if (limiter) SetSolution_Limiter(geometry, config);
-	}
-
-	if (viscous) {
-		if (config->GetKind_Gradient_Method() == GREEN_GAUSS) SetPrimVar_Gradient_GG(geometry, config);
-		else if (config->GetKind_Gradient_Method() == WEIGHTED_LEAST_SQUARES) SetPrimVar_Gradient_LS(geometry, config);
-
-		/*--- Set the limiter for the primitive variables ---*/
-		SetPrimVar_Limiter(geometry, config);
-	}
-
-	/*--- Initialize the jacobian matrices ---*/
-	if (config->GetKind_TimeIntScheme_Plasma() == EULER_IMPLICIT)
-		Jacobian.SetValZero();
-}
-
-void CPlasmaSolution::SetTime_Step(CGeometry *geometry, CSolution **solution_container, CConfig *config, unsigned short iMesh, unsigned long Iteration) {
-	double *Normal, Area, dV, dij;
-	double Mean_SoundSpeed, Mean_ProjVel, Mean_LaminarVisc, Mean_ThermalConductivity, Mean_ThermalConductivity_vib, Mean_Density;
-	double CharVibTemp, Mean_Tvib, dTvdEv;
-	double Lambda, Lambda_1, Lambda_2, Lambda_iSpecies, Lambda_Visc_iSpecies;
-	double Local_Delta_Time, Local_Delta_Time_Visc, Global_Delta_Time = 1E6;
-	unsigned long iEdge, iVertex, iPoint, jPoint;
-	unsigned short iDim, iMarker, iSpecies, loc;
-	double K_v, CFL;
-
-	for (iSpecies = 0; iSpecies < nSpecies; iSpecies++) {
-		Min_Delta_Time[iSpecies] = 1.E6;
-		Max_Delta_Time[iSpecies] = 0.0;
-	}
-
-	K_v = 0.25;
-	bool viscous = false;
-	bool MultipleTimeSteps = (config->MultipleTimeSteps());
-	bool centered = (config->GetKind_ConvNumScheme() == SPACE_CENTERED);
-	if ((config->GetKind_Solver() == PLASMA_NAVIER_STOKES) || (config->GetKind_Solver() == ADJ_PLASMA_NAVIER_STOKES)) viscous = true;
-
-	/*--- Set maximum inviscid eigenvalue to zero, and compute sound speed ---*/
-	for (iPoint = 0; iPoint < nPointDomain; iPoint++) {
-		for (iSpecies = 0; iSpecies < nSpecies; iSpecies ++) {
-			node[iPoint]->SetMax_Lambda_Inv(0.0, iSpecies);
-			node[iPoint]->SetMax_Lambda_Visc(0.0, iSpecies);
-			if (centered) node[iPoint]->SetLambda(0.0,iSpecies);
-		}
-	}
-
-	/*--- Loop interior edges ---*/
-	for (iEdge = 0; iEdge < geometry->GetnEdge(); iEdge++) {
-
-		/*--- Identify points in the edge, the normal and area ---*/
-		iPoint = geometry->edge[iEdge]->GetNode(0);
-		jPoint = geometry->edge[iEdge]->GetNode(1);
-		Normal = geometry->edge[iEdge]->GetNormal();
-
-		Area = 0.0; dij = 0.0;
-		for (iDim = 0; iDim < nDim; iDim++) {
-			Area += Normal[iDim]*Normal[iDim];
-			dij += pow(geometry->node[jPoint]->GetCoord(iDim) - geometry->node[iPoint]->GetCoord(iDim), 2.0);
-		}
-		Area = sqrt(Area);
-		dij  = sqrt(dij);
-
-		/*--- Mean Values ---*/
-		for ( iSpecies = 0; iSpecies < nSpecies; iSpecies++ ) {
-			Mean_ProjVel = 0.5 * (node[iPoint]->GetProjVel(Normal,iSpecies) + node[jPoint]->GetProjVel(Normal,iSpecies));
-			Mean_SoundSpeed = 0.5 * (node[iPoint]->GetSoundSpeed(iSpecies) + node[jPoint]->GetSoundSpeed(iSpecies)) * Area;
-
-			/*--- Inviscid contribution ---*/
-			Lambda = fabs(Mean_ProjVel) + Mean_SoundSpeed;
-			if (geometry->node[iPoint]->GetDomain()) node[iPoint]->AddMax_Lambda_Inv(Lambda, iSpecies);
-			if (geometry->node[jPoint]->GetDomain()) node[jPoint]->AddMax_Lambda_Inv(Lambda, iSpecies);
-			if (centered) {
-				if (geometry->node[iPoint]->GetDomain()) node[iPoint]->AddLambda(Lambda, iSpecies);
-				if (geometry->node[jPoint]->GetDomain()) node[jPoint]->AddLambda(Lambda, iSpecies);
-			}
-
-			/*--- Viscous contribution ---*/
-			if (viscous) {
-				if (iSpecies < nDiatomics) loc = (nDim+3)*iSpecies;
-				else loc = (nDim+3)*nDiatomics + (nDim+2)*(iSpecies-nDiatomics);
-
-				Gamma            = config->GetSpecies_Gamma(iSpecies);
-				Gas_Constant     = config->GetSpecies_Gas_Constant(iSpecies);
-				CharVibTemp      = config->GetCharVibTemp(iSpecies);
-				Mean_LaminarVisc = 0.5*(node[iPoint]->GetLaminarViscosity(iSpecies) + node[jPoint]->GetLaminarViscosity(iSpecies));
-				Mean_ThermalConductivity     = 0.5*(node[iPoint]->GetThermalConductivity(iSpecies)
-						+ node[jPoint]->GetThermalConductivity(iSpecies));
-				Mean_ThermalConductivity_vib = 0.5*(node[iPoint]->GetThermalConductivity_vib(iSpecies)
-						+ node[jPoint]->GetThermalConductivity_vib(iSpecies));
-				Mean_Density     = 0.5*(node[iPoint]->GetSolution(loc+0) + node[jPoint]->GetSolution(loc+0));
-
-				Lambda_1 = (4.0/3.0)*(Mean_LaminarVisc);
-				Lambda_2 = (Gamma-1.0) * Mean_ThermalConductivity / Gas_Constant;
-				Lambda = (Lambda_1 + Lambda_2)*Area*Area/Mean_Density;
-
-				/*Mean_Tvib                    = 0.5*(node[iPoint]->GetPrimVar(iSpecies, nDim+1)
-                                            + node[jPoint]->GetPrimVar(iSpecies, nDim+1));
-				dTvdEv = Mean_Tvib*Mean_Tvib/(CharVibTemp*Mean_Density*Gas_Constant) * (exp(CharVibTemp/Mean_Tvib)-1.0)*(exp(CharVibTemp/Mean_Tvib)-1.0)/exp(CharVibTemp/Mean_Tvib);
-
-				Lambda_1 = (4.0/3.0) * Mean_LaminarVisc * Area / (dij*Mean_Density);
-				Lambda_2 = (Gamma-1.0) * Mean_ThermalConductivity * Area / (dij*Gas_Constant*Mean_Density);
-				Lambda_3 = dTvdEv * Mean_ThermalConductivity_vib * Area / dij;*/
-
-				/*--- Determine largest eigenvalue ---*/
-				/*        Lambda = max(Lambda_1, Lambda_2);
-        if (iSpecies < nDiatomics)
-          Lambda = max(Lambda, Lambda_3);*/
-
-				if (geometry->node[iPoint]->GetDomain()) node[iPoint]->AddMax_Lambda_Visc(Lambda, iSpecies);
-				if (geometry->node[jPoint]->GetDomain()) node[jPoint]->AddMax_Lambda_Visc(Lambda, iSpecies);
-
-			}
-		}
-	}
-
-	/*--- Loop boundary edges ---*/
-	for (iMarker = 0; iMarker < geometry->GetnMarker(); iMarker++) {
-		for (iVertex = 0; iVertex < geometry->GetnVertex(iMarker); iVertex++) {
-
-			/*--- Point identification, Normal vector and area ---*/
-			iPoint = geometry->vertex[iMarker][iVertex]->GetNode();
-			Normal = geometry->vertex[iMarker][iVertex]->GetNormal();
-
-			/*--- Compute closest normal neighbor ---*/
-			jPoint = geometry->vertex[iMarker][iVertex]->GetNormal_Neighbor();
-
-			Area = 0.0;
-			dij = 0.0;
-			for (iDim = 0; iDim < nDim; iDim++) {
-				Area += Normal[iDim]*Normal[iDim];
-				dij  += pow(geometry->node[jPoint]->GetCoord(iDim) - geometry->node[iPoint]->GetCoord(iDim), 2.0);
-			}
-			Area = sqrt(Area);
-			dij = sqrt(dij);
-
-			for ( iSpecies = 0; iSpecies < nSpecies; iSpecies ++ ) {
-
-				/*--- Mean Values ---*/
-				Mean_ProjVel = node[iPoint]->GetProjVel(Normal,iSpecies);
-				Mean_SoundSpeed = node[iPoint]->GetSoundSpeed(iSpecies) * Area;
-
-				Lambda = fabs(Mean_ProjVel) + Mean_SoundSpeed;
-				if (geometry->node[iPoint]->GetDomain()) {
-
-					/*--- Inviscid contribution ---*/
-					node[iPoint]->AddMax_Lambda_Inv(Lambda, iSpecies);
-					if (centered) node[iPoint]->AddLambda(Lambda, iSpecies);
-
-					/*--- Viscous contribution ---*/
-					if (viscous) {
-						if ( iSpecies < nDiatomics ) loc = (nDim+3)*iSpecies;
-						else loc = (nDim+3)*nDiatomics + (nDim+2)*(iSpecies-nDiatomics);
-
-						Gamma        = config->GetSpecies_Gamma(iSpecies);
-						Gas_Constant = config->GetSpecies_Gas_Constant(iSpecies);
-						CharVibTemp  = config->GetCharVibTemp(iSpecies);
-
-						Mean_LaminarVisc             = 0.5*(node[iPoint]->GetLaminarViscosity(iSpecies)
-								+ node[jPoint]->GetLaminarViscosity(iSpecies));
-						Mean_ThermalConductivity     = 0.5*(node[iPoint]->GetThermalConductivity(iSpecies)
-								+ node[jPoint]->GetThermalConductivity(iSpecies));
-						Mean_ThermalConductivity_vib = 0.5*(node[iPoint]->GetThermalConductivity_vib(iSpecies)
-								+ node[jPoint]->GetThermalConductivity_vib(iSpecies));
-						Mean_Density                 = 0.5*(node[iPoint]->GetSolution(loc+0)
-								+ node[jPoint]->GetSolution(loc+0));
-
-						Mean_Tvib                    = 0.5*(node[iPoint]->GetPrimVar(iSpecies, nDim+1)
-								+ node[jPoint]->GetPrimVar(iSpecies, nDim+1));
-						dTvdEv = Mean_Tvib*Mean_Tvib/(CharVibTemp*Mean_Density*Gas_Constant) * (exp(CharVibTemp/Mean_Tvib)-1.0)*(exp(CharVibTemp/Mean_Tvib)-1.0)/exp(CharVibTemp/Mean_Tvib);
-
-						Lambda_1 = (4.0/3.0)*(Mean_LaminarVisc);
-						//Lambda_2 = Gamma*Mean_LaminarVisc/Prandtl_Lam;
-						Lambda_2 = (Gamma-1.0) * Mean_ThermalConductivity / Gas_Constant;
-						Lambda = (Lambda_1 + Lambda_2)*Area*Area/Mean_Density;
-
-						/*Lambda_1 = (4.0/3.0) * Mean_LaminarVisc * Area / (dij*Mean_Density);
-            Lambda_2 = (Gamma-1.0) * Mean_ThermalConductivity * Area / (dij*Gas_Constant*Mean_Density);
-            Lambda_3 = dTvdEv * Mean_ThermalConductivity_vib * Area / dij;*/
-
-						/*--- Determine largest eigenvalue ---*/
-						/*            Lambda = max(Lambda_1, Lambda_2);
-            if (iSpecies < nDiatomics)
-              Lambda = max(Lambda, Lambda_3);*/
-
-						node[iPoint]->AddMax_Lambda_Visc(Lambda, iSpecies);            
-
-					}
-				}
-			}
-		}
-	}
-
-	if (!MultipleTimeSteps) {
-
-		/*--- Local time-stepping with all species advanced by the same time-step ---*/
-		for (iPoint = 0; iPoint < nPointDomain; iPoint++) {
-			dV = geometry->node[iPoint]->GetVolume();
-			Lambda_iSpecies = node[iPoint]->GetMax_Lambda_Inv(0);
-			for (iSpecies = 1; iSpecies < nSpecies; iSpecies++) {
-				Lambda_iSpecies = max(Lambda_iSpecies, node[iPoint]->GetMax_Lambda_Inv(iSpecies));
-			}
-			Local_Delta_Time = config->GetCFL(iMesh)*dV / Lambda_iSpecies;
-
-			/*--- Calculate viscous contribution ---*/
-			if (viscous) {
-				Lambda_Visc_iSpecies = node[iPoint]->GetMax_Lambda_Visc(0);
-				for (iSpecies = 1; iSpecies < nSpecies; iSpecies++) {
-					Lambda_Visc_iSpecies = max(Lambda_Visc_iSpecies, node[iPoint]->GetMax_Lambda_Visc(iSpecies));
-				}
-        Local_Delta_Time_Visc = config->GetCFL(iMesh)*dV / Lambda_Visc_iSpecies;
-				//Local_Delta_Time_Visc =  config->GetCFL(iMesh)*K_v*dV*dV / Lambda_Visc_iSpecies;
-				//Local_Delta_Time = min(Local_Delta_Time, Local_Delta_Time_Visc);
-			}
-
-			/*--- Set the time-step ---*/
-			if (config->GetUnsteady_Simulation() == TIME_STEPPING) {
-				Global_Delta_Time = min(Global_Delta_Time, Local_Delta_Time);
-			} else {
-				node[iPoint]->SetDelta_Time(Local_Delta_Time);
-			}
-
-			/*--- Track maximum and minimum time-step values ---*/
-			for (iSpecies = 0; iSpecies < nSpecies; iSpecies++) {
-				Max_Delta_Time[iSpecies] = max(Max_Delta_Time[iSpecies], Local_Delta_Time);
-				Min_Delta_Time[iSpecies] = min(Min_Delta_Time[iSpecies], Local_Delta_Time);
-			}
-		}
-	}
-
-	else {
-
-		/*--- Local time-stepping with each species advanced at different speeds ---*/
-		for (iPoint = 0; iPoint < nPointDomain; iPoint++) {
-			dV = geometry->node[iPoint]->GetVolume();
-
-			for (iSpecies = 0; iSpecies < nSpecies; iSpecies++) {
-				CFL = config->GetCFL(iMesh, iSpecies);
-				Lambda_iSpecies = node[iPoint]->GetMax_Lambda_Inv(iSpecies);
-				Local_Delta_Time = CFL*dV / Lambda_iSpecies;
-
-				/*--- Determine viscous contribution ---*/
-				if (viscous) {
-					Lambda_Visc_iSpecies = node[iPoint]->GetMax_Lambda_Visc(iSpecies);
-					Local_Delta_Time_Visc = CFL*dV / Lambda_Visc_iSpecies;
-					//Local_Delta_Time_Visc =  CFL*K_v*dV*dV / Lambda_Visc_iSpecies;
-					//Local_Delta_Time = min(Local_Delta_Time, Local_Delta_Time_Visc);
-				}
-
-				/*--- Set the time step ---*/
-				node[iPoint]->SetDelta_Time(Local_Delta_Time,iSpecies);
-
-				/*--- Track maximum and minimum time-step values ---*/
-				Max_Delta_Time[iSpecies] = max(Max_Delta_Time[iSpecies], Local_Delta_Time);
-				Min_Delta_Time[iSpecies] = min(Min_Delta_Time[iSpecies], Local_Delta_Time);
-			}
-		}
-	}
-
-	/*--- For time-accurate solutions, use the minimum delta time of the whole mesh ---*/
-	if (config->GetUnsteady_Simulation() == TIME_STEPPING) {
-		for(iPoint = 0; iPoint < nPointDomain; iPoint++)
-			node[iPoint]->SetDelta_Time(Global_Delta_Time);
-	}
-}
-
-
-void CPlasmaSolution::SetResidual_DualTime(CGeometry *geometry, CSolution **solution_container, CConfig *config,
-		unsigned short iRKStep, unsigned short iMesh, unsigned short RunTime_EqSystem) {
-	unsigned short iVar, jVar;
-	unsigned long iPoint;
-	double *U_time_nM1, *U_time_n, *U_time_nP1;
-	double Volume_nM1, Volume_n, Volume_nP1, TimeStep;
-
-	bool implicit = (config->GetKind_TimeIntScheme_Flow() == EULER_IMPLICIT);
-
-	/*--- loop over points ---*/
-	for (iPoint = 0; iPoint < nPointDomain; iPoint++) {
-
-		/*--- Solution at time n-1, n and n+1 ---*/
-		U_time_nM1 = node[iPoint]->GetSolution_time_n1();
-		U_time_n   = node[iPoint]->GetSolution_time_n();
-		U_time_nP1 = node[iPoint]->GetSolution();
-
-		/*--- Volume at time n-1 and n ---*/
-		Volume_nM1 = geometry->node[iPoint]->GetVolume();
-		Volume_n = geometry->node[iPoint]->GetVolume();
-		Volume_nP1 = geometry->node[iPoint]->GetVolume();
-
-		/*--- Time Step ---*/
-		TimeStep = config->GetDelta_UnstTimeND();
-
-		/*--- Compute Residual ---*/
-		for(iVar = 0; iVar < nVar; iVar++) {
-			if (config->GetUnsteady_Simulation() == DT_STEPPING_1ST)
-				Residual[iVar] = ( U_time_nP1[iVar]*Volume_nP1 - U_time_n[iVar]*Volume_n ) / TimeStep;
-			if (config->GetUnsteady_Simulation() == DT_STEPPING_2ND)
-				Residual[iVar] = ( 3.0*U_time_nP1[iVar]*Volume_nP1 - 4.0*U_time_n[iVar]*Volume_n
-						+  1.0*U_time_nM1[iVar]*Volume_nM1 ) / (2.0*TimeStep);
-		}
-
-		/*--- Add Residual ---*/
-		AddResidual(iPoint, Residual);
-
-		if (implicit) {
-			for (iVar = 0; iVar < nVar; iVar++) {
-				for (jVar = 0; jVar < nVar; jVar++)
-					Jacobian_i[iVar][jVar] = 0.0;
-
-				if (config->GetUnsteady_Simulation() == DT_STEPPING_1ST)
-					Jacobian_i[iVar][iVar] = Volume_nP1 / TimeStep;
-				if (config->GetUnsteady_Simulation() == DT_STEPPING_2ND)
-					Jacobian_i[iVar][iVar] = (Volume_nP1*3.0)/(2.0*TimeStep);
-			}
-			Jacobian.AddBlock(iPoint, iPoint, Jacobian_i);
-		}
-	}
-}
-
-
-
-void CPlasmaSolution::Centered_Residual(CGeometry *geometry, CSolution **solution_container, CNumerics *solver,
-		CConfig *config, unsigned short iMesh, unsigned short iRKStep) { 	unsigned long iEdge, iPoint, jPoint;
-
-		bool implicit = (config->GetKind_TimeIntScheme_Plasma() == EULER_IMPLICIT);
-		bool high_order_diss = ((config->GetKind_Centered() == JST) && (iMesh == MESH_0));
-		unsigned short iSpecies;
-
-		/*--- Artificial dissipation preprocessing ---*/
-		if (high_order_diss) {
-			SetDissipation_Switch(geometry, config);
-			SetUndivided_Laplacian(geometry, config);
-		}
-
-		for (iEdge = 0; iEdge < geometry->GetnEdge(); iEdge++) {
-
-			/*--- Points in edge, set normal vectors, and number of neighbors ---*/
-			iPoint = geometry->edge[iEdge]->GetNode(0);
-			jPoint = geometry->edge[iEdge]->GetNode(1);
-			solver->SetNormal(geometry->edge[iEdge]->GetNormal());
-			solver->SetNeighbor(geometry->node[iPoint]->GetnNeighbor(), geometry->node[jPoint]->GetnNeighbor());
-
-			/*--- Set conservative variables w/o reconstruction ---*/
-			solver->SetConservative(node[iPoint]->GetSolution(), node[jPoint]->GetSolution());
-
-			for (iSpecies = 0; iSpecies < nSpecies; iSpecies ++) {
-				solver->SetPressure(node[iPoint]->GetPressure(iSpecies), node[jPoint]->GetPressure(iSpecies), iSpecies);
-				solver->SetSoundSpeed(node[iPoint]->GetSoundSpeed(iSpecies), node[jPoint]->GetSoundSpeed(iSpecies),iSpecies);
-				solver->SetEnthalpy(node[iPoint]->GetEnthalpy(iSpecies), node[jPoint]->GetEnthalpy(iSpecies),iSpecies);
-				solver->SetLambda(node[iPoint]->GetLambda(iSpecies), node[jPoint]->GetLambda(iSpecies),iSpecies);
-			}
-
-
-			if (high_order_diss) {
-				solver->SetUndivided_Laplacian(node[iPoint]->GetUndivided_Laplacian(), node[jPoint]->GetUndivided_Laplacian());
-				for (iSpecies = 0; iSpecies < nSpecies; iSpecies ++) {
-					solver->SetSensor(node[iPoint]->GetSensor(iSpecies), node[jPoint]->GetSensor(iSpecies), iSpecies);
-				}
-			}
-
-
-			/*--- Compute residuals ---*/
-			solver->SetResidual(Res_Conv, Res_Visc, Jacobian_i, Jacobian_j, config);
-
-			/*--- Update convective and artificial dissipation residuals ---*/
-			AddResidual(iPoint, Res_Conv);
-			SubtractResidual(jPoint, Res_Conv);
-      AddResidual(iPoint, Res_Visc);
-      SubtractResidual(jPoint, Res_Visc);
-
-			/*--- Set implicit stuff ---*/
-			if (implicit) {
-				Jacobian.AddBlock(iPoint,iPoint,Jacobian_i);
-				Jacobian.AddBlock(iPoint,jPoint,Jacobian_j);
-				Jacobian.SubtractBlock(jPoint,iPoint,Jacobian_i);
-				Jacobian.SubtractBlock(jPoint,jPoint,Jacobian_j);
-
-			}
-		}
-}
-
-
-void CPlasmaSolution::Upwind_Residual(CGeometry *geometry, CSolution **solution_container, CNumerics *solver,
-		CConfig *config, unsigned short iMesh) {
-
-	double **Gradient_i, **Gradient_j, Project_Grad_i, Project_Grad_j, *Limiter_i = NULL, *Limiter_j = NULL, *U_i, *U_j;
-	unsigned long iEdge, iPoint, jPoint;
-	unsigned short iDim, iVar;
-	bool implicit = (config->GetKind_TimeIntScheme_Plasma() == EULER_IMPLICIT);
-	bool high_order_diss = (( (config->GetKind_Upwind_Plasma() == ROE_2ND) || (config->GetKind_Upwind_Plasma() == SW_2ND) || (config->GetKind_Upwind_Plasma() == MSW_2ND) || (config->GetKind_Upwind_Plasma() == AUSM_2ND) || (config->GetKind_Upwind_Plasma() == HLLC_2ND)) && (iMesh == MESH_0));
-
-	for(iEdge = 0; iEdge < geometry->GetnEdge(); iEdge++) {
-
-		/*--- Points in edge and normal vectors ---*/
-		iPoint = geometry->edge[iEdge]->GetNode(0);
-		jPoint = geometry->edge[iEdge]->GetNode(1);
-		solver->SetNormal(geometry->edge[iEdge]->GetNormal());
-
-		/*--- Set conservative variables w/o reconstruction ---*/
-		U_i = node[iPoint]->GetSolution();
-		U_j = node[jPoint]->GetSolution();
-
-		solver->SetConservative(U_i, U_j);
-
-		if (high_order_diss) {
-			for (iDim = 0; iDim < nDim; iDim++) {
-				Vector_i[iDim] = 0.5*(geometry->node[jPoint]->GetCoord(iDim) - geometry->node[iPoint]->GetCoord(iDim));
-				Vector_j[iDim] = 0.5*(geometry->node[iPoint]->GetCoord(iDim) - geometry->node[jPoint]->GetCoord(iDim));
-			}
-
-			Gradient_i = node[iPoint]->GetGradient(); Gradient_j = node[jPoint]->GetGradient();
-			if (config->GetKind_SlopeLimit() != NONE) {
-				Limiter_j = node[jPoint]->GetLimiter(); Limiter_i = node[iPoint]->GetLimiter();
-			}
-
-			for (iVar = 0; iVar < nVar; iVar++) {
-				Project_Grad_i = 0; Project_Grad_j = 0;
-				for (iDim = 0; iDim < nDim; iDim++) {
-					Project_Grad_i += Vector_i[iDim]*Gradient_i[iVar][iDim];
-					Project_Grad_j += Vector_j[iDim]*Gradient_j[iVar][iDim];
-				}
-				if (config->GetKind_SlopeLimit() == NONE) {
-					Solution_i[iVar] = U_i[iVar] + Project_Grad_i;
-					Solution_j[iVar] = U_j[iVar] + Project_Grad_j;
-				}
-				else {
-					Solution_i[iVar] = U_i[iVar] + Project_Grad_i*Limiter_i[iVar];
-					Solution_j[iVar] = U_j[iVar] + Project_Grad_j*Limiter_j[iVar];
-				}
-			}
-			solver->SetConservative(Solution_i, Solution_j);
-		}
-
-		/*--- Compute the residual ---*/
-		solver->SetResidual(Res_Conv, Jacobian_i, Jacobian_j, config);
-
-		/*--- Update residual value ---*/
-		AddResidual(iPoint, Res_Conv);
-		SubtractResidual(jPoint, Res_Conv);
-
-		/*--- Set implicit jacobians ---*/
-		if (implicit) {
-			Jacobian.AddBlock(iPoint,iPoint,Jacobian_i);
-			Jacobian.AddBlock(iPoint,jPoint,Jacobian_j);
-			Jacobian.SubtractBlock(jPoint,iPoint,Jacobian_i);
-			Jacobian.SubtractBlock(jPoint,jPoint,Jacobian_j);
-		}
-	}
-}
-
-void CPlasmaSolution::Viscous_Residual(CGeometry *geometry, CSolution **solution_container, CNumerics *solver,
-                                       CConfig *config, unsigned short iMesh, unsigned short iRKStep) {
-	unsigned long iPoint, jPoint, iVar, iEdge, iDim;
-	unsigned short iSpecies, nPrimVar;
-  
-	nPrimVar = nDim+3;
-  
-	double min_value = 1.0;
-  
-	bool implicit = (config->GetKind_TimeIntScheme_Plasma() == EULER_IMPLICIT);
-  
-  /*--- Compute gradients (not in the preprocessing, because we want to be sure that we have
-   the gradient of the primitive varibles, not the conservative) ---*/
-  for (iEdge = 0; iEdge <  geometry->GetnEdge(); iEdge++) {
-    
-    /*--- Points, coordinates and normal vector in edge ---*/
-    iPoint = geometry->edge[iEdge]->GetNode(0);
-    jPoint = geometry->edge[iEdge]->GetNode(1);
-    solver->SetCoord(geometry->node[iPoint]->GetCoord(), geometry->node[jPoint]->GetCoord());
-    solver->SetNormal(geometry->edge[iEdge]->GetNormal());
-    
-    
-    for (iSpecies = 0; iSpecies < nSpecies; iSpecies++) {
-      for (iVar = 0 ; iVar < nPrimVar; iVar++) {
-        PrimGradLimiter_i[iSpecies][iVar] = node[iPoint]->GetLimiterPrimitive(iSpecies, iVar);
-        PrimGradLimiter_j[iSpecies][iVar] = node[jPoint]->GetLimiterPrimitive(iSpecies, iVar);
-        for (iDim = 0; iDim < nDim; iDim++) {
-          PrimGrad_i[iSpecies][iVar][iDim] = node[iPoint]->GetGradient_Primitive(iSpecies, iVar, iDim);
-          PrimGrad_j[iSpecies][iVar][iDim] = node[jPoint]->GetGradient_Primitive(iSpecies, iVar, iDim);
-          
-          /*--- Apply the limiter directly ---*/
-          PrimGrad_i[iSpecies][iVar][iDim] = PrimGrad_i[iSpecies][iVar][iDim]*PrimGradLimiter_i[iSpecies][iVar];
-          PrimGrad_j[iSpecies][iVar][iDim] = PrimGrad_j[iSpecies][iVar][iDim]*PrimGradLimiter_j[iSpecies][iVar];
-          
-          
-          if (PrimGradLimiter_i[iSpecies][iVar] < min_value) min_value = PrimGradLimiter_i[iSpecies][iVar];
-          if (PrimGradLimiter_j[iSpecies][iVar] < min_value) min_value = PrimGradLimiter_j[iSpecies][iVar];
-          
-        }
-      }
-    }
-    
-    /*--- Acquire primitive variables and gradients from the CPlasmaVariable class ---*/
-    solver->SetPrimitive(node[iPoint]->GetPrimVar_Plasma(), node[jPoint]->GetPrimVar_Plasma());
-    solver->SetPrimVarGradient(PrimGrad_i, PrimGrad_j);
-    
-    /*--- Pass transport coefficients from the variable to the numerics class ---*/
-    for (iSpecies = 0; iSpecies < nSpecies; iSpecies ++) {
-      solver->SetLaminarViscosity(node[iPoint]->GetLaminarViscosity(iSpecies), node[jPoint]->GetLaminarViscosity(iSpecies), iSpecies);
-      solver->SetEddyViscosity(node[iPoint]->GetEddyViscosity(iSpecies), node[jPoint]->GetEddyViscosity(iSpecies), iSpecies);
-      solver->SetThermalConductivity(node[iPoint]->GetThermalConductivity(iSpecies), node[jPoint]->GetThermalConductivity(iSpecies), iSpecies);
-      solver->SetThermalConductivity_vib(node[iPoint]->GetThermalConductivity_vib(iSpecies), node[jPoint]->GetThermalConductivity_vib(iSpecies), iSpecies);
-    }
-    
-    /*--- Compute and update residual ---*/
-    solver->SetResidual(Res_Visc, Jacobian_i, Jacobian_j, config);
-    
-    SubtractResidual(iPoint, Res_Visc);
-    AddResidual(jPoint, Res_Visc);
-    
-    /*--- Update Jacobians for implicit calculations ---*/
-    if (implicit) {
-      Jacobian.SubtractBlock(iPoint,iPoint,Jacobian_i);
-      Jacobian.SubtractBlock(iPoint,jPoint,Jacobian_j);
-      Jacobian.AddBlock(jPoint,iPoint,Jacobian_i);
-      Jacobian.AddBlock(jPoint,jPoint,Jacobian_j);
-    }
-  }
-  
-}
-
-void CPlasmaSolution::Source_Residual(CGeometry *geometry, CSolution **solution_container, CNumerics *solver, CNumerics *second_solver,
-		CConfig *config, unsigned short iMesh) {
-	unsigned short iVar, jVar, iSpecies, iDim;
-	unsigned long iPoint;
-	double vol;
-	bool implicit = (config->GetKind_TimeIntScheme_Plasma() == EULER_IMPLICIT);
-	bool axisymmetric = config->GetAxisymmetric();
-	if(magnet) {
-		for (unsigned short iDim = 0; iDim < nDim; iDim ++)
-			Mag_Force[iDim] = 0.0;
-		vol = 1.0;
-	}
-
-	/*--- loop over points ---*/
-	for (iPoint = 0; iPoint < nPointDomain; iPoint++) {
-
-		/*--- Initialize residual vectors ---*/
-		for (iVar = 0; iVar < nVar; iVar++) {
-			Residual[iVar] = 0.0;
-			Residual_Chemistry[iVar] = 0.0;
-			Residual_MomentumExch[iVar] = 0.0;
-			Residual_ElecForce[iVar] = 0.0;
-			Residual_EnergyExch[iVar] = 0.0;
-			for (jVar = 0; jVar < nVar; jVar++) {
-				Jacobian_Chemistry[iVar][jVar] = 0.0;
-				Jacobian_MomentumExch[iVar][jVar] = 0.0;
-				Jacobian_ElecForce[iVar][jVar] = 0.0;
-				Jacobian_EnergyExch[iVar][jVar] = 0.0;
-			}
-		}
-		if (axisymmetric) {
-			for (iVar = 0; iVar < nVar; iVar++) {
-				Residual_Axisymmetric[iVar] = 0.0;
-				for (jVar = 0; jVar < nVar; jVar++)
-					Jacobian_Axisymmetric[iVar][jVar] = 0.0;
-			}
-		}
-
-		if (config->GetElectricSolver()) {
-			solver->SetElecField(node[iPoint]->GetElectricField());
-		}
-
-		/*--- Set y coordinate ---*/
-		solver->SetCoord(geometry->node[iPoint]->GetCoord(), geometry->node[iPoint]->GetCoord());
-
-		/*--- Set solution  ---*/
-		solver->SetConservative(node[iPoint]->GetSolution(), node[iPoint]->GetSolution());
-
-		/*--- Set control volume ---*/
-		solver->SetVolume(geometry->node[iPoint]->GetVolume());
-
-		//        double time = node[iPoint]->GetDelta_Time();
-		//	solver->SetTimeStep(node[iPoint]->GetDelta_Time());
-
-		//        node[iPoint]->GetDelta_Time()
-		//        [ELEC_SOL]->node[iPoint]->SetChargeDensity
-
-		//     node[iPoint]->SetDelta_Time(node[iPoint]->GetDelta_Time());
-
-		/*--- Acquire primitive variables and gradients from the CPlasmaVariable class ---*/
-		solver->SetPrimitive(node[iPoint]->GetPrimVar_Plasma(), node[iPoint]->GetPrimVar_Plasma());
-		solver->SetPrimVarGradient(node[iPoint]->GetGradient_Primitive_Plasma(),node[iPoint]->GetGradient_Primitive_Plasma());
-
-		/*--- Compute Residual ---*/
-		if (config->GetKind_GasModel() == ARGON) {
-			solver->SetResidual(Residual, Jacobian_i, config);
-
-			if (magnet && nDim == 3) {
-				node[iPoint]->SetMagneticField(solver->GetMagneticField());
-				vol = geometry->node[iPoint]->GetVolume();
-				for (iSpecies = 0; iSpecies < nSpecies; iSpecies ++) {
-					for ( iDim = 0; iDim < nDim; iDim ++)
-						Mag_Force[iDim] += solver->GetMagneticForce(iSpecies, iDim)*vol;
-				}
-			}
-
-			SubtractResidual(iPoint, Residual);
-			if (implicit) Jacobian.SubtractBlock(iPoint, iPoint, Jacobian_i);
-		}
-
-		else if ((config->GetKind_GasModel() == ARGON_SID) || config->GetKind_GasModel() == AIR7 || config->GetKind_GasModel() == O2
-				|| config->GetKind_GasModel() == N2 || config->GetKind_GasModel() == AIR5) {
-
-			/*--- Axisymmetric source terms ---*/
-			if (axisymmetric) {
-				solver->SetResidual_Axisymmetric(Residual_Axisymmetric, config);
-				solver->SetJacobian_Axisymmetric(Jacobian_Axisymmetric, config);
-				AddResidual(iPoint, Residual_Axisymmetric);
-				if (implicit) Jacobian.AddBlock(iPoint, iPoint, Jacobian_Axisymmetric);
-			}
-
-			/*--- Chemistry source terms ---*/
-			solver->SetResidual_Chemistry(Residual_Chemistry, config);
-			solver->SetJacobian_Chemistry(Jacobian_Chemistry, config);
-			SubtractResidual(iPoint, Residual_Chemistry);
-			if (implicit) Jacobian.SubtractBlock(iPoint, iPoint, Jacobian_Chemistry);
-
-			/*--- Electric force source terms ---*/
-			/*		solver->SetResidual_ElecForce(Residual_ElecForce, config);
-			 solver->SetJacobian_ElecForce(Jacobian_ElecForce, config);
-			 SubtractResidual(iPoint, Residual_ElecForce);
-			 if (implicit) Jacobian.SubtractBlock(iPoint, iPoint, Jacobian_ElecForce);*/
-
-			/*--- Momentum exchange source terms ---*/
-			solver->SetResidual_MomentumExch(Residual_MomentumExch, config);
-			solver->SetJacobian_MomentumExch(Jacobian_MomentumExch, config);
-			SubtractResidual(iPoint, Residual_MomentumExch);
-			if (implicit) Jacobian.SubtractBlock(iPoint, iPoint, Jacobian_MomentumExch);
-
-			/*--- Energy exchange source terms ---*/
-			solver->SetResidual_EnergyExch(Residual_EnergyExch, config);
-			solver->SetJacobian_EnergyExch(Jacobian_EnergyExch, config);
-			SubtractResidual(iPoint, Residual_EnergyExch);
-			if (implicit) Jacobian.SubtractBlock(iPoint, iPoint, Jacobian_EnergyExch);
-		}
-	}
-
-}
-
-void CPlasmaSolution::Source_Template(CGeometry *geometry, CSolution **solution_container, CNumerics *solver,
-		CConfig *config, unsigned short iMesh) {
-
-}
-
-/*!
- * \method Copy_Zone_Solution
- * \brief Copy solution from solver 1 into solver 2
- * \author A. Lonkar
- */
-void CPlasmaSolution::Copy_Zone_Solution(CSolution ***solver1_solution, CGeometry **solver1_geometry, CConfig *solver1_config,
-		CSolution ***solver2_solution, CGeometry **solver2_geometry, CConfig *solver2_config) {
-	unsigned long iPoint;
-
-	double positive_charge, negative_charge;
-	unsigned short nVar_Ion, nVar_Electron; //, iSpecies, iDim, loc, iVar;
-	//	double **Gradient;
-
-	nVar_Ion = 1*(nDim+2);
-	nVar_Electron = 2*(nDim+2);
-	for (iPoint = 0; iPoint < solver1_geometry[MESH_0]->GetnPointDomain(); iPoint++) {
-		positive_charge = solver1_solution[MESH_0][PLASMA_SOL]->node[iPoint]->GetSolution(nVar_Ion);
-		negative_charge = solver1_solution[MESH_0][PLASMA_SOL]->node[iPoint]->GetSolution(nVar_Electron);
-		solver2_solution[MESH_0][ELEC_SOL]->node[iPoint]->SetChargeDensity(positive_charge, negative_charge);
-		solver2_solution[MESH_0][ELEC_SOL]->node[iPoint]->SetPlasmaTimeStep(solver1_solution[MESH_0][PLASMA_SOL]->node[iPoint]->GetDelta_Time());
-
-		/*	if (solver1_config->GetElectricSolver()) {
-     Gradient = solver1_solution[MESH_0][PLASMA_SOL]->node[iPoint]->GetGradient();
-     for (iSpecies = 0; iSpecies < nSpecies; iSpecies++) {
-     if ( iSpecies < nDiatomics ) loc = (nDim+3)*iSpecies;
-     else loc = (nDim+3)*nDiatomics + (nDim+2)*(iSpecies-nDiatomics);
-     for (iDim = 0; iDim < nDim; iDim++) {
-     iVar = loc + iDim + 1;
-     solver2_solution[MESH_0][ELEC_SOL]->node[iPoint]->SetPlasmaRhoUGradient(iSpecies, Gradient[iVar][iDim], iDim);
-     }
-     }
-     solver2_solution[MESH_0][ELEC_SOL]->node[iPoint]->SetPlasmaTimeStep(node[iPoint]->GetDelta_Time());
-     } */
-	}
-
-}
-
-
-void CPlasmaSolution::SetUndivided_Laplacian(CGeometry *geometry, CConfig *config) {
-
-	unsigned long iPoint, jPoint, iEdge, Point_Normal = 0, iVertex;
-	double Pressure_i = 0, Pressure_j = 0, *Normal;
-	unsigned short iVar, iMarker, iSpecies, loc, nVar_Species;
-	double *Diff = new double[nVar];
-	double *U_halo = new double[nVar];
-
-	for (iPoint = 0; iPoint < nPointDomain; iPoint++)
-		node[iPoint]->SetUnd_LaplZero();
-
-	for (iEdge = 0; iEdge < geometry->GetnEdge(); iEdge++) {
-		iPoint = geometry->edge[iEdge]->GetNode(0);
-		jPoint = geometry->edge[iEdge]->GetNode(1);
-
-		/*--- Solution differences ---*/
-		for (iVar = 0; iVar < nVar; iVar++)
-			Diff[iVar] = node[iPoint]->GetSolution(iVar) - node[jPoint]->GetSolution(iVar);
-
-		/*--- Correction for compressible flows which use the enthalpy ---*/
-		for (iSpecies = 0; iSpecies < nSpecies; iSpecies ++) {
-			Pressure_i = node[iPoint]->GetPressure(iSpecies);
-			Pressure_j = node[jPoint]->GetPressure(iSpecies);
-			if ( iSpecies < nDiatomics ) loc = (nDim+3)*iSpecies;
-			else loc = (nDim+3)*nDiatomics + (nDim+2)*(iSpecies-nDiatomics);
-			nVar_Species = loc + (nDim+2);
-			Diff[nVar_Species-1] = (node[iPoint]->GetSolution(nVar_Species-1) + Pressure_i) - (node[jPoint]->GetSolution(nVar_Species-1) + Pressure_j);
-		}
-
-		if (geometry->node[iPoint]->GetDomain()) node[iPoint]->SubtractUnd_Lapl(Diff);
-		if (geometry->node[jPoint]->GetDomain()) node[jPoint]->AddUnd_Lapl(Diff);
-
-	}
-
-	/*--- Loop over all boundaries and include an extra contribution
-   from a halo node. Find the nearest normal, interior point
-   for a boundary node and make a linear approximation. ---*/
-	for (iMarker = 0; iMarker < config->GetnMarker_All(); iMarker++)
-		if (config->GetMarker_All_Boundary(iMarker) != SEND_RECEIVE &&
-				config->GetMarker_All_Boundary(iMarker) != INTERFACE_BOUNDARY &&
-				config->GetMarker_All_Boundary(iMarker) != NEARFIELD_BOUNDARY )
-			for (iVertex = 0; iVertex < geometry->nVertex[iMarker]; iVertex++) {
-				iPoint = geometry->vertex[iMarker][iVertex]->GetNode();
-				if (geometry->node[iPoint]->GetDomain()) {
-					Normal = geometry->vertex[iMarker][iVertex]->GetNormal();
-
-					Point_Normal = geometry->vertex[iMarker][iVertex]->GetNormal_Neighbor();
-
-					/*--- Interpolate & compute difference in the conserved variables ---*/
-					for (iVar = 0; iVar < nVar; iVar++) {
-						if ((config->GetMarker_All_Boundary(iMarker) == EULER_WALL) ||
-								(config->GetMarker_All_Boundary(iMarker) == HEAT_FLUX) ||
-								(config->GetMarker_All_Boundary(iMarker) == ISOTHERMAL)) {
-							U_halo[iVar] = node[Point_Normal]->GetSolution(iVar);
-						} else {
-							U_halo[iVar] = 2.0*node[iPoint]->GetSolution(iVar) - node[Point_Normal]->GetSolution(iVar);
-						}
-						Diff[iVar]   = node[iPoint]->GetSolution(iVar) - U_halo[iVar];
-					}
-					/*--- Correction for compressible flows ---*/
-					for (iSpecies = 0; iSpecies < nSpecies; iSpecies ++) {
-						Pressure_i = node[iPoint]->GetPressure(iSpecies);
-						Pressure_j = 2.0*node[iPoint]->GetPressure(iSpecies) - node[Point_Normal]->GetPressure(iSpecies);
-						if ( iSpecies < nDiatomics ) loc = (nDim+3)*iSpecies;
-						else loc = (nDim+3)*nDiatomics + (nDim+2)*(iSpecies-nDiatomics);
-						nVar_Species = loc + (nDim+2);
-						Diff[nVar_Species-1] = (node[iPoint]->GetSolution(nVar_Species-1) + Pressure_i) - (U_halo[nVar_Species-1] + Pressure_j);
-					}
-					/*--- Subtract contribution at the boundary node only ---*/
-					if (geometry->node[iPoint]->GetDomain()) node[iPoint]->SubtractUnd_Lapl(Diff);
-				}
-			}
-
-	delete [] Diff;
-	delete [] U_halo;
-}
-
-void CPlasmaSolution::Inviscid_Forces(CGeometry *geometry, CConfig *config) {
-
-	unsigned long iVertex, iPoint;
-	unsigned short iDim, iMarker, Boundary, Monitoring, iSpecies;
-	double Pressure_allspecies,Pressure_allspecies_Inf, *Normal = NULL, dist[3], *Coord, Face_Area, PressInviscid;
-	double factor, NFPressOF, RefVel2, RefDensity, RefPressure;
-
-	double Alpha           = config->GetAoA()*PI_NUMBER/180.0;
-	double Beta            = config->GetAoS()*PI_NUMBER/180.0;
-	double RefAreaCoeff    = config->GetRefAreaCoeff();
-	double RefLengthMoment = config->GetRefLengthMoment();
-	double *Origin         = config->GetRefOriginMoment();
-
-	RefVel2 = 0.0;
-	for (iDim = 0; iDim < nDim; iDim++)
-		RefVel2  += Velocity_Inf_mean[iDim]*Velocity_Inf_mean[iDim];
-
-	RefDensity = 0.0; RefPressure = 0.0; Pressure_allspecies_Inf = 0.0;
-	for (iSpecies = 0; iSpecies < nSpecies; iSpecies ++) {
-		RefDensity   += Density_Inf[iSpecies];
-		RefPressure  += Pressure_Inf[iSpecies];
-		Pressure_allspecies_Inf += Pressure_Inf[iSpecies];
-	}
-
-	/*-- Initialization ---*/
-	Total_CDrag = 0.0; Total_CLift = 0.0; Total_CSideForce = 0.0;
-	Total_CMx = 0.0; Total_CMy = 0.0; Total_CMz = 0.0;
-	Total_CFx = 0.0; Total_CFy = 0.0; Total_CFz = 0.0;
-	Total_CEff = 0.0; Total_CMerit = 0.0; Total_CNearFieldOF = 0.0;
-	Total_CT = 0.0; Total_CQ = 0.0; Total_Q = 0.0;
-	AllBound_CDrag_Inv = 0.0; AllBound_CLift_Inv = 0.0; AllBound_CSideForce_Inv = 0.0;
-	AllBound_CMx_Inv = 0.0; AllBound_CMy_Inv = 0.0; AllBound_CMz_Inv = 0.0;
-	AllBound_CFx_Inv = 0.0; AllBound_CFy_Inv = 0.0; AllBound_CFz_Inv = 0.0;
-	AllBound_CEff_Inv = 0.0; AllBound_CMerit_Inv = 0.0;
-	AllBound_CNearFieldOF_Inv = 0.0;
-	AllBound_CT_Inv = 0.0; AllBound_CQ_Inv = 0.0;
-	PressureDrag = 0.0;  MagnetDrag = 0.0;
-	/*--- Loop over the Euler and Navier-Stokes markers ---*/
-	factor = 1.0 / (0.5*RefDensity*RefAreaCoeff*RefVel2);
-	for (iMarker = 0; iMarker < config->GetnMarker_All(); iMarker++) {
-		Boundary   = config->GetMarker_All_Boundary(iMarker);
-		Monitoring = config->GetMarker_All_Monitoring(iMarker);
-
-		if ((Boundary == EULER_WALL) || (Boundary == HEAT_FLUX) || (Boundary == ISOTHERMAL)) {
-
-			for (iDim = 0; iDim < nDim; iDim++) ForceInviscid[iDim] = 0.0;
-
-			MomentInviscid[0] = 0.0; MomentInviscid[1] = 0.0; MomentInviscid[2] = 0.0;
-
-			NFPressOF = 0.0; PressInviscid = 0.0;
-
-			for (iVertex = 0; iVertex < geometry->GetnVertex(iMarker); iVertex++) {
-				iPoint = geometry->vertex[iMarker][iVertex]->GetNode();
-				//                for (iSpecies = 0; iSpecies < nSpecies; iSpecies ++)
-				//                    for (iDim = 0; iDim < nDim; iDim++)
-				//                        CPressForce[iMarker][iSpecies][iDim][iVertex] = 0.0;
-
-				Pressure_allspecies = 0.0;
-				for (iSpecies = 0; iSpecies < nSpecies; iSpecies ++)
-					Pressure_allspecies += node[iPoint]->GetPressure(iSpecies);
-
-				CPressure[iMarker][iVertex] = (Pressure_allspecies - RefPressure)*factor*RefAreaCoeff;
-
-				/*--- Note that the pressure coefficient is computed at the
-				 halo cells (for visualization purposes), but not the forces ---*/
-				if ( (geometry->node[iPoint]->GetDomain()) && (Monitoring == YES) ) {
-					Normal = geometry->vertex[iMarker][iVertex]->GetNormal();
-					Coord = geometry->node[iPoint]->GetCoord();
-
-					Face_Area = 0.0;
-					for (iDim = 0; iDim < nDim; iDim++) {
-						/*--- Total force, distance computation, and face area ---*/
-						ForceInviscid[iDim] -= Pressure_allspecies*Normal[iDim]*factor;
-						dist[iDim] = Coord[iDim] - Origin[iDim];
-						Face_Area += Normal[iDim]*Normal[iDim];
-					}
-					Face_Area = sqrt(Face_Area);
-
-					for (iSpecies = 0; iSpecies < nSpecies; iSpecies ++) {
-						for (iDim = 0; iDim < nDim; iDim++) {
-							CPressForce[iMarker][iSpecies][iDim][iVertex] = -1.0*node[iPoint]->GetPressure(iSpecies)*Normal[iDim]*factor/(Face_Area);
-						}
-					}
-
-					/*--- Quadratic objective function for the near field.
-           This uses the infinity pressure regardless of Mach number. ---*/
-					NFPressOF += 0.5*(Pressure_allspecies - Pressure_allspecies_Inf)*(Pressure_allspecies - Pressure_allspecies_Inf)*Normal[nDim-1];
-					PressInviscid += CPressure[iMarker][iVertex]*Face_Area;
-
-					/*--- Moment with respect to the reference axis ---*/
-					if (iDim == 3) {
-						MomentInviscid[0] -= Pressure_allspecies*(Normal[2]*dist[1]-Normal[1]*dist[2])*factor/RefLengthMoment;
-						MomentInviscid[1] -= Pressure_allspecies*(Normal[0]*dist[2]-Normal[2]*dist[0])*factor/RefLengthMoment;
-					}
-					MomentInviscid[2] -= Pressure_allspecies*(Normal[1]*dist[0]-Normal[0]*dist[1])*factor/RefLengthMoment;
-				}
-			}
-
-			/*--- Transform ForceInviscid and MomentInviscid into non-dimensional coefficient ---*/
-			if  (Monitoring == YES) {
-				if (nDim == 2) {
-					if (Boundary != NEARFIELD_BOUNDARY) {
-						CDrag_Inv[iMarker] =  ForceInviscid[0]*cos(Alpha) + ForceInviscid[1]*sin(Alpha);
-						CLift_Inv[iMarker] = -ForceInviscid[0]*sin(Alpha) + ForceInviscid[1]*cos(Alpha);
-						CSideForce_Inv[iMarker] = 0.0;
-						CMx_Inv[iMarker] = 0.0;
-						CMy_Inv[iMarker] = 0.0;
-						CMz_Inv[iMarker] = MomentInviscid[2];
-						CEff_Inv[iMarker] = CLift_Inv[iMarker]/(CDrag_Inv[iMarker]+config->GetCteViscDrag());
-						CNearFieldOF_Inv[iMarker] = 0.0;
-						CFx_Inv[iMarker] = ForceInviscid[0];
-						CFy_Inv[iMarker] = ForceInviscid[1];
-						CFz_Inv[iMarker] = 0.0;
-						CT_Inv[iMarker] = -CFx_Inv[iMarker];
-						CQ_Inv[iMarker] = 0.0;
-						CMerit_Inv[iMarker] = 0.0;
-					}
-					else {
-						CDrag_Inv[iMarker] = 0.0; CLift_Inv[iMarker] = 0.0; CSideForce_Inv[iMarker] = 0.0;
-						CMx_Inv[iMarker] = 0.0; CMy_Inv[iMarker] = 0.0; CMz_Inv[iMarker] = 0.0;
-						CFx_Inv[iMarker] = 0.0; CFy_Inv[iMarker] = 0.0; CFz_Inv[iMarker] = 0.0;
-						CEff_Inv[iMarker] = 0.0;
-						CNearFieldOF_Inv[iMarker] = NFPressOF;
-						CT_Inv[iMarker] = 0.0;
-						CQ_Inv[iMarker] = 0.0;
-						CMerit_Inv[iMarker] = 0.0;
-					}
-
-				}
-				if (nDim == 3) {
-					if (Boundary != NEARFIELD_BOUNDARY) {
-						CDrag_Inv[iMarker] =  ForceInviscid[0]*cos(Alpha)*cos(Beta) + ForceInviscid[1]*sin(Beta) + ForceInviscid[2]*sin(Alpha)*cos(Beta);
-						CLift_Inv[iMarker] = -ForceInviscid[0]*sin(Alpha) + ForceInviscid[2]*cos(Alpha);
-						CSideForce_Inv[iMarker] = -ForceInviscid[0]*sin(Beta)*cos(Alpha) + ForceInviscid[1]*cos(Beta) - ForceInviscid[2]*sin(Beta)*sin(Alpha);
-						CMx_Inv[iMarker] = MomentInviscid[0];
-						CMy_Inv[iMarker] = MomentInviscid[1];
-						CMz_Inv[iMarker] = MomentInviscid[2];
-						CEff_Inv[iMarker] = CLift_Inv[iMarker]/(CDrag_Inv[iMarker]+config->GetCteViscDrag());
-						CNearFieldOF_Inv[iMarker] = 0.0;
-						CFx_Inv[iMarker] = ForceInviscid[0];
-						CFy_Inv[iMarker] = ForceInviscid[1];
-						CFz_Inv[iMarker] = ForceInviscid[2];
-						CT_Inv[iMarker] = -CFx_Inv[iMarker];
-						CQ_Inv[iMarker] = -CMx_Inv[iMarker];
-						/*--- For now, define the FM as a simple rotor efficiency ---*/
-						//CMerit_Inv[iMarker] = CT_Inv[iMarker]*sqrt(fabs(CT_Inv[iMarker]))/(sqrt(2.0)*CQ_Inv[iMarker]);
-						CMerit_Inv[iMarker] = CT_Inv[iMarker]/CQ_Inv[iMarker];
-					}
-					else {
-						CDrag_Inv[iMarker] = 0.0; CLift_Inv[iMarker] = 0.0; CSideForce_Inv[iMarker] = 0.0;
-						CMx_Inv[iMarker] = 0.0; CMy_Inv[iMarker] = 0.0; CMz_Inv[iMarker] = 0.0;
-						CFx_Inv[iMarker] = 0.0; CFy_Inv[iMarker] = 0.0; CFz_Inv[iMarker] = 0.0;
-						CEff_Inv[iMarker] = 0.0;
-						CNearFieldOF_Inv[iMarker] = NFPressOF;
-						CT_Inv[iMarker] = 0.0;
-						CQ_Inv[iMarker] = 0.0;
-						CMerit_Inv[iMarker] = 0.0;
-					}
-				}
-
-				AllBound_CDrag_Inv += CDrag_Inv[iMarker];
-				AllBound_CLift_Inv += CLift_Inv[iMarker];
-				AllBound_CSideForce_Inv += CSideForce_Inv[iMarker];
-				AllBound_CMx_Inv += CMx_Inv[iMarker];
-				AllBound_CMy_Inv += CMy_Inv[iMarker];
-				AllBound_CMz_Inv += CMz_Inv[iMarker];
-				AllBound_CEff_Inv += CEff_Inv[iMarker];
-				AllBound_CNearFieldOF_Inv += CNearFieldOF_Inv[iMarker];
-				AllBound_CFx_Inv += CFx_Inv[iMarker];
-				AllBound_CFy_Inv += CFy_Inv[iMarker];
-				AllBound_CFz_Inv += CFz_Inv[iMarker];
-				AllBound_CT_Inv += CT_Inv[iMarker];
-				AllBound_CQ_Inv += CQ_Inv[iMarker];
-				AllBound_CMerit_Inv += CMerit_Inv[iMarker];
-			}
-		}
-	}
-
-	/*-- Pressure Drag Calcualtion --- */
-	PressureDrag = AllBound_CDrag_Inv;
-
-	MagnetDrag = 0.0;
-	if (magnet && nDim ==3) {
-		double Cd_mag, Cl_mag, Csd_mag;
-		Cd_mag =  factor*(Mag_Force[0]*cos(Alpha)*cos(Beta) + Mag_Force[1]*sin(Beta) + Mag_Force[2]*sin(Alpha)*cos(Beta));
-		Cl_mag = factor*(-Mag_Force[0]*sin(Alpha) + Mag_Force[2]*cos(Alpha));
-		Csd_mag = factor*(-Mag_Force[0]*sin(Beta)*cos(Alpha) + Mag_Force[1]*cos(Beta) - Mag_Force[2]*sin(Beta)*sin(Alpha));
-
-		Total_CDrag -= Cd_mag;
-		Total_CLift -= Cl_mag;
-		Total_CSideForce -= Csd_mag;
-		MagnetDrag  -= Cd_mag;
-		//        cout << "Mag_Force[0] = " << Mag_Force[0] << "Mag_Force[1] = " << Mag_Force[1] << endl;
-		//        cout << "PressureDrag = " << PressureDrag << endl;
-	}
-
-	Total_CDrag += AllBound_CDrag_Inv;
-	Total_CLift += AllBound_CLift_Inv;
-	Total_CSideForce += AllBound_CSideForce_Inv;
-	Total_CMx += AllBound_CMx_Inv;
-	Total_CMy += AllBound_CMy_Inv;
-	Total_CMz += AllBound_CMz_Inv;
-	Total_CEff += AllBound_CEff_Inv;
-	Total_CNearFieldOF += AllBound_CNearFieldOF_Inv;
-	Total_CFx += AllBound_CFx_Inv;
-	Total_CFy += AllBound_CFy_Inv;
-	Total_CFz += AllBound_CFz_Inv;
-	Total_CT += AllBound_CT_Inv;
-	Total_CQ += AllBound_CQ_Inv;
-	Total_CMerit += AllBound_CMerit_Inv;
-
-
-
-
-}
-
-void CPlasmaSolution::Viscous_Forces(CGeometry *geometry, CConfig *config) {
-	unsigned long iVertex, iPoint, iSpecies;
-	unsigned short Boundary, Monitoring, iMarker, iDim, jDim;
-	double **Tau, Delta, Viscosity, **Grad_PrimVar, div_vel, *Normal, *TauElem;
-	double dist[3], *Coord, *UnitaryNormal, *TauTangent, Area, WallShearStress, TauNormal;
-	double GradTemperature, GradTemperature_vib;
-	double ThermalConductivity, ThermalConductivity_vib;
-	double factor, RefVel2, RefDensity;
-	double HeatLoad;
-
-	double Alpha        = config->GetAoA()*PI_NUMBER/180.0;
-	double RefAreaCoeff = config->GetRefAreaCoeff();
-	double Beta         = config->GetAoS()*PI_NUMBER/180.0;
-	double *Origin      = config->GetRefOriginMoment();
-
-	//	double Gas_Constant = config->GetGas_ConstantND();
-	//	cp = (Gamma / Gamma_Minus_One) * Gas_Constant;
-	RefVel2 = 0.0;
-	for (iDim = 0; iDim < nDim; iDim++)
-		RefVel2  += Velocity_Inf_mean[iDim]*Velocity_Inf_mean[iDim];
-
-	RefDensity = 0.0;
-	for (iSpecies = 0; iSpecies < nSpecies; iSpecies ++) {
-		RefDensity   += Density_Inf[iSpecies];
-	}
-	factor = 1.0 / (0.5*RefDensity*RefAreaCoeff*RefVel2);
-
-
-	/*-- Initialization --*/
-	AllBound_CDrag_Visc = 0.0; AllBound_CLift_Visc = 0.0;
-	AllBound_CMx_Visc = 0.0; AllBound_CMy_Visc = 0.0; AllBound_CMz_Visc = 0.0;
-	AllBound_CFx_Visc = 0.0; AllBound_CFy_Visc = 0.0; AllBound_CFz_Visc = 0.0;
-	AllBound_CEff_Visc = 0.0; AllBound_CMerit_Visc = 0.0;
-	AllBound_CT_Visc = 0.0; AllBound_Q_Visc = 0.0; ViscDrag = 0.0;
-
-	/*--- Vector and variables initialization ---*/
-	UnitaryNormal      = new double [nDim];
-	TauElem    = new double [nDim];
-	TauTangent = new double [nDim];
-	Tau        = new double* [nDim];
-	for (iDim = 0; iDim < nDim; iDim++)
-		Tau[iDim]   = new double [nDim];
-
-	/*--- Loop over the Navier-Stokes markers ---*/
-	for (iMarker = 0; iMarker < config->GetnMarker_All(); iMarker++) {
-		Boundary = config->GetMarker_All_Boundary(iMarker);
-		Monitoring = config->GetMarker_All_Monitoring(iMarker);
-
-		if ((Boundary == HEAT_FLUX) || (Boundary == ISOTHERMAL)) {
-
-			for (iDim = 0; iDim < nDim; iDim++) ForceViscous[iDim] = 0.0;
-			MomentViscous[0] = 0.0; MomentViscous[1] = 0.0; MomentViscous[2] = 0.0;
-			HeatLoad = 0.0;
-
-			for (iVertex = 0; iVertex < geometry->nVertex[iMarker]; iVertex++) {
-				iPoint = geometry->vertex[iMarker][iVertex]->GetNode();
-				for (iSpecies = 0; iSpecies < nSpecies; iSpecies ++) {
-
-					if (config->GetKind_GasModel() != ARGON) CHeatTransfer[iMarker][iSpecies][iVertex] = 0.0;
-					for (iDim = 0; iDim < nDim; iDim++) {
-						CViscForce[iMarker][iSpecies][iDim][iVertex] = 0.0;
-					}
-				}
-
-				CSkinFriction[iMarker][iVertex] = 0.0;
-
-
-				if (geometry->node[iPoint]->GetDomain()) {
-
-					/*-- Compute geometry parameters ---*/
-					Coord = geometry->node[iPoint]->GetCoord();
-					for (iDim = 0; iDim < nDim; iDim++) dist[iDim] = Coord[iDim] - Origin[iDim];
-					Normal = geometry->vertex[iMarker][iVertex]->GetNormal();
-					Area = 0.0; for (iDim = 0; iDim < nDim; iDim++) Area += Normal[iDim]*Normal[iDim]; Area = sqrt(Area);
-					for (iDim = 0; iDim < nDim; iDim++) UnitaryNormal[iDim] = Normal[iDim]/Area;
-
-
-					for (iSpecies = 0; iSpecies < nSpecies; iSpecies ++) {
-						/*--- Initialize Tau ---*/
-						for (iDim = 0; iDim < nDim; iDim++)
-							for (jDim = 0 ; jDim < nDim; jDim++)
-								Tau[iDim][jDim] = 0.0;
-
-						/*--- Get the species primitive variables ---*/
-						Grad_PrimVar            = node[iPoint]->GetGradient_Primitive(iSpecies);
-						Viscosity               = node[iPoint]->GetLaminarViscosity(iSpecies);
-						ThermalConductivity     = node[iPoint]->GetThermalConductivity(iSpecies);
-						ThermalConductivity_vib = node[iPoint]->GetThermalConductivity_vib(iSpecies);
-
-						div_vel = 0.0;
-						for (iDim = 0; iDim < nDim; iDim++)
-							div_vel += Grad_PrimVar[iDim+1][iDim];
-
-						/*--- Compute tau for each species ---*/
-						for (iDim = 0; iDim < nDim; iDim++)
-							for (jDim = 0 ; jDim < nDim; jDim++) {
-								Delta = 0.0; if (iDim == jDim) Delta = 1.0;
-								Tau[iDim][jDim] += Viscosity*(Grad_PrimVar[jDim+1][iDim] +
-										Grad_PrimVar[iDim+1][jDim]) - TWO3*Viscosity*div_vel*Delta;
-							}
-
-						/*--- Project tau in the normal direction --*/
-						for (iDim = 0; iDim < nDim; iDim++) {
-							TauElem[iDim] = 0.0;
-							for (jDim = 0; jDim < nDim; jDim++)
-								TauElem[iDim] += Tau[iDim][jDim]*UnitaryNormal[jDim] ;
-						}
-
-						/*--- Compute viscous forces, and moment ---*/
-						if (Monitoring == YES) {
-							for (iDim = 0; iDim < nDim; iDim++)
-								ForceViscous[iDim] += TauElem[iDim]*Area*factor;
-						}
-
-						for (iDim = 0; iDim < nDim; iDim++)
-							CViscForce[iMarker][iSpecies][iDim][iVertex] = TauElem[iDim]*factor;
-
-						/*--- Calculate the heat flux at the wall ---*/
-						GradTemperature = 0.0;
-						GradTemperature_vib = 0.0;
-						for (iDim = 0; iDim < nDim; iDim++){
-							GradTemperature +=  Grad_PrimVar[0][iDim]*(-Normal[iDim]);
-							GradTemperature_vib += Grad_PrimVar[nDim+1][iDim]*(-Normal[iDim]);
-						}
-						if (config->GetKind_GasModel() != ARGON) {
-							CHeatTransfer[iMarker][iSpecies][iVertex] = (ThermalConductivity*GradTemperature + ThermalConductivity_vib*GradTemperature_vib)/(0.5*RefDensity*RefVel2);
-              HeatLoad += CHeatTransfer[iMarker][iSpecies][iVertex];
-						}
-					}
-
-					/*--- Compute wall shear stress, skin friction coefficient, and heat flux on the wall ---*/
-					TauNormal = 0.0;
-					for (iDim = 0; iDim < nDim; iDim++)
-						TauNormal += TauElem[iDim] * UnitaryNormal[iDim];
-
-					for (iDim = 0; iDim < nDim; iDim++)
-						TauTangent[iDim] = TauElem[iDim] - TauNormal * UnitaryNormal[iDim];
-
-					WallShearStress = 0.0;
-					for (iDim = 0; iDim < nDim; iDim++)
-						WallShearStress += TauTangent[iDim]*TauTangent[iDim];
-					WallShearStress = sqrt(WallShearStress);
-
-					/*--- Note that the wall Shear Stress is just mu(delta u/delta y)---*/
-					CSkinFriction[iMarker][iVertex] += WallShearStress / (0.5*RefDensity*RefVel2);
-
-				}
-
-			}
-
-			/*--- Transform ForceInviscid into CLift and CDrag ---*/
-			if  (Monitoring == YES) {
-				if (nDim == 2) {
-					CDrag_Visc[iMarker] =  ForceViscous[0]*cos(Alpha) + ForceViscous[1]*sin(Alpha);
-					CLift_Visc[iMarker] = -ForceViscous[0]*sin(Alpha) + ForceViscous[1]*cos(Alpha);
-					CMx_Visc[iMarker] = 0.0;
-					CMy_Visc[iMarker] = 0.0;
-					CMz_Visc[iMarker] = MomentViscous[2];
-					CEff_Visc[iMarker] = CLift_Visc[iMarker]/CDrag_Visc[iMarker];
-					CFx_Visc[iMarker] = ForceViscous[0];
-					CFy_Visc[iMarker] = ForceViscous[1];
-					CFz_Visc[iMarker] = 0.0;
-					CQ_Visc[iMarker] = -CMz_Visc[iMarker];
-          Q_Visc[iMarker] = HeatLoad;
-				}
-				if (nDim == 3) {
-					CDrag_Visc[iMarker] =  ForceViscous[0]*cos(Alpha)*cos(Beta) + ForceViscous[1]*sin(Beta) + ForceViscous[2]*sin(Alpha)*cos(Beta);
-					CLift_Visc[iMarker] = -ForceViscous[0]*sin(Alpha) + ForceViscous[2]*cos(Alpha);
-					CMx_Visc[iMarker] = MomentViscous[0];
-					CMy_Visc[iMarker] = MomentViscous[1];
-					CMz_Visc[iMarker] = MomentViscous[2];
-					CEff_Visc[iMarker] = CLift_Visc[iMarker]/CDrag_Visc[iMarker];
-					CFx_Visc[iMarker] = ForceViscous[0];
-					CFy_Visc[iMarker] = ForceViscous[1];
-					CFz_Visc[iMarker] = ForceViscous[2];
-					CQ_Visc[iMarker] = -CMz_Visc[iMarker];
-          Q_Visc[iMarker] = HeatLoad;
-				}
-
-				AllBound_CDrag_Visc += CDrag_Visc[iMarker];
-				AllBound_CLift_Visc += CLift_Visc[iMarker];
-				AllBound_CMx_Visc += CMx_Visc[iMarker];
-				AllBound_CMy_Visc += CMy_Visc[iMarker];
-				AllBound_CMz_Visc += CMz_Visc[iMarker];
-				AllBound_CEff_Visc += CEff_Visc[iMarker];
-				AllBound_CFx_Visc += CFx_Visc[iMarker];
-				AllBound_CFy_Visc += CFy_Visc[iMarker];
-				AllBound_CFz_Visc += CFz_Visc[iMarker];
-				AllBound_Q_Visc += Q_Visc[iMarker];
-			}
-		}
-	}
-	ViscDrag = AllBound_CDrag_Visc;
-	Total_CDrag += AllBound_CDrag_Visc;
-	Total_CLift += AllBound_CLift_Visc;
-	Total_CMx += AllBound_CMx_Visc;
-	Total_CMy += AllBound_CMy_Visc;
-	Total_CMz += AllBound_CMz_Visc;
-	Total_CEff = Total_CLift/Total_CDrag;
-	Total_CFx += AllBound_CFx_Visc;
-	Total_CFy += AllBound_CFy_Visc;
-	Total_CFz += AllBound_CFz_Visc;
-	Total_Q += AllBound_Q_Visc;
-
-	for (iDim = 0; iDim < nDim; iDim++)
-		delete [] Tau[iDim];
-	delete [] Tau;
-	delete [] UnitaryNormal;
-	delete [] TauTangent;
-	delete [] TauElem;
-}
-
-
-void CPlasmaSolution::SetDissipation_Switch(CGeometry *geometry, CConfig *config) {
-
-	unsigned long iEdge, iPoint, jPoint;
-	double Pressure_i, Pressure_j;
-	unsigned short iSpecies;
-	/*--- Reset variables to store the undivided pressure ---*/
-	for (iSpecies =0; iSpecies < nSpecies; iSpecies ++ ) {
-		for (iPoint = 0; iPoint < nPointDomain; iPoint++) {
-			p1_Und_Lapl[iSpecies][iPoint] = 0.0;
-			p2_Und_Lapl[iSpecies][iPoint] = 0.0;
-		}
-	}
-	/*--- Evaluate the pressure sensor ---*/
-	for (iEdge = 0; iEdge < geometry->GetnEdge(); iEdge++) {
-
-		iPoint = geometry->edge[iEdge]->GetNode(0);
-		jPoint = geometry->edge[iEdge]->GetNode(1);
-		for (iSpecies = 0; iSpecies < nSpecies; iSpecies ++ ) {
-
-			Pressure_i = node[iPoint]->GetPressure(iSpecies);
-			Pressure_j = node[jPoint]->GetPressure(iSpecies);
-
-			if (geometry->node[iPoint]->GetDomain()) p1_Und_Lapl[iSpecies][iPoint] += (Pressure_j - Pressure_i);
-			if (geometry->node[jPoint]->GetDomain()) p1_Und_Lapl[iSpecies][jPoint] += (Pressure_i - Pressure_j);
-
-			if (geometry->node[iPoint]->GetDomain()) p2_Und_Lapl[iSpecies][iPoint] += (Pressure_i + Pressure_j);
-			if (geometry->node[jPoint]->GetDomain()) p2_Und_Lapl[iSpecies][jPoint] += (Pressure_i + Pressure_j);
-		}
-	}
-	/*--- Set pressure switch for each point ---*/
-	for (iPoint = 0; iPoint < nPointDomain; iPoint++) {
-		for (iSpecies = 0; iSpecies < nSpecies; iSpecies ++ ) {
-			node[iPoint]->SetSensor(fabs(p1_Und_Lapl[iSpecies][iPoint]) / p2_Und_Lapl[iSpecies][iPoint], iSpecies);
-
-		}
-	}
-}
-
-void CPlasmaSolution::ImplicitEuler_Iteration(CGeometry *geometry, CSolution **solution_container, CConfig *config) {
-	unsigned short iVar, iSpecies, loc, nVar_Species;
-	unsigned long iPoint, total_index, IterLinSol = 0;
-	double Delta, *local_Res_TruncError, Vol;
-	bool MultipleTimeSteps = (config->MultipleTimeSteps());
-    
-	/*--- Set maximum residual to zero ---*/
-	for (iVar = 0; iVar < nVar; iVar++) {
-		SetRes_RMS(iVar, 0.0);
-		SetRes_Max(iVar, 0.0, 0);
-	}
-    
-	/*--- Build implicit system ---*/
-	for (iPoint = 0; iPoint < nPointDomain; iPoint++) {
-        
-		local_Res_TruncError = node[iPoint]->GetResTruncError();
-		Vol = geometry->node[iPoint]->GetVolume();
-        
-		for (iVar = 0; iVar < nVar; iVar++) {
-			total_index = iPoint*nVar+iVar;
-			/*--- Right hand side of the system (-Residual) and initial guess (x = 0) ---*/
-			xres[total_index] = -(xres[total_index] + local_Res_TruncError[iVar]);
-			xsol[total_index] = 0.0;
-			AddRes_RMS(iVar, xres[total_index]*xres[total_index]);
-			AddRes_Max(iVar, fabs(xres[total_index]), geometry->node[iPoint]->GetGlobalIndex());
-		}
-        
-		if (roe_turkel) {
-			SetPreconditioner(config, iPoint);
-			for (iSpecies = 0; iSpecies < nSpecies; iSpecies++) {
-				if (MultipleTimeSteps)  Delta = Vol/(node[iPoint]->GetDelta_Time(iSpecies));
-				else Delta = Vol/(node[iPoint]->GetDelta_Time());
-				if ( iSpecies < nDiatomics ) { loc = (nDim+3)*iSpecies; nVar_Species = (nDim+3);}
-				else { loc = (nDim+3)*nDiatomics + (nDim+2)*(iSpecies-nDiatomics); nVar_Species = (nDim+2);}
-                
-				for (iVar = 0; iVar < nVar_Species; iVar ++ )
-					for (unsigned short jVar = 0; jVar < nVar_Species; jVar ++ )
-						Precon_Mat_inv[loc + iVar][loc + jVar] = Delta*Precon_Mat_inv[loc + iVar][loc + jVar];
-			}
-			Jacobian.AddBlock(iPoint, iPoint, Precon_Mat_inv);
-		}
-		else {
-            
-			if (!MultipleTimeSteps) {
-				Delta = Vol/(node[iPoint]->GetDelta_Time());
-				Jacobian.AddVal2Diag(iPoint,Delta);
-			} else {
-				for (iSpecies = 0; iSpecies < nSpecies; iSpecies++) {
-					Species_Delta[iSpecies] = Vol/(node[iPoint]->GetDelta_Time(iSpecies));
-				}
-				//Jacobian.AddVal2Diag(iPoint, Species_Delta, nDim);
-				Jacobian.AddVal2Diag(iPoint, Species_Delta, nDim, nDiatomics);
-			}
-		}
-	}
-    
-	/*--- Initialize residual and solution at the ghost points ---*/
-	for (iPoint = nPointDomain; iPoint < nPoint; iPoint++) {
-		for (iVar = 0; iVar < nVar; iVar++) {
-			total_index = iPoint*nVar + iVar;
-			xres[total_index] = 0.0;
-			xsol[total_index] = 0.0;
-		}
-	}
-    
-	/*--- Solve the linear system (Stationary iterative methods) ---*/
-	if (config->GetKind_Linear_Solver() == SYM_GAUSS_SEIDEL)
-		Jacobian.SGSSolution(xres, xsol, config->GetLinear_Solver_Error(),
-                             config->GetLinear_Solver_Iter(), false, geometry, config);
-    
-	if (config->GetKind_Linear_Solver() == LU_SGS)
-		Jacobian.LU_SGSIteration(xres, xsol, geometry, config);
-    
-	/*--- Solve the linear system (Krylov subspace methods) ---*/
-	if ((config->GetKind_Linear_Solver() == BCGSTAB) ||
-        (config->GetKind_Linear_Solver() == GMRES)) {
-        
-		CSysVector rhs_vec(nPoint, nPointDomain, nVar, xres);
-		CSysVector sol_vec(nPoint, nPointDomain, nVar, xsol);
-        
-		CMatrixVectorProduct* mat_vec = new CSparseMatrixVectorProduct(Jacobian, geometry, config);
-
-		CPreconditioner* precond = NULL;
-		if (config->GetKind_Linear_Solver_Prec() == JACOBI) {
-			Jacobian.BuildJacobiPreconditioner();
-			precond = new CJacobiPreconditioner(Jacobian, geometry, config);
-		}
-		else if (config->GetKind_Linear_Solver_Prec() == LINELET) {
-			Jacobian.BuildJacobiPreconditioner();
-			precond = new CLineletPreconditioner(Jacobian, geometry, config);
-		}
-		else if (config->GetKind_Linear_Solver_Prec() == NO_PREC) {
-			precond = new CIdentityPreconditioner(Jacobian, geometry, config);
-        }
-
-		CSysSolve system;
-		if (config->GetKind_Linear_Solver() == BCGSTAB)
-			IterLinSol = system.BCGSTAB(rhs_vec, sol_vec, *mat_vec, *precond, config->GetLinear_Solver_Error(),
-                                        config->GetLinear_Solver_Iter(), true);
-		else if (config->GetKind_Linear_Solver() == GMRES)
-			IterLinSol = system.GMRES(rhs_vec, sol_vec, *mat_vec, *precond, config->GetLinear_Solver_Error(),
-                                      config->GetLinear_Solver_Iter(), true);
-        
-		/*--- The the number of iterations of the linear solver ---*/
-		SetIterLinSolver(IterLinSol);
-        
-		/*--- Copy the solution to the array ---*/
-		sol_vec.CopyToArray(xsol);
-        
-		/*--- dealocate memory ---*/
-		delete mat_vec;
-		delete precond;
-	}
-    
-	/*--- Update solution (system written in terms of increments) ---*/
-	for (iPoint = 0; iPoint < nPointDomain; iPoint++) {
-		for (iVar = 0; iVar < nVar; iVar++) {
-			node[iPoint]->AddSolution(iVar, config->GetLinear_Solver_Relax()*xsol[iPoint*nVar+iVar]);
-		}
-	}
-    
-	/*--- MPI solution ---*/
-	Set_MPI_Solution(geometry, config);
-
-	/*--- Compute the root mean square residual ---*/
-	SetResidual_RMS(geometry, config);
-    
-}
-
-
-void CPlasmaSolution::SetPrimVar_Gradient_GG(CGeometry *geometry, CConfig *config) {
-	unsigned long iPoint, jPoint, iEdge, iVertex;
-	unsigned short iDim, iVar, iMarker, iSpecies;
-	double *PrimVar_Vertex, *PrimVar_i, *PrimVar_j, PrimVar_Average,
-	Partial_Gradient, Partial_Res, *Normal;
-
-	unsigned short nPrimVar = nDim+3;
-
-	PrimVar_i = new double [nPrimVar];
-	PrimVar_j = new double [nPrimVar];
-	PrimVar_Vertex = new double [nPrimVar];
-
-	/*--- Set Gradient_Primitive to zero ---*/
-	for (iPoint = 0; iPoint < nPointDomain; iPoint++)
-		node[iPoint]->SetGradient_PrimitiveZero(nPrimVar);
-
-	for (iSpecies = 0; iSpecies < nSpecies; iSpecies++) {
-
-		/*--- Loop interior edges ---*/
-		for (iEdge = 0; iEdge < geometry->GetnEdge(); iEdge++) {
-			iPoint = geometry->edge[iEdge]->GetNode(0);
-			jPoint = geometry->edge[iEdge]->GetNode(1);
-
-			for (iVar = 0; iVar < nPrimVar; iVar++) {
-				PrimVar_i[iVar] = node[iPoint]->GetPrimVar(iSpecies, iVar);
-				PrimVar_j[iVar] = node[jPoint]->GetPrimVar(iSpecies, iVar);
-			}
-
-			Normal = geometry->edge[iEdge]->GetNormal();
-			for (iVar = 0; iVar < nPrimVar; iVar++) {
-				PrimVar_Average =  0.5 * ( PrimVar_i[iVar] + PrimVar_j[iVar] );
-				for (iDim = 0; iDim < nDim; iDim++) {
-					Partial_Res = PrimVar_Average*Normal[iDim];
-					if (geometry->node[iPoint]->GetDomain())
-						node[iPoint]->AddGradient_Primitive(iSpecies, iVar, iDim, Partial_Res);
-					if (geometry->node[jPoint]->GetDomain())
-						node[jPoint]->SubtractGradient_Primitive(iSpecies, iVar, iDim, Partial_Res);
-				}
-			}
-		}
-
-		/*--- Loop boundary edges ---*/
-		for (iMarker = 0; iMarker < geometry->GetnMarker(); iMarker++) {
-			for (iVertex = 0; iVertex < geometry->GetnVertex(iMarker); iVertex++) {
-				iPoint = geometry->vertex[iMarker][iVertex]->GetNode();
-				if (geometry->node[iPoint]->GetDomain()) {
-
-					for (iVar = 0; iVar < nPrimVar; iVar++)
-						PrimVar_Vertex[iVar] = node[iPoint]->GetPrimVar(iSpecies, iVar);
-
-					Normal = geometry->vertex[iMarker][iVertex]->GetNormal();
-					for (iVar = 0; iVar < nPrimVar; iVar++) {
-						for (iDim = 0; iDim < nDim; iDim++) {
-							Partial_Res = PrimVar_Vertex[iVar]*Normal[iDim];
-							node[iPoint]->SubtractGradient_Primitive(iSpecies, iVar, iDim, Partial_Res);
-						}
-					}
-				}
-			}
-		}
-
-		/*--- Update gradient value ---*/
-		for (iPoint = 0; iPoint < nPointDomain; iPoint++) {
-			for (iVar = 0; iVar < nPrimVar; iVar++) {
-				for (iDim = 0; iDim < nDim; iDim++) {
-					Partial_Gradient = node[iPoint]->GetGradient_Primitive(iSpecies, iVar, iDim) / geometry->node[iPoint]->GetVolume();
-					node[iPoint]->SetGradient_Primitive(iSpecies, iVar, iDim, Partial_Gradient);
-				}
-			}
-		}
-	}
-
-	delete [] PrimVar_Vertex;
-	delete [] PrimVar_i;
-	delete [] PrimVar_j;
-
-	Set_MPI_PrimVar_Gradient(geometry, config);
-}
-
-void CPlasmaSolution::SetPrimVar_Gradient_GG(CGeometry *geometry, CConfig *config, unsigned long iVertex, unsigned short val_marker, double *val_PrimVar_i) {
-	unsigned long iPoint;
-	unsigned short iDim, iVar, iSpecies;
-	double *PrimVar_Vertex, Partial_Gradient, Partial_Res, *Normal;
-
-	unsigned short nPrimVar = nDim+3;
-
-	PrimVar_Vertex = new double [nPrimVar];
-
-	/*--- Set Gradient_Primitive to zero ---*/
-	iPoint = geometry->vertex[val_marker][iVertex]->GetNode();
-	node[iPoint]->SetGradient_PrimitiveZero(nPrimVar);
-
-	for (iSpecies = 0; iSpecies < nSpecies; iSpecies++) {
-
-		if (geometry->node[iPoint]->GetDomain()) {
-			for (iVar = 0; iVar < nPrimVar; iVar++)
-				PrimVar_Vertex[iVar] = node[iPoint]->GetPrimVar(iSpecies, iVar);
-
-			Normal = geometry->vertex[val_marker][iVertex]->GetNormal();
-			for (iVar = 0; iVar < nPrimVar; iVar++) {
-				for (iDim = 0; iDim < nDim; iDim++) {
-					Partial_Res = PrimVar_Vertex[iVar]*Normal[iDim];
-					node[iPoint]->SubtractGradient_Primitive(iSpecies, iVar, iDim, Partial_Res);
-				}
-			}
-		}
-
-		/*--- Update gradient value ---*/
-		for (iVar = 0; iVar < nPrimVar; iVar++) {
-			for (iDim = 0; iDim < nDim; iDim++) {
-				Partial_Gradient = node[iPoint]->GetGradient_Primitive(iSpecies, iVar, iDim) / geometry->node[iPoint]->GetVolume();
-				node[iPoint]->SetGradient_Primitive(iSpecies, iVar, iDim, Partial_Gradient);
-			}
-		}
-	}
-
-	delete [] PrimVar_Vertex;
-}
-
-void CPlasmaSolution::SetPrimVar_Gradient_LS(CGeometry *geometry, CConfig *config) {
-	unsigned short iSpecies, iVar, iDim, jDim, iNeigh;
-	unsigned long iPoint, jPoint;
-	double *PrimVar_i, *PrimVar_j, *Coord_i, *Coord_j, r11, r12, r13, r22, r23, r23_a,
-	r23_b, r33, weight, product;
-
-	unsigned short nPrimVar = nDim+3;
-
-	/*--- Gradient primitive variables compressible (temp, vx, vy, vz, P)
-   Gradient primitive variables incompressible (rho, vx, vy, vz, beta) ---*/
-	PrimVar_i = new double [nPrimVar];
-	PrimVar_j = new double [nPrimVar];
-
-	/*--- Loop over points of the grid ---*/
-	for (iPoint = 0; iPoint < nPointDomain; iPoint++) {
-		Coord_i = geometry->node[iPoint]->GetCoord();
-
-		for (iSpecies = 0; iSpecies < nSpecies; iSpecies++) {
-
-			for (iVar = 0; iVar < nPrimVar; iVar++)
-				PrimVar_i[iVar] = node[iPoint]->GetPrimVar(iSpecies, iVar);
-
-			/*--- Inizialization of variables ---*/
-			for (iVar = 0; iVar < nPrimVar; iVar++)
-				for (iDim = 0; iDim < nDim; iDim++)
-					cvector[iVar][iDim] = 0.0;
-
-			r11 = 0.0; r12 = 0.0; r13 = 0.0; r22 = 0.0;
-			r23 = 0.0; r23_a = 0.0; r23_b = 0.0; r33 = 0.0;
-
-			for (iNeigh = 0; iNeigh < geometry->node[iPoint]->GetnPoint(); iNeigh++) {
-				jPoint = geometry->node[iPoint]->GetPoint(iNeigh);
-				Coord_j = geometry->node[jPoint]->GetCoord();
-
-				for (iVar = 0; iVar < nPrimVar; iVar++)
-					PrimVar_j[iVar] = node[jPoint]->GetPrimVar(iSpecies, iVar);
-
-				weight = 0.0;
-				for (iDim = 0; iDim < nDim; iDim++)
-					weight += (Coord_j[iDim]-Coord_i[iDim])*(Coord_j[iDim]-Coord_i[iDim]);
-
-				/*--- Sumations for entries of upper triangular matrix R ---*/
-				r11 += (Coord_j[0]-Coord_i[0])*(Coord_j[0]-Coord_i[0])/(weight);
-				r12 += (Coord_j[0]-Coord_i[0])*(Coord_j[1]-Coord_i[1])/(weight);
-				r22 += (Coord_j[1]-Coord_i[1])*(Coord_j[1]-Coord_i[1])/(weight);
-				if (nDim == 3) {
-					r13 += (Coord_j[0]-Coord_i[0])*(Coord_j[2]-Coord_i[2])/(weight);
-					r23_a += (Coord_j[1]-Coord_i[1])*(Coord_j[2]-Coord_i[2])/(weight);
-					r23_b += (Coord_j[0]-Coord_i[0])*(Coord_j[2]-Coord_i[2])/(weight);
-					r33 += (Coord_j[2]-Coord_i[2])*(Coord_j[2]-Coord_i[2])/(weight);
-				}
-
-				/*--- Entries of c:= transpose(A)*b ---*/
-				for (iVar = 0; iVar < nPrimVar; iVar++)
-					for (iDim = 0; iDim < nDim; iDim++)
-						cvector[iVar][iDim] += (Coord_j[iDim]-Coord_i[iDim])*(PrimVar_j[iVar]-PrimVar_i[iVar])/(weight);
-			}
-
-			/*--- Entries of upper triangular matrix R ---*/
-			r11 = sqrt(r11);
-			r12 = r12/(r11);
-			r22 = sqrt(r22-r12*r12);
-			if (nDim == 3) {
-				r13 = r13/(r11);
-				r23 = r23_a/(r22) - r23_b*r12/(r11*r22);
-				r33 = sqrt(r33-r23*r23-r13*r13);
-			}
-			/*--- S matrix := inv(R)*traspose(inv(R)) ---*/
-			if (nDim == 2) {
-				double detR2 = (r11*r22)*(r11*r22);
-				Smatrix[0][0] = (r12*r12+r22*r22)/(detR2);
-				Smatrix[0][1] = -r11*r12/(detR2);
-				Smatrix[1][0] = Smatrix[0][1];
-				Smatrix[1][1] = r11*r11/(detR2);
-			}
-			else {
-				double detR2 = (r11*r22*r33)*(r11*r22*r33);
-				double z11, z12, z13, z22, z23, z33;
-				z11 = r22*r33;
-				z12 = -r12*r33;
-				z13 = r12*r23-r13*r22;
-				z22 = r11*r33;
-				z23 = -r11*r23;
-				z33 = r11*r22;
-				Smatrix[0][0] = (z11*z11+z12*z12+z13*z13)/(detR2);
-				Smatrix[0][1] = (z12*z22+z13*z23)/(detR2);
-				Smatrix[0][2] = (z13*z33)/(detR2);
-				Smatrix[1][0] = Smatrix[0][1];
-				Smatrix[1][1] = (z22*z22+z23*z23)/(detR2);
-				Smatrix[1][2] = (z23*z33)/(detR2);
-				Smatrix[2][0] = Smatrix[0][2];
-				Smatrix[2][1] = Smatrix[1][2];
-				Smatrix[2][2] = (z33*z33)/(detR2);
-			}
-			/*--- Computation of the gradient: S*c ---*/
-			for (iVar = 0; iVar < nPrimVar; iVar++) {
-				for (iDim = 0; iDim < nDim; iDim++) {
-					product = 0.0;
-					for (jDim = 0; jDim < nDim; jDim++)
-						product += Smatrix[iDim][jDim]*cvector[iVar][jDim];
-					node[iPoint]->SetGradient_Primitive(iSpecies, iVar, iDim, product);
-				}
-			}
-		}
-	}
-
-	delete [] PrimVar_i;
-	delete [] PrimVar_j;
-
-	Set_MPI_PrimVar_Gradient(geometry, config);
-}
-
-
-
-void CPlasmaSolution::SetPrimVar_Gradient_LS(CGeometry *geometry, CConfig *config, unsigned long iPoint, double *val_PrimVar_i) {
-	unsigned short iSpecies, iVar, iDim, jDim, iNeigh;
-	unsigned long jPoint;
-	double *PrimVar_i, *PrimVar_j, *Coord_i, *Coord_j, r11, r12, r13, r22, r23, r23_a,
-	r23_b, r33, weight, product;
-
-	unsigned short nPrimVar = nDim+3;
-
-	/*--- Gradient primitive variables compressible (temp, vx, vy, vz, P)
-   Gradient primitive variables incompressible (rho, vx, vy, vz, beta) ---*/
-	PrimVar_i = new double [nPrimVar];
-	PrimVar_j = new double [nPrimVar];
-
-	/*--- Calculate gradient at iPoint ---*/
-	Coord_i = geometry->node[iPoint]->GetCoord();
-
-	for (iSpecies = 0; iSpecies < nSpecies; iSpecies++) {
-
-		/*--- Overwrite PrimVar_i[0] with specified wall temperature ---*/
-		for (iVar = 0; iVar < nPrimVar; iVar++)
-			PrimVar_i[iVar] = val_PrimVar_i[iVar];
-
-		/*--- Inizialization of variables ---*/
-		for (iVar = 0; iVar < nPrimVar; iVar++) {
-			for (iDim = 0; iDim < nDim; iDim++) {
-				cvector[iVar][iDim] = 0.0;
-			}
-		}
-
-		r11 = 0.0; r12 = 0.0; r13 = 0.0; r22 = 0.0;
-		r23 = 0.0; r23_a = 0.0; r23_b = 0.0; r33 = 0.0;
-
-		for (iNeigh = 0; iNeigh < geometry->node[iPoint]->GetnPoint(); iNeigh++) {
-			jPoint = geometry->node[iPoint]->GetPoint(iNeigh);
-			Coord_j = geometry->node[jPoint]->GetCoord();
-
-			for (iVar = 0; iVar < nPrimVar; iVar++)
-				PrimVar_j[iVar] = node[jPoint]->GetPrimVar(iSpecies, iVar);
-
-			weight = 0.0;
-			for (iDim = 0; iDim < nDim; iDim++)
-				weight += (Coord_j[iDim]-Coord_i[iDim])*(Coord_j[iDim]-Coord_i[iDim]);
-
-			/*--- Sumations for entries of upper triangular matrix R ---*/
-			r11 += (Coord_j[0]-Coord_i[0])*(Coord_j[0]-Coord_i[0])/(weight);
-			r12 += (Coord_j[0]-Coord_i[0])*(Coord_j[1]-Coord_i[1])/(weight);
-			r22 += (Coord_j[1]-Coord_i[1])*(Coord_j[1]-Coord_i[1])/(weight);
-			if (nDim == 3) {
-				r13 += (Coord_j[0]-Coord_i[0])*(Coord_j[2]-Coord_i[2])/(weight);
-				r23_a += (Coord_j[1]-Coord_i[1])*(Coord_j[2]-Coord_i[2])/(weight);
-				r23_b += (Coord_j[0]-Coord_i[0])*(Coord_j[2]-Coord_i[2])/(weight);
-				r33 += (Coord_j[2]-Coord_i[2])*(Coord_j[2]-Coord_i[2])/(weight);
-			}
-
-			/*--- Entries of c:= transpose(A)*b ---*/
-			for (iVar = 0; iVar < nPrimVar; iVar++)
-				for (iDim = 0; iDim < nDim; iDim++)
-					cvector[iVar][iDim] += (Coord_j[iDim]-Coord_i[iDim])*(PrimVar_j[iVar]-PrimVar_i[iVar])/(weight);
-		}
-
-		/*--- Entries of upper triangular matrix R ---*/
-		r11 = sqrt(r11);
-		r12 = r12/(r11);
-		r22 = sqrt(r22-r12*r12);
-		if (nDim == 3) {
-			r13 = r13/(r11);
-			r23 = r23_a/(r22) - r23_b*r12/(r11*r22);
-			r33 = sqrt(r33-r23*r23-r13*r13);
-		}
-		/*--- S matrix := inv(R)*traspose(inv(R)) ---*/
-		if (nDim == 2) {
-			double detR2 = (r11*r22)*(r11*r22);
-			Smatrix[0][0] = (r12*r12+r22*r22)/(detR2);
-			Smatrix[0][1] = -r11*r12/(detR2);
-			Smatrix[1][0] = Smatrix[0][1];
-			Smatrix[1][1] = r11*r11/(detR2);
-		}
-		else {
-			double detR2 = (r11*r22*r33)*(r11*r22*r33);
-			double z11, z12, z13, z22, z23, z33;
-			z11 = r22*r33;
-			z12 = -r12*r33;
-			z13 = r12*r23-r13*r22;
-			z22 = r11*r33;
-			z23 = -r11*r23;
-			z33 = r11*r22;
-			Smatrix[0][0] = (z11*z11+z12*z12+z13*z13)/(detR2);
-			Smatrix[0][1] = (z12*z22+z13*z23)/(detR2);
-			Smatrix[0][2] = (z13*z33)/(detR2);
-			Smatrix[1][0] = Smatrix[0][1];
-			Smatrix[1][1] = (z22*z22+z23*z23)/(detR2);
-			Smatrix[1][2] = (z23*z33)/(detR2);
-			Smatrix[2][0] = Smatrix[0][2];
-			Smatrix[2][1] = Smatrix[1][2];
-			Smatrix[2][2] = (z33*z33)/(detR2);
-		}
-		/*--- Computation of the gradient: S*c ---*/
-		for (iVar = 0; iVar < nPrimVar; iVar++) {
-			for (iDim = 0; iDim < nDim; iDim++) {
-				product = 0.0;
-				for (jDim = 0; jDim < nDim; jDim++)
-					product += Smatrix[iDim][jDim]*cvector[iVar][jDim];
-				node[iPoint]->SetGradient_Primitive(iSpecies, iVar, iDim, product);
-			}
-		}
-	}
-
-	delete [] PrimVar_i;
-	delete [] PrimVar_j;
-}
-
-void CPlasmaSolution::Set_MPI_PrimVar_Gradient(CGeometry *geometry, CConfig *config) {
-	unsigned short iVar, iVar_Species, iDim, iSpecies, iMarker, iPeriodic_Index, nPrimVar, nSpeciesPrimVar;
-	unsigned long iVertex, iPoint, nVertex, nBuffer_VectorGrad;
-	double rotMatrix[3][3], *angles, theta, cosTheta, sinTheta, phi, cosPhi, sinPhi, psi, cosPsi,
-	sinPsi, **newGradient = NULL, *Buffer_Receive_VGrad = NULL;
-	short SendRecv;
-	int send_to, receive_from;
-
-#ifndef NO_MPI
-	double *Buffer_Send_VGrad = NULL;
-#endif
-
-	nSpeciesPrimVar = nDim+3;
-	nPrimVar = nSpecies*nSpeciesPrimVar;
-
-	newGradient = new double* [nPrimVar];
-	for (iVar = 0; iVar < nPrimVar; iVar++)
-		newGradient[iVar] = new double[3];
-
-
-	/*--- Send-Receive boundary conditions ---*/
-	for (iMarker = 0; iMarker < config->GetnMarker_All(); iMarker++) {
-
-		if (config->GetMarker_All_Boundary(iMarker) == SEND_RECEIVE) {
-
-			SendRecv = config->GetMarker_All_SendRecv(iMarker);
-			nVertex = geometry->nVertex[iMarker];
-			nBuffer_VectorGrad	= nVertex*nPrimVar*nDim;
-
-			send_to = SendRecv-1;
-			receive_from = abs(SendRecv)-1;
-
-#ifndef NO_MPI
-
-			/*--- Send information using MPI  ---*/
-			if (SendRecv > 0) {
-
-				/*--- Allocate viscous variables ---*/
-				Buffer_Send_VGrad = new double[nBuffer_VectorGrad];
-
-				for (iVertex = 0; iVertex < nVertex; iVertex++) {
-
-					iPoint = geometry->vertex[iMarker][iVertex]->GetNode();
-
-					/*--- Copy viscous data ---*/
-					iVar = 0;
-					for (iSpecies = 0; iSpecies < nSpecies; iSpecies++) {
-						for (iVar_Species = 0; iVar_Species < nSpeciesPrimVar; iVar_Species++) {
-							for (iDim = 0; iDim < nDim; iDim++) {
-								Buffer_Send_VGrad[iDim*nPrimVar*nVertex+iVar*nVertex+iVertex] = node[iPoint]->GetGradient_Primitive(iSpecies,iVar_Species,iDim);
-							}
-							iVar++;
-						}
-					}
-				}
-
-				/*--- Send the buffer and deallocate information using MPI ---*/
-				MPI::COMM_WORLD.Bsend(Buffer_Send_VGrad, nBuffer_VectorGrad, MPI::DOUBLE, send_to, 9); delete []  Buffer_Send_VGrad;
-
-			}
-
-#endif
-
-			/*--- Receive information  ---*/
-			if (SendRecv < 0) {
-
-				/*--- Allocate viscous variables ---*/
-				Buffer_Receive_VGrad = new double [nBuffer_VectorGrad];
-
-#ifdef NO_MPI
-
-				/*--- Get the information from the donor point directly. This is a
-				 serial computation with access to all nodes. Note that there is an
-				 implicit ordering in the list. ---*/
-				for (iVertex = 0; iVertex < nVertex; iVertex++) {
-
-					iPoint = geometry->vertex[iMarker][iVertex]->GetNode();
-
-					/*--- Copy viscous data ---*/
-					iVar = 0;
-					for (iSpecies = 0; iSpecies < nSpecies; iSpecies++) {
-						for (iVar_Species = 0; iVar_Species < nSpeciesPrimVar; iVar_Species++) {
-							for (iDim = 0; iDim < nDim; iDim++) {
-								Buffer_Receive_VGrad[iDim*nPrimVar*nVertex+iVar*nVertex+iVertex] = node[iPoint]->GetGradient_Primitive(iSpecies,iVar_Species,iDim);
-							}
-							iVar++;
-						}
-					}
-				}
-
-#else
-				MPI::COMM_WORLD.Recv(Buffer_Receive_VGrad, nBuffer_VectorGrad, MPI::DOUBLE, receive_from, 9);
-#endif
-
-				/*--- Do the coordinate transformation ---*/
-				for (iVertex = 0; iVertex < nVertex; iVertex++) {
-
-					/*--- Find point and its type of transformation ---*/
-					iPoint = geometry->vertex[iMarker][iVertex]->GetNode();
-					iPeriodic_Index = geometry->vertex[iMarker][iVertex]->GetRotation_Type();
-
-					/*--- Retrieve the supplied periodic information. ---*/
-					angles = config->GetPeriodicRotation(iPeriodic_Index);
-
-					/*--- Store angles separately for clarity. ---*/
-					theta    = angles[0];   phi    = angles[1]; psi    = angles[2];
-					cosTheta = cos(theta);  cosPhi = cos(phi);  cosPsi = cos(psi);
-					sinTheta = sin(theta);  sinPhi = sin(phi);  sinPsi = sin(psi);
-
-					/*--- Compute the rotation matrix. Note that the implicit
-					 ordering is rotation about the x-axis, y-axis,
-					 then z-axis. Note that this is the transpose of the matrix
-					 used during the preprocessing stage. ---*/
-					rotMatrix[0][0] = cosPhi*cosPsi; rotMatrix[1][0] = sinTheta*sinPhi*cosPsi - cosTheta*sinPsi; rotMatrix[2][0] = cosTheta*sinPhi*cosPsi + sinTheta*sinPsi;
-					rotMatrix[0][1] = cosPhi*sinPsi; rotMatrix[1][1] = sinTheta*sinPhi*sinPsi + cosTheta*cosPsi; rotMatrix[2][1] = cosTheta*sinPhi*sinPsi - sinTheta*cosPsi;
-					rotMatrix[0][2] = -sinPhi; rotMatrix[1][2] = sinTheta*cosPhi; rotMatrix[2][2] = cosTheta*cosPhi;
-
-					for (iVar = 0; iVar < nPrimVar; iVar++)
-						for (iDim = 0; iDim < nDim; iDim++)
-							newGradient[iVar][iDim] = Buffer_Receive_VGrad[iDim*nPrimVar*nVertex+iVar*nVertex+iVertex];
-
-					/*--- Need to rotate the gradients for all conserved variables. ---*/
-					for (iVar = 0; iVar < nPrimVar; iVar ++) {
-						if (nDim == 2) {
-							newGradient[iVar][0] = rotMatrix[0][0]*Buffer_Receive_VGrad[0*nPrimVar*nVertex+iVar*nVertex+iVertex] + rotMatrix[0][1]*Buffer_Receive_VGrad[1*nPrimVar*nVertex+iVar*nVertex+iVertex];
-							newGradient[iVar][1] = rotMatrix[1][0]*Buffer_Receive_VGrad[0*nPrimVar*nVertex+iVar*nVertex+iVertex] + rotMatrix[1][1]*Buffer_Receive_VGrad[1*nPrimVar*nVertex+iVar*nVertex+iVertex];
-						}
-						else {
-							newGradient[iVar][0] = rotMatrix[0][0]*Buffer_Receive_VGrad[0*nPrimVar*nVertex+iVar*nVertex+iVertex] + rotMatrix[0][1]*Buffer_Receive_VGrad[1*nPrimVar*nVertex+iVar*nVertex+iVertex] + rotMatrix[0][2]*Buffer_Receive_VGrad[2*nPrimVar*nVertex+iVar*nVertex+iVertex];
-							newGradient[iVar][1] = rotMatrix[1][0]*Buffer_Receive_VGrad[0*nPrimVar*nVertex+iVar*nVertex+iVertex] + rotMatrix[1][1]*Buffer_Receive_VGrad[1*nPrimVar*nVertex+iVar*nVertex+iVertex] + rotMatrix[1][2]*Buffer_Receive_VGrad[2*nPrimVar*nVertex+iVar*nVertex+iVertex];
-							newGradient[iVar][2] = rotMatrix[2][0]*Buffer_Receive_VGrad[0*nPrimVar*nVertex+iVar*nVertex+iVertex] + rotMatrix[2][1]*Buffer_Receive_VGrad[1*nPrimVar*nVertex+iVar*nVertex+iVertex] + rotMatrix[2][2]*Buffer_Receive_VGrad[2*nPrimVar*nVertex+iVar*nVertex+iVertex];
-						}
-					}
-
-					/*--- Copy transformed gradients back into buffer. ---*/
-					for (iVar = 0; iVar < nPrimVar; iVar++)
-						for (iDim = 0; iDim < nDim; iDim++)
-							Buffer_Receive_VGrad[iDim*nPrimVar*nVertex+iVar*nVertex+iVertex] = newGradient[iVar][iDim];
-
-					/*--- Viscous method. Store the received information ---*/
-					iVar = 0;
-					for (iSpecies = 0; iSpecies < nSpecies; iSpecies++) {
-						for (iVar_Species = 0; iVar_Species < nSpeciesPrimVar; iVar_Species++) {
-							for (iDim = 0; iDim < nDim; iDim++)
-								node[iPoint]->SetGradient_Primitive(iSpecies,iVar_Species, iDim, Buffer_Receive_VGrad[iDim*nPrimVar*nVertex+iVar*nVertex+iVertex]);
-							iVar ++;
-						}
-					}
-				}
-				delete [] Buffer_Receive_VGrad;
-			}
-		}
-	}
-	for (iVar = 0; iVar < nPrimVar; iVar++)
-		delete [] newGradient[iVar];
-	delete [] newGradient;
-
-}
-
-
-void CPlasmaSolution::SetPrimVar_Limiter(CGeometry *geometry, CConfig *config) {
-
-	unsigned long iEdge, iPoint, jPoint, nPoint;
-	unsigned short iVar, iDim, iSpecies, nPrimVar;
-	double ***Gradient_i, ***Gradient_j, *Coord_i, *Coord_j,
-	dave, LimK, eps2, dm, dp, du, limiter;
-	double **PrimVar_i, **PrimVar_j;
-	// [T-tr, u, v, w, T-vib, P]
-	nPrimVar = nDim+3;
-
-	for (iPoint = 0; iPoint < nPoint; iPoint++) {
-		for (iSpecies = 0; iSpecies < nSpecies; iSpecies++) {
-			for (iVar = 0; iVar < nPrimVar; iVar++) {
-				PrimVar_max[iPoint][iSpecies][iVar] = -EPS*EPS;
-				PrimVar_min[iPoint][iSpecies][iVar] = EPS*EPS;
-			}
-		}
-	}
-
-	/*--- Establish bounds for monotonicity by finding max & min values of neighbor variables --*/
-	for (iEdge = 0; iEdge < geometry->GetnEdge(); iEdge++) {
-
-		/*--- Point identification, Normal vector and area ---*/
-		iPoint = geometry->edge[iEdge]->GetNode(0);
-		jPoint = geometry->edge[iEdge]->GetNode(1);
-
-		PrimVar_i = node[iPoint]->GetPrimVar_Plasma();
-		PrimVar_j = node[jPoint]->GetPrimVar_Plasma();
-
-		/*--- Compute the maximum, and minimum values for nodes i & j ---*/
-		for (iSpecies = 0; iSpecies < nSpecies; iSpecies++) {
-			for (iVar = 0; iVar < nPrimVar; iVar++) {
-				du = PrimVar_j[iSpecies][iVar] - PrimVar_i[iSpecies][iVar];
-				PrimVar_min[iPoint][iSpecies][iVar] = min(PrimVar_min[iPoint][iSpecies][iVar], du);
-				PrimVar_max[iPoint][iSpecies][iVar] = max(PrimVar_max[iPoint][iSpecies][iVar], du);
-				PrimVar_min[jPoint][iSpecies][iVar] = min(PrimVar_min[jPoint][iSpecies][iVar], -du);
-				PrimVar_max[jPoint][iSpecies][iVar] = max(PrimVar_max[jPoint][iSpecies][iVar], -du);
-			}
-		}
-	}
-
-	/*--- Initialize the limiter --*/
-	for (iPoint = 0; iPoint < nPointDomain; iPoint++) {
-		for (iSpecies = 0; iSpecies < nSpecies; iSpecies++) {
-			for (iVar = 0; iVar < nPrimVar; iVar++) {
-				node[iPoint]->SetLimiterPrimitive(iSpecies,iVar, 2.0);
-			}
-		}
-	}
-
-	switch (config->GetKind_SlopeLimit()) {
-
-	/*--- Minmod (Roe 1984) limiter ---*/
-	case MINMOD:
-
-		for (iEdge = 0; iEdge < geometry->GetnEdge(); iEdge++) {
-
-			iPoint     = geometry->edge[iEdge]->GetNode(0);
-			jPoint     = geometry->edge[iEdge]->GetNode(1);
-			Coord_i    = geometry->node[iPoint]->GetCoord();
-			Coord_j    = geometry->node[jPoint]->GetCoord();
-			Gradient_i = node[iPoint]->GetGradient_Primitive_Plasma();
-			Gradient_j = node[jPoint]->GetGradient_Primitive_Plasma();
-
-			for (iSpecies = 0; iSpecies < nSpecies; iSpecies++) {
-				for (iVar = 0; iVar < nPrimVar; iVar++) {
-
-					/*--- Calculate the interface left gradient, delta- (dm) ---*/
-					dm = 0.0;
-					for (iDim = 0; iDim < nDim; iDim++)
-						dm += 0.5*(Coord_j[iDim]-Coord_i[iDim])*Gradient_i[iSpecies][iVar][iDim];
-
-					/*--- Calculate the interface right gradient, delta+ (dp) ---*/
-					if ( dm > 0.0 ) dp = PrimVar_max[iPoint][iSpecies][iVar];
-					else dp = PrimVar_min[iPoint][iSpecies][iVar];
-
-					limiter = max(0.0, min(1.0,dp/dm));
-
-					if (limiter < node[iPoint]->GetLimiterPrimitive(iSpecies, iVar))
-						if (geometry->node[iPoint]->GetDomain()) node[iPoint]->SetLimiterPrimitive(iSpecies, iVar, limiter);
-
-					/*-- Repeat for point j on the edge ---*/
-					dm = 0.0;
-					for (iDim = 0; iDim < nDim; iDim++)
-						dm += 0.5*(Coord_i[iDim]-Coord_j[iDim])*Gradient_j[iSpecies][iVar][iDim];
-
-					if ( dm > 0.0 ) dp = PrimVar_max[jPoint][iSpecies][iVar];
-					else dp = PrimVar_min[jPoint][iSpecies][iVar];
-
-					limiter = max(0.0, min(1.0,dp/dm));
-
-					if (limiter < node[jPoint]->GetLimiterPrimitive(iSpecies,iVar))
-						if (geometry->node[jPoint]->GetDomain()) node[jPoint]->SetLimiterPrimitive(iSpecies, iVar, limiter);
-				}
-			}
-		}
-		break;
-
-		/*--- Venkatakrishnan (Venkatakrishnan 1994) limiter ---*/
-	case VENKATAKRISHNAN:
-
-		for (iEdge = 0; iEdge < geometry->GetnEdge(); iEdge++) {
-
-			iPoint     = geometry->edge[iEdge]->GetNode(0);
-			jPoint     = geometry->edge[iEdge]->GetNode(1);
-			Coord_i    = geometry->node[iPoint]->GetCoord();
-			Coord_j    = geometry->node[jPoint]->GetCoord();
-			Gradient_i = node[iPoint]->GetGradient_Primitive_Plasma();
-			Gradient_j = node[jPoint]->GetGradient_Primitive_Plasma();
-
-			for (iSpecies = 0; iSpecies < nSpecies; iSpecies++) {
-				for (iVar = 0; iVar < nPrimVar; iVar++) {
-
-					/*-- Get limiter parameters from the configuration file ---*/
-					dave = config->GetRefElemLength();
-					LimK = config->GetLimiterCoeff();
-					eps2 = pow((LimK*dave), 3.0);
-
-					/*--- Calculate the interface left gradient, delta- (dm) ---*/
-					dm = 0.0;
-					for (iDim = 0; iDim < nDim; iDim++)
-						dm += 0.5*(Coord_j[iDim]-Coord_i[iDim])*Gradient_i[iSpecies][iVar][iDim];
-
-					/*--- Calculate the interface right gradient, delta+ (dp) ---*/
-					if ( dm > 0.0 ) dp = PrimVar_max[iPoint][iSpecies][iVar];
-					else dp = PrimVar_min[iPoint][iSpecies][iVar];
-
-					limiter = ( dp*dp + 2.0*dp*dm + eps2 )/( dp*dp + dp*dm + 2.0*dm*dm + eps2);
-
-					if (limiter < node[iPoint]->GetLimiterPrimitive(iSpecies, iVar))
-						if (geometry->node[iPoint]->GetDomain()) node[iPoint]->SetLimiterPrimitive(iSpecies, iVar, limiter);
-
-					/*-- Repeat for point j on the edge ---*/
-					dave = config->GetRefElemLength();
-					LimK = config->GetLimiterCoeff();
-					eps2 = pow((LimK*dave), 3.0);
-
-					dm = 0.0;
-					for (iDim = 0; iDim < nDim; iDim++)
-						dm += 0.5*(Coord_i[iDim]-Coord_j[iDim])*Gradient_j[iSpecies][iVar][iDim];
-
-					if ( dm > 0.0 ) dp = PrimVar_max[jPoint][iSpecies][iVar];
-					else dp = PrimVar_min[jPoint][iSpecies][iVar];
-
-					limiter = ( dp*dp + 2.0*dp*dm + eps2 )/( dp*dp + dp*dm + 2.0*dm*dm + eps2);
-
-					if (limiter < node[jPoint]->GetLimiterPrimitive(iSpecies, iVar)) {
-						if (geometry->node[jPoint]->GetDomain()) node[jPoint]->SetLimiterPrimitive(iSpecies, iVar, limiter);
-					}
-				}
-			}
-		}
-		break;
-	}
-
-	SetPrimVar_Limiter_MPI(geometry, config);
-}
-
-void CPlasmaSolution::SetPrimVar_Limiter_MPI(CGeometry *geometry, CConfig *config) {
-	unsigned short iVar, iVar_Species, iSpecies, iMarker, iPeriodic_Index, nPrimVar, nSpeciesPrimVar, loc;
-	unsigned long iVertex, iPoint, nVertex, nBuffer_VectorGrad;
-	double rotMatrix[3][3], *angles, theta, cosTheta, sinTheta, phi, cosPhi, sinPhi, psi, cosPsi,
-	sinPsi, *newLimiter = NULL, *Buffer_Receive_VGrad = NULL;
-	short SendRecv;
-	int send_to, receive_from;
-
-#ifndef NO_MPI
-	double *Buffer_Send_VGrad = NULL;
-#endif
-
-	nSpeciesPrimVar = nDim+3;
-	nPrimVar = nSpecies*nSpeciesPrimVar;
-
-	newLimiter = new double [nPrimVar];
-
-	/*--- Send-Receive boundary conditions ---*/
-	for (iMarker = 0; iMarker < config->GetnMarker_All(); iMarker++) {
-
-		if (config->GetMarker_All_Boundary(iMarker) == SEND_RECEIVE) {
-
-			SendRecv = config->GetMarker_All_SendRecv(iMarker);
-			nVertex = geometry->nVertex[iMarker];
-			nBuffer_VectorGrad	= nVertex*nPrimVar;
-
-			send_to = SendRecv-1;
-			receive_from = abs(SendRecv)-1;
-
-#ifndef NO_MPI
-
-			/*--- Send information using MPI  ---*/
-			if (SendRecv > 0) {
-
-				/*--- Allocate viscous variables ---*/
-				Buffer_Send_VGrad = new double[nBuffer_VectorGrad];
-
-				for (iVertex = 0; iVertex < nVertex; iVertex++) {
-
-					iPoint = geometry->vertex[iMarker][iVertex]->GetNode();
-
-					/*--- Copy viscous data ---*/
-					iVar = 0;
-					for (iSpecies = 0; iSpecies < nSpecies; iSpecies++) {
-						for (iVar_Species = 0; iVar_Species < nSpeciesPrimVar; iVar_Species++) {
-
-							Buffer_Send_VGrad[iVar*nVertex+iVertex] = node[iPoint]->GetLimiterPrimitive(iSpecies, iVar_Species);
-							iVar++;
-						}
-					}
-				}
-
-				/*--- Send the buffer and deallocate information using MPI ---*/
-				MPI::COMM_WORLD.Bsend(Buffer_Send_VGrad, nBuffer_VectorGrad, MPI::DOUBLE, send_to, 9);
-				delete []  Buffer_Send_VGrad;
-
-			}
-
-#endif
-
-			/*--- Receive information  ---*/
-			if (SendRecv < 0) {
-
-				/*--- Allocate viscous variables ---*/
-				Buffer_Receive_VGrad = new double [nBuffer_VectorGrad];
-
-#ifdef NO_MPI
-
-				/*--- Get the information from the donor point directly. This is a
-				 serial computation with access to all nodes. Note that there is an
-				 implicit ordering in the list. ---*/
-				for (iVertex = 0; iVertex < nVertex; iVertex++) {
-
-					iPoint = geometry->vertex[iMarker][iVertex]->GetNode();
-
-					/*--- Copy viscous data ---*/
-					iVar = 0;
-					for (iSpecies = 0; iSpecies < nSpecies; iSpecies++) {
-						for (iVar_Species = 0; iVar_Species < nSpeciesPrimVar; iVar_Species++) {
-
-							Buffer_Receive_VGrad[iVar*nVertex+iVertex] = node[iPoint]->GetLimiterPrimitive(iSpecies,iVar_Species);
-
-							iVar++;
-						}
-					}
-				}
-
-#else
-				MPI::COMM_WORLD.Recv(Buffer_Receive_VGrad, nBuffer_VectorGrad, MPI::DOUBLE, receive_from, 9);
-#endif
-
-				/*--- Do the coordinate transformation ---*/
-				for (iVertex = 0; iVertex < nVertex; iVertex++) {
-
-					/*--- Find point and its type of transformation ---*/
-					iPoint = geometry->vertex[iMarker][iVertex]->GetNode();
-					iPeriodic_Index = geometry->vertex[iMarker][iVertex]->GetRotation_Type();
-
-					/*--- Retrieve the supplied periodic information. ---*/
-					angles = config->GetPeriodicRotation(iPeriodic_Index);
-
-					/*--- Store angles separately for clarity. ---*/
-					theta    = angles[0];   phi    = angles[1]; psi    = angles[2];
-					cosTheta = cos(theta);  cosPhi = cos(phi);  cosPsi = cos(psi);
-					sinTheta = sin(theta);  sinPhi = sin(phi);  sinPsi = sin(psi);
-
-					/*--- Compute the rotation matrix. Note that the implicit
-					 ordering is rotation about the x-axis, y-axis,
-					 then z-axis. Note that this is the transpose of the matrix
-					 used during the preprocessing stage. ---*/
-					rotMatrix[0][0] = cosPhi*cosPsi; rotMatrix[1][0] = sinTheta*sinPhi*cosPsi - cosTheta*sinPsi; rotMatrix[2][0] = cosTheta*sinPhi*cosPsi + sinTheta*sinPsi;
-					rotMatrix[0][1] = cosPhi*sinPsi; rotMatrix[1][1] = sinTheta*sinPhi*sinPsi + cosTheta*cosPsi; rotMatrix[2][1] = cosTheta*sinPhi*sinPsi - sinTheta*cosPsi;
-					rotMatrix[0][2] = -sinPhi; rotMatrix[1][2] = sinTheta*cosPhi; rotMatrix[2][2] = cosTheta*cosPhi;
-
-					for (iVar = 0; iVar < nPrimVar; iVar++)
-						newLimiter[iVar] = Buffer_Receive_VGrad[iVar*nVertex+iVertex];
-
-					/*--- Need to rotate the gradients for all conserved variables. ---*/
-					for (iSpecies = 0; iSpecies < nSpecies; iSpecies++) {
-						loc = nSpeciesPrimVar*iSpecies;
-						if (nDim == 2) {
-							newLimiter[loc+1] = rotMatrix[0][0]*Buffer_Receive_VGrad[(loc+1)*nVertex+iVertex] + rotMatrix[0][1]*Buffer_Receive_VGrad[(loc+2)*nVertex+iVertex];
-							newLimiter[loc+2] = rotMatrix[1][0]*Buffer_Receive_VGrad[(loc+1)*nVertex+iVertex] + rotMatrix[1][1]*Buffer_Receive_VGrad[(loc+2)*nVertex+iVertex];
-						}
-						else {
-							newLimiter[loc+1] = rotMatrix[0][0]*Buffer_Receive_VGrad[(loc+1)*nVertex+iVertex] + rotMatrix[0][1]*Buffer_Receive_VGrad[(loc+2)*nVertex+iVertex] + rotMatrix[0][2]*Buffer_Receive_VGrad[(loc+3)*nVertex+iVertex];
-							newLimiter[loc+2] = rotMatrix[1][0]*Buffer_Receive_VGrad[(loc+1)*nVertex+iVertex] + rotMatrix[1][1]*Buffer_Receive_VGrad[(loc+2)*nVertex+iVertex] + rotMatrix[1][2]*Buffer_Receive_VGrad[(loc+3)*nVertex+iVertex];
-							newLimiter[loc+3] = rotMatrix[2][0]*Buffer_Receive_VGrad[(loc+1)*nVertex+iVertex] + rotMatrix[2][1]*Buffer_Receive_VGrad[(loc+2)*nVertex+iVertex] + rotMatrix[2][2]*Buffer_Receive_VGrad[(loc+3)*nVertex+iVertex];
-						}
-					}
-
-					/*--- Copy transformed gradients back into buffer. ---*/
-					for (iVar = 0; iVar < nPrimVar; iVar++)
-						Buffer_Receive_VGrad[iVar*nVertex+iVertex] = newLimiter[iVar];
-
-					/*--- Viscous method. Store the received information ---*/
-					iVar = 0;
-					for (iSpecies = 0; iSpecies < nSpecies; iSpecies++) {
-						for (iVar_Species = 0; iVar_Species < nSpeciesPrimVar; iVar_Species++) {
-							node[iPoint]->SetLimiterPrimitive(iSpecies, iVar_Species, Buffer_Receive_VGrad[iVar*nVertex+iVertex]);
-							iVar++;
-						}
-					}
-
-				}
-				delete [] Buffer_Receive_VGrad;
-			}
-		}
-	}
-	delete [] newLimiter;
-}
-
-
-void CPlasmaSolution::SetPreconditioner(CConfig *config, unsigned short iPoint) {
-	unsigned short iVar, jVar;
-
-	/*--- Initialise the preconditioning matrix to an identity matrix ---*/
-	for (iVar = 0; iVar < nVar; iVar ++) {
-		for (jVar = 0; jVar < nVar; jVar ++)
-			Precon_Mat_inv[iVar][jVar] = 0.0;
-		Precon_Mat_inv[iVar][iVar] = 1.0;
-	}
-  
-#ifdef turkel_acceleration
-
-  unsigned short iDim, jDim, electrons, loc, nVar_species;
-  double Beta, local_Mach, Beta2;
-	double rho, enthalpy, soundspeed, sq_vel;
-	double *U_i;
-	double Beta_min = config->GetminTurkelBeta();
-  double Beta_max = config->GetmaxTurkelBeta();
-
-	/*--- Variables to calculate the preconditioner parameter Beta ---*/
-	electrons = nSpecies - 1;
-	loc = (nDim+2)*electrons;
-	nVar_species = (nDim+2);
-
-	U_i 			= node[iPoint]->GetSolution();
-	rho 			= U_i[loc + 0];
-	enthalpy 		= node[iPoint]->GetEnthalpy(electrons);
-	soundspeed 		= node[iPoint]->GetSoundSpeed(electrons);
-	sq_vel 			= node[iPoint]->GetVelocity2(electrons);
-	local_Mach		= sqrt(sq_vel)/node[iPoint]->GetSoundSpeed(electrons);
-	Beta 		    = max(Beta_min,min(local_Mach,Beta_max));
-	Beta2 		    = Beta*Beta;
-	Gamma = config->GetSpecies_Gamma(nSpecies-1);
-
-	/*---Calculating the inverse of the preconditioning matrix that multiplies the time derivative  */
-	Precon_Mat_inv[loc + 0][loc + 0] = 0.5*sq_vel;
-	Precon_Mat_inv[loc + 0][loc + nVar_species-1] = 1.0;
-	for (iDim = 0; iDim < nDim; iDim ++)
-		Precon_Mat_inv[loc + 0][loc + 1+iDim] = -1.0*U_i[loc + iDim+1]/rho;
-
-	for (iDim = 0; iDim < nDim; iDim ++) {
-		Precon_Mat_inv[loc + iDim+1][loc + 0] = 0.5*sq_vel*U_i[loc + iDim+1]/rho;
-		Precon_Mat_inv[loc + iDim+1][loc + nVar_species-1] = U_i[loc + iDim+1]/rho;
-		for (jDim = 0; jDim < nDim; jDim ++) {
-			Precon_Mat_inv[loc + iDim+1][loc + 1+jDim] = -1.0*U_i[loc + jDim+1]/rho*U_i[loc + iDim+1]/rho;
-		}
-	}
-
-	Precon_Mat_inv[loc + nVar_species-1][loc + 0] = 0.5*sq_vel*enthalpy;
-	Precon_Mat_inv[loc + nVar_species-1][loc + nVar_species-1] = enthalpy;
-	for (iDim = 0; iDim < nDim; iDim ++)
-		Precon_Mat_inv[loc + nVar_species-1][loc + 1+iDim] = -1.0*U_i[loc + iDim+1]/rho*enthalpy;
-
-	for (iVar = 0; iVar < nVar_species; iVar ++ ) {
-		for (jVar = 0; jVar < nVar_species; jVar ++ ) {
-			Precon_Mat_inv[loc + iVar][loc + jVar] = (1.0/(Beta2) - 1.0) * (Gamma-1.0)/(soundspeed*soundspeed)*Precon_Mat_inv[loc + iVar][loc + jVar];
-			if (iVar == jVar)
-				Precon_Mat_inv[loc + iVar][loc + iVar] += 1.0;
-		}
-	}
-#endif
-}
-
-
-void CPlasmaSolution::BC_Euler_Wall(CGeometry *geometry, CSolution **solution_container, CNumerics *solver, CConfig *config, unsigned short val_marker) {
-	unsigned long iPoint, iVertex;
-	unsigned short iDim, iSpecies, iVar, loc;
-	double Pressure, *Normal;
-	bool implicit = (config->GetKind_TimeIntScheme_Plasma() == EULER_IMPLICIT);
-
-	/*--- Buckle over all the vertices ---*/
-	for (iVertex = 0; iVertex < geometry->nVertex[val_marker]; iVertex++) {
-		iPoint = geometry->vertex[val_marker][iVertex]->GetNode();
-
-		/*--- If the node belong to the domain ---*/
-		if (geometry->node[iPoint]->GetDomain()) {
-
-			/*--- Acquire geometry parameters ---*/
-			Normal = geometry->vertex[val_marker][iVertex]->GetNormal();
-			double Area = 0.0; double UnitaryNormal[3];
-			for (iDim = 0; iDim < nDim; iDim++)
-				Area += Normal[iDim]*Normal[iDim];
-			Area = sqrt (Area);
-			for (iDim = 0; iDim < nDim; iDim++)
-				UnitaryNormal[iDim] = -Normal[iDim]/Area;
-
-			/*--- Initialize the residual ---*/
-			for (iVar = 0; iVar < nVar; iVar++) {
-				Residual[iVar] = 0.0;
-			}
-
-			for (iSpecies = 0; iSpecies < nSpecies; iSpecies++ ) {
-				if ( iSpecies < nDiatomics ) loc = (nDim+3)*iSpecies;
-				else loc = (nDim+3)*nDiatomics + (nDim+2)*(iSpecies-nDiatomics);
-				Pressure = node[iPoint]->GetPressure(iSpecies);
-
-				/*--- Apply the boundary condition ---*/
-				Residual[loc+0] = 0.0;
-				for (iDim = 0; iDim < nDim; iDim++)
-					Residual[loc + iDim+1] =  Pressure*UnitaryNormal[iDim]*Area;
-				Residual[loc+nDim+1] = 0.0;
-				if ( iSpecies < nDiatomics )
-					Residual[loc+nDim+2] = 0.0;
-			}
-
-			/*--- Add value to the residual ---*/
-			AddResidual(iPoint, Residual);
-
-			/*--- If needed, determine the Jacobian ---*/
-			if (implicit) {
-				unsigned short jVar, jDim;
-				double dPdrho, dPdE, dPdEv, EPorho, Gamma, Energy_el, Vel2, Density;
-
-				/*--- Initialize the Jacobian ---*/
-				for (iVar = 0; iVar < nVar; iVar++)
-					for (jVar = 0; jVar < nVar; jVar++)
-						Jacobian_i[iVar][jVar] = 0.0;
-
-				for (iSpecies = 0; iSpecies < nSpecies; iSpecies++) {
-					if ( iSpecies < nDiatomics ) loc = (nDim+3)*iSpecies;
-					else loc = (nDim+3)*nDiatomics + (nDim+2)*(iSpecies-nDiatomics);
-
-					Density = node[iPoint]->GetSolution(loc+0);
-					Vel2 = 0.0;
-					for (iDim = 0; iDim < nDim; iDim++)
-						Vel2 += node[iPoint]->GetVelocity(iDim, iSpecies)*node[iPoint]->GetVelocity(iDim, iSpecies);
-					Energy_el = 0.0;
-					Gamma = config->GetSpecies_Gamma(iSpecies);
-					dPdrho = (Gamma - 1.0) * (0.5*Vel2 - config->GetEnthalpy_Formation(iSpecies) - Energy_el);
-					EPorho = (node[iPoint]->GetSolution(loc+nDim+1) + node[iPoint]->GetPressure(iSpecies))/Density;
-					dPdE   = (Gamma - 1.0);
-					dPdEv  = -(Gamma - 1.0);
-
-
-					Jacobian_i[loc+0][loc+0] = 0.0;
-					for (iDim = 0; iDim < nDim; iDim++)
-						Jacobian_i[loc+0][loc+iDim+1] = UnitaryNormal[iDim]*Area;
-					Jacobian_i[loc+0][loc+nDim+1] = 0.0;
-
-					for (iDim = 0; iDim < nDim; iDim++) {
-						Jacobian_i[loc+iDim+1][loc+0] = dPdrho * UnitaryNormal[iDim] * Area;
-						for (jDim = 0; jDim < nDim; jDim++) {
-							Jacobian_i[loc+iDim+1][loc+jDim+1] = (node[iPoint]->GetVelocity(iDim, iSpecies)*UnitaryNormal[jDim] -
-									(Gamma-1.0) * node[iPoint]->GetVelocity(jDim, iSpecies)*UnitaryNormal[iDim])*Area;
-						}
-						Jacobian_i[loc+iDim+1][loc+nDim+1] = dPdE * UnitaryNormal[iDim] * Area;
-					}
-
-					for (iDim = 0; iDim < nDim; iDim++)
-						Jacobian_i[loc+nDim+1][loc+iDim+1] = EPorho * UnitaryNormal[iDim] * Area;
-
-					if ( iSpecies < nDiatomics) {
-						for (iDim = 0; iDim < nDim; iDim++) {
-							Jacobian_i[loc+iDim+1][loc+nDim+2] = dPdEv * UnitaryNormal[iDim] * Area;
-							Jacobian_i[loc+nDim+2][loc+iDim+1] = node[iPoint]->GetSolution(loc+nDim+2) / Density * UnitaryNormal[iDim] * Area;
-						}
-					}
-				}
-				Jacobian.AddBlock(iPoint,iPoint,Jacobian_i);
-			}
-		}
-	}
-}
-
-void CPlasmaSolution::BC_HeatFlux_Wall(CGeometry *geometry, CSolution **solution_container, CNumerics *conv_solver, CNumerics *visc_solver, CConfig *config, unsigned short val_marker) {
-	unsigned long iVertex, iPoint,jPoint, total_index, Point_Normal = 0, iNeigh;
-	unsigned short iVar, iDim, iSpecies, loc, jVar;
-	double *Normal, *Coord_i, *Coord_j, *U_i, *U_j;
-	double sq_vel,dist_ij, heat_flux_factor, cp, cpoR, theta, phi, Viscosity, gas_Constant;
-	double factor, phi_rho, phi_p, rhoovisc, Twall, Pressure, Density, Temperature, Temperature_Gradient;
-
-	bool implicit = (config->GetKind_TimeIntScheme_Plasma() == EULER_IMPLICIT);
-	bool adiabatic = config->GetAdiabaticWall();
-	bool isothermal = config->GetIsothermalWall();
-	bool catalytic = config->GetCatalyticWall();
-
-	Twall = 300.0;
-
-	if (adiabatic) {
-		for(iVertex = 0; iVertex < geometry->nVertex[val_marker]; iVertex++) {
-			iPoint = geometry->vertex[val_marker][iVertex]->GetNode();
-			if (geometry->node[iPoint]->GetDomain()) {
-
-				/*--- Vector --> Velocity_corrected ---*/
-				for (iDim = 0; iDim < nDim; iDim++) Vector[iDim] = 0.0;
-
-				/*--- Set the residual, truncation error and velocity value ---*/
-				for (iSpecies = 0; iSpecies < nSpecies; iSpecies ++) {
-					if ( iSpecies < nDiatomics ) loc = (nDim+3)*iSpecies;
-					else loc = (nDim+3)*nDiatomics + (nDim+2)*(iSpecies-nDiatomics);
-					node[iPoint]->SetVelocity_Old(Vector, iSpecies);
-					SetVel_Residual_Zero(iPoint, iSpecies);
-					node[iPoint]->SetVel_ResTruncError_Zero(iSpecies);
-
-					/*--- Only change velocity-rows of the Jacobian (includes 1 in the diagonal) ---*/
-					if (implicit)
-						for (iVar = loc + 1; iVar <= loc + nDim; iVar++) {
-							total_index = iPoint*nVar+iVar;
-							Jacobian.DeleteValsRowi(total_index);
-						}
-				}
-			}
-		}
-	}
-	if (isothermal) {
-		for(iVertex = 0; iVertex < geometry->nVertex[val_marker]; iVertex++) {
-			iPoint = geometry->vertex[val_marker][iVertex]->GetNode();
-			if (geometry->node[iPoint]->GetDomain()) {
-
-				/*--- Compute the projected residual ---*/
-				Normal = geometry->vertex[val_marker][iVertex]->GetNormal();
-
-				double Area = 0.0; double UnitaryNormal[3];
-				for (iDim = 0; iDim < nDim; iDim++)
-					Area += Normal[iDim]*Normal[iDim];
-				Area = sqrt (Area);
-
-				for (iDim = 0; iDim < nDim; iDim++)
-					UnitaryNormal[iDim] = -Normal[iDim]/Area;
-				for (iSpecies = 0; iSpecies < nSpecies; iSpecies ++)
-					CHeatTransfer[val_marker][iSpecies][iVertex] = 0.0;
-
-				/*--- Compute closest normal neighbor ---*/
-				double cos_max, scalar_prod, norm_vect, norm_Normal, cos_alpha, diff_coord;
-
-				double *Normal = geometry->vertex[val_marker][iVertex]->GetNormal();
-				cos_max = -1.0;
-				for (iNeigh = 0; iNeigh < geometry->node[iPoint]->GetnPoint(); iNeigh++) {
-					jPoint = geometry->node[iPoint]->GetPoint(iNeigh);
-					scalar_prod = 0.0; norm_vect = 0.0; norm_Normal = 0.0;
-					for(iDim = 0; iDim < nDim; iDim++) {
-						diff_coord = geometry->node[jPoint]->GetCoord(iDim)-geometry->node[iPoint]->GetCoord(iDim);
-						scalar_prod += diff_coord*Normal[iDim];
-						norm_vect += diff_coord*diff_coord;
-						norm_Normal += Normal[iDim]*Normal[iDim];
-					}
-					norm_vect = sqrt(norm_vect);
-					norm_Normal = sqrt(norm_Normal);
-					cos_alpha = scalar_prod/(norm_vect*norm_Normal);
-					/*--- Get maximum cosine (not minimum because normals are oriented inwards) ---*/
-					if (cos_alpha >= cos_max) {
-						Point_Normal = jPoint;
-						cos_max = cos_alpha;
-					}
-				}
-				// Point_Normal = geometry->vertex[val_marker][iVertex]->GetNormal_Neighbor();
-
-				/*--- Vector --> Velocity_corrected ---*/
-				for (iDim = 0; iDim < nDim; iDim++) Vector[iDim] = 0.0;
-
-
-				for (iVar = 0; iVar < nVar; iVar ++)
-					Res_Visc[iVar] = 0.0;
-
-				/*--- Set the residual, truncation error and velocity value ---*/
-				for (iSpecies = 0; iSpecies < nSpecies; iSpecies ++) {
-					node[iPoint]->SetVelocity_Old(Vector, iSpecies);
-					SetVel_Residual_Zero(iPoint, iSpecies);
-					SetVel_Residual_Zero(iPoint, iSpecies);
-					SetVel_Residual_Zero(iPoint, iSpecies);
-					node[iPoint]->SetVel_ResTruncError_Zero(iSpecies);
-				}
-
-				Coord_i = geometry->node[iPoint]->GetCoord();
-				Coord_j = geometry->node[Point_Normal]->GetCoord();
-
-				dist_ij = 0;
-				for (iDim = 0; iDim < nDim; iDim++)
-					dist_ij += (Coord_j[iDim]-Coord_i[iDim])*(Coord_j[iDim]-Coord_i[iDim]);
-				dist_ij = sqrt(dist_ij);
-
-				U_i = node[iPoint]->GetSolution() ;
-				U_j = node[Point_Normal]->GetSolution();
-
-
-				for (iSpecies = 0; iSpecies < nSpecies; iSpecies ++) {
-					CHeatTransfer[val_marker][iSpecies][iVertex] = 0.0;
-					if ( iSpecies < nDiatomics ) loc = (nDim+3)*iSpecies;
-					else loc = (nDim+3)*nDiatomics + (nDim+2)*(iSpecies-nDiatomics);
-					Temperature = node[Point_Normal]->GetTemperature_tr(iSpecies);
-					Temperature_Gradient = (Twall - Temperature)/dist_ij;
-					Viscosity = node[iPoint]->GetLaminarViscosity(iSpecies);
-					gas_Constant = config->GetSpecies_Gas_Constant(iSpecies);
-					Gamma = config->GetSpecies_Gamma(iSpecies);
-					Gamma_Minus_One = Gamma - 1.0;
-					cp = (Gamma / Gamma_Minus_One) * gas_Constant;
-					heat_flux_factor = cp * Viscosity/PRANDTL;
-
-					Res_Visc[loc + nDim+1] = heat_flux_factor * Temperature_Gradient*Area;
-
-					CHeatTransfer[val_marker][iSpecies][iVertex] -= heat_flux_factor * Temperature_Gradient;
-					//                    cout << " CHeatTransfer[iMarker][iSpecies][iVertex] = " <<CHeatTransfer[val_marker][iSpecies][iVertex] << endl;
-				}
-				SubtractResidual(iPoint, Res_Visc);  // SIGN CHECK
-
-
-				/*--- Only change velocity-rows of the Jacobian (includes 1 in the diagonal) ---*/
-				if (implicit) {
-
-					theta = 0.0;
-					for (iDim = 0; iDim < nDim; iDim++)
-						theta += UnitaryNormal[iDim]*UnitaryNormal[iDim];
-
-					for (iVar = 0; iVar < nVar; iVar ++)
-						for (jVar = 0; jVar < nVar; jVar ++)
-							Jacobian_i[iVar][jVar] = 0.0;
-
-					for (iSpecies = 0; iSpecies < nSpecies; iSpecies ++) {
-						if ( iSpecies < nDiatomics ) loc = (nDim+3)*iSpecies;
-						else loc = (nDim+3)*nDiatomics + (nDim+2)*(iSpecies-nDiatomics);
-						sq_vel = 0.0;
-						for (iDim = 0; iDim< nDim; iDim ++)
-							sq_vel += (U_i[loc + iDim+1]/U_i[loc + 0])*(U_i[loc + iDim+1]/U_i[loc + 0]);
-
-						Density = node[iPoint]->GetDensity(iSpecies);
-						Pressure = node[iPoint]->GetPressure(iSpecies);
-						Viscosity = node[iPoint]->GetLaminarViscosity(iSpecies);
-						gas_Constant = config->GetSpecies_Gas_Constant(iSpecies);
-						Gamma = config->GetSpecies_Gamma(iSpecies);
-						Gamma_Minus_One = Gamma - 1.0;
-						cp =  (Gamma / Gamma_Minus_One)* gas_Constant;
-						cpoR = (Gamma / Gamma_Minus_One);
-
-						heat_flux_factor = cp * Viscosity/PRANDTL;
-						phi = 0.5*(Gamma-1.0)*sq_vel;
-						factor = Viscosity/(Density*dist_ij)*Area;
-						phi_rho = -cpoR*heat_flux_factor*Pressure/(Density*Density);
-						phi_p = cpoR*heat_flux_factor/Density;
-						rhoovisc = Density/(Viscosity); // rho over viscosity
-
-
-						Jacobian_i[loc + nDim+1][loc + 0] = -factor*rhoovisc*theta*(phi_rho+phi*phi_p);
-						Jacobian_i[loc + nDim+1][loc + nDim+1] = -factor*rhoovisc*(Gamma-1)*theta*phi_p;
-						for (iVar = loc + 1; iVar <= loc + nDim; iVar++) {
-							total_index = iPoint*nVar+iVar;
-							Jacobian.DeleteValsRowi(total_index);
-						}
-					}
-					Jacobian.SubtractBlock(iPoint, iPoint, Jacobian_i);
-				}
-			}
-		}
-	}
-
-	if (catalytic) {
-
-		double *Mass;
-		double ion_flux, electron_flux, atom_flux, ion_density, atom_density, catalyticity_coeff, Kb, ionTemperature, ionmass;
-		double cos_max, scalar_prod, norm_vect, norm_Normal, cos_alpha, diff_coord;
-
-		Mass = new double[nSpecies];
-		for (iSpecies = 0; iSpecies < nSpecies; iSpecies ++)
-			Mass[iSpecies] = config->GetParticle_Mass(iSpecies);
-
-		catalyticity_coeff = 1.0;
-		ionmass = Mass[1];
-		Kb = BOLTZMANN_CONSTANT;
-
-
-		for(iVertex = 0; iVertex < geometry->nVertex[val_marker]; iVertex++) {
-			iPoint = geometry->vertex[val_marker][iVertex]->GetNode();
-			if (geometry->node[iPoint]->GetDomain()) {
-
-				/*--- Compute the projected residual ---*/
-				Normal = geometry->vertex[val_marker][iVertex]->GetNormal();
-
-				double Area = 0.0; double UnitaryNormal[3];
-				for (iDim = 0; iDim < nDim; iDim++)
-					Area += Normal[iDim]*Normal[iDim];
-				Area = sqrt (Area);
-
-				for (iDim = 0; iDim < nDim; iDim++)
-					UnitaryNormal[iDim] = -Normal[iDim]/Area;
-
-				/*--- Compute closest normal neighbor ---*/
-				double *Normal = geometry->vertex[val_marker][iVertex]->GetNormal();
-
-				cos_max = -1.0;
-				for (iNeigh = 0; iNeigh < geometry->node[iPoint]->GetnPoint(); iNeigh++) {
-					jPoint = geometry->node[iPoint]->GetPoint(iNeigh);
-					scalar_prod = 0.0; norm_vect = 0.0; norm_Normal = 0.0;
-					for(iDim = 0; iDim < nDim; iDim++) {
-						diff_coord = geometry->node[jPoint]->GetCoord(iDim)-geometry->node[iPoint]->GetCoord(iDim);
-						scalar_prod += diff_coord*Normal[iDim];
-						norm_vect += diff_coord*diff_coord;
-						norm_Normal += Normal[iDim]*Normal[iDim];
-					}
-					norm_vect = sqrt(norm_vect);
-					norm_Normal = sqrt(norm_Normal);
-					cos_alpha = scalar_prod/(norm_vect*norm_Normal);
-					/*--- Get maximum cosine (not minimum because normals are oriented inwards) ---*/
-					if (cos_alpha >= cos_max) {
-						Point_Normal = jPoint;
-						cos_max = cos_alpha;
-					}
-				}
-				//	Point_Normal = geometry->vertex[val_marker][iVertex]->GetNormal_Neighbor();
-
-				/*--- Vector --> Velocity_corrected ---*/
-				for (iDim = 0; iDim < nDim; iDim++) Vector[iDim] = 0.0;
-
-
-				for (iVar = 0; iVar < nVar; iVar ++)
-					Res_Visc[iVar] = 0.0;
-
-				/*--- Set the residual, truncation error and velocity value ---*/
-				for (iSpecies = 0; iSpecies < nSpecies; iSpecies ++) {
-					node[iPoint]->SetVelocity_Old(Vector, iSpecies);
-					SetVel_Residual_Zero(iPoint, iSpecies);
-					SetVel_Residual_Zero(iPoint, iSpecies);
-					node[iPoint]->SetVel_ResTruncError_Zero(iSpecies);
-				}
-
-				Coord_i = geometry->node[iPoint]->GetCoord();
-				Coord_j = geometry->node[Point_Normal]->GetCoord();
-
-				dist_ij = 0;
-				for (iDim = 0; iDim < nDim; iDim++)
-					dist_ij += (Coord_j[iDim]-Coord_i[iDim])*(Coord_j[iDim]-Coord_i[iDim]);
-				dist_ij = sqrt(dist_ij);
-
-				U_i = node[iPoint]->GetSolution() ;
-				U_j = node[Point_Normal]->GetSolution();
-
-				ion_density    = U_j[1*(nDim+2) + 0];
-				atom_density   = U_j[0*(nDim+2) + 0];
-				ionTemperature = node[Point_Normal]->GetTemperature_tr(1);
-				ion_flux       = - 0.25 * ion_density * catalyticity_coeff * sqrt( 8*Kb*ionTemperature/ ( PI_NUMBER* ionmass));
-				electron_flux  = ion_flux*Mass[2]/Mass[1];
-				atom_flux      = - ( ion_flux + electron_flux);
-
-				Res_Visc[0*(nDim+2) + 0] = atom_flux     * Area;
-				Res_Visc[1*(nDim+2) + 0] = ion_flux      * Area;
-				Res_Visc[2*(nDim+2) + 0] = electron_flux * Area;
-
-				for (iSpecies = 0; iSpecies < nSpecies; iSpecies ++) {
-					CHeatTransfer[val_marker][iSpecies][iVertex] = 0.0;
-
-					if ( iSpecies < nDiatomics ) loc = (nDim+3)*iSpecies;
-					else loc = (nDim+3)*nDiatomics + (nDim+2)*(iSpecies-nDiatomics);
-					Temperature = node[Point_Normal]->GetTemperature_tr(iSpecies);
-					Temperature_Gradient = (Twall - Temperature)/dist_ij;
-					Viscosity = node[iPoint]->GetLaminarViscosity(iSpecies);
-					gas_Constant = config->GetSpecies_Gas_Constant(iSpecies);
-					Gamma = config->GetSpecies_Gamma(iSpecies);
-					Gamma_Minus_One = Gamma - 1.0;
-					cp = (Gamma / Gamma_Minus_One) * gas_Constant;
-					heat_flux_factor = cp * Viscosity/PRANDTL;
-					Res_Visc[loc + nDim+1] = heat_flux_factor * Temperature_Gradient*Area;
-					CHeatTransfer[val_marker][iSpecies][iVertex] -= heat_flux_factor * Temperature_Gradient;
-				}
-				SubtractResidual(iPoint, Res_Visc);  // SIGN CHECK
-
-
-				/*--- Only change velocity-rows of the Jacobian (includes 1 in the diagonal) ---*/
-				if (implicit) {
-
-					theta = 0.0;
-					for (iDim = 0; iDim < nDim; iDim++)
-						theta += UnitaryNormal[iDim]*UnitaryNormal[iDim];
-
-					for (iVar = 0; iVar < nVar; iVar ++)
-						for (jVar = 0; jVar < nVar; jVar ++)
-							Jacobian_i[iVar][jVar] = 0.0;
-
-					Jacobian_i[0*(nDim+2)+0][0*(nDim+2)+0] = atom_flux/atom_density*Mass[1]/Mass[0] * Area;
-					Jacobian_i[1*(nDim+2)+0][1*(nDim+2)+0] = ion_flux/ion_density*Mass[1]/Mass[1] * Area;
-					Jacobian_i[2*(nDim+2)+0][2*(nDim+2)+0] = electron_flux/ion_density*Mass[1]/Mass[2] * Area;
-
-					for (iSpecies = 0; iSpecies < nSpecies; iSpecies ++) {
-						if ( iSpecies < nDiatomics ) loc = (nDim+3)*iSpecies;
-						else loc = (nDim+3)*nDiatomics + (nDim+2)*(iSpecies-nDiatomics);
-						sq_vel = 0.0;
-						for (iDim = 0; iDim< nDim; iDim ++)
-							sq_vel += (U_i[loc + iDim+1]/U_i[loc + 0])*(U_i[loc + iDim+1]/U_i[loc + 0]);
-
-						Density = node[iPoint]->GetDensity(iSpecies);
-						Pressure = node[iPoint]->GetPressure(iSpecies);
-						Viscosity = node[iPoint]->GetLaminarViscosity(iSpecies);
-						gas_Constant = config->GetSpecies_Gas_Constant(iSpecies);
-						Gamma = config->GetSpecies_Gamma(iSpecies);
-						Gamma_Minus_One = Gamma - 1.0;
-						cp =  (Gamma / Gamma_Minus_One)* gas_Constant;
-						cpoR = (Gamma / Gamma_Minus_One);
-
-						heat_flux_factor = cp * Viscosity/PRANDTL;
-						phi = 0.5*(Gamma-1.0)*sq_vel;
-						factor = Viscosity/(Density*dist_ij)*Area;
-						phi_rho = -cpoR*heat_flux_factor*Pressure/(Density*Density);
-						phi_p = cpoR*heat_flux_factor/Density;
-						rhoovisc = Density/(Viscosity); // rho over viscosity
-
-						Jacobian_i[loc + nDim+1][loc + 0]= -factor*rhoovisc*theta*(phi_rho+phi*phi_p);
-						Jacobian_i[loc + nDim+1][loc + nDim+1] = -factor*rhoovisc*(Gamma-1)*theta*phi_p;
-
-						for (iVar = loc + 1; iVar <= loc + nDim; iVar++) {
-							total_index = iPoint*nVar+iVar;
-							Jacobian.DeleteValsRowi(total_index);
-						}
-					}
-					Jacobian.SubtractBlock(iPoint, iPoint, Jacobian_i);
-				}
-			}
-		}
-	}
-}
-
-//void CPlasmaSolution::BC_HeatFlux_Wall(CGeometry *geometry, CSolution **solution_container, CNumerics *conv_solver, CNumerics *visc_solver, CConfig *config, unsigned short val_marker) {
-//	//Comment: This implementation allows for a specified wall heat flux (typically zero).
-//
-//	unsigned long iVertex, iPoint, total_index;
-//	unsigned short iDim, iVar, iSpecies, loc;
-//	double Wall_HeatFlux;
-//
-//	/*--- Identify the boundary ---*/
-//	string Marker_Tag = config->GetMarker_All_Tag(val_marker);
-//
-//	/*--- Get the specified wall heat flux ---*/
-//	Wall_HeatFlux = config->GetWall_HeatFlux(Marker_Tag);
-//
-//	for(iVertex = 0; iVertex < geometry->nVertex[val_marker]; iVertex++) {
-//		iPoint = geometry->vertex[val_marker][iVertex]->GetNode();
-//		if (geometry->node[iPoint]->GetDomain()) {
-//
-//			/*--- Vector --> Velocity_corrected ---*/
-//			for (iDim = 0; iDim < nDim; iDim++) Vector[iDim] = 0.0;
-//
-//			/*--- Set the residual, truncation error and velocity value ---*/
-//			for (iSpecies = 0; iSpecies < nSpecies; iSpecies ++) {
-//				if ( iSpecies < nDiatomics ) loc = (nDim+3)*iSpecies;
-//				else loc = (nDim+3)*nDiatomics + (nDim+2)*(iSpecies-nDiatomics);
-//				node[iPoint]->SetVelocity_Old(Vector, iSpecies);
-//				SetVel_Residual_Zero(iPoint, iSpecies);
-//				SetVel_Residual_Zero(iPoint, iSpecies);
-//				SetVel_Residual_Zero(iPoint, iSpecies);
-//				node[iPoint]->SetVel_ResTruncError_Zero(iSpecies);
-//
-//				/*--- Only change velocity-rows of the Jacobian (includes 1 in the diagonal) ---*/
-//				if (implicit)
-//					for (iVar = loc + 1; iVar <= loc + nDim; iVar++) {
-//						total_index = iPoint*nVar+iVar;
-//						Jacobian.DeleteValsRowi(total_index);
-//					}
-//			}
-//		}
-//	}
-//}
-
-void CPlasmaSolution::BC_Isothermal_Wall(CGeometry *geometry, CSolution **solution_container, CNumerics *conv_solver, CNumerics *visc_solver, CConfig *config, unsigned short val_marker) {
-
-	unsigned long iVertex, iPoint, Point_Normal;
-	unsigned short iSpecies, iVar, jVar, iDim, jDim, loc, nVarSpecies;
-	double *Normal, *Coord_i, *Coord_j, Area, dist_ij;
-	double UnitaryNormal[3];
-	double Twall, Temperature_tr, Temperature_vib, dT_trdrho, dT_vibdrho, dT_vibdev;
-	double Density, Pwall, Vel2, Energy_el;
-	double Viscosity, ThermalConductivity, ThermalConductivity_vib, GasConstant, h_f, CharVibTemp;
-	double Theta;
-	double div_vel, **dudx;
-	double **ViscFlux_Tensor;
-	double ***GradPrimVar;
-	unsigned short nSpecies_BC = nSpecies;
-
-	//if (config->GetKind_GasModel() == ARGON) nSpecies_BC = nSpecies -1;
-
-
-//	if (nDim == 2) {
-//		cout << "2D Viscous Jacobian not yet implemented in BC_Isothermal_Wall!!" << endl;
-//		cin.get();
-//	}
-
-	Point_Normal = 0;
-	dudx = new double*[nDim];
-	for (iDim = 0; iDim < nDim; iDim++) {
-		dudx[iDim] = new double[nDim];
-	}
-	ViscFlux_Tensor = new double*[nDim+3];
-	for (iVar = 0; iVar < nDim+3; iVar++)
-		ViscFlux_Tensor[iVar] = new double[nDim];
-
-	/*--- Identify the boundary ---*/
-	string Marker_Tag = config->GetMarker_All_Tag(val_marker);
-
-	/*--- Retrieve the specified wall temperature ---*/
-	Twall = config->GetIsothermal_Temperature(Marker_Tag);
-
-	/*--- Loop over boundary points ---*/
-	for(iVertex = 0; iVertex < geometry->nVertex[val_marker]; iVertex++) {
-		iPoint = geometry->vertex[val_marker][iVertex]->GetNode();
-		if (geometry->node[iPoint]->GetDomain()) {
-
-			/*--- Store dummy vector with no-slip condition ---*/
-			for (iDim = 0; iDim < nDim; iDim++) Vector[iDim] = 0.0;
-
-			/*--- Compute dual-grid area and boundary normal ---*/
-			Normal = geometry->vertex[val_marker][iVertex]->GetNormal();
-			Area = 0.0;
-			Theta = 0.0;
-			for (iDim = 0; iDim < nDim; iDim++)
-				Area += Normal[iDim]*Normal[iDim];
-			Area = sqrt (Area);
-			for (iDim = 0; iDim < nDim; iDim++) {
-				UnitaryNormal[iDim] = -Normal[iDim]/Area;
-				Theta += UnitaryNormal[iDim]*UnitaryNormal[iDim];
-			}
-
-			/*--- Compute closest normal neighbor ---*/
-			Point_Normal = geometry->vertex[val_marker][iVertex]->GetNormal_Neighbor();
-
-			/*--- Get cartesian coordinates of i & j and compute inter-node distance ---*/
-			Coord_i = geometry->node[iPoint]->GetCoord();
-			Coord_j = geometry->node[Point_Normal]->GetCoord();
-			dist_ij = 0;
-			for (iDim = 0; iDim < nDim; iDim++)
-				dist_ij += (Coord_j[iDim]-Coord_i[iDim])*(Coord_j[iDim]-Coord_i[iDim]);
-			dist_ij = sqrt(dist_ij);
-
-			/*--- Load auxiliary vector with no-slip wall velocity ---*/
-			for (iDim = 0; iDim < nDim; iDim++) Vector[iDim] = 0.0;
-
-			/*--- Initialize viscous residual (and Jacobian if implicit) to zero ---*/
-			for (iVar = 0; iVar < nVar; iVar ++) {
-				Res_Visc[iVar] = 0.0;
-			}
-			if (implicit) {
-				for (iVar = 0; iVar < nVar; iVar ++) {
-					for (jVar = 0; jVar < nVar; jVar ++) {
-						Jacobian_i[iVar][jVar] = 0.0;
-						Jacobian_j[iVar][jVar] = 0.0;
-						Jacobian_ElecForce[iVar][jVar] = 0.0;
-					}
-				}
-			}
-
-			/*--- Acquire primitive variable gradients ---*/
-			GradPrimVar = node[iPoint]->GetGradient_Primitive_Plasma();
-
-			for (iSpecies = 0; iSpecies < nSpecies_BC; iSpecies++) {
-				if ( iSpecies < nDiatomics ) {
-					loc = (nDim+3)*iSpecies;
-					nVarSpecies = nDim+3;
-				}
-				else {
-					loc = (nDim+3)*nDiatomics + (nDim+2)*(iSpecies-nDiatomics);
-					nVarSpecies = nDim+2;
-				}
-
-				/*--- Retrieve wall and neighbor quantities ---*/
-				Pwall           = node[iPoint]->GetPressure(iSpecies);
-				Viscosity       = (node[iPoint]->GetLaminarViscosity(iSpecies) + node[Point_Normal]->GetLaminarViscosity(iSpecies))/2.0;
-				Temperature_tr  = node[Point_Normal]->GetPrimVar(iSpecies, 0);
-				Temperature_vib = node[Point_Normal]->GetPrimVar(iSpecies, nDim+1);
-				ThermalConductivity     = node[iPoint]->GetThermalConductivity(iSpecies);
-				ThermalConductivity_vib = node[iPoint]->GetThermalConductivity_vib(iSpecies);
-
-				div_vel = 0.0;
-				for (iDim = 0; iDim < nDim; iDim++) {
-					for (jDim = 0; jDim < nDim; jDim++)
-						dudx[iDim][jDim] = GradPrimVar[iSpecies][iDim+1][jDim];
-					div_vel += GradPrimVar[iSpecies][iDim+1][iDim];
-				}
-
-				/*--- Calculate wall gradients using finite differencing ---*/
-				for (iVar = 0; iVar < nDim+3; iVar++)
-					for (iDim = 0; iDim < nDim; iDim++)
-						ViscFlux_Tensor[iVar][iDim] = 0.0;
-
-				for (iDim = 0; iDim < nDim; iDim++) {
-					for (jDim = 0; jDim < nDim; jDim++) {
-						ViscFlux_Tensor[iDim+1][jDim] = Viscosity * (dudx[iDim][jDim]+dudx[jDim][iDim]);
-					}
-					ViscFlux_Tensor[iDim+1][iDim] -= 2.0/3.0 * Viscosity * div_vel;
-				}
-				/*for (jDim = 0; jDim < nDim; jDim++)
-          ViscFlux_Tensor[nDim+1][jDim] = ThermalConductivity * (Twall-Temperature_tr)/dist_ij * UnitaryNormal[jDim];
-        if (iSpecies < nDiatomics) {
-          for (jDim = 0; jDim < nDim; jDim++) {
-            ViscFlux_Tensor[nDim+1][jDim] += ThermalConductivity_vib * (Twall-Temperature_vib)/dist_ij * UnitaryNormal[jDim];
-            ViscFlux_Tensor[nDim+2][jDim] = ThermalConductivity_vib * (Twall-Temperature_vib)/dist_ij * UnitaryNormal[jDim];
-          }
-        }*/
-
-				/*--- Determine viscous contribution to boundary ---*/
-				Res_Visc[loc+nDim+1] = ThermalConductivity * (Twall-Temperature_tr)/dist_ij * Area;
-				if (iSpecies < nDiatomics) {
-					Res_Visc[loc+nDim+1] += ThermalConductivity_vib * (Twall-Temperature_vib)/dist_ij * Area;
-					Res_Visc[loc+nDim+2] = ThermalConductivity_vib * (Twall-Temperature_vib)/dist_ij * Area;
-				}
-
-				/*--- Apply the no-slip condition to the residual, truncation error and velocity value ---*/
-				node[iPoint]->SetVelocity_Old(Vector, iSpecies);
-				SetVel_Residual_Zero(iPoint, iSpecies);
-				SetVel_Residual_Zero(iPoint, iSpecies);
-				SetVel_Residual_Zero(iPoint, iSpecies);
-				node[iPoint]->SetVel_ResTruncError_Zero(iSpecies);
-
-				/*--- Calculate Jacobian for implicit time stepping ---*/
-				if (implicit) {
-					double dPdE, dPdEvib, Energy_tot, Energy_vib, Chi;
-          
-					/*--- Calculate useful quantities ---*/
-					Gamma           = config->GetSpecies_Gamma(iSpecies);
-					GasConstant     = config->GetSpecies_Gas_Constant(iSpecies);
-					h_f             = config->GetEnthalpy_Formation(iSpecies);
-					Density         = node[iPoint]->GetSolution(loc);
-					Energy_tot      = node[iPoint]->GetSolution(loc+nDim+1);
-					Energy_vib      = 0.0;
-					if (iSpecies < nDiatomics)
-						Energy_vib    = node[iPoint]->GetSolution(loc+nDim+2);
-					Temperature_tr  = Twall;
-					Temperature_vib = Twall;
-					Vel2            = 0.0;
-					Energy_el       = 0.0;
-					dPdE            = Gamma - 1.0;
-					dPdEvib         = -(Gamma - 1.0);
-					dT_trdrho       = 1.0/Density * ( -Temperature_tr + (Gamma-1.0)/GasConstant*(Vel2/2.0 - h_f - Energy_el) );
-					Chi             = (Gamma-1.0)/(GasConstant*Density*Density) * (-Energy_tot + Vel2 + Energy_vib);
-          if (nDim == 3) {
-            /*--- Jacobian of the convective terms (energy rows only) ---*/
-            for (iDim = 0; iDim < nDim; iDim++)
-              Jacobian_ElecForce[loc+nDim+1][loc+iDim+1] = (Energy_tot + Pwall) / Density * UnitaryNormal[iDim] * Area;
-            if (iSpecies < nDiatomics) {
-              for (iDim = 0; iDim < nDim; iDim++)
-                Jacobian_ElecForce[loc+nDim+2][loc+iDim+1] = Energy_vib / Density * UnitaryNormal[iDim] * Area;
-            }
-            
-            /*--- Jacobian of the viscous terms ---*/
-            // More terms in loc+4 row follow after the diatomics check
-            Jacobian_i[loc+4][loc+0] =  -Chi*ThermalConductivity*Theta/dist_ij * Area;
-            Jacobian_i[loc+4][loc+nDim+1] = -(Gamma-1.0)/GasConstant * ThermalConductivity/Density * Theta/dist_ij * Area;
-            
-            if (iSpecies < nDiatomics) {
-              CharVibTemp     = config->GetCharVibTemp(iSpecies);
-              dT_vibdrho      =  -Temperature_vib*Temperature_vib/(CharVibTemp*Density)
-              * ( 1.0 - 1.0/exp(CharVibTemp/Temperature_vib) );
-              dT_vibdev       =  Temperature_vib*Temperature_vib/(CharVibTemp*CharVibTemp*Density*GasConstant)
-              * ( (exp(CharVibTemp/Temperature_vib) - 1.0)*(exp(CharVibTemp/Temperature_vib) - 1.0)
-                 / exp(CharVibTemp/Temperature_vib) );
-              
-              Jacobian_i[loc+4][loc+0] -= dT_vibdrho * ThermalConductivity_vib * Theta / dist_ij * Area;
-              Jacobian_i[loc+5][loc+0] = -dT_vibdrho * ThermalConductivity_vib * Theta / dist_ij * Area;
-              Jacobian_i[loc+0][loc+nDim+2] = 0.0;
-              for (iDim = 0; iDim < nDim; iDim++) {
-                Jacobian_i[loc+iDim+1][loc+nDim+2] = 0.0;
-                Jacobian_i[loc+nDim+2][loc+iDim+1] = 0.0;
-              }
-              Jacobian_i[loc+nDim+2][loc+nDim+1] = 0.0;
-              Jacobian_i[loc+nDim+1][loc+nDim+2] = ( (Gamma-1.0)/GasConstant * ThermalConductivity/Density * Theta/dist_ij * dist_ij - dT_vibdev * ThermalConductivity_vib * Theta/dist_ij ) * Area;
-              Jacobian_i[loc+nDim+2][loc+nDim+2] = -dT_vibdev * ThermalConductivity_vib * Theta/dist_ij * Area;
-            }
-            
-            /*--- Determine contribution from normal neighbor to i (store in elecforce Jacobian) ---*/
-            for (iVar = 0; iVar < nVarSpecies; iVar++)
-              for (jVar = 0; jVar < nVarSpecies; jVar++)
-                Jacobian_j[loc+iVar][loc+jVar] = -Jacobian_i[loc+iVar][loc+jVar];
-            
-            for (iDim = 0; iDim < nDim; iDim++) {
-              for (jDim = 0; jDim < nDim; jDim++) {
-                Jacobian_i[loc+4][loc+iDim+1] += 1.0/(2.0*Density) * ViscFlux_Tensor[iDim+1][jDim] * UnitaryNormal[jDim] * Area;
-                Jacobian_j[loc+4][loc+iDim+1] += 1.0/(2.0*Density) * ViscFlux_Tensor[iDim+1][jDim] * UnitaryNormal[jDim] * Area;
-              }
-            }
-            /*--- Strong enforcement of the no-slip condition in the Jacobian ---*/
-            for (iVar = loc+1; iVar < loc+nDim+1; iVar++) {
-              unsigned long total_index = iPoint*nVar+iVar;
-              Jacobian.DeleteValsRowi(total_index);
-            }
-            
-          }//implicit
-        }
-			} //iSpecies
-
-			/*--- Apply calculated residuals and Jacobians to the linear system ---*/
-			SubtractResidual(iPoint, Res_Visc);
-//			Jacobian.SubtractBlock(iPoint, iPoint, Jacobian_i);
-//			Jacobian.SubtractBlock(iPoint, Point_Normal, Jacobian_j);
-//			Jacobian.AddBlock(iPoint, iPoint, Jacobian_ElecForce);
-		}
-	}
-
-#ifdef Electrons_Invisc
-	if (config->GetKind_GasModel() == ARGON) {
-		iSpecies = nSpecies -1;
-
-		/*--- Initialize the residual ---*/
-		for (iVar = 0; iVar < nVar; iVar++) {
-			Residual[iVar] = 0.0;
-		}
-		loc = (nDim+3)*nDiatomics + (nDim+2)*(iSpecies-nDiatomics);
-		Pressure = node[iPoint]->GetPressure(iSpecies);
-
-		/*--- Apply the boundary condition ---*/
-		Residual[loc+0] = 0.0;
-		for (iDim = 0; iDim < nDim; iDim++)
-			Residual[loc + iDim+1] =  Pressure*UnitaryNormal[iDim]*Area;
-		Residual[loc+nDim+1] = 0.0;
-
-
-		/*--- Add value to the residual ---*/
-		AddResidual(iPoint, Residual);
-
-		/*--- If needed, determine the Jacobian ---*/
-		if (implicit) {
-			unsigned short jVar, jDim;
-			double dPdrho, dPdE, dPdEv, EPorho, Gamma, Energy_el, Vel2, Density;
-
-			/*--- Initialize the Jacobian ---*/
-			for (iVar = 0; iVar < nVar; iVar++)
-				for (jVar = 0; jVar < nVar; jVar++)
-					Jacobian_i[iVar][jVar] = 0.0;
-
-			Density = node[iPoint]->GetSolution(loc+0);
-			Vel2 = 0.0;
-			for (iDim = 0; iDim < nDim; iDim++)
-				Vel2 += node[iPoint]->GetVelocity(iDim, iSpecies)*node[iPoint]->GetVelocity(iDim, iSpecies);
-			Energy_el = 0.0;
-			Gamma = config->GetSpecies_Gamma(iSpecies);
-			dPdrho = (Gamma - 1.0) * (0.5*Vel2 - config->GetEnthalpy_Formation(iSpecies) - Energy_el);
-			EPorho = (node[iPoint]->GetSolution(loc+nDim+1) + node[iPoint]->GetPressure(iSpecies))/Density;
-			dPdE   = (Gamma - 1.0);
-			dPdEv  = -(Gamma - 1.0);
-
-
-			Jacobian_i[loc+0][loc+0] = 0.0;
-			for (iDim = 0; iDim < nDim; iDim++)
-				Jacobian_i[loc+0][loc+iDim+1] = UnitaryNormal[iDim]*Area;
-			Jacobian_i[loc+0][loc+nDim+1] = 0.0;
-
-			for (iDim = 0; iDim < nDim; iDim++) {
-				Jacobian_i[loc+iDim+1][loc+0] = dPdrho * UnitaryNormal[iDim] * Area;
-				for (jDim = 0; jDim < nDim; jDim++) {
-					Jacobian_i[loc+iDim+1][loc+jDim+1] = (node[iPoint]->GetVelocity(iDim, iSpecies)*UnitaryNormal[jDim] -
-							(Gamma-1.0) * node[iPoint]->GetVelocity(jDim, iSpecies)*UnitaryNormal[iDim])*Area;
-				}
-				Jacobian_i[loc+iDim+1][loc+nDim+1] = dPdE * UnitaryNormal[iDim] * Area;
-			}
-
-			for (iDim = 0; iDim < nDim; iDim++)
-				Jacobian_i[loc+nDim+1][loc+iDim+1] = EPorho * UnitaryNormal[iDim] * Area;
-
-			Jacobian.AddBlock(iPoint,iPoint,Jacobian_i);
-		}
-	}
-#endif
-
-	for (iDim = 0; iDim < nDim; iDim++) {
-		delete [] dudx[iDim];
-	}
-	delete [] dudx;
-	for (iVar = 0; iVar < nDim+3; iVar++)
-		delete [] ViscFlux_Tensor[iVar];
-	delete [] ViscFlux_Tensor;
-}
-
-
-void CPlasmaSolution::BC_Electrode(CGeometry *geometry, CSolution **solution_container, CNumerics *solver, CConfig *config, unsigned short val_marker) {
-
-}
-
-void CPlasmaSolution::BC_Dielectric(CGeometry *geometry, CSolution **solution_container, CNumerics *solver, CConfig *config, unsigned short val_marker) {
-
-}
-
-
-/*!
- * \method BC_Inlet
- * \brief Inlet Boundary Condition
- * \author A. Lonkar
- */
-
-void CPlasmaSolution::BC_Inlet(CGeometry *geometry, CSolution **solution_container, CNumerics *conv_solver, CNumerics *visc_solver, CConfig *config, unsigned short val_marker) {
-	unsigned long iVertex, iPoint;
-	unsigned short iSpecies, loc = 0;
-	unsigned short iVar, jVar, iDim;
-	double dS, sq_vel,  **P_Matrix, **invP_Matrix, *Face_Normal,
-	*kappa, *U_domain, *U_inlet, *U_update, *W_domain, *W_inlet, *W_update;
-	double *vn = NULL, *rho = NULL, *rhoE = NULL, **velocity = NULL, *c = NULL, *pressure = NULL, *enthalpy = NULL;
-
-	bool implicit = (config->GetKind_TimeIntScheme_Plasma() == EULER_IMPLICIT);
-
-	kappa = new double[nDim];
-	U_domain = new double[nVar]; U_inlet = new double[nVar]; U_update = new double[nVar];
-	W_domain = new double[nVar]; W_inlet = new double[nVar]; W_update = new double[nVar];
-	P_Matrix = new double* [nVar]; invP_Matrix = new double* [nVar];
-
-	for (iVar = 0; iVar < nVar; iVar++) {
-		P_Matrix[iVar] = new double [nVar];
-		invP_Matrix[iVar] = new double [nVar];
-	}
-
-	vn		 = new double [nSpecies];
-	rho		 = new double [nSpecies];
-	rhoE	 = new double [nSpecies];
-	c		 = new double [nSpecies];
-	velocity = new double*[nSpecies];
-	pressure = new double [nSpecies];
-	enthalpy = new double [nSpecies];
-
-
-	/*--- Solution at the inlet ---*/
-	for (iSpecies = 0; iSpecies < nSpecies; iSpecies ++) {
-		if ( iSpecies < nDiatomics ) loc = (nDim+3)*iSpecies;
-		else loc = (nDim+3)*nDiatomics + (nDim+2)*(iSpecies-nDiatomics);
-		U_inlet[loc + 0] = GetDensity_Inlet(iSpecies);
-		U_inlet[loc + 1] = GetDensity_Velocity_Inlet(0,iSpecies);
-		U_inlet[loc + 2] = GetDensity_Velocity_Inlet(1,iSpecies);
-		U_inlet[loc + 3] = GetDensity_Energy_Inlet(iSpecies);
-		if (nDim == 3) {
-			U_inlet[loc + 3] = GetDensity_Velocity_Inlet(2,iSpecies);
-			U_inlet[loc + 4] = GetDensity_Energy_Inlet(iSpecies);
-		}
-	}
-
-	/*--- Bucle over all the vertices ---*/
-	for (iVertex = 0; iVertex < geometry->nVertex[val_marker]; iVertex++) {
-		iPoint = geometry->vertex[val_marker][iVertex]->GetNode();
-
-		/*--- If the node belong to the domain ---*/
-		if (geometry->node[iPoint]->GetDomain()) {
-
-			/*--- Interpolated solution at the wall ---*/
-			for (iVar = 0; iVar < nVar; iVar++)
-				U_domain[iVar] = node[iPoint]->GetSolution(iVar);
-
-			Face_Normal = geometry->vertex[val_marker][iVertex]->GetNormal();
-			dS = 0.0;
-			for (iDim = 0; iDim < nDim; iDim++)
-				dS += Face_Normal[iDim]*Face_Normal[iDim];
-			dS = sqrt (dS);
-
-			for (iDim = 0; iDim < nDim; iDim++) {
-				kappa[iDim] = -Face_Normal[iDim]/dS;
-			}
-			/*--- Computation of P and inverse P matrix using values at the infinity ---*/
-
-			for (iSpecies = 0; iSpecies < nSpecies; iSpecies ++) {
-				sq_vel = 0.0;
-				vn[iSpecies] = 0.0;
-				velocity[iSpecies] = new double[nDim];
-				loc = iSpecies * (nDim+2);
-
-				rho[iSpecies] = (U_inlet[loc + 0] + U_domain[loc + 0])/2.0;
-				rhoE[iSpecies] = (U_inlet[loc + nDim + 1] + U_domain[loc + nDim + 1])/2.0;
-				for (iDim = 0; iDim < nDim; iDim++) {
-					velocity[iSpecies][iDim] = (U_inlet[loc + iDim+1]/U_inlet[loc + 0] + U_domain[loc + iDim+1]/U_domain[loc + 0] )/2.0;
-					sq_vel += velocity[iSpecies][iDim]*velocity[iSpecies][iDim];
-					vn[iSpecies] += velocity[iSpecies][iDim]*kappa[iDim]*dS;
-				}
-
-				Gamma = config->GetSpecies_Gamma(iSpecies);
-				Gamma_Minus_One = Gamma - 1.0;
-				c[iSpecies] = sqrt(fabs(Gamma*Gamma_Minus_One*(rhoE[iSpecies]/rho[iSpecies]-0.5*sq_vel)));
-			}
-
-			conv_solver->GetPMatrix_inv(rho, velocity, c, kappa, invP_Matrix);
-			conv_solver->GetPMatrix(rho, velocity, c, kappa, P_Matrix);
-
-			/*--- computation of characteristics variables at the infinity ---*/
-			for (iVar=0; iVar < nVar; iVar++) {
-				W_inlet[iVar] = 0;
-				for (jVar=0; jVar < nVar; jVar++)
-					W_inlet[iVar] +=invP_Matrix[iVar][jVar]*U_inlet[jVar];
-			}
-
-			/*--- computation of characteristics variables at the wall ---*/
-			for (iVar=0; iVar < nVar; iVar++) {
-				W_domain[iVar] = 0;
-				for (jVar=0; jVar < nVar; jVar++)
-					W_domain[iVar] +=invP_Matrix[iVar][jVar]*U_domain[jVar];
-			}
-
-			/*--- fix characteristics value ---*/
-			for (iSpecies = 0; iSpecies < nSpecies; iSpecies ++) {
-				loc = iSpecies * (nDim+2);
-
-				if (nDim == 2) {
-					if(vn[iSpecies] > 0.0) {
-						W_update[loc + 0] = W_inlet[loc + 0];
-						W_update[loc + 1] = W_inlet[loc + 1];
-					}
-					else {
-						W_update[loc + 0] = W_domain[loc + 0];
-						W_update[loc + 1] = W_domain[loc + 1];
-					}
-
-					if(vn[iSpecies]+c[iSpecies]*dS > 0.0) W_update[loc + 2] = W_inlet[loc + 2];
-					else W_update[loc + 2] = W_domain[loc + 2];
-
-					if(vn[iSpecies]-c[iSpecies]*dS > 0.0) W_update[loc + 3] = W_inlet[loc + 3];
-					else W_update[loc + 3] = W_domain[loc + 3];
-				}
-
-				if (nDim == 3) {
-					if(vn[iSpecies] > 0.0) {
-						W_update[loc + 0] = W_domain[loc + 0];
-						W_update[loc + 1] = W_domain[loc + 1];
-						W_update[loc + 2] = W_domain[loc + 2];
-					}
-					else {
-						W_update[loc + 0] = W_inlet[loc + 0];
-						W_update[loc + 1] = W_inlet[loc + 1];
-						W_update[loc + 2] = W_inlet[loc + 2];
-					}
-
-					if(vn[iSpecies] + c[iSpecies]*dS > 0.0) W_update[loc + 3] = W_domain[loc + 3];
-					else W_update[loc + 3] = W_inlet[loc + 3];
-
-					if(vn[iSpecies]-c[iSpecies]*dS > 0.0) W_update[loc + 4] = W_domain[loc + 4];
-					else W_update[loc + 4] = W_inlet[loc + 4];
-				}
-
-			}
-
-			/*--- conservative variables using characteristics ---*/
-			for (iVar=0; iVar < nVar; iVar++) {
-				U_update[iVar] = 0;
-				for (jVar=0; jVar < nVar; jVar++)
-					U_update[iVar] +=P_Matrix[iVar][jVar]*W_update[jVar];
-			}
-
-			/*--- Residual computation ---*/
-			geometry->vertex[val_marker][iVertex]->GetNormal(Vector);
-			for (iDim = 0; iDim < nDim; iDim++) Vector[iDim] = -Vector[iDim];
-			conv_solver->SetNormal(Vector);
-
-			/*--- Compute the residual using an upwind scheme ---*/
-			conv_solver->SetConservative(U_domain, U_update);
-			conv_solver->SetResidual(Residual, Jacobian_i, Jacobian_j, config);
-			AddResidual(iPoint, Residual);
-
-			/*--- In case we are doing a implicit computation ---*/
-			if (implicit)
-				Jacobian.AddBlock(iPoint, iPoint, Jacobian_i);
-
-
-		}
-	}
-
-	for ( iSpecies = 0; iSpecies < nSpecies; iSpecies ++ ) {
-		delete [] velocity[iSpecies];
-	}
-	delete [] velocity;
-	delete [] vn; delete [] rho; delete [] pressure;
-	delete [] rhoE; delete [] c; delete [] enthalpy;
-	delete [] kappa;
-	delete [] U_domain; delete [] U_inlet; delete [] U_update;
-	delete [] W_domain; delete [] W_inlet; delete [] W_update;
-	for (iVar = 0; iVar < nVar; iVar++) {
-		delete [] P_Matrix[iVar];
-		delete [] invP_Matrix[iVar];
-	}
-	delete [] P_Matrix;
-	delete [] invP_Matrix;
-}
-
-/*!
- * \method BC_Outlet
- * \brief Outlet Boundary Condition
- * \author A. Lonkar
- */
-
-void CPlasmaSolution::BC_Outlet(CGeometry *geometry, CSolution **solution_container, CNumerics *conv_solver, CNumerics *visc_solver, CConfig *config, unsigned short val_marker) {
-
-	unsigned long iVertex, iPoint;
-	unsigned short iSpecies, loc = 0;
-	unsigned short iVar, jVar, iDim;
-	double Area, sq_vel,  **P_Matrix, **invP_Matrix, *Normal,
-	*UnitaryNormal, *U_domain, *U_outlet, *U_update, *W_domain, *W_outlet, *W_update;
-
-	double *vn = NULL, *rho = NULL, *rhoE = NULL, **velocity = NULL, *c = NULL, *pressure = NULL, *enthalpy = NULL;
-	bool implicit = (config->GetKind_TimeIntScheme_Plasma() == EULER_IMPLICIT);
-
-	UnitaryNormal = new double[nDim];
-	U_domain = new double[nVar]; U_outlet = new double[nVar]; U_update = new double[nVar];
-	W_domain = new double[nVar]; W_outlet = new double[nVar]; W_update = new double[nVar];
-	P_Matrix = new double* [nVar]; invP_Matrix = new double* [nVar];
-
-	for (iVar = 0; iVar < nVar; iVar++) {
-		P_Matrix[iVar] = new double [nVar];
-		invP_Matrix[iVar] = new double [nVar];
-	}
-	vn		 = new double [nSpecies];
-	rho		 = new double [nSpecies];
-	rhoE	 = new double [nSpecies];
-	c		 = new double [nSpecies];
-	velocity = new double*[nSpecies];
-	pressure = new double [nSpecies];
-	enthalpy = new double [nSpecies];
-
-	/*--- Buckle over all the vertices ---*/
-	for (iVertex = 0; iVertex < geometry->nVertex[val_marker]; iVertex++) {
-		iPoint = geometry->vertex[val_marker][iVertex]->GetNode();
-
-		/*--- If the node belong to the domain ---*/
-		if (geometry->node[iPoint]->GetDomain()) {
-
-			/*--- Interpolated solution at the wall ---*/
-			for (iVar = 0; iVar < nVar; iVar++)
-				U_domain[iVar] = node[iPoint]->GetSolution(iVar);
-
-			/*--- Solution at the Outlet ---*/
-			for (iSpecies = 0; iSpecies < nSpecies; iSpecies ++) {
-				loc = iSpecies * (nDim+2);
-
-				U_outlet[loc + 0] = GetDensity_Outlet(iSpecies);
-				U_outlet[loc + 1] = GetDensity_Velocity_Outlet(0,iSpecies);
-				U_outlet[loc + 2] = GetDensity_Velocity_Outlet(1,iSpecies);
-				U_outlet[loc + 3] = GetDensity_Energy_Outlet(iSpecies);
-				if (nDim == 3) {
-					U_outlet[loc + 3] = GetDensity_Velocity_Outlet(2,iSpecies);
-					U_outlet[loc + 4] = GetDensity_Energy_Outlet(iSpecies);
-				}
-			}
-
-			Normal = geometry->vertex[val_marker][iVertex]->GetNormal();
-			Area = 0.0;
-			for (iDim = 0; iDim < nDim; iDim++)
-				Area += Normal[iDim]*Normal[iDim];
-			Area = sqrt (Area);
-
-			for (iDim = 0; iDim < nDim; iDim++)
-				UnitaryNormal[iDim] = -Normal[iDim]/Area;
-
-			/*--- Computation of P and inverse P matrix using values at the domain ---*/
-			for (iSpecies = 0; iSpecies < nSpecies; iSpecies ++) {
-				sq_vel = 0.0;
-				vn[iSpecies] = 0.0;
-				velocity[iSpecies] = new double[nDim];
-				loc = iSpecies * (nDim + 2);
-
-				rho[iSpecies]  = (U_domain[loc + 0] + U_outlet[loc+0]) / 2.0;
-				rhoE[iSpecies] = (U_domain[loc + nDim + 1] + U_outlet[loc + nDim + 1])/2.0;
-				for (iDim = 0; iDim < nDim; iDim++) {
-					velocity[iSpecies][iDim] = (U_domain[loc + iDim+1]/U_domain[loc + 0] + U_outlet[loc + iDim+1]/U_outlet[loc + 0] )/2.0;
-					sq_vel += velocity[iSpecies][iDim]*velocity[iSpecies][iDim];
-					vn[iSpecies] += velocity[iSpecies][iDim]*UnitaryNormal[iDim]*Area;
-				}
-				Gamma = config->GetSpecies_Gamma(iSpecies);
-				Gamma_Minus_One = Gamma - 1.0;
-				c[iSpecies] = sqrt(fabs(Gamma*Gamma_Minus_One*(rhoE[iSpecies]/rho[iSpecies]-0.5*sq_vel)));
-			}
-			conv_solver->GetPMatrix_inv(rho, velocity, c, UnitaryNormal, invP_Matrix);
-			conv_solver->GetPMatrix(rho, velocity, c, UnitaryNormal, P_Matrix);
-
-			/*--- computation of characteristics variables at the wall ---*/
-			for (iVar=0; iVar < nVar; iVar++) {
-				W_domain[iVar] = 0;
-				for (jVar=0; jVar < nVar; jVar++)
-					W_domain[iVar] +=invP_Matrix[iVar][jVar]*U_domain[jVar];
-			}
-
-			/*--- computation of characteristics variables at the infinity ---*/
-			for (iVar=0; iVar < nVar; iVar++) {
-				W_outlet[iVar] = 0;
-				for (jVar=0; jVar < nVar; jVar++)
-					W_outlet[iVar] +=invP_Matrix[iVar][jVar]*U_outlet[jVar];
-			}
-
-			/*--- fix characteristics value ---*/
-			for (iSpecies = 0; iSpecies < nSpecies; iSpecies ++) {
-				loc = iSpecies * (nDim +2);
-
-				if (nDim == 2) {
-					if(vn[iSpecies] > 0.0) {
-						W_update[loc + 0] = W_domain[loc + 0];
-						W_update[loc + 1] = W_domain[loc + 1];
-					}
-					else {
-						W_update[loc + 0] = W_outlet[loc + 0];
-						W_update[loc + 1] = W_outlet[loc + 1];
-					}
-
-					if(vn[iSpecies]+c[iSpecies]*Area > 0.0) W_update[loc + 2] = W_domain[loc + 2];
-					else W_update[loc + 2] = W_outlet[loc + 2];
-
-					if(vn[iSpecies]-c[iSpecies]*Area > 0.0) W_update[loc + 3] = W_domain[loc + 3];
-					else W_update[loc + 3] = W_outlet[loc + 3];
-
-				}
-
-				if (nDim == 3) {
-					if(vn[iSpecies] > 0.0) {
-						W_update[loc + 0] = W_domain[loc + 0];
-						W_update[loc + 1] = W_domain[loc + 1];
-						W_update[loc + 2] = W_domain[loc + 2];
-					}
-					else {
-						W_update[loc + 0] = W_outlet[loc + 0];
-						W_update[loc + 1] = W_outlet[loc + 1];
-						W_update[loc + 2] = W_outlet[loc + 2];
-					}
-
-					if(vn[iSpecies]+c[iSpecies]*Area > 0.0) W_update[loc + 3] = W_domain[loc + 3];
-					else W_update[loc + 3] = W_outlet[loc + 3];
-
-
-					if(vn[iSpecies]-c[iSpecies]*Area > 0.0) W_update[loc + 4] = W_domain[loc + 4];
-					else W_update[loc + 4] = W_outlet[loc + 4];
-				}
-			}
-
-			/*--- conservative variables using characteristics ---*/
-			for (iVar=0; iVar < nVar; iVar++) {
-				U_update[iVar] = 0;
-				for (jVar=0; jVar < nVar; jVar++)
-					U_update[iVar] +=P_Matrix[iVar][jVar]*W_update[jVar];
-			}
-
-			/*--- Residual computation compressible flow ---*/
-			sq_vel = 0.0;
-			for (iSpecies = 0; iSpecies <nSpecies; iSpecies ++) {
-				loc = iSpecies * (nDim +2);
-				rho[iSpecies] = U_update[loc + 0];
-				rhoE[iSpecies] = U_update[loc + nDim +1];
-				sq_vel = 0.0;
-				for (iDim = 0; iDim < nDim; iDim++) {
-					velocity[iSpecies][iDim] = U_update[loc + iDim+1]/rho[iSpecies];
-					sq_vel +=velocity[iSpecies][iDim]*velocity[iSpecies][iDim];
-				}
-				Gamma = config->GetSpecies_Gamma(iSpecies);
-				Gamma_Minus_One = Gamma - 1.0;
-				c[iSpecies] = sqrt(Gamma*Gamma_Minus_One*(rhoE[iSpecies]/rho[iSpecies] - 0.5*sq_vel));
-				pressure[iSpecies] = (c[iSpecies] * c[iSpecies] * rho[iSpecies]) / Gamma;
-				enthalpy[iSpecies] = (rhoE[iSpecies] + pressure[iSpecies]) / rho[iSpecies];
-			}
-
-			conv_solver->GetInviscidProjFlux(rho, velocity, pressure, enthalpy, UnitaryNormal, Residual);
-
-			for	(iVar = 0; iVar < nVar; iVar++)
-				Residual[iVar] = Residual[iVar]*Area;
-
-			AddResidual(iPoint, Residual);
-			/*--- In case we are doing a implicit computation ---*/
-			if (implicit) {
-				geometry->vertex[val_marker][iVertex]->GetNormal(Vector);
-				for (iDim = 0; iDim < nDim; iDim++) Vector[iDim] = -Vector[iDim];
-				conv_solver->SetNormal(Vector);
-				conv_solver->SetConservative(U_domain, U_outlet);
-				conv_solver->SetResidual(Residual, Jacobian_i, Jacobian_j, config);
-				Jacobian.AddBlock(iPoint, iPoint, Jacobian_i);
-
-			}
-		}
-	}
-
-	for ( iSpecies = 0; iSpecies < nSpecies; iSpecies ++ ) {
-		delete [] velocity[iSpecies];
-	}
-	delete [] velocity;
-	delete [] vn; delete [] rho; delete [] pressure;
-	delete [] rhoE; delete [] c; delete [] enthalpy;
-	delete [] UnitaryNormal;
-	delete [] U_domain; delete [] U_outlet; delete [] U_update;
-	delete [] W_domain; delete [] W_outlet; delete [] W_update;
-	for (iVar = 0; iVar < nVar; iVar++) {
-		delete [] P_Matrix[iVar];
-		delete [] invP_Matrix[iVar];
-	}
-	delete [] P_Matrix;
-	delete [] invP_Matrix;
-}
-
-/*!
- * \method BC_Neumann
- * \brief Neumann Boundary Condition
- * \author A. Lonkar
- */
-void CPlasmaSolution::BC_Neumann(CGeometry *geometry, CSolution **solution_container, CNumerics *solver, CConfig *config, unsigned short val_marker) {
-
-	unsigned long iVertex, iPoint, Point_Normal, total_index;
-	unsigned short iVar;
-	double *U_domain, *U_interior;
-	bool implicit = (config->GetKind_TimeIntScheme_Plasma() == EULER_IMPLICIT);
-
-	U_domain = new double[nVar];
-	U_interior = new double[nVar];
-
-	/*--- Buckle over all the vertices ---*/
-	for (iVertex = 0; iVertex < geometry->nVertex[val_marker]; iVertex++) {
-		iPoint = geometry->vertex[val_marker][iVertex]->GetNode();
-		Point_Normal = geometry->vertex[val_marker][iVertex]->GetNormal_Neighbor();
-
-		/*--- If the node belong to the domain ---*/
-		if (geometry->node[iPoint]->GetDomain()) {
-			for (iVar = 0; iVar < nVar; iVar++) {
-				U_domain[iVar] = node[iPoint]->GetSolution(iVar);
-				U_interior[iVar] = node[Point_Normal]->GetSolution(iVar);
-			}
-			node[iPoint]->SetSolution_Old(U_interior);
-			node[iPoint]->SetSolution(U_interior);
-			Set_Residual_Zero(iPoint);
-			node[iPoint]->SetRes_TruncErrorZero();
-
-			/*--- Change rows of the Jacobian (includes 1 in the diagonal) ---*/
-			if (implicit)
-				for (iVar = 0; iVar < nVar; iVar++) {
-					total_index = iPoint*nVar+iVar;
-					Jacobian.DeleteValsRowi(total_index);
-				}
-		}
-	}
-	delete [] U_domain; delete [] U_interior;
-
-}
-/*!
- * \method BC_Far_Field
- * \brief Far field boundary condition
- * \author A. Lonkar
- */
-void CPlasmaSolution::BC_Far_Field(CGeometry *geometry, CSolution **solution_container, CNumerics *conv_solver, CNumerics *visc_solver, CConfig *config, unsigned short val_marker) {
-	unsigned long iVertex, iPoint, Point_Normal, iSpecies, loc;
-	unsigned short iVar, iDim;
-	double *U_domain, *U_infty, **V_domain, **V_infty;
-  double Gas_constant, Gamma, Vel2, energy_vib, energy_el, Char_temp_vib, Molar_mass;
-  
-  bool viscous = (config->GetKind_Solver() == PLASMA_NAVIER_STOKES);
-	bool implicit = (config->GetKind_TimeIntScheme_Plasma() == EULER_IMPLICIT);
-
-	U_domain = new double[nVar];
-	U_infty = new double[nVar];
-  
-  V_infty = new double *[nSpecies];
-  for (iSpecies = 0; iSpecies < nSpecies; iSpecies++)
-    V_infty[iSpecies] = new double[nDim+6];
-
-	/*--- Bucle over all the vertices ---*/
-	for (iVertex = 0; iVertex < geometry->nVertex[val_marker]; iVertex++) {
-		iPoint = geometry->vertex[val_marker][iVertex]->GetNode();
-
-		/*--- If the node belong to the domain ---*/
-		if (geometry->node[iPoint]->GetDomain()) {
-
-			/*--- Interpolated solution at the wall ---*/
-			for (iVar = 0; iVar < nVar; iVar++)
-				U_domain[iVar] = node[iPoint]->GetSolution(iVar);
-
-			/*--- Solution at the infinity ---*/
-			for (iSpecies = 0; iSpecies < nSpecies; iSpecies ++) {
-				if ( iSpecies < nDiatomics ) loc = (nDim+3)*iSpecies;
-				else loc = (nDim+3)*nDiatomics + (nDim+2)*(iSpecies-nDiatomics);
-        
-        Gas_constant = config->GetSpecies_Gas_Constant(iSpecies);
-        Gamma = config->GetSpecies_Gamma(iSpecies);
-        Char_temp_vib = config->GetCharVibTemp(iSpecies);
-        Molar_mass = config->GetMolar_Mass(iSpecies);
-        Vel2 = 0.0;
-        energy_vib = 0.0;
-        energy_el = 0.0;
-        if (iSpecies < nDiatomics)
-          energy_vib = GetDensity_Energy_vib_Inf(iSpecies);
-
-				U_infty[loc + 0] = GetDensity_Inf(iSpecies);
-        V_infty[iSpecies][nDim+3] = GetDensity_Inf(iSpecies);
-				for (iDim = 0; iDim < nDim; iDim++) {
-					U_infty[loc+iDim+1] = GetDensity_Velocity_Inf(iDim, iSpecies);
-          V_infty[iSpecies][iDim+1] = U_infty[loc+iDim+1]/V_infty[iSpecies][nDim+3];
-          Vel2 += V_infty[iSpecies][iDim+1];
-        }
-				U_infty[loc+nDim+1] = GetDensity_Energy_Inf(iSpecies);
-        V_infty[iSpecies][0] = (Gamma-1.0)/Gas_constant * (U_infty[loc+nDim+1] - 0.5*Vel2 - config->GetEnthalpy_Formation(iSpecies) - energy_vib - energy_el);
-				if (iSpecies < nDiatomics)
-					U_infty[loc+nDim+2] = energy_vib;
-        V_infty[iSpecies][nDim+1] = Char_temp_vib / log(Char_temp_vib*UNIVERSAL_GAS_CONSTANT/(energy_vib*Molar_mass) + 1.0);
-			}
-
-			/*--- Set the normal vector ---*/
-			geometry->vertex[val_marker][iVertex]->GetNormal(Vector);
-			for (iDim = 0; iDim < nDim; iDim++) Vector[iDim] = -Vector[iDim];
-			conv_solver->SetNormal(Vector);
-
-			/*--- Compute the residual using an upwind scheme ---*/
-			conv_solver->SetConservative(U_domain, U_infty);
-			conv_solver->SetResidual(Residual, Jacobian_i, Jacobian_j, config);
-			AddResidual(iPoint, Residual);
-
-			/*--- In case we are doing a implicit computation ---*/
-			if (implicit)
-				Jacobian.AddBlock(iPoint, iPoint, Jacobian_i);
-      
-      if (viscous) {
-        
-        /*--- Index of the closest interior node ---*/
-        Point_Normal = geometry->vertex[val_marker][iVertex]->GetNormal_Neighbor();
-        
-        /*--- Points, coordinates and normal vector in edge ---*/
-        visc_solver->SetCoord(geometry->node[iPoint]->GetCoord(), geometry->node[Point_Normal]->GetCoord());
-        visc_solver->SetNormal(Vector);
-        
-        for (iSpecies = 0; iSpecies < nSpecies; iSpecies++) {
-          for (iVar = 0 ; iVar < nPrimVar; iVar++) {
-            for (iDim = 0; iDim < nDim; iDim++) {
-              PrimGrad_i[iSpecies][iVar][iDim] = node[iPoint]->GetGradient_Primitive(iSpecies, iVar, iDim);
-            }
-          }
-        }
-        
-        /*--- Acquire primitive variables and gradients from the CPlasmaVariable class ---*/
-        visc_solver->SetPrimitive(node[iPoint]->GetPrimVar_Plasma(), V_infty);
-        visc_solver->SetPrimVarGradient(PrimGrad_i, PrimGrad_i);
-        
-        /*--- Pass transport coefficients from the variable to the numerics class ---*/
-        for (iSpecies = 0; iSpecies < nSpecies; iSpecies ++) {
-          visc_solver->SetLaminarViscosity(node[iPoint]->GetLaminarViscosity(iSpecies), node[iPoint]->GetLaminarViscosity(iSpecies), iSpecies);
-          visc_solver->SetEddyViscosity(node[iPoint]->GetEddyViscosity(iSpecies), node[iPoint]->GetEddyViscosity(iSpecies), iSpecies);
-          visc_solver->SetThermalConductivity(node[iPoint]->GetThermalConductivity(iSpecies), node[iPoint]->GetThermalConductivity(iSpecies), iSpecies);
-          visc_solver->SetThermalConductivity_vib(node[iPoint]->GetThermalConductivity_vib(iSpecies), node[iPoint]->GetThermalConductivity_vib(iSpecies), iSpecies);
-        }
-        
-        /*--- Compute and update residual ---*/
-        visc_solver->SetResidual(Res_Visc, Jacobian_i, Jacobian_j, config);
-        SubtractResidual(iPoint, Res_Visc);
-        
-        /*--- Update Jacobians for implicit calculations ---*/
-        if (implicit) {
-          Jacobian.SubtractBlock(iPoint,iPoint,Jacobian_i);
-        }
-      }
-		}
-	}
-	delete [] U_domain;
-	delete [] U_infty;
-}
-
-/*!
- * \method BC_Sym_Plane
- * \brief Symmetry Boundary Condition
- * \author A. Lonkar.  Modified by S. R. Copeland
- */
-
-void CPlasmaSolution::BC_Sym_Plane(CGeometry *geometry, CSolution **solution_container, CNumerics *conv_solver, CNumerics *visc_solver, CConfig *config, unsigned short val_marker) {
-	unsigned long iPoint, iVertex;
-	unsigned short iDim, iSpecies, iVar, loc;
-	double Pressure, *Normal;
-	bool implicit = (config->GetKind_TimeIntScheme_Plasma() == EULER_IMPLICIT);
-
-	/*--- Buckle over all the vertices ---*/
-	for (iVertex = 0; iVertex < geometry->nVertex[val_marker]; iVertex++) {
-		iPoint = geometry->vertex[val_marker][iVertex]->GetNode();
-
-		/*--- If the node belong to the domain ---*/
-		if (geometry->node[iPoint]->GetDomain()) {
-
-			/*--- Acquire geometry parameters ---*/
-			Normal = geometry->vertex[val_marker][iVertex]->GetNormal();
-			double Area = 0.0; double UnitaryNormal[3];
-			for (iDim = 0; iDim < nDim; iDim++)
-				Area += Normal[iDim]*Normal[iDim];
-			Area = sqrt (Area);
-			for (iDim = 0; iDim < nDim; iDim++)
-				UnitaryNormal[iDim] = -Normal[iDim]/Area;
-
-			/*--- Initialize the residual ---*/
-			for (iVar = 0; iVar < nVar; iVar++) {
-				Residual[iVar] = 0.0;
-			}
-
-			for (iSpecies = 0; iSpecies < nSpecies; iSpecies++ ) {
-				if ( iSpecies < nDiatomics ) loc = (nDim+3)*iSpecies;
-				else loc = (nDim+3)*nDiatomics + (nDim+2)*(iSpecies-nDiatomics);
-				Pressure = node[iPoint]->GetPressure(iSpecies);
-
-				/*--- Apply the boundary condition ---*/
-				Residual[loc+0] = 0.0;
-				for (iDim = 0; iDim < nDim; iDim++)
-					Residual[loc + iDim+1] =  Pressure*UnitaryNormal[iDim]*Area;
-				Residual[loc+nDim+1] = 0.0;
-				if ( iSpecies < nDiatomics )
-					Residual[loc+nDim+2] = 0.0;
-			}
-
-			/*--- Add value to the residual ---*/
-			AddResidual(iPoint, Residual);
-
-			/*--- If needed, determine the Jacobian ---*/
-			if (implicit) {
-				unsigned short jVar, jDim;
-				double dPdrho, dPdE, dPdEv, EPorho, Gamma, Energy_el, Vel2, Density;
-
-				/*--- Initialize the Jacobian ---*/
-				for (iVar = 0; iVar < nVar; iVar++)
-					for (jVar = 0; jVar < nVar; jVar++)
-						Jacobian_i[iVar][jVar] = 0.0;
-
-				for (iSpecies = 0; iSpecies < nSpecies; iSpecies++) {
-					if ( iSpecies < nDiatomics ) loc = (nDim+3)*iSpecies;
-					else loc = (nDim+3)*nDiatomics + (nDim+2)*(iSpecies-nDiatomics);
-
-					Density = node[iPoint]->GetSolution(loc+0);
-					Vel2 = 0.0;
-					for (iDim = 0; iDim < nDim; iDim++)
-						Vel2 += node[iPoint]->GetVelocity(iDim, iSpecies)*node[iPoint]->GetVelocity(iDim, iSpecies);
-					Energy_el = 0.0;
-					Gamma = config->GetSpecies_Gamma(iSpecies);
-					dPdrho = (Gamma - 1.0) * (0.5*Vel2 - config->GetEnthalpy_Formation(iSpecies) - Energy_el);
-					EPorho = (node[iPoint]->GetSolution(loc+nDim+1) + node[iPoint]->GetPressure(iSpecies))/Density;
-					dPdE   = (Gamma - 1.0);
-					dPdEv  = -(Gamma - 1.0);
-
-
-					Jacobian_i[loc+0][loc+0] = 0.0;
-					for (iDim = 0; iDim < nDim; iDim++)
-						Jacobian_i[loc+0][loc+iDim+1] = UnitaryNormal[iDim]*Area;
-					Jacobian_i[loc+0][loc+nDim+1] = 0.0;
-
-					for (iDim = 0; iDim < nDim; iDim++) {
-						Jacobian_i[loc+iDim+1][loc+0] = dPdrho * UnitaryNormal[iDim] * Area;
-						for (jDim = 0; jDim < nDim; jDim++) {
-							Jacobian_i[loc+iDim+1][loc+jDim+1] = (node[iPoint]->GetVelocity(iDim, iSpecies)*UnitaryNormal[jDim] -
-									(Gamma-1.0) * node[iPoint]->GetVelocity(jDim, iSpecies)*UnitaryNormal[iDim])*Area;
-						}
-						Jacobian_i[loc+iDim+1][loc+nDim+1] = dPdE * UnitaryNormal[iDim] * Area;
-					}
-
-					for (iDim = 0; iDim < nDim; iDim++)
-						Jacobian_i[loc+nDim+1][loc+iDim+1] = EPorho * UnitaryNormal[iDim] * Area;
-
-					if ( iSpecies < nDiatomics) {
-						for (iDim = 0; iDim < nDim; iDim++) {
-							Jacobian_i[loc+iDim+1][loc+nDim+2] = dPdEv * UnitaryNormal[iDim] * Area;
-							Jacobian_i[loc+nDim+2][loc+iDim+1] = node[iPoint]->GetSolution(loc+nDim+2) / Density * UnitaryNormal[iDim] * Area;
-						}
-					}
-				}
-				Jacobian.AddBlock(iPoint,iPoint,Jacobian_i);
-			}
-		}
-	}
-}
+/*!
+ * \file solution_direct_plasma.cpp
+ * \brief Main subrotuines for solving direct problems (Euler, Navier-Stokes, etc.).
+ * \author Aerospace Design Laboratory (Stanford University) <http://su2.stanford.edu>.
+ * \version 2.0.5
+ *
+ * Stanford University Unstructured (SU2) Code
+ * Copyright (C) 2012 Aerospace Design Laboratory
+ *
+ * This program is free software: you can redistribute it and/or modify
+ * it under the terms of the GNU General Public License as published by
+ * the Free Software Foundation, either version 3 of the License, or
+ * (at your option) any later version.
+ *
+ * This program is distributed in the hope that it will be useful,
+ * but WITHOUT ANY WARRANTY; without even the implied warranty of
+ * MERCHANTABILITY or FITNESS FOR A PARTICULAR PURPOSE.  See the
+ * GNU General Public License for more details.
+ *
+ * You should have received a copy of the GNU General Public License
+ * along with this program.  If not, see <http://www.gnu.org/licenses/>.
+ */
+
+#include "../include/solution_structure.hpp"
+
+/*!
+ * \class  CPlasmaSolution
+ * \brief Initialization of the plasma solution class
+ * \author A. Lonkar
+ */
+CPlasmaSolution::CPlasmaSolution(void) : CSolution() { }
+
+CPlasmaSolution::CPlasmaSolution(CGeometry *geometry, CConfig *config) : CSolution() {
+	unsigned long iPoint, index;
+	unsigned short iVar, iDim, iSpecies, iMarker, nPrimVar;
+	double Vel2 = 0.0;
+
+	restart = (config->GetRestart() || config->GetRestart_Flow());
+	restart_from_Euler = config->GetRestart_Euler2Plasma();
+	implicit = config->GetKind_TimeIntScheme_Plasma() == EULER_IMPLICIT;
+	centered_scheme = config->GetKind_ConvNumScheme_Plasma() == SPACE_CENTERED;
+	axisymmetric = config->GetAxisymmetric();
+	weighted_LS = config->GetKind_Gradient_Method() == WEIGHTED_LEAST_SQUARES;
+	roe_turkel = ((config->GetKind_Upwind_Plasma() == ROE_TURKEL_1ST) || (config->GetKind_Upwind_Plasma() == ROE_TURKEL_2ND) );
+	magnet = (config->GetMagnetic_Force() == YES);
+
+#ifndef NO_MPI
+	int rank = MPI::COMM_WORLD.Get_rank();
+#endif
+
+	double Density_Inf_mean, NumDensity_Inf_mean, Pressure_Inf_mean, Temperature_Inf_mean, Mach_Inf_mean;
+	double Gas_Constant_mean, SoundSpeed_mean, Gamma, Molar_Mass_mean, CharVibTemp;
+	double Gas_Constant;
+	double NumberDensity, NumberDensity_ratio;
+
+	double Pressure_Inlet, Pressure_Outlet, Temperature_Inlet, Temperature_Outlet;
+
+	double AoA = (config->GetAoA()*PI_NUMBER) / 180.0;
+	double AoS = (config->GetAoS()*PI_NUMBER) / 180.0;
+
+	/*--- Get relevant constants ---*/
+	nDim        = geometry->GetnDim();
+	nMonatomics = config->GetnMonatomics();
+	nDiatomics  = config->GetnDiatomics();
+	nSpecies    = config->GetnSpecies();
+	nVar        = nMonatomics*(nDim+2) + nDiatomics*(nDim+3);
+	node        = new CVariable*[nPoint];
+	nPrimVar    = nDim+3;
+	nPoint      = geometry->GetnPoint();
+	nPointDomain = geometry->GetnPointDomain();
+
+	/*--- Define auxiliary vectors for residuals at nodes i & j ---*/
+	Residual = new double[nVar];    for (iVar = 0; iVar < nVar; iVar++) Residual[iVar]      = 0.0;
+	Residual_RMS = new double[nVar]; for (iVar = 0; iVar < nVar; iVar++) Residual_RMS[iVar]      = 0.0;
+	Residual_Max = new double[nVar]; for (iVar = 0; iVar < nVar; iVar++) Residual_Max[iVar]      = 0.0;
+	Point_Max = new unsigned long[nVar]; for (iVar = 0; iVar < nVar; iVar++) Point_Max[iVar]      = 0;
+	Residual_i = new double[nVar];   for (iVar = 0; iVar < nVar; iVar++) Residual_i[iVar]      = 0.0;
+	Residual_j = new double[nVar]; for (iVar = 0; iVar < nVar; iVar++) Residual_j[iVar]      = 0.0;
+	Residual_Chemistry = new double[nVar];  for (iVar = 0; iVar < nVar; iVar++) Residual_Chemistry[iVar]      = 0.0;
+	Residual_MomentumExch = new double[nVar]; for (iVar = 0; iVar < nVar; iVar++) Residual_MomentumExch[iVar]      = 0.0;
+	Residual_ElecForce = new double[nVar];  for (iVar = 0; iVar < nVar; iVar++) Residual_ElecForce[iVar]      = 0.0;
+	Residual_EnergyExch = new double[nVar]; for (iVar = 0; iVar < nVar; iVar++) Residual_EnergyExch[iVar]      = 0.0;
+	Res_Conv = new double[nVar];     for (iVar = 0; iVar < nVar; iVar++) Res_Conv[iVar]      = 0.0;
+	Res_Visc = new double[nVar];     for (iVar = 0; iVar < nVar; iVar++) Res_Visc[iVar]      = 0.0;
+	Res_Sour = new double[nVar]; for (iVar = 0; iVar < nVar; iVar++) Res_Sour[iVar]      = 0.0;
+
+	if (axisymmetric) {
+		Residual_Axisymmetric = new double[nVar];
+	}
+
+	Species_Delta = new double [nSpecies];
+
+	Min_Delta_Time = new double[nSpecies];
+	Max_Delta_Time = new double[nSpecies];
+
+	/*--- Set maximum residual to zero ---*/
+	for (iVar = 0; iVar < nVar; iVar++)
+		SetRes_RMS(iVar, 0.0);
+
+	/*--- Define auxiliary vectors for the solution at nodes i & j ---*/
+	Solution = new double[nVar]; for (iVar = 0; iVar < nVar; iVar++) Solution[iVar]      = 0.0;
+	Solution_i = new double[nVar];  for (iVar = 0; iVar < nVar; iVar++) Solution_i[iVar]      = 0.0;
+	Solution_j = new double[nVar]; for (iVar = 0; iVar < nVar; iVar++) Solution_j[iVar]      = 0.0;
+
+	/*--- Define auxiliary vectors for the geometry ---*/
+	Vector = new double[nDim]; for (iDim = 0; iDim < nDim; iDim++) Vector[iDim]   = 0.0;
+	Vector_i = new double[nDim]; for (iDim = 0; iDim < nDim; iDim++) Vector_i[iDim]   = 0.0;
+	Vector_j = new double[nDim];for (iDim = 0; iDim < nDim; iDim++) Vector_j[iDim]   = 0.0;
+	PrimVar_i = new double [nDim+6]; for (iVar = 0; iVar < nDim+6; iVar++) PrimVar_i[iVar]      = 0.0;
+	PrimVar_j = new double [nDim+6]; for (iVar = 0; iVar < nDim+6; iVar++) PrimVar_j[iVar]      = 0.0;
+
+	PrimVar_max = new double**[nPoint];
+	PrimVar_min = new double**[nPoint];
+	for (iPoint = 0; iPoint < nPoint; iPoint++) {
+		PrimVar_max[iPoint] = new double*[nSpecies];
+		PrimVar_min[iPoint] = new double*[nSpecies];
+		for (iSpecies = 0; iSpecies < nSpecies; iSpecies++) {
+			PrimVar_max[iPoint][iSpecies] = new double[nPrimVar];
+			PrimVar_min[iPoint][iSpecies] = new double[nPrimVar];
+		}
+	}
+
+	PrimGrad_i = new double**[nSpecies];
+	PrimGrad_j = new double**[nSpecies];
+	PrimGradLimiter_i = new double*[nSpecies];
+	PrimGradLimiter_j = new double*[nSpecies];
+	for (iSpecies = 0; iSpecies < nSpecies; iSpecies++) {
+		PrimGrad_i[iSpecies] = new double*[nPrimVar];
+		PrimGrad_j[iSpecies] = new double*[nPrimVar];
+		PrimGradLimiter_i[iSpecies] = new double[nPrimVar];
+		PrimGradLimiter_j[iSpecies] = new double[nPrimVar];
+		for (iVar = 0; iVar < nPrimVar; iVar++){
+			PrimGrad_i[iSpecies][iVar] = new double[nDim];
+			PrimGrad_j[iSpecies][iVar] = new double[nDim];
+		}
+	}
+
+
+	/*--- Define some auxiliary vector related with the undivided lapalacian computation ---*/
+	if (centered_scheme) {
+		p1_Und_Lapl = new double * [nSpecies];
+		p2_Und_Lapl = new double * [nSpecies];
+		for (iSpecies =0; iSpecies < nSpecies; iSpecies ++ ) {
+			p1_Und_Lapl[iSpecies] = new double [nPoint];
+			p2_Und_Lapl[iSpecies] = new double [nPoint];
+		}
+	}
+
+	if (roe_turkel) {
+		Precon_Mat_inv = new double* [nVar];
+		for (iVar = 0; iVar < nVar; iVar ++)
+			Precon_Mat_inv[iVar] = new double[nVar];
+	}
+
+	if (magnet) Mag_Force = new double [nDim];
+
+  xsol = new double [nPoint*nVar];
+  xres = new double [nPoint*nVar];
+  
+	/*--- Jacobians and vector structures for implicit computations ---*/
+	if (implicit) {
+		/*--- Point to point Jacobians ---*/
+		Jacobian_i = new double* [nVar]; Jacobian_j = new double* [nVar];
+		Jacobian_Chemistry    = new double* [nVar];
+		Jacobian_ElecForce    = new double* [nVar];
+		Jacobian_MomentumExch = new double* [nVar];
+		Jacobian_EnergyExch   = new double* [nVar];
+
+		for (iVar = 0; iVar < nVar; iVar++) {
+			Jacobian_i[iVar] = new double [nVar]; Jacobian_j[iVar] = new double [nVar];
+			Jacobian_Chemistry[iVar]    = new double [nVar];
+			Jacobian_ElecForce[iVar]    = new double [nVar];
+			Jacobian_MomentumExch[iVar] = new double [nVar];
+			Jacobian_EnergyExch[iVar]   = new double [nVar];
+		}
+
+		if (axisymmetric) {
+			Jacobian_Axisymmetric = new double*[nVar];
+			for (iVar = 0; iVar < nVar; iVar++)
+				Jacobian_Axisymmetric[iVar] = new double[nVar];
+		}
+
+		/*--- Initialization of the structure of the whole Jacobian ---*/
+		Initialize_SparseMatrix_Structure(&Jacobian, nVar, nVar, geometry, config);
+    
+	}
+
+	/*--- Computation of gradients by least squares ---*/
+	if (weighted_LS) {
+		/*--- S matrix := inv(R)*traspose(inv(R)) ---*/
+		Smatrix = new double* [nDim];
+		for (iDim = 0; iDim < nDim; iDim++)
+			Smatrix[iDim] = new double [nDim];
+		/*--- c vector := transpose(WA)*(Wb) ---*/
+		cvector = new double* [nDim+3];
+		for (iVar = 0; iVar < nDim+3; iVar++)
+			cvector[iVar] = new double [nDim];
+	}
+
+	/*--- Forces definition and coefficient in all the markers ---*/
+	nMarker = config->GetnMarker_All();
+	CPressure = new double* [nMarker];
+	for (iMarker = 0; iMarker < nMarker; iMarker++)
+		CPressure[iMarker] = new double [geometry->nVertex[iMarker]];
+
+	CSkinFriction = new double* [nMarker];
+	for (iMarker = 0; iMarker < nMarker; iMarker++)
+		CSkinFriction[iMarker] = new double [geometry->nVertex[iMarker]];
+
+	//	CHeatTransfer = new double* [nMarker];
+	//	for (iMarker = 0; iMarker < nMarker; iMarker++)
+	//		CHeatTransfer[iMarker] = new double [geometry->nVertex[iMarker]];
+
+
+	CHeatTransfer   = new double** [nMarker];
+	CViscForce      = new double*** [nMarker];
+	CPressForce     = new double*** [nMarker];
+	for (iMarker = 0; iMarker < nMarker; iMarker++) {
+		CHeatTransfer[iMarker]  = new double* [nSpecies];
+		CViscForce[iMarker]     = new double** [nSpecies];
+		CPressForce[iMarker]    = new double** [nSpecies];
+		for (iSpecies = 0; iSpecies < nSpecies; iSpecies++) {
+			CViscForce[iMarker][iSpecies]   = new double*[nDim];
+			CPressForce[iMarker][iSpecies]  = new double*[nDim];
+			CHeatTransfer[iMarker][iSpecies]        = new double[geometry->nVertex[iMarker]];
+			for (iDim = 0; iDim < nDim; iDim++) {
+				CViscForce[iMarker][iSpecies][iDim]     = new double[geometry->nVertex[iMarker]];
+				CPressForce[iMarker][iSpecies][iDim]    = new double[geometry->nVertex[iMarker]];
+			}
+		}
+	}
+
+	ForceInviscid  = new double[nDim];
+	MomentInviscid = new double[3];
+	CDrag_Inv      = new double[nMarker];
+	CLift_Inv      = new double[nMarker];
+	CSideForce_Inv = new double[nMarker];
+	CMx_Inv        = new double[nMarker];
+	CMy_Inv        = new double[nMarker];
+	CMz_Inv        = new double[nMarker];
+	CEff_Inv       = new double[nMarker];
+	CEquivArea_Inv = new double[nMarker];
+	CNearFieldOF_Inv = new double[nMarker];
+	CFx_Inv        = new double[nMarker];
+	CFy_Inv        = new double[nMarker];
+	CFz_Inv        = new double[nMarker];
+	CMerit_Inv    = new double[nMarker];
+	CT_Inv      = new double[nMarker];
+	CQ_Inv      = new double[nMarker];
+	Total_CDrag = 0.0; Total_CLift = 0.0; Total_CSideForce = 0.0;
+	Total_CMx = 0.0; Total_CMy = 0.0; Total_CMz = 0.0;
+	Total_CEff = 0.0; Total_CEquivArea = 0.0; Total_CNearFieldOF = 0.0;
+	Total_CFx = 0.0; Total_CFy = 0.0; Total_CFz = 0.0;
+	Total_CT = 0.0; Total_CQ = 0.0; Total_CMerit = 0.0;
+
+	ForceViscous = new double[nDim];
+	MomentViscous = new double[nDim];
+	CDrag_Visc = new double[config->GetnMarker_All()];
+	CLift_Visc = new double[config->GetnMarker_All()];
+	CMx_Visc = new double[config->GetnMarker_All()];
+	CMy_Visc = new double[config->GetnMarker_All()];
+	CMz_Visc = new double[config->GetnMarker_All()];
+	CEff_Visc = new double[config->GetnMarker_All()];
+	CFx_Visc = new double[config->GetnMarker_All()];
+	CFy_Visc = new double[config->GetnMarker_All()];
+	CFz_Visc = new double[config->GetnMarker_All()];
+	CMerit_Visc = new double[config->GetnMarker_All()];
+	CT_Visc = new double[config->GetnMarker_All()];
+	CQ_Visc = new double[config->GetnMarker_All()];
+  Q_Visc = new double[config->GetnMarker_All()];
+
+
+	Prandtl_Lam   = config->GetPrandtl_Lam();
+
+
+
+	/*--- Flow infinity array initialization ---*/
+	Velocity_Inf_mean = new double[nDim];
+
+	Density_Inf     = new double [nSpecies];
+	Pressure_Inf    = new double [nSpecies];
+	Mach_Inf        = new double [nSpecies];
+	Temperature_Inf = new double [nSpecies];
+	Energy_Inf      = new double [nSpecies];
+	Energy_vib_Inf  = new double [nSpecies];
+
+	Density_Inlet  = new double [nSpecies];
+	Mach_Inlet 		 = new double [nSpecies];
+	Energy_Inlet   = new double [nSpecies];
+
+	Density_Outlet  = new double [nSpecies];
+	Energy_Outlet   = new double [nSpecies];
+	Mach_Outlet     = new double [nSpecies];
+
+	Velocity_Inf   = new double*[nSpecies];
+	Velocity_Inlet = new double*[nSpecies];
+	Velocity_Outlet = new double*[nSpecies];
+
+	for (iSpecies = 0; iSpecies < nSpecies; iSpecies++) {
+		Velocity_Inf[iSpecies] = new double [nDim];
+		Velocity_Inlet[iSpecies] = new double [nDim];
+		Velocity_Outlet[iSpecies] = new double [nDim];
+	}
+
+	/*--- Get Mean Flow Properties from the configuration file ---*/
+	Pressure_Inf_mean    = config->GetPressure_FreeStream();
+	Temperature_Inf_mean = config->GetTemperature_FreeStream();
+	Mach_Inf_mean        = config->GetMach_FreeStreamND();
+	//	Gas_Constant_mean    = config->GetGas_ConstantND();
+	//	SoundSpeed_mean      = sqrt(config->GetGamma()*Gas_Constant_mean*Temperature_Inf_mean);
+	Molar_Mass_mean      = config->GetMixtureMolar_Mass();
+
+	/*--- Initialize flow conditions ---*/
+	Density_Inf_mean = 0.0;
+	Gas_Constant_mean = 0.0;
+	SoundSpeed_mean = 0.0;
+	NumDensity_Inf_mean = Pressure_Inf_mean / (BOLTZMANN_CONSTANT*Temperature_Inf_mean);
+	for (iSpecies = 0; iSpecies < nSpecies; iSpecies++) {
+		NumberDensity             = config->GetInitial_Gas_Composition(iSpecies) * NumDensity_Inf_mean;
+		Molar_Mass                = config->GetMolar_Mass(iSpecies);
+		Gas_Constant              = config->GetSpecies_Gas_Constant(iSpecies);
+		Gamma                     = config->GetSpecies_Gamma(iSpecies);
+		Temperature_Inf[iSpecies] = config->GetSpecies_Temperature(iSpecies);
+		Density_Inf[iSpecies]     = NumberDensity*Molar_Mass/AVOGAD_CONSTANT;
+		Pressure_Inf[iSpecies]    = Density_Inf[iSpecies]*Gas_Constant*Temperature_Inf[iSpecies];
+		Density_Inf_mean         += Density_Inf[iSpecies];
+		Gas_Constant_mean        += Density_Inf[iSpecies]*Gas_Constant;
+		SoundSpeed_mean          += Density_Inf[iSpecies]*sqrt(Gamma*Gas_Constant*Temperature_Inf[iSpecies]);
+	}
+	Gas_Constant_mean = Gas_Constant_mean/Density_Inf_mean;
+	SoundSpeed_mean   = SoundSpeed_mean/Density_Inf_mean;
+
+	/*--- Calculate mean flow velocity ---*/
+	if (nDim == 2) {
+		Velocity_Inf_mean[0] = cos(AoA) * Mach_Inf_mean * SoundSpeed_mean;
+		Velocity_Inf_mean[1] = sin(AoA) * Mach_Inf_mean * SoundSpeed_mean;
+	}
+	if (nDim == 3) {
+		Velocity_Inf_mean[0] = cos(AoA) * cos(AoS) * Mach_Inf_mean * SoundSpeed_mean;
+		Velocity_Inf_mean[1] = sin(AoS) * Mach_Inf_mean * SoundSpeed_mean;
+		Velocity_Inf_mean[2] = sin(AoA) * cos(AoS) * Mach_Inf_mean * SoundSpeed_mean;
+	}
+
+	for (iSpecies = 0; iSpecies < nSpecies; iSpecies++) {
+		Gas_Constant       = config->GetSpecies_Gas_Constant(iSpecies);
+		Gamma              = config->GetSpecies_Gamma(iSpecies);
+		Molar_Mass         = config->GetMolar_Mass(iSpecies);
+		Enthalpy_formation = config->GetEnthalpy_Formation(iSpecies);
+		Vel2         = 0.0;
+		for (iDim = 0; iDim < nDim; iDim++) {
+			Velocity_Inf[iSpecies][iDim] = Velocity_Inf_mean[iDim];
+			Vel2 += Velocity_Inf[iSpecies][iDim]*Velocity_Inf[iSpecies][iDim];
+		}
+		Mach_Inf[iSpecies] = sqrt(Vel2/(Gamma*Gas_Constant*Temperature_Inf[iSpecies]));
+		Energy_vib_Inf[iSpecies] = 0.0;
+		Energy_el_Inf = 0.0;
+		if (iSpecies < nDiatomics) {
+			CharVibTemp = config->GetCharVibTemp(iSpecies);
+			Energy_vib_Inf[iSpecies] = UNIVERSAL_GAS_CONSTANT/Molar_Mass * CharVibTemp / (exp(CharVibTemp/Temperature_Inf[iSpecies]) - 1.0);
+		}
+		Energy_Inf[iSpecies] = Pressure_Inf[iSpecies]/(Density_Inf[iSpecies]*(Gamma-1.0)) + 1.0/2.0*Vel2 + Enthalpy_formation + Energy_vib_Inf[iSpecies] + Energy_el_Inf;
+	}
+
+#ifdef NO_MPI
+	for (iSpecies = 0; iSpecies < nSpecies; iSpecies ++) {
+		cout << " iSpecies = " << iSpecies << endl;
+		cout << " Temperature_inf = " << Temperature_Inf[iSpecies] << endl;
+		cout << " Pressure_Inf = " << Pressure_Inf[iSpecies] << endl;
+		cout << " Density_Inf = " << Density_Inf[iSpecies] << endl;
+		cout << " Mach_Inf = " << Mach_Inf[iSpecies] << endl;
+		cout << " Velocity_Inf = " << Velocity_Inf[iSpecies][0] << endl;
+		cout << " *********" << endl;
+	}
+#else
+	if (rank == MASTER_NODE) {
+		for (iSpecies = 0; iSpecies < nSpecies; iSpecies ++) {
+			cout << " iSpecies = " << iSpecies << endl;
+			cout << " Temperature_inf = " << Temperature_Inf[iSpecies] << endl;
+			cout << " Pressure_Inf = " << Pressure_Inf[iSpecies] << endl;
+			cout << " Density_Inf = " << Density_Inf[iSpecies] << endl;
+			cout << " Mach_Inf = " << Mach_Inf[iSpecies] << endl;
+			cout << " Velocity_Inf = " << Velocity_Inf[iSpecies][0] << endl;
+			cout << " *********" << endl;
+		}
+	}
+#endif
+
+	bool Inlet_Outlet_Defined = config->GetInletConditionsDefined();
+
+	if(!Inlet_Outlet_Defined) {
+#ifdef NO_MPI
+		cout << " Now defining the inlet and outlet conditions " << endl;
+#else
+		if (rank == MASTER_NODE)
+			cout << " Now defining the inlet and outlet conditions " << endl;
+#endif
+
+		for (iSpecies = 0; iSpecies < nSpecies; iSpecies++) {
+
+			Density_Inlet[iSpecies]  = Density_Inf[iSpecies];
+			Density_Outlet[iSpecies] = Density_Inf[iSpecies];
+
+			Energy_Inlet[iSpecies]   = Energy_Inf[iSpecies];
+			Energy_Outlet[iSpecies]  = Energy_Inf[iSpecies];
+
+			for (iDim = 0; iDim < nDim; iDim++) {
+				Velocity_Inlet[iSpecies][iDim] = Velocity_Inf_mean[iDim];
+				Velocity_Outlet[iSpecies][iDim] = Velocity_Inf_mean[iDim];
+			}
+		}
+	}
+	else {
+		for (iSpecies = 0; iSpecies < nSpecies; iSpecies++) {
+
+			Pressure_Inlet 				= config->GetInlet_Species_Pressure(iSpecies);
+			Pressure_Outlet  			= config->GetOutlet_Species_Pressure(iSpecies);
+
+			Temperature_Inlet  			= config->GetInlet_Species_Temperature(iSpecies);
+			Temperature_Outlet  		= config->GetOutlet_Species_Temperature(iSpecies);
+
+			Gas_Constant                = config->GetSpecies_Gas_Constant(iSpecies);
+			Gamma                       = config->GetSpecies_Gamma(iSpecies);
+
+			Density_Inlet[iSpecies] 	= Pressure_Inlet/(Gas_Constant * Temperature_Inlet);
+			Density_Outlet[iSpecies] 	= Pressure_Outlet/(Gas_Constant * Temperature_Outlet);
+
+			Velocity_Inlet[iSpecies][0]  = config->GetInlet_Species_Velocity(iSpecies);
+			Vel2 = 0.0;
+			for (iDim = 0; iDim < nDim; iDim++)
+				Vel2 += Velocity_Inlet[iSpecies][iDim] * Velocity_Inlet[iSpecies][iDim];
+
+			Energy_Inlet[iSpecies]      = Pressure_Inlet/(Density_Inlet[iSpecies]*(Gamma-1.0)) + 0.5*Vel2;
+
+			Velocity_Outlet[iSpecies][0] = config->GetOutlet_Species_Velocity(iSpecies);
+			Vel2 = 0.0;
+			for (iDim = 0; iDim < nDim; iDim++)
+				Vel2 += Velocity_Outlet[iSpecies][iDim] * Velocity_Outlet[iSpecies][iDim];
+
+			Energy_Outlet[iSpecies]      = Pressure_Outlet/(Density_Outlet[iSpecies]*(Gamma-1.0)) + 0.5*Vel2;
+
+
+			for (iDim = 1; iDim < nDim; iDim ++) {
+				Velocity_Inlet[iSpecies][iDim] = 0.0;
+				Velocity_Outlet[iSpecies][iDim] = 0.0;
+			}
+		}
+	}
+
+	/*--- Initialize the solution from configuration file information ---*/
+	if (!restart || geometry->GetFinestMGLevel() == false) {
+		for (iPoint = 0; iPoint < nPoint; iPoint++) {
+			node[iPoint] = new CPlasmaVariable(Density_Inf, Velocity_Inf, Energy_Inf, Energy_vib_Inf, nDim, nVar, config);
+		}
+
+		/*--- Restart the solution from the specified restart file ---*/
+	} else {
+		/*--- Restart the solution from file information ---*/
+		ifstream restart_file;
+		string filename = config->GetSolution_FlowFileName();
+		restart_file.open(filename.data(), ios::in);
+
+		/*--- In case there is no restart file ---*/
+		if (restart_file.fail()) {
+			cout << "There is no plasma restart file!!" << endl;
+			cout << "Press any key to exit..." << endl;
+			cin.get(); exit(1);
+		}
+
+		/*--- In case this is a parallel simulation, we need to perform the
+     Global2Local index transformation first. ---*/
+		long *Global2Local = new long[geometry->GetGlobal_nPointDomain()];
+
+		/*--- First, set all indices to a negative value by default ---*/
+		for(iPoint = 0; iPoint < geometry->GetGlobal_nPointDomain(); iPoint++)
+			Global2Local[iPoint] = -1;
+
+		/*--- Now fill array with the transform values only for local points ---*/
+		for(iPoint = 0; iPoint < nPointDomain; iPoint++)
+			Global2Local[geometry->node[iPoint]->GetGlobalIndex()] = iPoint;
+
+		/*--- Read all lines in the restart file ---*/
+		long iPoint_Local; unsigned long iPoint_Global = 0; string text_line;
+
+		/*--- The first line is the header ---*/
+		getline (restart_file, text_line);
+
+		while (getline (restart_file,text_line)) {
+			istringstream point_line(text_line);
+
+			/*--- Retrieve local index. If this node from the restart file lives
+       on a different processor, the value of iPoint_Local will be -1.
+       Otherwise, the local index for this node on the current processor
+       will be returned and used to instantiate the vars. ---*/
+			iPoint_Local = Global2Local[iPoint_Global];
+			if (iPoint_Local >= 0) {
+
+				/*--- Restart from a previous plasma simulation ---*/
+				if (!restart_from_Euler) {
+
+					/*--- First value is the point index, then the conservative vars. ---*/
+					point_line >> index;
+					for (iVar = 0; iVar < nVar; iVar++)
+						point_line >> Solution[iVar];
+
+					node[iPoint_Local] = new CPlasmaVariable(Solution, nDim, nVar, config);
+
+					/*--- Restart from a previous euler simulation ---*/
+				} else {
+
+					/*--- Load the line from the Euler restart file. ---*/
+					if (nDim == 2) point_line >> index >> Solution[0] >> Solution[1] >> Solution[2] >> Solution[3];
+					if (nDim == 3) point_line >> index >> Solution[0] >> Solution[1] >> Solution[2] >> Solution[3] >> Solution[4];
+
+
+					double Molecular_Mass_mean;
+					Molecular_Mass_mean = 0.0;
+					for (iSpecies = 0; iSpecies < nSpecies; iSpecies++) {
+						Molar_Mass           = config->GetMolar_Mass(iSpecies);
+						NumberDensity_ratio  = config->GetInitial_Gas_Composition(iSpecies);
+						Molecular_Mass_mean += (Molar_Mass/AVOGAD_CONSTANT)*NumberDensity_ratio;
+					}
+					for (iSpecies = 0; iSpecies < nSpecies; iSpecies++) {
+
+						/*--- Initialize all species velocites equal to the mean flow velocities ---*/
+						NumberDensity_ratio       = config->GetInitial_Gas_Composition(iSpecies);
+						Molar_Mass                = config->GetMolar_Mass(iSpecies);
+						Enthalpy_formation        = config->GetEnthalpy_Formation(iSpecies);
+						Density_Inf[iSpecies]  	  = (Molar_Mass/AVOGAD_CONSTANT) * NumberDensity_ratio
+								* Solution[0] / Molecular_Mass_mean;
+						for (iDim = 0; iDim < nDim; iDim++) {
+							Velocity_Inf[iSpecies][iDim] = Solution[iDim+1]/Solution[0];
+						}
+						Energy_vib_Inf[iSpecies] = 0.0;
+						Energy_Inf[iSpecies]     = Solution[nDim+1]/Solution[0] + Enthalpy_formation;
+
+					}
+					node[iPoint_Local] = new CPlasmaVariable(Solution, nDim, nVar, config);
+				}
+			}
+			iPoint_Global++;
+		}
+
+		/*--- Instantiate the variable class with an arbitrary solution
+     at any halo/periodic nodes. The initial solution can be arbitrary,
+     because a send/recv is performed immediately in the solver. ---*/
+		for(iPoint = nPointDomain; iPoint < nPoint; iPoint++) {
+			node[iPoint] = new CPlasmaVariable(Solution, nDim, nVar, config);
+		}
+
+		/*--- Close the restart file ---*/
+		restart_file.close();
+
+		/*--- Free memory needed for the transformation ---*/
+		delete [] Global2Local;
+	}
+  /*--- MPI solution ---*/
+  Set_MPI_Solution(geometry, config);
+}
+
+CPlasmaSolution::~CPlasmaSolution(void) {
+	unsigned short iVar, iDim, iMarker;
+	unsigned long iPoint;
+
+	/*--- Delete variables stored in at each grid node ---*/
+	for (iPoint = 0; iPoint < nPoint; iPoint++)
+		delete node[iPoint];
+	delete [] node;
+
+	delete [] Residual;		delete [] Residual_Max;
+	delete [] Residual_i;	delete [] Residual_j;
+	delete [] Residual_Chemistry;			delete [] Residual_ElecForce;
+	delete [] Residual_MomentumExch;	delete[] Residual_EnergyExch;
+	delete [] Res_Conv;		delete [] Res_Visc;		delete [] Res_Sour;
+	if (axisymmetric)
+		delete [] Residual_Axisymmetric;
+
+	delete [] Solution;		delete [] Solution_i; delete [] Solution_j;
+	delete [] PrimVar_i;  delete [] PrimVar_j;
+	delete [] Vector;			delete [] Vector_i;		delete [] Vector_j;
+
+	delete [] Species_Delta;
+
+	for (unsigned short iSpecies = 0; iSpecies < nSpecies; iSpecies++) {
+		for (iVar = 0; iVar < nDim+3; iVar++){
+			delete [] PrimGrad_i[iSpecies][iVar];
+			delete [] PrimGrad_j[iSpecies][iVar];
+		}
+		delete [] PrimGradLimiter_i[iSpecies];
+		delete [] PrimGradLimiter_j[iSpecies];
+	}
+	delete [] PrimGrad_i;
+	delete [] PrimGrad_j;
+	delete [] PrimGradLimiter_i;
+	delete [] PrimGradLimiter_j;
+
+	for (unsigned long iPoint = 0; iPoint < nPoint; iPoint++) {
+		for (unsigned short iSpecies = 0; iSpecies < nSpecies; iSpecies++) {
+			delete [] PrimVar_max[iPoint][iSpecies];
+			delete [] PrimVar_min[iPoint][iSpecies];
+		}
+		delete [] PrimVar_max[iPoint];
+		delete [] PrimVar_min[iPoint];
+	}
+	delete [] PrimVar_max;
+	delete [] PrimVar_min;
+
+	delete [] Min_Delta_Time;
+	delete [] Max_Delta_Time;
+
+	if (centered_scheme) {
+		for (unsigned short iSpecies =0; iSpecies < nSpecies; iSpecies ++) {
+			delete [] p1_Und_Lapl[iSpecies];
+			delete [] p2_Und_Lapl[iSpecies];
+		}
+		delete [] p1_Und_Lapl;
+		delete [] p1_Und_Lapl;
+	}
+
+	if (roe_turkel) {
+		for (iVar = 0; iVar < nVar; iVar ++)
+			delete [] Precon_Mat_inv[iVar];
+		delete [] Precon_Mat_inv;
+	}
+
+	if (magnet) delete Mag_Force;
+
+	/*--- De-allocate Jacobians if running an implicit calculation ---*/
+	if (implicit) {
+		for (iVar = 0; iVar < nVar; iVar++) {
+			delete [] Jacobian_i[iVar];
+			delete [] Jacobian_j[iVar];
+			delete [] Jacobian_Chemistry[iVar];
+			delete [] Jacobian_ElecForce[iVar];
+			delete [] Jacobian_MomentumExch[iVar];
+			delete [] Jacobian_EnergyExch[iVar];
+			if (axisymmetric)
+				delete [] Jacobian_Axisymmetric[iVar];
+		}
+		delete [] Jacobian_i;							delete [] Jacobian_j;
+		delete [] Jacobian_Chemistry;			delete [] Jacobian_ElecForce;
+		delete [] Jacobian_MomentumExch;	delete [] Jacobian_EnergyExch;
+		if (axisymmetric)
+			delete [] Jacobian_Axisymmetric;
+
+		delete [] xsol;			delete [] xres;
+	}
+
+	/*--- De-allocate arrays associated with the weighted least-squares gradient calculation method ---*/
+	if (weighted_LS) {
+		for (iDim = 0; iDim < this->nDim; iDim++)
+			delete [] Smatrix[iDim];
+		delete [] Smatrix;
+
+		for (iVar = 0; iVar < nDim+3; iVar++)
+			delete [] cvector[iVar];
+		delete [] cvector;
+	}
+
+	/*--- De-allocate forces and coefficients on all markers ---*/
+	for (iMarker = 0; iMarker < nMarker; iMarker++) {
+		delete [] CPressure[iMarker];
+		delete [] CSkinFriction[iMarker];
+		for (unsigned short iSpecies = 0; iVar < nSpecies; iVar ++) {
+			delete [] CHeatTransfer[iMarker][iSpecies];
+			for (unsigned short iDim = 0; iDim < nDim; iDim ++) {
+				delete [] CViscForce[iMarker][iSpecies][iDim];
+				delete [] CPressForce[iMarker][iSpecies][iDim];
+			}
+		}
+	}
+
+
+	delete [] CPressure; delete [] CSkinFriction;	delete [] CHeatTransfer;
+	delete [] CViscForce; delete [] CPressForce;
+
+	delete [] ForceInviscid;
+	delete [] MomentInviscid;
+	delete [] CDrag_Inv;
+	delete [] CLift_Inv;
+	delete [] CSideForce_Inv;
+	delete [] CMx_Inv;
+	delete [] CMy_Inv;
+	delete [] CMz_Inv;
+	delete [] CEff_Inv;
+	delete [] CEquivArea_Inv;
+	delete [] CNearFieldOF_Inv;
+	delete [] CFx_Inv;
+	delete [] CFy_Inv;
+	delete [] CFz_Inv;
+	delete [] CMerit_Inv;
+	delete [] CT_Inv;
+	delete [] CQ_Inv;
+
+	delete [] ForceViscous;			delete [] MomentViscous;		delete [] CDrag_Visc;
+	delete [] CMx_Visc;				delete [] CMy_Visc;				delete [] CMz_Visc;
+	delete [] CFx_Visc;				delete [] CFy_Visc;				delete [] CFz_Visc;
+	delete [] CEff_Visc;			delete [] CMerit_Visc;			delete [] CT_Visc;
+	delete [] CQ_Visc;
+  delete [] Q_Visc;
+
+	/*--- De-allocate flow infinity condition arrays ---*/
+	delete [] Velocity_Inf_mean;
+
+	delete [] Density_Inf;
+	delete [] Pressure_Inf;
+	delete [] Mach_Inf;
+	delete [] Temperature_Inf;
+	delete [] Energy_Inf;
+	delete [] Energy_vib_Inf;
+
+	delete [] Density_Inlet;	delete [] Density_Outlet;
+	delete [] Energy_Inlet;		delete [] Energy_Outlet;
+	delete [] Mach_Inlet;			delete [] Mach_Outlet;
+
+	for (iVar = 0; iVar < nSpecies; iVar ++) {
+		delete [] Velocity_Inf[iVar];
+		delete [] Velocity_Inlet[iVar];
+		delete [] Velocity_Outlet[iVar];
+	}
+	delete[] Velocity_Inf; 	delete [] Velocity_Inlet; delete [] Velocity_Outlet;
+
+}
+
+void CPlasmaSolution::SetVel_Residual_Zero(unsigned long val_ipoint, unsigned short iSpecies) {
+	unsigned short loc, iDim;
+	if ( iSpecies < nDiatomics ) loc = (nDim+3)*iSpecies;
+	else loc = (nDim+3)*nDiatomics + (nDim+2)*(iSpecies-nDiatomics);
+  
+	for (iDim = 0; iDim < nDim; iDim++)
+		xres[val_ipoint*nVar+loc+iDim+1] = 0.0;
+}
+
+void CPlasmaSolution::Set_MPI_Solution(CGeometry *geometry, CConfig *config) {
+
+	unsigned short iVar, iMarker, iPeriodic_Index, iSpecies, loc;
+	unsigned long iVertex, iPoint, nVertex, nBuffer_Vector;
+	double rotMatrix[3][3], *angles, theta, cosTheta, sinTheta, phi, cosPhi, sinPhi, psi, cosPsi,
+	sinPsi, *newSolution = NULL, *Buffer_Receive_U = NULL;
+	short SendRecv;
+	int send_to, receive_from;
+
+#ifndef NO_MPI
+	double *Buffer_Send_U = NULL, *Buffer_Send_LaminarViscosity = NULL,
+			*Buffer_Send_EddyViscosity = NULL, *Buffer_Send_VGrad = NULL, *Buffer_Send_UGrad = NULL, *Buffer_Send_Limit = NULL, *Buffer_Send_Undivided_Laplacian = NULL,
+			*Buffer_Send_Sensor = NULL, *Buffer_Send_Lambda = NULL;
+	unsigned short *Buffer_Send_Neighbor = NULL;
+#endif
+
+	newSolution = new double[nVar];
+
+	/*--- Send-Receive boundary conditions ---*/
+	for (iMarker = 0; iMarker < config->GetnMarker_All(); iMarker++) {
+
+		if (config->GetMarker_All_Boundary(iMarker) == SEND_RECEIVE) {
+
+			SendRecv = config->GetMarker_All_SendRecv(iMarker);
+			nVertex = geometry->nVertex[iMarker];
+
+			nBuffer_Vector			= nVertex*nVar;
+
+			send_to = SendRecv-1;
+			receive_from = abs(SendRecv)-1;
+
+#ifndef NO_MPI
+
+			/*--- Send information using MPI  ---*/
+			if (SendRecv > 0) {
+				/*--- Allocate upwind variables ---*/
+				Buffer_Send_U = new double[nBuffer_Vector];
+
+				for (iVertex = 0; iVertex < nVertex; iVertex++) {
+
+					iPoint = geometry->vertex[iMarker][iVertex]->GetNode();
+
+					/*--- Copy data ---*/
+					for (iVar = 0; iVar < nVar; iVar++) {
+						Buffer_Send_U[iVar*nVertex+iVertex] = node[iPoint]->GetSolution(iVar);
+					}
+				}
+
+				/*--- Send the buffer, and deallocate information using MPI ---*/
+				MPI::COMM_WORLD.Bsend(Buffer_Send_U, nBuffer_Vector, MPI::DOUBLE, send_to, 0); delete [] Buffer_Send_U;
+			}
+
+#endif
+
+			/*--- Receive information  ---*/
+			if (SendRecv < 0) {
+
+				/*--- Allocate upwind variables ---*/
+				Buffer_Receive_U = new double [nBuffer_Vector];
+
+
+#ifdef NO_MPI
+
+				/*--- Get the information from the donor point directly. This is a
+				 serial computation with access to all nodes. Note that there is an
+				 implicit ordering in the list. ---*/
+				for (iVertex = 0; iVertex < nVertex; iVertex++) {
+
+					iPoint = geometry->vertex[iMarker][iVertex]->GetNode();
+
+					/*--- Copy data ---*/
+					for (iVar = 0; iVar < nVar; iVar++) {
+						Buffer_Receive_U[iVar*nVertex+iVertex] = node[iPoint]->GetSolution(iVar);
+					}
+				}
+
+#else
+				/*--- Receive the information using MPI---*/
+				MPI::COMM_WORLD.Recv(Buffer_Receive_U, nBuffer_Vector, MPI::DOUBLE, receive_from, 0);
+
+#endif
+
+				/*--- Do the coordinate transformation ---*/
+				for (iVertex = 0; iVertex < nVertex; iVertex++) {
+
+					/*--- Find point and its type of transformation ---*/
+					iPoint = geometry->vertex[iMarker][iVertex]->GetNode();
+					iPeriodic_Index = geometry->vertex[iMarker][iVertex]->GetRotation_Type();
+
+					/*--- Retrieve the supplied periodic information. ---*/
+					angles = config->GetPeriodicRotation(iPeriodic_Index);
+
+					/*--- Store angles separately for clarity. ---*/
+					theta    = angles[0];   phi    = angles[1]; psi    = angles[2];
+					cosTheta = cos(theta);  cosPhi = cos(phi);  cosPsi = cos(psi);
+					sinTheta = sin(theta);  sinPhi = sin(phi);  sinPsi = sin(psi);
+
+					/*--- Compute the rotation matrix. Note that the implicit
+					 ordering is rotation about the x-axis, y-axis,
+					 then z-axis. Note that this is the transpose of the matrix
+					 used during the preprocessing stage. ---*/
+					rotMatrix[0][0] = cosPhi*cosPsi; rotMatrix[1][0] = sinTheta*sinPhi*cosPsi - cosTheta*sinPsi; rotMatrix[2][0] = cosTheta*sinPhi*cosPsi + sinTheta*sinPsi;
+					rotMatrix[0][1] = cosPhi*sinPsi; rotMatrix[1][1] = sinTheta*sinPhi*sinPsi + cosTheta*cosPsi; rotMatrix[2][1] = cosTheta*sinPhi*sinPsi - sinTheta*cosPsi;
+					rotMatrix[0][2] = -sinPhi; rotMatrix[1][2] = sinTheta*cosPhi; rotMatrix[2][2] = cosTheta*cosPhi;
+
+					/*--- Copy conserved variables before performing transformation. ---*/
+					for (iVar = 0; iVar < nVar; iVar++)
+						newSolution[iVar] = Buffer_Receive_U[iVar*nVertex+iVertex];
+
+
+					/*--- Rotate the momentum components. ---*/
+					if (nDim == 2) {
+						for (iSpecies = 0; iSpecies < nSpecies; iSpecies ++ ) {
+							if (iSpecies < nDiatomics) loc = (nDim+3)*iSpecies;
+							else loc = (nDim+3)*nDiatomics + (nDim+2)*(iSpecies-nDiatomics);
+							newSolution[loc + 1] = rotMatrix[0][0]*Buffer_Receive_U[(loc + 1)*nVertex+iVertex] + rotMatrix[0][1]*Buffer_Receive_U[(loc + 2)*nVertex+iVertex];
+							newSolution[loc + 2] = rotMatrix[1][0]*Buffer_Receive_U[(loc + 1)*nVertex+iVertex] + rotMatrix[1][1]*Buffer_Receive_U[(loc + 2)*nVertex+iVertex];
+						}
+					}
+					else {
+						for (iSpecies = 0; iSpecies < nSpecies; iSpecies ++ ) {
+							if (iSpecies < nDiatomics) loc = (nDim+3)*iSpecies;
+							else loc = (nDim+3)*nDiatomics + (nDim+2)*(iSpecies-nDiatomics);
+							newSolution[loc + 1] = rotMatrix[0][0]*Buffer_Receive_U[(loc + 1)*nVertex+iVertex] + rotMatrix[0][1]*Buffer_Receive_U[(loc + 2)*nVertex+iVertex] + rotMatrix[0][2]*Buffer_Receive_U[(loc + 3)*nVertex+iVertex];
+							newSolution[loc + 2] = rotMatrix[1][0]*Buffer_Receive_U[(loc + 1)*nVertex+iVertex] + rotMatrix[1][1]*Buffer_Receive_U[(loc + 2)*nVertex+iVertex] + rotMatrix[1][2]*Buffer_Receive_U[(loc + 3)*nVertex+iVertex];
+							newSolution[loc + 3] = rotMatrix[2][0]*Buffer_Receive_U[(loc + 1)*nVertex+iVertex] + rotMatrix[2][1]*Buffer_Receive_U[(loc + 2)*nVertex+iVertex] + rotMatrix[2][2]*Buffer_Receive_U[(loc + 3)*nVertex+iVertex];
+						}
+					}
+					/*--- Copy transformed conserved variables back into buffer. ---*/
+					for (iVar = 0; iVar < nVar; iVar++)
+						Buffer_Receive_U[iVar*nVertex+iVertex] = newSolution[iVar];
+
+
+					/*--- Upwind method. Store the received information ---*/
+					for (iVar = 0; iVar < nVar; iVar++) {
+						node[iPoint]->SetSolution(iVar, Buffer_Receive_U[iVar*nVertex+iVertex]);
+					}
+				}
+				delete [] Buffer_Receive_U;
+			}
+		}
+	}
+	delete [] newSolution;
+}
+
+void CPlasmaSolution::Set_MPI_Solution_Gradient(CGeometry *geometry, CConfig *config) {
+	unsigned short iVar, iDim, iMarker, iPeriodic_Index;
+	unsigned long iVertex, iPoint, nVertex, nBuffer_VectorGrad;
+	double rotMatrix[3][3], *angles, theta, cosTheta, sinTheta, phi, cosPhi, sinPhi, psi, cosPsi,
+	sinPsi, **newGradient = NULL, *Buffer_Receive_UGrad = NULL;
+	short SendRecv;
+	int send_to, receive_from;
+    
+#ifndef NO_MPI
+    
+    MPI::COMM_WORLD.Barrier();
+	double *Buffer_Send_UGrad = NULL;
+    
+#endif
+    
+	newGradient = new double* [nVar];
+	for (iVar = 0; iVar < nVar; iVar++)
+		newGradient[iVar] = new double[3];
+    
+	/*--- Send-Receive boundary conditions ---*/
+	for (iMarker = 0; iMarker < config->GetnMarker_All(); iMarker++) {
+		if (config->GetMarker_All_Boundary(iMarker) == SEND_RECEIVE) {
+			SendRecv = config->GetMarker_All_SendRecv(iMarker);
+			nVertex = geometry->nVertex[iMarker];
+			nBuffer_VectorGrad = nVertex*nVar*nDim;
+			send_to = SendRecv-1;
+			receive_from = abs(SendRecv)-1;
+            
+#ifndef NO_MPI
+            
+			/*--- Send information using MPI  ---*/
+			if (SendRecv > 0) {
+                Buffer_Send_UGrad = new double[nBuffer_VectorGrad];
+				for (iVertex = 0; iVertex < nVertex; iVertex++) {
+					iPoint = geometry->vertex[iMarker][iVertex]->GetNode();
+                    for (iVar = 0; iVar < nVar; iVar++)
+                        for (iDim = 0; iDim < nDim; iDim++)
+                            Buffer_Send_UGrad[iDim*nVar*nVertex+iVar*nVertex+iVertex] = node[iPoint]->GetGradient(iVar,iDim);
+				}
+                MPI::COMM_WORLD.Bsend(Buffer_Send_UGrad, nBuffer_VectorGrad, MPI::DOUBLE, send_to, 0); delete [] Buffer_Send_UGrad;
+			}
+            
+#endif
+            
+			/*--- Receive information  ---*/
+			if (SendRecv < 0) {
+                Buffer_Receive_UGrad = new double [nBuffer_VectorGrad];
+                
+#ifdef NO_MPI
+                
+				/*--- Receive information without MPI ---*/
+				for (iVertex = 0; iVertex < nVertex; iVertex++) {
+                    iPoint = geometry->vertex[iMarker][iVertex]->GetNode();
+                    for (iVar = 0; iVar < nVar; iVar++)
+                        for (iDim = 0; iDim < nDim; iDim++)
+                            Buffer_Receive_UGrad[iDim*nVar*nVertex+iVar*nVertex+iVertex] = node[iPoint]->GetGradient(iVar,iDim);
+				}
+                
+#else
+                
+                MPI::COMM_WORLD.Recv(Buffer_Receive_UGrad, nBuffer_VectorGrad, MPI::DOUBLE, receive_from, 0);
+                
+#endif
+                
+				/*--- Do the coordinate transformation ---*/
+				for (iVertex = 0; iVertex < nVertex; iVertex++) {
+                    
+					/*--- Find point and its type of transformation ---*/
+					iPoint = geometry->vertex[iMarker][iVertex]->GetNode();
+					iPeriodic_Index = geometry->vertex[iMarker][iVertex]->GetRotation_Type();
+                    
+					/*--- Retrieve the supplied periodic information. ---*/
+					angles = config->GetPeriodicRotation(iPeriodic_Index);
+                    
+					/*--- Store angles separately for clarity. ---*/
+					theta    = angles[0];   phi    = angles[1]; psi    = angles[2];
+					cosTheta = cos(theta);  cosPhi = cos(phi);  cosPsi = cos(psi);
+					sinTheta = sin(theta);  sinPhi = sin(phi);  sinPsi = sin(psi);
+                    
+					/*--- Compute the rotation matrix. Note that the implicit
+					 ordering is rotation about the x-axis, y-axis,
+					 then z-axis. Note that this is the transpose of the matrix
+					 used during the preprocessing stage. ---*/
+					rotMatrix[0][0] = cosPhi*cosPsi; rotMatrix[1][0] = sinTheta*sinPhi*cosPsi - cosTheta*sinPsi; rotMatrix[2][0] = cosTheta*sinPhi*cosPsi + sinTheta*sinPsi;
+					rotMatrix[0][1] = cosPhi*sinPsi; rotMatrix[1][1] = sinTheta*sinPhi*sinPsi + cosTheta*cosPsi; rotMatrix[2][1] = cosTheta*sinPhi*sinPsi - sinTheta*cosPsi;
+					rotMatrix[0][2] = -sinPhi; rotMatrix[1][2] = sinTheta*cosPhi; rotMatrix[2][2] = cosTheta*cosPhi;
+                    
+                    for (iVar = 0; iVar < nVar; iVar++)
+                        for (iDim = 0; iDim < nDim; iDim++)
+                            newGradient[iVar][iDim] = Buffer_Receive_UGrad[iDim*nVar*nVertex+iVar*nVertex+iVertex];
+                    
+                    /*--- Need to rotate the gradients for all conserved variables. ---*/
+                    for (iVar = 0; iVar < nVar; iVar++) {
+                        if (nDim == 2) {
+                            newGradient[iVar][0] = rotMatrix[0][0]*Buffer_Receive_UGrad[0*nVar*nVertex+iVar*nVertex+iVertex] + rotMatrix[0][1]*Buffer_Receive_UGrad[1*nVar*nVertex+iVar*nVertex+iVertex];
+                            newGradient[iVar][1] = rotMatrix[1][0]*Buffer_Receive_UGrad[0*nVar*nVertex+iVar*nVertex+iVertex] + rotMatrix[1][1]*Buffer_Receive_UGrad[1*nVar*nVertex+iVar*nVertex+iVertex];
+                        }
+                        else {
+                            newGradient[iVar][0] = rotMatrix[0][0]*Buffer_Receive_UGrad[0*nVar*nVertex+iVar*nVertex+iVertex] + rotMatrix[0][1]*Buffer_Receive_UGrad[1*nVar*nVertex+iVar*nVertex+iVertex] + rotMatrix[0][2]*Buffer_Receive_UGrad[2*nVar*nVertex+iVar*nVertex+iVertex];
+                            newGradient[iVar][1] = rotMatrix[1][0]*Buffer_Receive_UGrad[0*nVar*nVertex+iVar*nVertex+iVertex] + rotMatrix[1][1]*Buffer_Receive_UGrad[1*nVar*nVertex+iVar*nVertex+iVertex] + rotMatrix[1][2]*Buffer_Receive_UGrad[2*nVar*nVertex+iVar*nVertex+iVertex];
+                            newGradient[iVar][2] = rotMatrix[2][0]*Buffer_Receive_UGrad[0*nVar*nVertex+iVar*nVertex+iVertex] + rotMatrix[2][1]*Buffer_Receive_UGrad[1*nVar*nVertex+iVar*nVertex+iVertex] + rotMatrix[2][2]*Buffer_Receive_UGrad[2*nVar*nVertex+iVar*nVertex+iVertex];
+                        }
+                    }
+                    
+                    /*--- Copy transformed gradients back into buffer. ---*/
+                    for (iVar = 0; iVar < nVar; iVar++)
+                        for (iDim = 0; iDim < nDim; iDim++)
+                            Buffer_Receive_UGrad[iDim*nVar*nVertex+iVar*nVertex+iVertex] = newGradient[iVar][iDim];
+                    
+                    
+					/*--- Store the received information ---*/
+                    for (iVar = 0; iVar < nVar; iVar++)
+                        for (iDim = 0; iDim < nDim; iDim++)
+                            node[iPoint]->SetGradient(iVar, iDim, Buffer_Receive_UGrad[iDim*nVar*nVertex+iVar*nVertex+iVertex]);
+				}
+                delete [] Buffer_Receive_UGrad;
+			}
+		}
+	}
+    
+	for (iVar = 0; iVar < nVar; iVar++)
+		delete [] newGradient[iVar];
+	delete [] newGradient;
+    
+#ifndef NO_MPI
+    
+    MPI::COMM_WORLD.Barrier();
+    
+#endif
+    
+}
+
+
+void CPlasmaSolution::Preprocessing(CGeometry *geometry, CSolution **solution_container, CConfig *config, unsigned short iMesh, unsigned short iRKStep, unsigned short RunTime_EqSystem) {
+	unsigned long iPoint;
+	bool upwind_2nd = ((config->GetKind_Upwind() == ROE_2ND) || (config->GetKind_Upwind() == AUSM_2ND)
+			|| (config->GetKind_Upwind() == HLLC_2ND) || (config->GetKind_Upwind() == ROE_TURKEL_2ND) || (config->GetKind_Upwind() == SW_2ND) || (config->GetKind_Upwind() == MSW_2ND));
+	bool viscous = (config->GetKind_Solver() == PLASMA_NAVIER_STOKES);
+	bool limiter = ((config->GetKind_SlopeLimit() != NONE));
+
+	for (iPoint = 0; iPoint < nPoint; iPoint ++) {
+
+		/*--- Compute primitive variables ---*/
+		node[iPoint]->SetPrimVar(config, geometry->node[iPoint]->GetCoord());
+
+		/*--- Initialize the convective and viscous residual vector ---*/
+		Set_Residual_Zero(iPoint);
+
+	}
+
+	/*--- Upwind second order flux reconstruction ---*/
+	if ((upwind_2nd) && ((iMesh == MESH_0))) {
+		if (config->GetKind_Gradient_Method() == GREEN_GAUSS) SetSolution_Gradient_GG(geometry, config);
+		if (config->GetKind_Gradient_Method() == WEIGHTED_LEAST_SQUARES) SetSolution_Gradient_LS(geometry, config);
+
+		/*--- Limiter computation ---*/
+		if (limiter) SetSolution_Limiter(geometry, config);
+	}
+
+	if (viscous) {
+		if (config->GetKind_Gradient_Method() == GREEN_GAUSS) SetPrimVar_Gradient_GG(geometry, config);
+		else if (config->GetKind_Gradient_Method() == WEIGHTED_LEAST_SQUARES) SetPrimVar_Gradient_LS(geometry, config);
+
+		/*--- Set the limiter for the primitive variables ---*/
+		SetPrimVar_Limiter(geometry, config);
+	}
+
+	/*--- Initialize the jacobian matrices ---*/
+	if (config->GetKind_TimeIntScheme_Plasma() == EULER_IMPLICIT)
+		Jacobian.SetValZero();
+}
+
+void CPlasmaSolution::SetTime_Step(CGeometry *geometry, CSolution **solution_container, CConfig *config, unsigned short iMesh, unsigned long Iteration) {
+	double *Normal, Area, dV, dij;
+	double Mean_SoundSpeed, Mean_ProjVel, Mean_LaminarVisc, Mean_ThermalConductivity, Mean_ThermalConductivity_vib, Mean_Density;
+	double CharVibTemp, Mean_Tvib, dTvdEv;
+	double Lambda, Lambda_1, Lambda_2, Lambda_iSpecies, Lambda_Visc_iSpecies;
+	double Local_Delta_Time, Local_Delta_Time_Visc, Global_Delta_Time = 1E6;
+	unsigned long iEdge, iVertex, iPoint, jPoint;
+	unsigned short iDim, iMarker, iSpecies, loc;
+	double K_v, CFL;
+
+	for (iSpecies = 0; iSpecies < nSpecies; iSpecies++) {
+		Min_Delta_Time[iSpecies] = 1.E6;
+		Max_Delta_Time[iSpecies] = 0.0;
+	}
+
+	K_v = 0.25;
+	bool viscous = false;
+	bool MultipleTimeSteps = (config->MultipleTimeSteps());
+	bool centered = (config->GetKind_ConvNumScheme() == SPACE_CENTERED);
+	if ((config->GetKind_Solver() == PLASMA_NAVIER_STOKES) || (config->GetKind_Solver() == ADJ_PLASMA_NAVIER_STOKES)) viscous = true;
+
+	/*--- Set maximum inviscid eigenvalue to zero, and compute sound speed ---*/
+	for (iPoint = 0; iPoint < nPointDomain; iPoint++) {
+		for (iSpecies = 0; iSpecies < nSpecies; iSpecies ++) {
+			node[iPoint]->SetMax_Lambda_Inv(0.0, iSpecies);
+			node[iPoint]->SetMax_Lambda_Visc(0.0, iSpecies);
+			if (centered) node[iPoint]->SetLambda(0.0,iSpecies);
+		}
+	}
+
+	/*--- Loop interior edges ---*/
+	for (iEdge = 0; iEdge < geometry->GetnEdge(); iEdge++) {
+
+		/*--- Identify points in the edge, the normal and area ---*/
+		iPoint = geometry->edge[iEdge]->GetNode(0);
+		jPoint = geometry->edge[iEdge]->GetNode(1);
+		Normal = geometry->edge[iEdge]->GetNormal();
+
+		Area = 0.0; dij = 0.0;
+		for (iDim = 0; iDim < nDim; iDim++) {
+			Area += Normal[iDim]*Normal[iDim];
+			dij += pow(geometry->node[jPoint]->GetCoord(iDim) - geometry->node[iPoint]->GetCoord(iDim), 2.0);
+		}
+		Area = sqrt(Area);
+		dij  = sqrt(dij);
+
+		/*--- Mean Values ---*/
+		for ( iSpecies = 0; iSpecies < nSpecies; iSpecies++ ) {
+			Mean_ProjVel = 0.5 * (node[iPoint]->GetProjVel(Normal,iSpecies) + node[jPoint]->GetProjVel(Normal,iSpecies));
+			Mean_SoundSpeed = 0.5 * (node[iPoint]->GetSoundSpeed(iSpecies) + node[jPoint]->GetSoundSpeed(iSpecies)) * Area;
+
+			/*--- Inviscid contribution ---*/
+			Lambda = fabs(Mean_ProjVel) + Mean_SoundSpeed;
+			if (geometry->node[iPoint]->GetDomain()) node[iPoint]->AddMax_Lambda_Inv(Lambda, iSpecies);
+			if (geometry->node[jPoint]->GetDomain()) node[jPoint]->AddMax_Lambda_Inv(Lambda, iSpecies);
+			if (centered) {
+				if (geometry->node[iPoint]->GetDomain()) node[iPoint]->AddLambda(Lambda, iSpecies);
+				if (geometry->node[jPoint]->GetDomain()) node[jPoint]->AddLambda(Lambda, iSpecies);
+			}
+
+			/*--- Viscous contribution ---*/
+			if (viscous) {
+				if (iSpecies < nDiatomics) loc = (nDim+3)*iSpecies;
+				else loc = (nDim+3)*nDiatomics + (nDim+2)*(iSpecies-nDiatomics);
+
+				Gamma            = config->GetSpecies_Gamma(iSpecies);
+				Gas_Constant     = config->GetSpecies_Gas_Constant(iSpecies);
+				CharVibTemp      = config->GetCharVibTemp(iSpecies);
+				Mean_LaminarVisc = 0.5*(node[iPoint]->GetLaminarViscosity(iSpecies) + node[jPoint]->GetLaminarViscosity(iSpecies));
+				Mean_ThermalConductivity     = 0.5*(node[iPoint]->GetThermalConductivity(iSpecies)
+						+ node[jPoint]->GetThermalConductivity(iSpecies));
+				Mean_ThermalConductivity_vib = 0.5*(node[iPoint]->GetThermalConductivity_vib(iSpecies)
+						+ node[jPoint]->GetThermalConductivity_vib(iSpecies));
+				Mean_Density     = 0.5*(node[iPoint]->GetSolution(loc+0) + node[jPoint]->GetSolution(loc+0));
+
+				Lambda_1 = (4.0/3.0)*(Mean_LaminarVisc);
+				Lambda_2 = (Gamma-1.0) * Mean_ThermalConductivity / Gas_Constant;
+				Lambda = (Lambda_1 + Lambda_2)*Area*Area/Mean_Density;
+
+				/*Mean_Tvib                    = 0.5*(node[iPoint]->GetPrimVar(iSpecies, nDim+1)
+                                            + node[jPoint]->GetPrimVar(iSpecies, nDim+1));
+				dTvdEv = Mean_Tvib*Mean_Tvib/(CharVibTemp*Mean_Density*Gas_Constant) * (exp(CharVibTemp/Mean_Tvib)-1.0)*(exp(CharVibTemp/Mean_Tvib)-1.0)/exp(CharVibTemp/Mean_Tvib);
+
+				Lambda_1 = (4.0/3.0) * Mean_LaminarVisc * Area / (dij*Mean_Density);
+				Lambda_2 = (Gamma-1.0) * Mean_ThermalConductivity * Area / (dij*Gas_Constant*Mean_Density);
+				Lambda_3 = dTvdEv * Mean_ThermalConductivity_vib * Area / dij;*/
+
+				/*--- Determine largest eigenvalue ---*/
+				/*        Lambda = max(Lambda_1, Lambda_2);
+        if (iSpecies < nDiatomics)
+          Lambda = max(Lambda, Lambda_3);*/
+
+				if (geometry->node[iPoint]->GetDomain()) node[iPoint]->AddMax_Lambda_Visc(Lambda, iSpecies);
+				if (geometry->node[jPoint]->GetDomain()) node[jPoint]->AddMax_Lambda_Visc(Lambda, iSpecies);
+
+			}
+		}
+	}
+
+	/*--- Loop boundary edges ---*/
+	for (iMarker = 0; iMarker < geometry->GetnMarker(); iMarker++) {
+		for (iVertex = 0; iVertex < geometry->GetnVertex(iMarker); iVertex++) {
+
+			/*--- Point identification, Normal vector and area ---*/
+			iPoint = geometry->vertex[iMarker][iVertex]->GetNode();
+			Normal = geometry->vertex[iMarker][iVertex]->GetNormal();
+
+			/*--- Compute closest normal neighbor ---*/
+			jPoint = geometry->vertex[iMarker][iVertex]->GetNormal_Neighbor();
+
+			Area = 0.0;
+			dij = 0.0;
+			for (iDim = 0; iDim < nDim; iDim++) {
+				Area += Normal[iDim]*Normal[iDim];
+				dij  += pow(geometry->node[jPoint]->GetCoord(iDim) - geometry->node[iPoint]->GetCoord(iDim), 2.0);
+			}
+			Area = sqrt(Area);
+			dij = sqrt(dij);
+
+			for ( iSpecies = 0; iSpecies < nSpecies; iSpecies ++ ) {
+
+				/*--- Mean Values ---*/
+				Mean_ProjVel = node[iPoint]->GetProjVel(Normal,iSpecies);
+				Mean_SoundSpeed = node[iPoint]->GetSoundSpeed(iSpecies) * Area;
+
+				Lambda = fabs(Mean_ProjVel) + Mean_SoundSpeed;
+				if (geometry->node[iPoint]->GetDomain()) {
+
+					/*--- Inviscid contribution ---*/
+					node[iPoint]->AddMax_Lambda_Inv(Lambda, iSpecies);
+					if (centered) node[iPoint]->AddLambda(Lambda, iSpecies);
+
+					/*--- Viscous contribution ---*/
+					if (viscous) {
+						if ( iSpecies < nDiatomics ) loc = (nDim+3)*iSpecies;
+						else loc = (nDim+3)*nDiatomics + (nDim+2)*(iSpecies-nDiatomics);
+
+						Gamma        = config->GetSpecies_Gamma(iSpecies);
+						Gas_Constant = config->GetSpecies_Gas_Constant(iSpecies);
+						CharVibTemp  = config->GetCharVibTemp(iSpecies);
+
+						Mean_LaminarVisc             = 0.5*(node[iPoint]->GetLaminarViscosity(iSpecies)
+								+ node[jPoint]->GetLaminarViscosity(iSpecies));
+						Mean_ThermalConductivity     = 0.5*(node[iPoint]->GetThermalConductivity(iSpecies)
+								+ node[jPoint]->GetThermalConductivity(iSpecies));
+						Mean_ThermalConductivity_vib = 0.5*(node[iPoint]->GetThermalConductivity_vib(iSpecies)
+								+ node[jPoint]->GetThermalConductivity_vib(iSpecies));
+						Mean_Density                 = 0.5*(node[iPoint]->GetSolution(loc+0)
+								+ node[jPoint]->GetSolution(loc+0));
+
+						Mean_Tvib                    = 0.5*(node[iPoint]->GetPrimVar(iSpecies, nDim+1)
+								+ node[jPoint]->GetPrimVar(iSpecies, nDim+1));
+						dTvdEv = Mean_Tvib*Mean_Tvib/(CharVibTemp*Mean_Density*Gas_Constant) * (exp(CharVibTemp/Mean_Tvib)-1.0)*(exp(CharVibTemp/Mean_Tvib)-1.0)/exp(CharVibTemp/Mean_Tvib);
+
+						Lambda_1 = (4.0/3.0)*(Mean_LaminarVisc);
+						//Lambda_2 = Gamma*Mean_LaminarVisc/Prandtl_Lam;
+						Lambda_2 = (Gamma-1.0) * Mean_ThermalConductivity / Gas_Constant;
+						Lambda = (Lambda_1 + Lambda_2)*Area*Area/Mean_Density;
+
+						/*Lambda_1 = (4.0/3.0) * Mean_LaminarVisc * Area / (dij*Mean_Density);
+            Lambda_2 = (Gamma-1.0) * Mean_ThermalConductivity * Area / (dij*Gas_Constant*Mean_Density);
+            Lambda_3 = dTvdEv * Mean_ThermalConductivity_vib * Area / dij;*/
+
+						/*--- Determine largest eigenvalue ---*/
+						/*            Lambda = max(Lambda_1, Lambda_2);
+            if (iSpecies < nDiatomics)
+              Lambda = max(Lambda, Lambda_3);*/
+
+						node[iPoint]->AddMax_Lambda_Visc(Lambda, iSpecies);            
+
+					}
+				}
+			}
+		}
+	}
+
+	if (!MultipleTimeSteps) {
+
+		/*--- Local time-stepping with all species advanced by the same time-step ---*/
+		for (iPoint = 0; iPoint < nPointDomain; iPoint++) {
+			dV = geometry->node[iPoint]->GetVolume();
+			Lambda_iSpecies = node[iPoint]->GetMax_Lambda_Inv(0);
+			for (iSpecies = 1; iSpecies < nSpecies; iSpecies++) {
+				Lambda_iSpecies = max(Lambda_iSpecies, node[iPoint]->GetMax_Lambda_Inv(iSpecies));
+			}
+			Local_Delta_Time = config->GetCFL(iMesh)*dV / Lambda_iSpecies;
+
+			/*--- Calculate viscous contribution ---*/
+			if (viscous) {
+				Lambda_Visc_iSpecies = node[iPoint]->GetMax_Lambda_Visc(0);
+				for (iSpecies = 1; iSpecies < nSpecies; iSpecies++) {
+					Lambda_Visc_iSpecies = max(Lambda_Visc_iSpecies, node[iPoint]->GetMax_Lambda_Visc(iSpecies));
+				}
+        Local_Delta_Time_Visc = config->GetCFL(iMesh)*dV / Lambda_Visc_iSpecies;
+				//Local_Delta_Time_Visc =  config->GetCFL(iMesh)*K_v*dV*dV / Lambda_Visc_iSpecies;
+				//Local_Delta_Time = min(Local_Delta_Time, Local_Delta_Time_Visc);
+			}
+
+			/*--- Set the time-step ---*/
+			if (config->GetUnsteady_Simulation() == TIME_STEPPING) {
+				Global_Delta_Time = min(Global_Delta_Time, Local_Delta_Time);
+			} else {
+				node[iPoint]->SetDelta_Time(Local_Delta_Time);
+			}
+
+			/*--- Track maximum and minimum time-step values ---*/
+			for (iSpecies = 0; iSpecies < nSpecies; iSpecies++) {
+				Max_Delta_Time[iSpecies] = max(Max_Delta_Time[iSpecies], Local_Delta_Time);
+				Min_Delta_Time[iSpecies] = min(Min_Delta_Time[iSpecies], Local_Delta_Time);
+			}
+		}
+	}
+
+	else {
+
+		/*--- Local time-stepping with each species advanced at different speeds ---*/
+		for (iPoint = 0; iPoint < nPointDomain; iPoint++) {
+			dV = geometry->node[iPoint]->GetVolume();
+
+			for (iSpecies = 0; iSpecies < nSpecies; iSpecies++) {
+				CFL = config->GetCFL(iMesh, iSpecies);
+				Lambda_iSpecies = node[iPoint]->GetMax_Lambda_Inv(iSpecies);
+				Local_Delta_Time = CFL*dV / Lambda_iSpecies;
+
+				/*--- Determine viscous contribution ---*/
+				if (viscous) {
+					Lambda_Visc_iSpecies = node[iPoint]->GetMax_Lambda_Visc(iSpecies);
+					Local_Delta_Time_Visc = CFL*dV / Lambda_Visc_iSpecies;
+					//Local_Delta_Time_Visc =  CFL*K_v*dV*dV / Lambda_Visc_iSpecies;
+					//Local_Delta_Time = min(Local_Delta_Time, Local_Delta_Time_Visc);
+				}
+
+				/*--- Set the time step ---*/
+				node[iPoint]->SetDelta_Time(Local_Delta_Time,iSpecies);
+
+				/*--- Track maximum and minimum time-step values ---*/
+				Max_Delta_Time[iSpecies] = max(Max_Delta_Time[iSpecies], Local_Delta_Time);
+				Min_Delta_Time[iSpecies] = min(Min_Delta_Time[iSpecies], Local_Delta_Time);
+			}
+		}
+	}
+
+	/*--- For time-accurate solutions, use the minimum delta time of the whole mesh ---*/
+	if (config->GetUnsteady_Simulation() == TIME_STEPPING) {
+		for(iPoint = 0; iPoint < nPointDomain; iPoint++)
+			node[iPoint]->SetDelta_Time(Global_Delta_Time);
+	}
+}
+
+
+void CPlasmaSolution::SetResidual_DualTime(CGeometry *geometry, CSolution **solution_container, CConfig *config,
+		unsigned short iRKStep, unsigned short iMesh, unsigned short RunTime_EqSystem) {
+	unsigned short iVar, jVar;
+	unsigned long iPoint;
+	double *U_time_nM1, *U_time_n, *U_time_nP1;
+	double Volume_nM1, Volume_n, Volume_nP1, TimeStep;
+
+	bool implicit = (config->GetKind_TimeIntScheme_Flow() == EULER_IMPLICIT);
+
+	/*--- loop over points ---*/
+	for (iPoint = 0; iPoint < nPointDomain; iPoint++) {
+
+		/*--- Solution at time n-1, n and n+1 ---*/
+		U_time_nM1 = node[iPoint]->GetSolution_time_n1();
+		U_time_n   = node[iPoint]->GetSolution_time_n();
+		U_time_nP1 = node[iPoint]->GetSolution();
+
+		/*--- Volume at time n-1 and n ---*/
+		Volume_nM1 = geometry->node[iPoint]->GetVolume();
+		Volume_n = geometry->node[iPoint]->GetVolume();
+		Volume_nP1 = geometry->node[iPoint]->GetVolume();
+
+		/*--- Time Step ---*/
+		TimeStep = config->GetDelta_UnstTimeND();
+
+		/*--- Compute Residual ---*/
+		for(iVar = 0; iVar < nVar; iVar++) {
+			if (config->GetUnsteady_Simulation() == DT_STEPPING_1ST)
+				Residual[iVar] = ( U_time_nP1[iVar]*Volume_nP1 - U_time_n[iVar]*Volume_n ) / TimeStep;
+			if (config->GetUnsteady_Simulation() == DT_STEPPING_2ND)
+				Residual[iVar] = ( 3.0*U_time_nP1[iVar]*Volume_nP1 - 4.0*U_time_n[iVar]*Volume_n
+						+  1.0*U_time_nM1[iVar]*Volume_nM1 ) / (2.0*TimeStep);
+		}
+
+		/*--- Add Residual ---*/
+		AddResidual(iPoint, Residual);
+
+		if (implicit) {
+			for (iVar = 0; iVar < nVar; iVar++) {
+				for (jVar = 0; jVar < nVar; jVar++)
+					Jacobian_i[iVar][jVar] = 0.0;
+
+				if (config->GetUnsteady_Simulation() == DT_STEPPING_1ST)
+					Jacobian_i[iVar][iVar] = Volume_nP1 / TimeStep;
+				if (config->GetUnsteady_Simulation() == DT_STEPPING_2ND)
+					Jacobian_i[iVar][iVar] = (Volume_nP1*3.0)/(2.0*TimeStep);
+			}
+			Jacobian.AddBlock(iPoint, iPoint, Jacobian_i);
+		}
+	}
+}
+
+
+
+void CPlasmaSolution::Centered_Residual(CGeometry *geometry, CSolution **solution_container, CNumerics *solver,
+		CConfig *config, unsigned short iMesh, unsigned short iRKStep) { 	unsigned long iEdge, iPoint, jPoint;
+
+		bool implicit = (config->GetKind_TimeIntScheme_Plasma() == EULER_IMPLICIT);
+		bool high_order_diss = ((config->GetKind_Centered() == JST) && (iMesh == MESH_0));
+		unsigned short iSpecies;
+
+		/*--- Artificial dissipation preprocessing ---*/
+		if (high_order_diss) {
+			SetDissipation_Switch(geometry, config);
+			SetUndivided_Laplacian(geometry, config);
+		}
+
+		for (iEdge = 0; iEdge < geometry->GetnEdge(); iEdge++) {
+
+			/*--- Points in edge, set normal vectors, and number of neighbors ---*/
+			iPoint = geometry->edge[iEdge]->GetNode(0);
+			jPoint = geometry->edge[iEdge]->GetNode(1);
+			solver->SetNormal(geometry->edge[iEdge]->GetNormal());
+			solver->SetNeighbor(geometry->node[iPoint]->GetnNeighbor(), geometry->node[jPoint]->GetnNeighbor());
+
+			/*--- Set conservative variables w/o reconstruction ---*/
+			solver->SetConservative(node[iPoint]->GetSolution(), node[jPoint]->GetSolution());
+
+			for (iSpecies = 0; iSpecies < nSpecies; iSpecies ++) {
+				solver->SetPressure(node[iPoint]->GetPressure(iSpecies), node[jPoint]->GetPressure(iSpecies), iSpecies);
+				solver->SetSoundSpeed(node[iPoint]->GetSoundSpeed(iSpecies), node[jPoint]->GetSoundSpeed(iSpecies),iSpecies);
+				solver->SetEnthalpy(node[iPoint]->GetEnthalpy(iSpecies), node[jPoint]->GetEnthalpy(iSpecies),iSpecies);
+				solver->SetLambda(node[iPoint]->GetLambda(iSpecies), node[jPoint]->GetLambda(iSpecies),iSpecies);
+			}
+
+
+			if (high_order_diss) {
+				solver->SetUndivided_Laplacian(node[iPoint]->GetUndivided_Laplacian(), node[jPoint]->GetUndivided_Laplacian());
+				for (iSpecies = 0; iSpecies < nSpecies; iSpecies ++) {
+					solver->SetSensor(node[iPoint]->GetSensor(iSpecies), node[jPoint]->GetSensor(iSpecies), iSpecies);
+				}
+			}
+
+
+			/*--- Compute residuals ---*/
+			solver->SetResidual(Res_Conv, Res_Visc, Jacobian_i, Jacobian_j, config);
+
+			/*--- Update convective and artificial dissipation residuals ---*/
+			AddResidual(iPoint, Res_Conv);
+			SubtractResidual(jPoint, Res_Conv);
+      AddResidual(iPoint, Res_Visc);
+      SubtractResidual(jPoint, Res_Visc);
+
+			/*--- Set implicit stuff ---*/
+			if (implicit) {
+				Jacobian.AddBlock(iPoint,iPoint,Jacobian_i);
+				Jacobian.AddBlock(iPoint,jPoint,Jacobian_j);
+				Jacobian.SubtractBlock(jPoint,iPoint,Jacobian_i);
+				Jacobian.SubtractBlock(jPoint,jPoint,Jacobian_j);
+
+			}
+		}
+}
+
+
+void CPlasmaSolution::Upwind_Residual(CGeometry *geometry, CSolution **solution_container, CNumerics *solver,
+		CConfig *config, unsigned short iMesh) {
+
+	double **Gradient_i, **Gradient_j, Project_Grad_i, Project_Grad_j, *Limiter_i = NULL, *Limiter_j = NULL, *U_i, *U_j;
+	unsigned long iEdge, iPoint, jPoint;
+	unsigned short iDim, iVar;
+	bool implicit = (config->GetKind_TimeIntScheme_Plasma() == EULER_IMPLICIT);
+	bool high_order_diss = (( (config->GetKind_Upwind_Plasma() == ROE_2ND) || (config->GetKind_Upwind_Plasma() == SW_2ND) || (config->GetKind_Upwind_Plasma() == MSW_2ND) || (config->GetKind_Upwind_Plasma() == AUSM_2ND) || (config->GetKind_Upwind_Plasma() == HLLC_2ND)) && (iMesh == MESH_0));
+
+	for(iEdge = 0; iEdge < geometry->GetnEdge(); iEdge++) {
+
+		/*--- Points in edge and normal vectors ---*/
+		iPoint = geometry->edge[iEdge]->GetNode(0);
+		jPoint = geometry->edge[iEdge]->GetNode(1);
+		solver->SetNormal(geometry->edge[iEdge]->GetNormal());
+
+		/*--- Set conservative variables w/o reconstruction ---*/
+		U_i = node[iPoint]->GetSolution();
+		U_j = node[jPoint]->GetSolution();
+
+		solver->SetConservative(U_i, U_j);
+
+		if (high_order_diss) {
+			for (iDim = 0; iDim < nDim; iDim++) {
+				Vector_i[iDim] = 0.5*(geometry->node[jPoint]->GetCoord(iDim) - geometry->node[iPoint]->GetCoord(iDim));
+				Vector_j[iDim] = 0.5*(geometry->node[iPoint]->GetCoord(iDim) - geometry->node[jPoint]->GetCoord(iDim));
+			}
+
+			Gradient_i = node[iPoint]->GetGradient(); Gradient_j = node[jPoint]->GetGradient();
+			if (config->GetKind_SlopeLimit() != NONE) {
+				Limiter_j = node[jPoint]->GetLimiter(); Limiter_i = node[iPoint]->GetLimiter();
+			}
+
+			for (iVar = 0; iVar < nVar; iVar++) {
+				Project_Grad_i = 0; Project_Grad_j = 0;
+				for (iDim = 0; iDim < nDim; iDim++) {
+					Project_Grad_i += Vector_i[iDim]*Gradient_i[iVar][iDim];
+					Project_Grad_j += Vector_j[iDim]*Gradient_j[iVar][iDim];
+				}
+				if (config->GetKind_SlopeLimit() == NONE) {
+					Solution_i[iVar] = U_i[iVar] + Project_Grad_i;
+					Solution_j[iVar] = U_j[iVar] + Project_Grad_j;
+				}
+				else {
+					Solution_i[iVar] = U_i[iVar] + Project_Grad_i*Limiter_i[iVar];
+					Solution_j[iVar] = U_j[iVar] + Project_Grad_j*Limiter_j[iVar];
+				}
+			}
+			solver->SetConservative(Solution_i, Solution_j);
+		}
+
+		/*--- Compute the residual ---*/
+		solver->SetResidual(Res_Conv, Jacobian_i, Jacobian_j, config);
+
+		/*--- Update residual value ---*/
+		AddResidual(iPoint, Res_Conv);
+		SubtractResidual(jPoint, Res_Conv);
+
+		/*--- Set implicit jacobians ---*/
+		if (implicit) {
+			Jacobian.AddBlock(iPoint,iPoint,Jacobian_i);
+			Jacobian.AddBlock(iPoint,jPoint,Jacobian_j);
+			Jacobian.SubtractBlock(jPoint,iPoint,Jacobian_i);
+			Jacobian.SubtractBlock(jPoint,jPoint,Jacobian_j);
+		}
+	}
+}
+
+void CPlasmaSolution::Viscous_Residual(CGeometry *geometry, CSolution **solution_container, CNumerics *solver,
+                                       CConfig *config, unsigned short iMesh, unsigned short iRKStep) {
+	unsigned long iPoint, jPoint, iVar, iEdge, iDim;
+	unsigned short iSpecies, nPrimVar;
+  
+	nPrimVar = nDim+3;
+  
+	double min_value = 1.0;
+  
+	bool implicit = (config->GetKind_TimeIntScheme_Plasma() == EULER_IMPLICIT);
+  
+  /*--- Compute gradients (not in the preprocessing, because we want to be sure that we have
+   the gradient of the primitive varibles, not the conservative) ---*/
+  for (iEdge = 0; iEdge <  geometry->GetnEdge(); iEdge++) {
+    
+    /*--- Points, coordinates and normal vector in edge ---*/
+    iPoint = geometry->edge[iEdge]->GetNode(0);
+    jPoint = geometry->edge[iEdge]->GetNode(1);
+    solver->SetCoord(geometry->node[iPoint]->GetCoord(), geometry->node[jPoint]->GetCoord());
+    solver->SetNormal(geometry->edge[iEdge]->GetNormal());
+    
+    
+    for (iSpecies = 0; iSpecies < nSpecies; iSpecies++) {
+      for (iVar = 0 ; iVar < nPrimVar; iVar++) {
+        PrimGradLimiter_i[iSpecies][iVar] = node[iPoint]->GetLimiterPrimitive(iSpecies, iVar);
+        PrimGradLimiter_j[iSpecies][iVar] = node[jPoint]->GetLimiterPrimitive(iSpecies, iVar);
+        for (iDim = 0; iDim < nDim; iDim++) {
+          PrimGrad_i[iSpecies][iVar][iDim] = node[iPoint]->GetGradient_Primitive(iSpecies, iVar, iDim);
+          PrimGrad_j[iSpecies][iVar][iDim] = node[jPoint]->GetGradient_Primitive(iSpecies, iVar, iDim);
+          
+          /*--- Apply the limiter directly ---*/
+          PrimGrad_i[iSpecies][iVar][iDim] = PrimGrad_i[iSpecies][iVar][iDim]*PrimGradLimiter_i[iSpecies][iVar];
+          PrimGrad_j[iSpecies][iVar][iDim] = PrimGrad_j[iSpecies][iVar][iDim]*PrimGradLimiter_j[iSpecies][iVar];
+          
+          
+          if (PrimGradLimiter_i[iSpecies][iVar] < min_value) min_value = PrimGradLimiter_i[iSpecies][iVar];
+          if (PrimGradLimiter_j[iSpecies][iVar] < min_value) min_value = PrimGradLimiter_j[iSpecies][iVar];
+          
+        }
+      }
+    }
+    
+    /*--- Acquire primitive variables and gradients from the CPlasmaVariable class ---*/
+    solver->SetPrimitive(node[iPoint]->GetPrimVar_Plasma(), node[jPoint]->GetPrimVar_Plasma());
+    solver->SetPrimVarGradient(PrimGrad_i, PrimGrad_j);
+    
+    /*--- Pass transport coefficients from the variable to the numerics class ---*/
+    for (iSpecies = 0; iSpecies < nSpecies; iSpecies ++) {
+      solver->SetLaminarViscosity(node[iPoint]->GetLaminarViscosity(iSpecies), node[jPoint]->GetLaminarViscosity(iSpecies), iSpecies);
+      solver->SetEddyViscosity(node[iPoint]->GetEddyViscosity(iSpecies), node[jPoint]->GetEddyViscosity(iSpecies), iSpecies);
+      solver->SetThermalConductivity(node[iPoint]->GetThermalConductivity(iSpecies), node[jPoint]->GetThermalConductivity(iSpecies), iSpecies);
+      solver->SetThermalConductivity_vib(node[iPoint]->GetThermalConductivity_vib(iSpecies), node[jPoint]->GetThermalConductivity_vib(iSpecies), iSpecies);
+    }
+    
+    /*--- Compute and update residual ---*/
+    solver->SetResidual(Res_Visc, Jacobian_i, Jacobian_j, config);
+    
+    SubtractResidual(iPoint, Res_Visc);
+    AddResidual(jPoint, Res_Visc);
+    
+    /*--- Update Jacobians for implicit calculations ---*/
+    if (implicit) {
+      Jacobian.SubtractBlock(iPoint,iPoint,Jacobian_i);
+      Jacobian.SubtractBlock(iPoint,jPoint,Jacobian_j);
+      Jacobian.AddBlock(jPoint,iPoint,Jacobian_i);
+      Jacobian.AddBlock(jPoint,jPoint,Jacobian_j);
+    }
+  }
+  
+}
+
+void CPlasmaSolution::Source_Residual(CGeometry *geometry, CSolution **solution_container, CNumerics *solver, CNumerics *second_solver,
+		CConfig *config, unsigned short iMesh) {
+	unsigned short iVar, jVar, iSpecies, iDim;
+	unsigned long iPoint;
+	double vol;
+	bool implicit = (config->GetKind_TimeIntScheme_Plasma() == EULER_IMPLICIT);
+	bool axisymmetric = config->GetAxisymmetric();
+	if(magnet) {
+		for (unsigned short iDim = 0; iDim < nDim; iDim ++)
+			Mag_Force[iDim] = 0.0;
+		vol = 1.0;
+	}
+
+	/*--- loop over points ---*/
+	for (iPoint = 0; iPoint < nPointDomain; iPoint++) {
+
+		/*--- Initialize residual vectors ---*/
+		for (iVar = 0; iVar < nVar; iVar++) {
+			Residual[iVar] = 0.0;
+			Residual_Chemistry[iVar] = 0.0;
+			Residual_MomentumExch[iVar] = 0.0;
+			Residual_ElecForce[iVar] = 0.0;
+			Residual_EnergyExch[iVar] = 0.0;
+			for (jVar = 0; jVar < nVar; jVar++) {
+				Jacobian_Chemistry[iVar][jVar] = 0.0;
+				Jacobian_MomentumExch[iVar][jVar] = 0.0;
+				Jacobian_ElecForce[iVar][jVar] = 0.0;
+				Jacobian_EnergyExch[iVar][jVar] = 0.0;
+			}
+		}
+		if (axisymmetric) {
+			for (iVar = 0; iVar < nVar; iVar++) {
+				Residual_Axisymmetric[iVar] = 0.0;
+				for (jVar = 0; jVar < nVar; jVar++)
+					Jacobian_Axisymmetric[iVar][jVar] = 0.0;
+			}
+		}
+
+		if (config->GetElectricSolver()) {
+			solver->SetElecField(node[iPoint]->GetElectricField());
+		}
+
+		/*--- Set y coordinate ---*/
+		solver->SetCoord(geometry->node[iPoint]->GetCoord(), geometry->node[iPoint]->GetCoord());
+
+		/*--- Set solution  ---*/
+		solver->SetConservative(node[iPoint]->GetSolution(), node[iPoint]->GetSolution());
+
+		/*--- Set control volume ---*/
+		solver->SetVolume(geometry->node[iPoint]->GetVolume());
+
+		//        double time = node[iPoint]->GetDelta_Time();
+		//	solver->SetTimeStep(node[iPoint]->GetDelta_Time());
+
+		//        node[iPoint]->GetDelta_Time()
+		//        [ELEC_SOL]->node[iPoint]->SetChargeDensity
+
+		//     node[iPoint]->SetDelta_Time(node[iPoint]->GetDelta_Time());
+
+		/*--- Acquire primitive variables and gradients from the CPlasmaVariable class ---*/
+		solver->SetPrimitive(node[iPoint]->GetPrimVar_Plasma(), node[iPoint]->GetPrimVar_Plasma());
+		solver->SetPrimVarGradient(node[iPoint]->GetGradient_Primitive_Plasma(),node[iPoint]->GetGradient_Primitive_Plasma());
+
+		/*--- Compute Residual ---*/
+		if (config->GetKind_GasModel() == ARGON) {
+			solver->SetResidual(Residual, Jacobian_i, config);
+
+			if (magnet && nDim == 3) {
+				node[iPoint]->SetMagneticField(solver->GetMagneticField());
+				vol = geometry->node[iPoint]->GetVolume();
+				for (iSpecies = 0; iSpecies < nSpecies; iSpecies ++) {
+					for ( iDim = 0; iDim < nDim; iDim ++)
+						Mag_Force[iDim] += solver->GetMagneticForce(iSpecies, iDim)*vol;
+				}
+			}
+
+			SubtractResidual(iPoint, Residual);
+			if (implicit) Jacobian.SubtractBlock(iPoint, iPoint, Jacobian_i);
+		}
+
+		else if ((config->GetKind_GasModel() == ARGON_SID) || config->GetKind_GasModel() == AIR7 || config->GetKind_GasModel() == O2
+				|| config->GetKind_GasModel() == N2 || config->GetKind_GasModel() == AIR5) {
+
+			/*--- Axisymmetric source terms ---*/
+			if (axisymmetric) {
+				solver->SetResidual_Axisymmetric(Residual_Axisymmetric, config);
+				solver->SetJacobian_Axisymmetric(Jacobian_Axisymmetric, config);
+				AddResidual(iPoint, Residual_Axisymmetric);
+				if (implicit) Jacobian.AddBlock(iPoint, iPoint, Jacobian_Axisymmetric);
+			}
+
+			/*--- Chemistry source terms ---*/
+			solver->SetResidual_Chemistry(Residual_Chemistry, config);
+			solver->SetJacobian_Chemistry(Jacobian_Chemistry, config);
+			SubtractResidual(iPoint, Residual_Chemistry);
+			if (implicit) Jacobian.SubtractBlock(iPoint, iPoint, Jacobian_Chemistry);
+
+			/*--- Electric force source terms ---*/
+			/*		solver->SetResidual_ElecForce(Residual_ElecForce, config);
+			 solver->SetJacobian_ElecForce(Jacobian_ElecForce, config);
+			 SubtractResidual(iPoint, Residual_ElecForce);
+			 if (implicit) Jacobian.SubtractBlock(iPoint, iPoint, Jacobian_ElecForce);*/
+
+			/*--- Momentum exchange source terms ---*/
+			solver->SetResidual_MomentumExch(Residual_MomentumExch, config);
+			solver->SetJacobian_MomentumExch(Jacobian_MomentumExch, config);
+			SubtractResidual(iPoint, Residual_MomentumExch);
+			if (implicit) Jacobian.SubtractBlock(iPoint, iPoint, Jacobian_MomentumExch);
+
+			/*--- Energy exchange source terms ---*/
+			solver->SetResidual_EnergyExch(Residual_EnergyExch, config);
+			solver->SetJacobian_EnergyExch(Jacobian_EnergyExch, config);
+			SubtractResidual(iPoint, Residual_EnergyExch);
+			if (implicit) Jacobian.SubtractBlock(iPoint, iPoint, Jacobian_EnergyExch);
+		}
+	}
+
+}
+
+void CPlasmaSolution::Source_Template(CGeometry *geometry, CSolution **solution_container, CNumerics *solver,
+		CConfig *config, unsigned short iMesh) {
+
+}
+
+/*!
+ * \method Copy_Zone_Solution
+ * \brief Copy solution from solver 1 into solver 2
+ * \author A. Lonkar
+ */
+void CPlasmaSolution::Copy_Zone_Solution(CSolution ***solver1_solution, CGeometry **solver1_geometry, CConfig *solver1_config,
+		CSolution ***solver2_solution, CGeometry **solver2_geometry, CConfig *solver2_config) {
+	unsigned long iPoint;
+
+	double positive_charge, negative_charge;
+	unsigned short nVar_Ion, nVar_Electron; //, iSpecies, iDim, loc, iVar;
+	//	double **Gradient;
+
+	nVar_Ion = 1*(nDim+2);
+	nVar_Electron = 2*(nDim+2);
+	for (iPoint = 0; iPoint < solver1_geometry[MESH_0]->GetnPointDomain(); iPoint++) {
+		positive_charge = solver1_solution[MESH_0][PLASMA_SOL]->node[iPoint]->GetSolution(nVar_Ion);
+		negative_charge = solver1_solution[MESH_0][PLASMA_SOL]->node[iPoint]->GetSolution(nVar_Electron);
+		solver2_solution[MESH_0][ELEC_SOL]->node[iPoint]->SetChargeDensity(positive_charge, negative_charge);
+		solver2_solution[MESH_0][ELEC_SOL]->node[iPoint]->SetPlasmaTimeStep(solver1_solution[MESH_0][PLASMA_SOL]->node[iPoint]->GetDelta_Time());
+
+		/*	if (solver1_config->GetElectricSolver()) {
+     Gradient = solver1_solution[MESH_0][PLASMA_SOL]->node[iPoint]->GetGradient();
+     for (iSpecies = 0; iSpecies < nSpecies; iSpecies++) {
+     if ( iSpecies < nDiatomics ) loc = (nDim+3)*iSpecies;
+     else loc = (nDim+3)*nDiatomics + (nDim+2)*(iSpecies-nDiatomics);
+     for (iDim = 0; iDim < nDim; iDim++) {
+     iVar = loc + iDim + 1;
+     solver2_solution[MESH_0][ELEC_SOL]->node[iPoint]->SetPlasmaRhoUGradient(iSpecies, Gradient[iVar][iDim], iDim);
+     }
+     }
+     solver2_solution[MESH_0][ELEC_SOL]->node[iPoint]->SetPlasmaTimeStep(node[iPoint]->GetDelta_Time());
+     } */
+	}
+
+}
+
+
+void CPlasmaSolution::SetUndivided_Laplacian(CGeometry *geometry, CConfig *config) {
+
+	unsigned long iPoint, jPoint, iEdge, Point_Normal = 0, iVertex;
+	double Pressure_i = 0, Pressure_j = 0, *Normal;
+	unsigned short iVar, iMarker, iSpecies, loc, nVar_Species;
+	double *Diff = new double[nVar];
+	double *U_halo = new double[nVar];
+
+	for (iPoint = 0; iPoint < nPointDomain; iPoint++)
+		node[iPoint]->SetUnd_LaplZero();
+
+	for (iEdge = 0; iEdge < geometry->GetnEdge(); iEdge++) {
+		iPoint = geometry->edge[iEdge]->GetNode(0);
+		jPoint = geometry->edge[iEdge]->GetNode(1);
+
+		/*--- Solution differences ---*/
+		for (iVar = 0; iVar < nVar; iVar++)
+			Diff[iVar] = node[iPoint]->GetSolution(iVar) - node[jPoint]->GetSolution(iVar);
+
+		/*--- Correction for compressible flows which use the enthalpy ---*/
+		for (iSpecies = 0; iSpecies < nSpecies; iSpecies ++) {
+			Pressure_i = node[iPoint]->GetPressure(iSpecies);
+			Pressure_j = node[jPoint]->GetPressure(iSpecies);
+			if ( iSpecies < nDiatomics ) loc = (nDim+3)*iSpecies;
+			else loc = (nDim+3)*nDiatomics + (nDim+2)*(iSpecies-nDiatomics);
+			nVar_Species = loc + (nDim+2);
+			Diff[nVar_Species-1] = (node[iPoint]->GetSolution(nVar_Species-1) + Pressure_i) - (node[jPoint]->GetSolution(nVar_Species-1) + Pressure_j);
+		}
+
+		if (geometry->node[iPoint]->GetDomain()) node[iPoint]->SubtractUnd_Lapl(Diff);
+		if (geometry->node[jPoint]->GetDomain()) node[jPoint]->AddUnd_Lapl(Diff);
+
+	}
+
+	/*--- Loop over all boundaries and include an extra contribution
+   from a halo node. Find the nearest normal, interior point
+   for a boundary node and make a linear approximation. ---*/
+	for (iMarker = 0; iMarker < config->GetnMarker_All(); iMarker++)
+		if (config->GetMarker_All_Boundary(iMarker) != SEND_RECEIVE &&
+				config->GetMarker_All_Boundary(iMarker) != INTERFACE_BOUNDARY &&
+				config->GetMarker_All_Boundary(iMarker) != NEARFIELD_BOUNDARY )
+			for (iVertex = 0; iVertex < geometry->nVertex[iMarker]; iVertex++) {
+				iPoint = geometry->vertex[iMarker][iVertex]->GetNode();
+				if (geometry->node[iPoint]->GetDomain()) {
+					Normal = geometry->vertex[iMarker][iVertex]->GetNormal();
+
+					Point_Normal = geometry->vertex[iMarker][iVertex]->GetNormal_Neighbor();
+
+					/*--- Interpolate & compute difference in the conserved variables ---*/
+					for (iVar = 0; iVar < nVar; iVar++) {
+						if ((config->GetMarker_All_Boundary(iMarker) == EULER_WALL) ||
+								(config->GetMarker_All_Boundary(iMarker) == HEAT_FLUX) ||
+								(config->GetMarker_All_Boundary(iMarker) == ISOTHERMAL)) {
+							U_halo[iVar] = node[Point_Normal]->GetSolution(iVar);
+						} else {
+							U_halo[iVar] = 2.0*node[iPoint]->GetSolution(iVar) - node[Point_Normal]->GetSolution(iVar);
+						}
+						Diff[iVar]   = node[iPoint]->GetSolution(iVar) - U_halo[iVar];
+					}
+					/*--- Correction for compressible flows ---*/
+					for (iSpecies = 0; iSpecies < nSpecies; iSpecies ++) {
+						Pressure_i = node[iPoint]->GetPressure(iSpecies);
+						Pressure_j = 2.0*node[iPoint]->GetPressure(iSpecies) - node[Point_Normal]->GetPressure(iSpecies);
+						if ( iSpecies < nDiatomics ) loc = (nDim+3)*iSpecies;
+						else loc = (nDim+3)*nDiatomics + (nDim+2)*(iSpecies-nDiatomics);
+						nVar_Species = loc + (nDim+2);
+						Diff[nVar_Species-1] = (node[iPoint]->GetSolution(nVar_Species-1) + Pressure_i) - (U_halo[nVar_Species-1] + Pressure_j);
+					}
+					/*--- Subtract contribution at the boundary node only ---*/
+					if (geometry->node[iPoint]->GetDomain()) node[iPoint]->SubtractUnd_Lapl(Diff);
+				}
+			}
+
+	delete [] Diff;
+	delete [] U_halo;
+}
+
+void CPlasmaSolution::Inviscid_Forces(CGeometry *geometry, CConfig *config) {
+
+	unsigned long iVertex, iPoint;
+	unsigned short iDim, iMarker, Boundary, Monitoring, iSpecies;
+	double Pressure_allspecies,Pressure_allspecies_Inf, *Normal = NULL, dist[3], *Coord, Face_Area, PressInviscid;
+	double factor, NFPressOF, RefVel2, RefDensity, RefPressure;
+
+	double Alpha           = config->GetAoA()*PI_NUMBER/180.0;
+	double Beta            = config->GetAoS()*PI_NUMBER/180.0;
+	double RefAreaCoeff    = config->GetRefAreaCoeff();
+	double RefLengthMoment = config->GetRefLengthMoment();
+	double *Origin         = config->GetRefOriginMoment();
+
+	RefVel2 = 0.0;
+	for (iDim = 0; iDim < nDim; iDim++)
+		RefVel2  += Velocity_Inf_mean[iDim]*Velocity_Inf_mean[iDim];
+
+	RefDensity = 0.0; RefPressure = 0.0; Pressure_allspecies_Inf = 0.0;
+	for (iSpecies = 0; iSpecies < nSpecies; iSpecies ++) {
+		RefDensity   += Density_Inf[iSpecies];
+		RefPressure  += Pressure_Inf[iSpecies];
+		Pressure_allspecies_Inf += Pressure_Inf[iSpecies];
+	}
+
+	/*-- Initialization ---*/
+	Total_CDrag = 0.0; Total_CLift = 0.0; Total_CSideForce = 0.0;
+	Total_CMx = 0.0; Total_CMy = 0.0; Total_CMz = 0.0;
+	Total_CFx = 0.0; Total_CFy = 0.0; Total_CFz = 0.0;
+	Total_CEff = 0.0; Total_CMerit = 0.0; Total_CNearFieldOF = 0.0;
+	Total_CT = 0.0; Total_CQ = 0.0; Total_Q = 0.0;
+	AllBound_CDrag_Inv = 0.0; AllBound_CLift_Inv = 0.0; AllBound_CSideForce_Inv = 0.0;
+	AllBound_CMx_Inv = 0.0; AllBound_CMy_Inv = 0.0; AllBound_CMz_Inv = 0.0;
+	AllBound_CFx_Inv = 0.0; AllBound_CFy_Inv = 0.0; AllBound_CFz_Inv = 0.0;
+	AllBound_CEff_Inv = 0.0; AllBound_CMerit_Inv = 0.0;
+	AllBound_CNearFieldOF_Inv = 0.0;
+	AllBound_CT_Inv = 0.0; AllBound_CQ_Inv = 0.0;
+	PressureDrag = 0.0;  MagnetDrag = 0.0;
+	/*--- Loop over the Euler and Navier-Stokes markers ---*/
+	factor = 1.0 / (0.5*RefDensity*RefAreaCoeff*RefVel2);
+	for (iMarker = 0; iMarker < config->GetnMarker_All(); iMarker++) {
+		Boundary   = config->GetMarker_All_Boundary(iMarker);
+		Monitoring = config->GetMarker_All_Monitoring(iMarker);
+
+		if ((Boundary == EULER_WALL) || (Boundary == HEAT_FLUX) || (Boundary == ISOTHERMAL)) {
+
+			for (iDim = 0; iDim < nDim; iDim++) ForceInviscid[iDim] = 0.0;
+
+			MomentInviscid[0] = 0.0; MomentInviscid[1] = 0.0; MomentInviscid[2] = 0.0;
+
+			NFPressOF = 0.0; PressInviscid = 0.0;
+
+			for (iVertex = 0; iVertex < geometry->GetnVertex(iMarker); iVertex++) {
+				iPoint = geometry->vertex[iMarker][iVertex]->GetNode();
+				//                for (iSpecies = 0; iSpecies < nSpecies; iSpecies ++)
+				//                    for (iDim = 0; iDim < nDim; iDim++)
+				//                        CPressForce[iMarker][iSpecies][iDim][iVertex] = 0.0;
+
+				Pressure_allspecies = 0.0;
+				for (iSpecies = 0; iSpecies < nSpecies; iSpecies ++)
+					Pressure_allspecies += node[iPoint]->GetPressure(iSpecies);
+
+				CPressure[iMarker][iVertex] = (Pressure_allspecies - RefPressure)*factor*RefAreaCoeff;
+
+				/*--- Note that the pressure coefficient is computed at the
+				 halo cells (for visualization purposes), but not the forces ---*/
+				if ( (geometry->node[iPoint]->GetDomain()) && (Monitoring == YES) ) {
+					Normal = geometry->vertex[iMarker][iVertex]->GetNormal();
+					Coord = geometry->node[iPoint]->GetCoord();
+
+					Face_Area = 0.0;
+					for (iDim = 0; iDim < nDim; iDim++) {
+						/*--- Total force, distance computation, and face area ---*/
+						ForceInviscid[iDim] -= Pressure_allspecies*Normal[iDim]*factor;
+						dist[iDim] = Coord[iDim] - Origin[iDim];
+						Face_Area += Normal[iDim]*Normal[iDim];
+					}
+					Face_Area = sqrt(Face_Area);
+
+					for (iSpecies = 0; iSpecies < nSpecies; iSpecies ++) {
+						for (iDim = 0; iDim < nDim; iDim++) {
+							CPressForce[iMarker][iSpecies][iDim][iVertex] = -1.0*node[iPoint]->GetPressure(iSpecies)*Normal[iDim]*factor/(Face_Area);
+						}
+					}
+
+					/*--- Quadratic objective function for the near field.
+           This uses the infinity pressure regardless of Mach number. ---*/
+					NFPressOF += 0.5*(Pressure_allspecies - Pressure_allspecies_Inf)*(Pressure_allspecies - Pressure_allspecies_Inf)*Normal[nDim-1];
+					PressInviscid += CPressure[iMarker][iVertex]*Face_Area;
+
+					/*--- Moment with respect to the reference axis ---*/
+					if (iDim == 3) {
+						MomentInviscid[0] -= Pressure_allspecies*(Normal[2]*dist[1]-Normal[1]*dist[2])*factor/RefLengthMoment;
+						MomentInviscid[1] -= Pressure_allspecies*(Normal[0]*dist[2]-Normal[2]*dist[0])*factor/RefLengthMoment;
+					}
+					MomentInviscid[2] -= Pressure_allspecies*(Normal[1]*dist[0]-Normal[0]*dist[1])*factor/RefLengthMoment;
+				}
+			}
+
+			/*--- Transform ForceInviscid and MomentInviscid into non-dimensional coefficient ---*/
+			if  (Monitoring == YES) {
+				if (nDim == 2) {
+					if (Boundary != NEARFIELD_BOUNDARY) {
+						CDrag_Inv[iMarker] =  ForceInviscid[0]*cos(Alpha) + ForceInviscid[1]*sin(Alpha);
+						CLift_Inv[iMarker] = -ForceInviscid[0]*sin(Alpha) + ForceInviscid[1]*cos(Alpha);
+						CSideForce_Inv[iMarker] = 0.0;
+						CMx_Inv[iMarker] = 0.0;
+						CMy_Inv[iMarker] = 0.0;
+						CMz_Inv[iMarker] = MomentInviscid[2];
+						CEff_Inv[iMarker] = CLift_Inv[iMarker]/(CDrag_Inv[iMarker]+config->GetCteViscDrag());
+						CNearFieldOF_Inv[iMarker] = 0.0;
+						CFx_Inv[iMarker] = ForceInviscid[0];
+						CFy_Inv[iMarker] = ForceInviscid[1];
+						CFz_Inv[iMarker] = 0.0;
+						CT_Inv[iMarker] = -CFx_Inv[iMarker];
+						CQ_Inv[iMarker] = 0.0;
+						CMerit_Inv[iMarker] = 0.0;
+					}
+					else {
+						CDrag_Inv[iMarker] = 0.0; CLift_Inv[iMarker] = 0.0; CSideForce_Inv[iMarker] = 0.0;
+						CMx_Inv[iMarker] = 0.0; CMy_Inv[iMarker] = 0.0; CMz_Inv[iMarker] = 0.0;
+						CFx_Inv[iMarker] = 0.0; CFy_Inv[iMarker] = 0.0; CFz_Inv[iMarker] = 0.0;
+						CEff_Inv[iMarker] = 0.0;
+						CNearFieldOF_Inv[iMarker] = NFPressOF;
+						CT_Inv[iMarker] = 0.0;
+						CQ_Inv[iMarker] = 0.0;
+						CMerit_Inv[iMarker] = 0.0;
+					}
+
+				}
+				if (nDim == 3) {
+					if (Boundary != NEARFIELD_BOUNDARY) {
+						CDrag_Inv[iMarker] =  ForceInviscid[0]*cos(Alpha)*cos(Beta) + ForceInviscid[1]*sin(Beta) + ForceInviscid[2]*sin(Alpha)*cos(Beta);
+						CLift_Inv[iMarker] = -ForceInviscid[0]*sin(Alpha) + ForceInviscid[2]*cos(Alpha);
+						CSideForce_Inv[iMarker] = -ForceInviscid[0]*sin(Beta)*cos(Alpha) + ForceInviscid[1]*cos(Beta) - ForceInviscid[2]*sin(Beta)*sin(Alpha);
+						CMx_Inv[iMarker] = MomentInviscid[0];
+						CMy_Inv[iMarker] = MomentInviscid[1];
+						CMz_Inv[iMarker] = MomentInviscid[2];
+						CEff_Inv[iMarker] = CLift_Inv[iMarker]/(CDrag_Inv[iMarker]+config->GetCteViscDrag());
+						CNearFieldOF_Inv[iMarker] = 0.0;
+						CFx_Inv[iMarker] = ForceInviscid[0];
+						CFy_Inv[iMarker] = ForceInviscid[1];
+						CFz_Inv[iMarker] = ForceInviscid[2];
+						CT_Inv[iMarker] = -CFx_Inv[iMarker];
+						CQ_Inv[iMarker] = -CMx_Inv[iMarker];
+						/*--- For now, define the FM as a simple rotor efficiency ---*/
+						//CMerit_Inv[iMarker] = CT_Inv[iMarker]*sqrt(fabs(CT_Inv[iMarker]))/(sqrt(2.0)*CQ_Inv[iMarker]);
+						CMerit_Inv[iMarker] = CT_Inv[iMarker]/CQ_Inv[iMarker];
+					}
+					else {
+						CDrag_Inv[iMarker] = 0.0; CLift_Inv[iMarker] = 0.0; CSideForce_Inv[iMarker] = 0.0;
+						CMx_Inv[iMarker] = 0.0; CMy_Inv[iMarker] = 0.0; CMz_Inv[iMarker] = 0.0;
+						CFx_Inv[iMarker] = 0.0; CFy_Inv[iMarker] = 0.0; CFz_Inv[iMarker] = 0.0;
+						CEff_Inv[iMarker] = 0.0;
+						CNearFieldOF_Inv[iMarker] = NFPressOF;
+						CT_Inv[iMarker] = 0.0;
+						CQ_Inv[iMarker] = 0.0;
+						CMerit_Inv[iMarker] = 0.0;
+					}
+				}
+
+				AllBound_CDrag_Inv += CDrag_Inv[iMarker];
+				AllBound_CLift_Inv += CLift_Inv[iMarker];
+				AllBound_CSideForce_Inv += CSideForce_Inv[iMarker];
+				AllBound_CMx_Inv += CMx_Inv[iMarker];
+				AllBound_CMy_Inv += CMy_Inv[iMarker];
+				AllBound_CMz_Inv += CMz_Inv[iMarker];
+				AllBound_CEff_Inv += CEff_Inv[iMarker];
+				AllBound_CNearFieldOF_Inv += CNearFieldOF_Inv[iMarker];
+				AllBound_CFx_Inv += CFx_Inv[iMarker];
+				AllBound_CFy_Inv += CFy_Inv[iMarker];
+				AllBound_CFz_Inv += CFz_Inv[iMarker];
+				AllBound_CT_Inv += CT_Inv[iMarker];
+				AllBound_CQ_Inv += CQ_Inv[iMarker];
+				AllBound_CMerit_Inv += CMerit_Inv[iMarker];
+			}
+		}
+	}
+
+	/*-- Pressure Drag Calcualtion --- */
+	PressureDrag = AllBound_CDrag_Inv;
+
+	MagnetDrag = 0.0;
+	if (magnet && nDim ==3) {
+		double Cd_mag, Cl_mag, Csd_mag;
+		Cd_mag =  factor*(Mag_Force[0]*cos(Alpha)*cos(Beta) + Mag_Force[1]*sin(Beta) + Mag_Force[2]*sin(Alpha)*cos(Beta));
+		Cl_mag = factor*(-Mag_Force[0]*sin(Alpha) + Mag_Force[2]*cos(Alpha));
+		Csd_mag = factor*(-Mag_Force[0]*sin(Beta)*cos(Alpha) + Mag_Force[1]*cos(Beta) - Mag_Force[2]*sin(Beta)*sin(Alpha));
+
+		Total_CDrag -= Cd_mag;
+		Total_CLift -= Cl_mag;
+		Total_CSideForce -= Csd_mag;
+		MagnetDrag  -= Cd_mag;
+		//        cout << "Mag_Force[0] = " << Mag_Force[0] << "Mag_Force[1] = " << Mag_Force[1] << endl;
+		//        cout << "PressureDrag = " << PressureDrag << endl;
+	}
+
+	Total_CDrag += AllBound_CDrag_Inv;
+	Total_CLift += AllBound_CLift_Inv;
+	Total_CSideForce += AllBound_CSideForce_Inv;
+	Total_CMx += AllBound_CMx_Inv;
+	Total_CMy += AllBound_CMy_Inv;
+	Total_CMz += AllBound_CMz_Inv;
+	Total_CEff += AllBound_CEff_Inv;
+	Total_CNearFieldOF += AllBound_CNearFieldOF_Inv;
+	Total_CFx += AllBound_CFx_Inv;
+	Total_CFy += AllBound_CFy_Inv;
+	Total_CFz += AllBound_CFz_Inv;
+	Total_CT += AllBound_CT_Inv;
+	Total_CQ += AllBound_CQ_Inv;
+	Total_CMerit += AllBound_CMerit_Inv;
+
+
+
+
+}
+
+void CPlasmaSolution::Viscous_Forces(CGeometry *geometry, CConfig *config) {
+	unsigned long iVertex, iPoint, iSpecies;
+	unsigned short Boundary, Monitoring, iMarker, iDim, jDim;
+	double **Tau, Delta, Viscosity, **Grad_PrimVar, div_vel, *Normal, *TauElem;
+	double dist[3], *Coord, *UnitaryNormal, *TauTangent, Area, WallShearStress, TauNormal;
+	double GradTemperature, GradTemperature_vib;
+	double ThermalConductivity, ThermalConductivity_vib;
+	double factor, RefVel2, RefDensity;
+	double HeatLoad;
+
+	double Alpha        = config->GetAoA()*PI_NUMBER/180.0;
+	double RefAreaCoeff = config->GetRefAreaCoeff();
+	double Beta         = config->GetAoS()*PI_NUMBER/180.0;
+	double *Origin      = config->GetRefOriginMoment();
+
+	//	double Gas_Constant = config->GetGas_ConstantND();
+	//	cp = (Gamma / Gamma_Minus_One) * Gas_Constant;
+	RefVel2 = 0.0;
+	for (iDim = 0; iDim < nDim; iDim++)
+		RefVel2  += Velocity_Inf_mean[iDim]*Velocity_Inf_mean[iDim];
+
+	RefDensity = 0.0;
+	for (iSpecies = 0; iSpecies < nSpecies; iSpecies ++) {
+		RefDensity   += Density_Inf[iSpecies];
+	}
+	factor = 1.0 / (0.5*RefDensity*RefAreaCoeff*RefVel2);
+
+
+	/*-- Initialization --*/
+	AllBound_CDrag_Visc = 0.0; AllBound_CLift_Visc = 0.0;
+	AllBound_CMx_Visc = 0.0; AllBound_CMy_Visc = 0.0; AllBound_CMz_Visc = 0.0;
+	AllBound_CFx_Visc = 0.0; AllBound_CFy_Visc = 0.0; AllBound_CFz_Visc = 0.0;
+	AllBound_CEff_Visc = 0.0; AllBound_CMerit_Visc = 0.0;
+	AllBound_CT_Visc = 0.0; AllBound_Q_Visc = 0.0; ViscDrag = 0.0;
+
+	/*--- Vector and variables initialization ---*/
+	UnitaryNormal      = new double [nDim];
+	TauElem    = new double [nDim];
+	TauTangent = new double [nDim];
+	Tau        = new double* [nDim];
+	for (iDim = 0; iDim < nDim; iDim++)
+		Tau[iDim]   = new double [nDim];
+
+	/*--- Loop over the Navier-Stokes markers ---*/
+	for (iMarker = 0; iMarker < config->GetnMarker_All(); iMarker++) {
+		Boundary = config->GetMarker_All_Boundary(iMarker);
+		Monitoring = config->GetMarker_All_Monitoring(iMarker);
+
+		if ((Boundary == HEAT_FLUX) || (Boundary == ISOTHERMAL)) {
+
+			for (iDim = 0; iDim < nDim; iDim++) ForceViscous[iDim] = 0.0;
+			MomentViscous[0] = 0.0; MomentViscous[1] = 0.0; MomentViscous[2] = 0.0;
+			HeatLoad = 0.0;
+
+			for (iVertex = 0; iVertex < geometry->nVertex[iMarker]; iVertex++) {
+				iPoint = geometry->vertex[iMarker][iVertex]->GetNode();
+				for (iSpecies = 0; iSpecies < nSpecies; iSpecies ++) {
+
+					if (config->GetKind_GasModel() != ARGON) CHeatTransfer[iMarker][iSpecies][iVertex] = 0.0;
+					for (iDim = 0; iDim < nDim; iDim++) {
+						CViscForce[iMarker][iSpecies][iDim][iVertex] = 0.0;
+					}
+				}
+
+				CSkinFriction[iMarker][iVertex] = 0.0;
+
+
+				if (geometry->node[iPoint]->GetDomain()) {
+
+					/*-- Compute geometry parameters ---*/
+					Coord = geometry->node[iPoint]->GetCoord();
+					for (iDim = 0; iDim < nDim; iDim++) dist[iDim] = Coord[iDim] - Origin[iDim];
+					Normal = geometry->vertex[iMarker][iVertex]->GetNormal();
+					Area = 0.0; for (iDim = 0; iDim < nDim; iDim++) Area += Normal[iDim]*Normal[iDim]; Area = sqrt(Area);
+					for (iDim = 0; iDim < nDim; iDim++) UnitaryNormal[iDim] = Normal[iDim]/Area;
+
+
+					for (iSpecies = 0; iSpecies < nSpecies; iSpecies ++) {
+						/*--- Initialize Tau ---*/
+						for (iDim = 0; iDim < nDim; iDim++)
+							for (jDim = 0 ; jDim < nDim; jDim++)
+								Tau[iDim][jDim] = 0.0;
+
+						/*--- Get the species primitive variables ---*/
+						Grad_PrimVar            = node[iPoint]->GetGradient_Primitive(iSpecies);
+						Viscosity               = node[iPoint]->GetLaminarViscosity(iSpecies);
+						ThermalConductivity     = node[iPoint]->GetThermalConductivity(iSpecies);
+						ThermalConductivity_vib = node[iPoint]->GetThermalConductivity_vib(iSpecies);
+
+						div_vel = 0.0;
+						for (iDim = 0; iDim < nDim; iDim++)
+							div_vel += Grad_PrimVar[iDim+1][iDim];
+
+						/*--- Compute tau for each species ---*/
+						for (iDim = 0; iDim < nDim; iDim++)
+							for (jDim = 0 ; jDim < nDim; jDim++) {
+								Delta = 0.0; if (iDim == jDim) Delta = 1.0;
+								Tau[iDim][jDim] += Viscosity*(Grad_PrimVar[jDim+1][iDim] +
+										Grad_PrimVar[iDim+1][jDim]) - TWO3*Viscosity*div_vel*Delta;
+							}
+
+						/*--- Project tau in the normal direction --*/
+						for (iDim = 0; iDim < nDim; iDim++) {
+							TauElem[iDim] = 0.0;
+							for (jDim = 0; jDim < nDim; jDim++)
+								TauElem[iDim] += Tau[iDim][jDim]*UnitaryNormal[jDim] ;
+						}
+
+						/*--- Compute viscous forces, and moment ---*/
+						if (Monitoring == YES) {
+							for (iDim = 0; iDim < nDim; iDim++)
+								ForceViscous[iDim] += TauElem[iDim]*Area*factor;
+						}
+
+						for (iDim = 0; iDim < nDim; iDim++)
+							CViscForce[iMarker][iSpecies][iDim][iVertex] = TauElem[iDim]*factor;
+
+						/*--- Calculate the heat flux at the wall ---*/
+						GradTemperature = 0.0;
+						GradTemperature_vib = 0.0;
+						for (iDim = 0; iDim < nDim; iDim++){
+							GradTemperature +=  Grad_PrimVar[0][iDim]*(-Normal[iDim]);
+							GradTemperature_vib += Grad_PrimVar[nDim+1][iDim]*(-Normal[iDim]);
+						}
+						if (config->GetKind_GasModel() != ARGON) {
+							CHeatTransfer[iMarker][iSpecies][iVertex] = (ThermalConductivity*GradTemperature + ThermalConductivity_vib*GradTemperature_vib)/(0.5*RefDensity*RefVel2);
+              HeatLoad += CHeatTransfer[iMarker][iSpecies][iVertex];
+						}
+					}
+
+					/*--- Compute wall shear stress, skin friction coefficient, and heat flux on the wall ---*/
+					TauNormal = 0.0;
+					for (iDim = 0; iDim < nDim; iDim++)
+						TauNormal += TauElem[iDim] * UnitaryNormal[iDim];
+
+					for (iDim = 0; iDim < nDim; iDim++)
+						TauTangent[iDim] = TauElem[iDim] - TauNormal * UnitaryNormal[iDim];
+
+					WallShearStress = 0.0;
+					for (iDim = 0; iDim < nDim; iDim++)
+						WallShearStress += TauTangent[iDim]*TauTangent[iDim];
+					WallShearStress = sqrt(WallShearStress);
+
+					/*--- Note that the wall Shear Stress is just mu(delta u/delta y)---*/
+					CSkinFriction[iMarker][iVertex] += WallShearStress / (0.5*RefDensity*RefVel2);
+
+				}
+
+			}
+
+			/*--- Transform ForceInviscid into CLift and CDrag ---*/
+			if  (Monitoring == YES) {
+				if (nDim == 2) {
+					CDrag_Visc[iMarker] =  ForceViscous[0]*cos(Alpha) + ForceViscous[1]*sin(Alpha);
+					CLift_Visc[iMarker] = -ForceViscous[0]*sin(Alpha) + ForceViscous[1]*cos(Alpha);
+					CMx_Visc[iMarker] = 0.0;
+					CMy_Visc[iMarker] = 0.0;
+					CMz_Visc[iMarker] = MomentViscous[2];
+					CEff_Visc[iMarker] = CLift_Visc[iMarker]/CDrag_Visc[iMarker];
+					CFx_Visc[iMarker] = ForceViscous[0];
+					CFy_Visc[iMarker] = ForceViscous[1];
+					CFz_Visc[iMarker] = 0.0;
+					CQ_Visc[iMarker] = -CMz_Visc[iMarker];
+          Q_Visc[iMarker] = HeatLoad;
+				}
+				if (nDim == 3) {
+					CDrag_Visc[iMarker] =  ForceViscous[0]*cos(Alpha)*cos(Beta) + ForceViscous[1]*sin(Beta) + ForceViscous[2]*sin(Alpha)*cos(Beta);
+					CLift_Visc[iMarker] = -ForceViscous[0]*sin(Alpha) + ForceViscous[2]*cos(Alpha);
+					CMx_Visc[iMarker] = MomentViscous[0];
+					CMy_Visc[iMarker] = MomentViscous[1];
+					CMz_Visc[iMarker] = MomentViscous[2];
+					CEff_Visc[iMarker] = CLift_Visc[iMarker]/CDrag_Visc[iMarker];
+					CFx_Visc[iMarker] = ForceViscous[0];
+					CFy_Visc[iMarker] = ForceViscous[1];
+					CFz_Visc[iMarker] = ForceViscous[2];
+					CQ_Visc[iMarker] = -CMz_Visc[iMarker];
+          Q_Visc[iMarker] = HeatLoad;
+				}
+
+				AllBound_CDrag_Visc += CDrag_Visc[iMarker];
+				AllBound_CLift_Visc += CLift_Visc[iMarker];
+				AllBound_CMx_Visc += CMx_Visc[iMarker];
+				AllBound_CMy_Visc += CMy_Visc[iMarker];
+				AllBound_CMz_Visc += CMz_Visc[iMarker];
+				AllBound_CEff_Visc += CEff_Visc[iMarker];
+				AllBound_CFx_Visc += CFx_Visc[iMarker];
+				AllBound_CFy_Visc += CFy_Visc[iMarker];
+				AllBound_CFz_Visc += CFz_Visc[iMarker];
+				AllBound_Q_Visc += Q_Visc[iMarker];
+			}
+		}
+	}
+	ViscDrag = AllBound_CDrag_Visc;
+	Total_CDrag += AllBound_CDrag_Visc;
+	Total_CLift += AllBound_CLift_Visc;
+	Total_CMx += AllBound_CMx_Visc;
+	Total_CMy += AllBound_CMy_Visc;
+	Total_CMz += AllBound_CMz_Visc;
+	Total_CEff = Total_CLift/Total_CDrag;
+	Total_CFx += AllBound_CFx_Visc;
+	Total_CFy += AllBound_CFy_Visc;
+	Total_CFz += AllBound_CFz_Visc;
+	Total_Q += AllBound_Q_Visc;
+
+	for (iDim = 0; iDim < nDim; iDim++)
+		delete [] Tau[iDim];
+	delete [] Tau;
+	delete [] UnitaryNormal;
+	delete [] TauTangent;
+	delete [] TauElem;
+}
+
+
+void CPlasmaSolution::SetDissipation_Switch(CGeometry *geometry, CConfig *config) {
+
+	unsigned long iEdge, iPoint, jPoint;
+	double Pressure_i, Pressure_j;
+	unsigned short iSpecies;
+	/*--- Reset variables to store the undivided pressure ---*/
+	for (iSpecies =0; iSpecies < nSpecies; iSpecies ++ ) {
+		for (iPoint = 0; iPoint < nPointDomain; iPoint++) {
+			p1_Und_Lapl[iSpecies][iPoint] = 0.0;
+			p2_Und_Lapl[iSpecies][iPoint] = 0.0;
+		}
+	}
+	/*--- Evaluate the pressure sensor ---*/
+	for (iEdge = 0; iEdge < geometry->GetnEdge(); iEdge++) {
+
+		iPoint = geometry->edge[iEdge]->GetNode(0);
+		jPoint = geometry->edge[iEdge]->GetNode(1);
+		for (iSpecies = 0; iSpecies < nSpecies; iSpecies ++ ) {
+
+			Pressure_i = node[iPoint]->GetPressure(iSpecies);
+			Pressure_j = node[jPoint]->GetPressure(iSpecies);
+
+			if (geometry->node[iPoint]->GetDomain()) p1_Und_Lapl[iSpecies][iPoint] += (Pressure_j - Pressure_i);
+			if (geometry->node[jPoint]->GetDomain()) p1_Und_Lapl[iSpecies][jPoint] += (Pressure_i - Pressure_j);
+
+			if (geometry->node[iPoint]->GetDomain()) p2_Und_Lapl[iSpecies][iPoint] += (Pressure_i + Pressure_j);
+			if (geometry->node[jPoint]->GetDomain()) p2_Und_Lapl[iSpecies][jPoint] += (Pressure_i + Pressure_j);
+		}
+	}
+	/*--- Set pressure switch for each point ---*/
+	for (iPoint = 0; iPoint < nPointDomain; iPoint++) {
+		for (iSpecies = 0; iSpecies < nSpecies; iSpecies ++ ) {
+			node[iPoint]->SetSensor(fabs(p1_Und_Lapl[iSpecies][iPoint]) / p2_Und_Lapl[iSpecies][iPoint], iSpecies);
+
+		}
+	}
+}
+
+void CPlasmaSolution::ImplicitEuler_Iteration(CGeometry *geometry, CSolution **solution_container, CConfig *config) {
+	unsigned short iVar, iSpecies, loc, nVar_Species;
+	unsigned long iPoint, total_index, IterLinSol = 0;
+	double Delta, *local_Res_TruncError, Vol;
+	bool MultipleTimeSteps = (config->MultipleTimeSteps());
+    
+	/*--- Set maximum residual to zero ---*/
+	for (iVar = 0; iVar < nVar; iVar++) {
+		SetRes_RMS(iVar, 0.0);
+		SetRes_Max(iVar, 0.0, 0);
+	}
+    
+	/*--- Build implicit system ---*/
+	for (iPoint = 0; iPoint < nPointDomain; iPoint++) {
+        
+		local_Res_TruncError = node[iPoint]->GetResTruncError();
+		Vol = geometry->node[iPoint]->GetVolume();
+        
+		for (iVar = 0; iVar < nVar; iVar++) {
+			total_index = iPoint*nVar+iVar;
+			/*--- Right hand side of the system (-Residual) and initial guess (x = 0) ---*/
+			xres[total_index] = -(xres[total_index] + local_Res_TruncError[iVar]);
+			xsol[total_index] = 0.0;
+			AddRes_RMS(iVar, xres[total_index]*xres[total_index]);
+			AddRes_Max(iVar, fabs(xres[total_index]), geometry->node[iPoint]->GetGlobalIndex());
+		}
+        
+		if (roe_turkel) {
+			SetPreconditioner(config, iPoint);
+			for (iSpecies = 0; iSpecies < nSpecies; iSpecies++) {
+				if (MultipleTimeSteps)  Delta = Vol/(node[iPoint]->GetDelta_Time(iSpecies));
+				else Delta = Vol/(node[iPoint]->GetDelta_Time());
+				if ( iSpecies < nDiatomics ) { loc = (nDim+3)*iSpecies; nVar_Species = (nDim+3);}
+				else { loc = (nDim+3)*nDiatomics + (nDim+2)*(iSpecies-nDiatomics); nVar_Species = (nDim+2);}
+                
+				for (iVar = 0; iVar < nVar_Species; iVar ++ )
+					for (unsigned short jVar = 0; jVar < nVar_Species; jVar ++ )
+						Precon_Mat_inv[loc + iVar][loc + jVar] = Delta*Precon_Mat_inv[loc + iVar][loc + jVar];
+			}
+			Jacobian.AddBlock(iPoint, iPoint, Precon_Mat_inv);
+		}
+		else {
+            
+			if (!MultipleTimeSteps) {
+				Delta = Vol/(node[iPoint]->GetDelta_Time());
+				Jacobian.AddVal2Diag(iPoint,Delta);
+			} else {
+				for (iSpecies = 0; iSpecies < nSpecies; iSpecies++) {
+					Species_Delta[iSpecies] = Vol/(node[iPoint]->GetDelta_Time(iSpecies));
+				}
+				//Jacobian.AddVal2Diag(iPoint, Species_Delta, nDim);
+				Jacobian.AddVal2Diag(iPoint, Species_Delta, nDim, nDiatomics);
+			}
+		}
+	}
+    
+	/*--- Initialize residual and solution at the ghost points ---*/
+	for (iPoint = nPointDomain; iPoint < nPoint; iPoint++) {
+		for (iVar = 0; iVar < nVar; iVar++) {
+			total_index = iPoint*nVar + iVar;
+			xres[total_index] = 0.0;
+			xsol[total_index] = 0.0;
+		}
+	}
+    
+	/*--- Solve the linear system (Stationary iterative methods) ---*/
+	if (config->GetKind_Linear_Solver() == SYM_GAUSS_SEIDEL)
+		Jacobian.SGSSolution(xres, xsol, config->GetLinear_Solver_Error(),
+                             config->GetLinear_Solver_Iter(), false, geometry, config);
+    
+	if (config->GetKind_Linear_Solver() == LU_SGS)
+		Jacobian.LU_SGSIteration(xres, xsol, geometry, config);
+    
+	/*--- Solve the linear system (Krylov subspace methods) ---*/
+	if ((config->GetKind_Linear_Solver() == BCGSTAB) ||
+        (config->GetKind_Linear_Solver() == GMRES)) {
+        
+		CSysVector rhs_vec(nPoint, nPointDomain, nVar, xres);
+		CSysVector sol_vec(nPoint, nPointDomain, nVar, xsol);
+        
+		CMatrixVectorProduct* mat_vec = new CSparseMatrixVectorProduct(Jacobian, geometry, config);
+
+		CPreconditioner* precond = NULL;
+		if (config->GetKind_Linear_Solver_Prec() == JACOBI) {
+			Jacobian.BuildJacobiPreconditioner();
+			precond = new CJacobiPreconditioner(Jacobian, geometry, config);
+		}
+		else if (config->GetKind_Linear_Solver_Prec() == LINELET) {
+			Jacobian.BuildJacobiPreconditioner();
+			precond = new CLineletPreconditioner(Jacobian, geometry, config);
+		}
+		else if (config->GetKind_Linear_Solver_Prec() == NO_PREC) {
+			precond = new CIdentityPreconditioner(Jacobian, geometry, config);
+        }
+
+		CSysSolve system;
+		if (config->GetKind_Linear_Solver() == BCGSTAB)
+			IterLinSol = system.BCGSTAB(rhs_vec, sol_vec, *mat_vec, *precond, config->GetLinear_Solver_Error(),
+                                        config->GetLinear_Solver_Iter(), true);
+		else if (config->GetKind_Linear_Solver() == GMRES)
+			IterLinSol = system.GMRES(rhs_vec, sol_vec, *mat_vec, *precond, config->GetLinear_Solver_Error(),
+                                      config->GetLinear_Solver_Iter(), true);
+        
+		/*--- The the number of iterations of the linear solver ---*/
+		SetIterLinSolver(IterLinSol);
+        
+		/*--- Copy the solution to the array ---*/
+		sol_vec.CopyToArray(xsol);
+        
+		/*--- dealocate memory ---*/
+		delete mat_vec;
+		delete precond;
+	}
+    
+	/*--- Update solution (system written in terms of increments) ---*/
+	for (iPoint = 0; iPoint < nPointDomain; iPoint++) {
+		for (iVar = 0; iVar < nVar; iVar++) {
+			node[iPoint]->AddSolution(iVar, config->GetLinear_Solver_Relax()*xsol[iPoint*nVar+iVar]);
+		}
+	}
+    
+	/*--- MPI solution ---*/
+	Set_MPI_Solution(geometry, config);
+
+	/*--- Compute the root mean square residual ---*/
+	SetResidual_RMS(geometry, config);
+    
+}
+
+
+void CPlasmaSolution::SetPrimVar_Gradient_GG(CGeometry *geometry, CConfig *config) {
+	unsigned long iPoint, jPoint, iEdge, iVertex;
+	unsigned short iDim, iVar, iMarker, iSpecies;
+	double *PrimVar_Vertex, *PrimVar_i, *PrimVar_j, PrimVar_Average,
+	Partial_Gradient, Partial_Res, *Normal;
+
+	unsigned short nPrimVar = nDim+3;
+
+	PrimVar_i = new double [nPrimVar];
+	PrimVar_j = new double [nPrimVar];
+	PrimVar_Vertex = new double [nPrimVar];
+
+	/*--- Set Gradient_Primitive to zero ---*/
+	for (iPoint = 0; iPoint < nPointDomain; iPoint++)
+		node[iPoint]->SetGradient_PrimitiveZero(nPrimVar);
+
+	for (iSpecies = 0; iSpecies < nSpecies; iSpecies++) {
+
+		/*--- Loop interior edges ---*/
+		for (iEdge = 0; iEdge < geometry->GetnEdge(); iEdge++) {
+			iPoint = geometry->edge[iEdge]->GetNode(0);
+			jPoint = geometry->edge[iEdge]->GetNode(1);
+
+			for (iVar = 0; iVar < nPrimVar; iVar++) {
+				PrimVar_i[iVar] = node[iPoint]->GetPrimVar(iSpecies, iVar);
+				PrimVar_j[iVar] = node[jPoint]->GetPrimVar(iSpecies, iVar);
+			}
+
+			Normal = geometry->edge[iEdge]->GetNormal();
+			for (iVar = 0; iVar < nPrimVar; iVar++) {
+				PrimVar_Average =  0.5 * ( PrimVar_i[iVar] + PrimVar_j[iVar] );
+				for (iDim = 0; iDim < nDim; iDim++) {
+					Partial_Res = PrimVar_Average*Normal[iDim];
+					if (geometry->node[iPoint]->GetDomain())
+						node[iPoint]->AddGradient_Primitive(iSpecies, iVar, iDim, Partial_Res);
+					if (geometry->node[jPoint]->GetDomain())
+						node[jPoint]->SubtractGradient_Primitive(iSpecies, iVar, iDim, Partial_Res);
+				}
+			}
+		}
+
+		/*--- Loop boundary edges ---*/
+		for (iMarker = 0; iMarker < geometry->GetnMarker(); iMarker++) {
+			for (iVertex = 0; iVertex < geometry->GetnVertex(iMarker); iVertex++) {
+				iPoint = geometry->vertex[iMarker][iVertex]->GetNode();
+				if (geometry->node[iPoint]->GetDomain()) {
+
+					for (iVar = 0; iVar < nPrimVar; iVar++)
+						PrimVar_Vertex[iVar] = node[iPoint]->GetPrimVar(iSpecies, iVar);
+
+					Normal = geometry->vertex[iMarker][iVertex]->GetNormal();
+					for (iVar = 0; iVar < nPrimVar; iVar++) {
+						for (iDim = 0; iDim < nDim; iDim++) {
+							Partial_Res = PrimVar_Vertex[iVar]*Normal[iDim];
+							node[iPoint]->SubtractGradient_Primitive(iSpecies, iVar, iDim, Partial_Res);
+						}
+					}
+				}
+			}
+		}
+
+		/*--- Update gradient value ---*/
+		for (iPoint = 0; iPoint < nPointDomain; iPoint++) {
+			for (iVar = 0; iVar < nPrimVar; iVar++) {
+				for (iDim = 0; iDim < nDim; iDim++) {
+					Partial_Gradient = node[iPoint]->GetGradient_Primitive(iSpecies, iVar, iDim) / geometry->node[iPoint]->GetVolume();
+					node[iPoint]->SetGradient_Primitive(iSpecies, iVar, iDim, Partial_Gradient);
+				}
+			}
+		}
+	}
+
+	delete [] PrimVar_Vertex;
+	delete [] PrimVar_i;
+	delete [] PrimVar_j;
+
+	Set_MPI_PrimVar_Gradient(geometry, config);
+}
+
+void CPlasmaSolution::SetPrimVar_Gradient_GG(CGeometry *geometry, CConfig *config, unsigned long iVertex, unsigned short val_marker, double *val_PrimVar_i) {
+	unsigned long iPoint;
+	unsigned short iDim, iVar, iSpecies;
+	double *PrimVar_Vertex, Partial_Gradient, Partial_Res, *Normal;
+
+	unsigned short nPrimVar = nDim+3;
+
+	PrimVar_Vertex = new double [nPrimVar];
+
+	/*--- Set Gradient_Primitive to zero ---*/
+	iPoint = geometry->vertex[val_marker][iVertex]->GetNode();
+	node[iPoint]->SetGradient_PrimitiveZero(nPrimVar);
+
+	for (iSpecies = 0; iSpecies < nSpecies; iSpecies++) {
+
+		if (geometry->node[iPoint]->GetDomain()) {
+			for (iVar = 0; iVar < nPrimVar; iVar++)
+				PrimVar_Vertex[iVar] = node[iPoint]->GetPrimVar(iSpecies, iVar);
+
+			Normal = geometry->vertex[val_marker][iVertex]->GetNormal();
+			for (iVar = 0; iVar < nPrimVar; iVar++) {
+				for (iDim = 0; iDim < nDim; iDim++) {
+					Partial_Res = PrimVar_Vertex[iVar]*Normal[iDim];
+					node[iPoint]->SubtractGradient_Primitive(iSpecies, iVar, iDim, Partial_Res);
+				}
+			}
+		}
+
+		/*--- Update gradient value ---*/
+		for (iVar = 0; iVar < nPrimVar; iVar++) {
+			for (iDim = 0; iDim < nDim; iDim++) {
+				Partial_Gradient = node[iPoint]->GetGradient_Primitive(iSpecies, iVar, iDim) / geometry->node[iPoint]->GetVolume();
+				node[iPoint]->SetGradient_Primitive(iSpecies, iVar, iDim, Partial_Gradient);
+			}
+		}
+	}
+
+	delete [] PrimVar_Vertex;
+}
+
+void CPlasmaSolution::SetPrimVar_Gradient_LS(CGeometry *geometry, CConfig *config) {
+	unsigned short iSpecies, iVar, iDim, jDim, iNeigh;
+	unsigned long iPoint, jPoint;
+	double *PrimVar_i, *PrimVar_j, *Coord_i, *Coord_j, r11, r12, r13, r22, r23, r23_a,
+	r23_b, r33, weight, product;
+
+	unsigned short nPrimVar = nDim+3;
+
+	/*--- Gradient primitive variables compressible (temp, vx, vy, vz, P)
+   Gradient primitive variables incompressible (rho, vx, vy, vz, beta) ---*/
+	PrimVar_i = new double [nPrimVar];
+	PrimVar_j = new double [nPrimVar];
+
+	/*--- Loop over points of the grid ---*/
+	for (iPoint = 0; iPoint < nPointDomain; iPoint++) {
+		Coord_i = geometry->node[iPoint]->GetCoord();
+
+		for (iSpecies = 0; iSpecies < nSpecies; iSpecies++) {
+
+			for (iVar = 0; iVar < nPrimVar; iVar++)
+				PrimVar_i[iVar] = node[iPoint]->GetPrimVar(iSpecies, iVar);
+
+			/*--- Inizialization of variables ---*/
+			for (iVar = 0; iVar < nPrimVar; iVar++)
+				for (iDim = 0; iDim < nDim; iDim++)
+					cvector[iVar][iDim] = 0.0;
+
+			r11 = 0.0; r12 = 0.0; r13 = 0.0; r22 = 0.0;
+			r23 = 0.0; r23_a = 0.0; r23_b = 0.0; r33 = 0.0;
+
+			for (iNeigh = 0; iNeigh < geometry->node[iPoint]->GetnPoint(); iNeigh++) {
+				jPoint = geometry->node[iPoint]->GetPoint(iNeigh);
+				Coord_j = geometry->node[jPoint]->GetCoord();
+
+				for (iVar = 0; iVar < nPrimVar; iVar++)
+					PrimVar_j[iVar] = node[jPoint]->GetPrimVar(iSpecies, iVar);
+
+				weight = 0.0;
+				for (iDim = 0; iDim < nDim; iDim++)
+					weight += (Coord_j[iDim]-Coord_i[iDim])*(Coord_j[iDim]-Coord_i[iDim]);
+
+				/*--- Sumations for entries of upper triangular matrix R ---*/
+				r11 += (Coord_j[0]-Coord_i[0])*(Coord_j[0]-Coord_i[0])/(weight);
+				r12 += (Coord_j[0]-Coord_i[0])*(Coord_j[1]-Coord_i[1])/(weight);
+				r22 += (Coord_j[1]-Coord_i[1])*(Coord_j[1]-Coord_i[1])/(weight);
+				if (nDim == 3) {
+					r13 += (Coord_j[0]-Coord_i[0])*(Coord_j[2]-Coord_i[2])/(weight);
+					r23_a += (Coord_j[1]-Coord_i[1])*(Coord_j[2]-Coord_i[2])/(weight);
+					r23_b += (Coord_j[0]-Coord_i[0])*(Coord_j[2]-Coord_i[2])/(weight);
+					r33 += (Coord_j[2]-Coord_i[2])*(Coord_j[2]-Coord_i[2])/(weight);
+				}
+
+				/*--- Entries of c:= transpose(A)*b ---*/
+				for (iVar = 0; iVar < nPrimVar; iVar++)
+					for (iDim = 0; iDim < nDim; iDim++)
+						cvector[iVar][iDim] += (Coord_j[iDim]-Coord_i[iDim])*(PrimVar_j[iVar]-PrimVar_i[iVar])/(weight);
+			}
+
+			/*--- Entries of upper triangular matrix R ---*/
+			r11 = sqrt(r11);
+			r12 = r12/(r11);
+			r22 = sqrt(r22-r12*r12);
+			if (nDim == 3) {
+				r13 = r13/(r11);
+				r23 = r23_a/(r22) - r23_b*r12/(r11*r22);
+				r33 = sqrt(r33-r23*r23-r13*r13);
+			}
+			/*--- S matrix := inv(R)*traspose(inv(R)) ---*/
+			if (nDim == 2) {
+				double detR2 = (r11*r22)*(r11*r22);
+				Smatrix[0][0] = (r12*r12+r22*r22)/(detR2);
+				Smatrix[0][1] = -r11*r12/(detR2);
+				Smatrix[1][0] = Smatrix[0][1];
+				Smatrix[1][1] = r11*r11/(detR2);
+			}
+			else {
+				double detR2 = (r11*r22*r33)*(r11*r22*r33);
+				double z11, z12, z13, z22, z23, z33;
+				z11 = r22*r33;
+				z12 = -r12*r33;
+				z13 = r12*r23-r13*r22;
+				z22 = r11*r33;
+				z23 = -r11*r23;
+				z33 = r11*r22;
+				Smatrix[0][0] = (z11*z11+z12*z12+z13*z13)/(detR2);
+				Smatrix[0][1] = (z12*z22+z13*z23)/(detR2);
+				Smatrix[0][2] = (z13*z33)/(detR2);
+				Smatrix[1][0] = Smatrix[0][1];
+				Smatrix[1][1] = (z22*z22+z23*z23)/(detR2);
+				Smatrix[1][2] = (z23*z33)/(detR2);
+				Smatrix[2][0] = Smatrix[0][2];
+				Smatrix[2][1] = Smatrix[1][2];
+				Smatrix[2][2] = (z33*z33)/(detR2);
+			}
+			/*--- Computation of the gradient: S*c ---*/
+			for (iVar = 0; iVar < nPrimVar; iVar++) {
+				for (iDim = 0; iDim < nDim; iDim++) {
+					product = 0.0;
+					for (jDim = 0; jDim < nDim; jDim++)
+						product += Smatrix[iDim][jDim]*cvector[iVar][jDim];
+					node[iPoint]->SetGradient_Primitive(iSpecies, iVar, iDim, product);
+				}
+			}
+		}
+	}
+
+	delete [] PrimVar_i;
+	delete [] PrimVar_j;
+
+	Set_MPI_PrimVar_Gradient(geometry, config);
+}
+
+
+
+void CPlasmaSolution::SetPrimVar_Gradient_LS(CGeometry *geometry, CConfig *config, unsigned long iPoint, double *val_PrimVar_i) {
+	unsigned short iSpecies, iVar, iDim, jDim, iNeigh;
+	unsigned long jPoint;
+	double *PrimVar_i, *PrimVar_j, *Coord_i, *Coord_j, r11, r12, r13, r22, r23, r23_a,
+	r23_b, r33, weight, product;
+
+	unsigned short nPrimVar = nDim+3;
+
+	/*--- Gradient primitive variables compressible (temp, vx, vy, vz, P)
+   Gradient primitive variables incompressible (rho, vx, vy, vz, beta) ---*/
+	PrimVar_i = new double [nPrimVar];
+	PrimVar_j = new double [nPrimVar];
+
+	/*--- Calculate gradient at iPoint ---*/
+	Coord_i = geometry->node[iPoint]->GetCoord();
+
+	for (iSpecies = 0; iSpecies < nSpecies; iSpecies++) {
+
+		/*--- Overwrite PrimVar_i[0] with specified wall temperature ---*/
+		for (iVar = 0; iVar < nPrimVar; iVar++)
+			PrimVar_i[iVar] = val_PrimVar_i[iVar];
+
+		/*--- Inizialization of variables ---*/
+		for (iVar = 0; iVar < nPrimVar; iVar++) {
+			for (iDim = 0; iDim < nDim; iDim++) {
+				cvector[iVar][iDim] = 0.0;
+			}
+		}
+
+		r11 = 0.0; r12 = 0.0; r13 = 0.0; r22 = 0.0;
+		r23 = 0.0; r23_a = 0.0; r23_b = 0.0; r33 = 0.0;
+
+		for (iNeigh = 0; iNeigh < geometry->node[iPoint]->GetnPoint(); iNeigh++) {
+			jPoint = geometry->node[iPoint]->GetPoint(iNeigh);
+			Coord_j = geometry->node[jPoint]->GetCoord();
+
+			for (iVar = 0; iVar < nPrimVar; iVar++)
+				PrimVar_j[iVar] = node[jPoint]->GetPrimVar(iSpecies, iVar);
+
+			weight = 0.0;
+			for (iDim = 0; iDim < nDim; iDim++)
+				weight += (Coord_j[iDim]-Coord_i[iDim])*(Coord_j[iDim]-Coord_i[iDim]);
+
+			/*--- Sumations for entries of upper triangular matrix R ---*/
+			r11 += (Coord_j[0]-Coord_i[0])*(Coord_j[0]-Coord_i[0])/(weight);
+			r12 += (Coord_j[0]-Coord_i[0])*(Coord_j[1]-Coord_i[1])/(weight);
+			r22 += (Coord_j[1]-Coord_i[1])*(Coord_j[1]-Coord_i[1])/(weight);
+			if (nDim == 3) {
+				r13 += (Coord_j[0]-Coord_i[0])*(Coord_j[2]-Coord_i[2])/(weight);
+				r23_a += (Coord_j[1]-Coord_i[1])*(Coord_j[2]-Coord_i[2])/(weight);
+				r23_b += (Coord_j[0]-Coord_i[0])*(Coord_j[2]-Coord_i[2])/(weight);
+				r33 += (Coord_j[2]-Coord_i[2])*(Coord_j[2]-Coord_i[2])/(weight);
+			}
+
+			/*--- Entries of c:= transpose(A)*b ---*/
+			for (iVar = 0; iVar < nPrimVar; iVar++)
+				for (iDim = 0; iDim < nDim; iDim++)
+					cvector[iVar][iDim] += (Coord_j[iDim]-Coord_i[iDim])*(PrimVar_j[iVar]-PrimVar_i[iVar])/(weight);
+		}
+
+		/*--- Entries of upper triangular matrix R ---*/
+		r11 = sqrt(r11);
+		r12 = r12/(r11);
+		r22 = sqrt(r22-r12*r12);
+		if (nDim == 3) {
+			r13 = r13/(r11);
+			r23 = r23_a/(r22) - r23_b*r12/(r11*r22);
+			r33 = sqrt(r33-r23*r23-r13*r13);
+		}
+		/*--- S matrix := inv(R)*traspose(inv(R)) ---*/
+		if (nDim == 2) {
+			double detR2 = (r11*r22)*(r11*r22);
+			Smatrix[0][0] = (r12*r12+r22*r22)/(detR2);
+			Smatrix[0][1] = -r11*r12/(detR2);
+			Smatrix[1][0] = Smatrix[0][1];
+			Smatrix[1][1] = r11*r11/(detR2);
+		}
+		else {
+			double detR2 = (r11*r22*r33)*(r11*r22*r33);
+			double z11, z12, z13, z22, z23, z33;
+			z11 = r22*r33;
+			z12 = -r12*r33;
+			z13 = r12*r23-r13*r22;
+			z22 = r11*r33;
+			z23 = -r11*r23;
+			z33 = r11*r22;
+			Smatrix[0][0] = (z11*z11+z12*z12+z13*z13)/(detR2);
+			Smatrix[0][1] = (z12*z22+z13*z23)/(detR2);
+			Smatrix[0][2] = (z13*z33)/(detR2);
+			Smatrix[1][0] = Smatrix[0][1];
+			Smatrix[1][1] = (z22*z22+z23*z23)/(detR2);
+			Smatrix[1][2] = (z23*z33)/(detR2);
+			Smatrix[2][0] = Smatrix[0][2];
+			Smatrix[2][1] = Smatrix[1][2];
+			Smatrix[2][2] = (z33*z33)/(detR2);
+		}
+		/*--- Computation of the gradient: S*c ---*/
+		for (iVar = 0; iVar < nPrimVar; iVar++) {
+			for (iDim = 0; iDim < nDim; iDim++) {
+				product = 0.0;
+				for (jDim = 0; jDim < nDim; jDim++)
+					product += Smatrix[iDim][jDim]*cvector[iVar][jDim];
+				node[iPoint]->SetGradient_Primitive(iSpecies, iVar, iDim, product);
+			}
+		}
+	}
+
+	delete [] PrimVar_i;
+	delete [] PrimVar_j;
+}
+
+void CPlasmaSolution::Set_MPI_PrimVar_Gradient(CGeometry *geometry, CConfig *config) {
+	unsigned short iVar, iVar_Species, iDim, iSpecies, iMarker, iPeriodic_Index, nPrimVar, nSpeciesPrimVar;
+	unsigned long iVertex, iPoint, nVertex, nBuffer_VectorGrad;
+	double rotMatrix[3][3], *angles, theta, cosTheta, sinTheta, phi, cosPhi, sinPhi, psi, cosPsi,
+	sinPsi, **newGradient = NULL, *Buffer_Receive_VGrad = NULL;
+	short SendRecv;
+	int send_to, receive_from;
+
+#ifndef NO_MPI
+	double *Buffer_Send_VGrad = NULL;
+#endif
+
+	nSpeciesPrimVar = nDim+3;
+	nPrimVar = nSpecies*nSpeciesPrimVar;
+
+	newGradient = new double* [nPrimVar];
+	for (iVar = 0; iVar < nPrimVar; iVar++)
+		newGradient[iVar] = new double[3];
+
+
+	/*--- Send-Receive boundary conditions ---*/
+	for (iMarker = 0; iMarker < config->GetnMarker_All(); iMarker++) {
+
+		if (config->GetMarker_All_Boundary(iMarker) == SEND_RECEIVE) {
+
+			SendRecv = config->GetMarker_All_SendRecv(iMarker);
+			nVertex = geometry->nVertex[iMarker];
+			nBuffer_VectorGrad	= nVertex*nPrimVar*nDim;
+
+			send_to = SendRecv-1;
+			receive_from = abs(SendRecv)-1;
+
+#ifndef NO_MPI
+
+			/*--- Send information using MPI  ---*/
+			if (SendRecv > 0) {
+
+				/*--- Allocate viscous variables ---*/
+				Buffer_Send_VGrad = new double[nBuffer_VectorGrad];
+
+				for (iVertex = 0; iVertex < nVertex; iVertex++) {
+
+					iPoint = geometry->vertex[iMarker][iVertex]->GetNode();
+
+					/*--- Copy viscous data ---*/
+					iVar = 0;
+					for (iSpecies = 0; iSpecies < nSpecies; iSpecies++) {
+						for (iVar_Species = 0; iVar_Species < nSpeciesPrimVar; iVar_Species++) {
+							for (iDim = 0; iDim < nDim; iDim++) {
+								Buffer_Send_VGrad[iDim*nPrimVar*nVertex+iVar*nVertex+iVertex] = node[iPoint]->GetGradient_Primitive(iSpecies,iVar_Species,iDim);
+							}
+							iVar++;
+						}
+					}
+				}
+
+				/*--- Send the buffer and deallocate information using MPI ---*/
+				MPI::COMM_WORLD.Bsend(Buffer_Send_VGrad, nBuffer_VectorGrad, MPI::DOUBLE, send_to, 9); delete []  Buffer_Send_VGrad;
+
+			}
+
+#endif
+
+			/*--- Receive information  ---*/
+			if (SendRecv < 0) {
+
+				/*--- Allocate viscous variables ---*/
+				Buffer_Receive_VGrad = new double [nBuffer_VectorGrad];
+
+#ifdef NO_MPI
+
+				/*--- Get the information from the donor point directly. This is a
+				 serial computation with access to all nodes. Note that there is an
+				 implicit ordering in the list. ---*/
+				for (iVertex = 0; iVertex < nVertex; iVertex++) {
+
+					iPoint = geometry->vertex[iMarker][iVertex]->GetNode();
+
+					/*--- Copy viscous data ---*/
+					iVar = 0;
+					for (iSpecies = 0; iSpecies < nSpecies; iSpecies++) {
+						for (iVar_Species = 0; iVar_Species < nSpeciesPrimVar; iVar_Species++) {
+							for (iDim = 0; iDim < nDim; iDim++) {
+								Buffer_Receive_VGrad[iDim*nPrimVar*nVertex+iVar*nVertex+iVertex] = node[iPoint]->GetGradient_Primitive(iSpecies,iVar_Species,iDim);
+							}
+							iVar++;
+						}
+					}
+				}
+
+#else
+				MPI::COMM_WORLD.Recv(Buffer_Receive_VGrad, nBuffer_VectorGrad, MPI::DOUBLE, receive_from, 9);
+#endif
+
+				/*--- Do the coordinate transformation ---*/
+				for (iVertex = 0; iVertex < nVertex; iVertex++) {
+
+					/*--- Find point and its type of transformation ---*/
+					iPoint = geometry->vertex[iMarker][iVertex]->GetNode();
+					iPeriodic_Index = geometry->vertex[iMarker][iVertex]->GetRotation_Type();
+
+					/*--- Retrieve the supplied periodic information. ---*/
+					angles = config->GetPeriodicRotation(iPeriodic_Index);
+
+					/*--- Store angles separately for clarity. ---*/
+					theta    = angles[0];   phi    = angles[1]; psi    = angles[2];
+					cosTheta = cos(theta);  cosPhi = cos(phi);  cosPsi = cos(psi);
+					sinTheta = sin(theta);  sinPhi = sin(phi);  sinPsi = sin(psi);
+
+					/*--- Compute the rotation matrix. Note that the implicit
+					 ordering is rotation about the x-axis, y-axis,
+					 then z-axis. Note that this is the transpose of the matrix
+					 used during the preprocessing stage. ---*/
+					rotMatrix[0][0] = cosPhi*cosPsi; rotMatrix[1][0] = sinTheta*sinPhi*cosPsi - cosTheta*sinPsi; rotMatrix[2][0] = cosTheta*sinPhi*cosPsi + sinTheta*sinPsi;
+					rotMatrix[0][1] = cosPhi*sinPsi; rotMatrix[1][1] = sinTheta*sinPhi*sinPsi + cosTheta*cosPsi; rotMatrix[2][1] = cosTheta*sinPhi*sinPsi - sinTheta*cosPsi;
+					rotMatrix[0][2] = -sinPhi; rotMatrix[1][2] = sinTheta*cosPhi; rotMatrix[2][2] = cosTheta*cosPhi;
+
+					for (iVar = 0; iVar < nPrimVar; iVar++)
+						for (iDim = 0; iDim < nDim; iDim++)
+							newGradient[iVar][iDim] = Buffer_Receive_VGrad[iDim*nPrimVar*nVertex+iVar*nVertex+iVertex];
+
+					/*--- Need to rotate the gradients for all conserved variables. ---*/
+					for (iVar = 0; iVar < nPrimVar; iVar ++) {
+						if (nDim == 2) {
+							newGradient[iVar][0] = rotMatrix[0][0]*Buffer_Receive_VGrad[0*nPrimVar*nVertex+iVar*nVertex+iVertex] + rotMatrix[0][1]*Buffer_Receive_VGrad[1*nPrimVar*nVertex+iVar*nVertex+iVertex];
+							newGradient[iVar][1] = rotMatrix[1][0]*Buffer_Receive_VGrad[0*nPrimVar*nVertex+iVar*nVertex+iVertex] + rotMatrix[1][1]*Buffer_Receive_VGrad[1*nPrimVar*nVertex+iVar*nVertex+iVertex];
+						}
+						else {
+							newGradient[iVar][0] = rotMatrix[0][0]*Buffer_Receive_VGrad[0*nPrimVar*nVertex+iVar*nVertex+iVertex] + rotMatrix[0][1]*Buffer_Receive_VGrad[1*nPrimVar*nVertex+iVar*nVertex+iVertex] + rotMatrix[0][2]*Buffer_Receive_VGrad[2*nPrimVar*nVertex+iVar*nVertex+iVertex];
+							newGradient[iVar][1] = rotMatrix[1][0]*Buffer_Receive_VGrad[0*nPrimVar*nVertex+iVar*nVertex+iVertex] + rotMatrix[1][1]*Buffer_Receive_VGrad[1*nPrimVar*nVertex+iVar*nVertex+iVertex] + rotMatrix[1][2]*Buffer_Receive_VGrad[2*nPrimVar*nVertex+iVar*nVertex+iVertex];
+							newGradient[iVar][2] = rotMatrix[2][0]*Buffer_Receive_VGrad[0*nPrimVar*nVertex+iVar*nVertex+iVertex] + rotMatrix[2][1]*Buffer_Receive_VGrad[1*nPrimVar*nVertex+iVar*nVertex+iVertex] + rotMatrix[2][2]*Buffer_Receive_VGrad[2*nPrimVar*nVertex+iVar*nVertex+iVertex];
+						}
+					}
+
+					/*--- Copy transformed gradients back into buffer. ---*/
+					for (iVar = 0; iVar < nPrimVar; iVar++)
+						for (iDim = 0; iDim < nDim; iDim++)
+							Buffer_Receive_VGrad[iDim*nPrimVar*nVertex+iVar*nVertex+iVertex] = newGradient[iVar][iDim];
+
+					/*--- Viscous method. Store the received information ---*/
+					iVar = 0;
+					for (iSpecies = 0; iSpecies < nSpecies; iSpecies++) {
+						for (iVar_Species = 0; iVar_Species < nSpeciesPrimVar; iVar_Species++) {
+							for (iDim = 0; iDim < nDim; iDim++)
+								node[iPoint]->SetGradient_Primitive(iSpecies,iVar_Species, iDim, Buffer_Receive_VGrad[iDim*nPrimVar*nVertex+iVar*nVertex+iVertex]);
+							iVar ++;
+						}
+					}
+				}
+				delete [] Buffer_Receive_VGrad;
+			}
+		}
+	}
+	for (iVar = 0; iVar < nPrimVar; iVar++)
+		delete [] newGradient[iVar];
+	delete [] newGradient;
+
+}
+
+
+void CPlasmaSolution::SetPrimVar_Limiter(CGeometry *geometry, CConfig *config) {
+
+	unsigned long iEdge, iPoint, jPoint, nPoint;
+	unsigned short iVar, iDim, iSpecies, nPrimVar;
+	double ***Gradient_i, ***Gradient_j, *Coord_i, *Coord_j,
+	dave, LimK, eps2, dm, dp, du, limiter;
+	double **PrimVar_i, **PrimVar_j;
+	// [T-tr, u, v, w, T-vib, P]
+	nPrimVar = nDim+3;
+
+	for (iPoint = 0; iPoint < nPoint; iPoint++) {
+		for (iSpecies = 0; iSpecies < nSpecies; iSpecies++) {
+			for (iVar = 0; iVar < nPrimVar; iVar++) {
+				PrimVar_max[iPoint][iSpecies][iVar] = -EPS*EPS;
+				PrimVar_min[iPoint][iSpecies][iVar] = EPS*EPS;
+			}
+		}
+	}
+
+	/*--- Establish bounds for monotonicity by finding max & min values of neighbor variables --*/
+	for (iEdge = 0; iEdge < geometry->GetnEdge(); iEdge++) {
+
+		/*--- Point identification, Normal vector and area ---*/
+		iPoint = geometry->edge[iEdge]->GetNode(0);
+		jPoint = geometry->edge[iEdge]->GetNode(1);
+
+		PrimVar_i = node[iPoint]->GetPrimVar_Plasma();
+		PrimVar_j = node[jPoint]->GetPrimVar_Plasma();
+
+		/*--- Compute the maximum, and minimum values for nodes i & j ---*/
+		for (iSpecies = 0; iSpecies < nSpecies; iSpecies++) {
+			for (iVar = 0; iVar < nPrimVar; iVar++) {
+				du = PrimVar_j[iSpecies][iVar] - PrimVar_i[iSpecies][iVar];
+				PrimVar_min[iPoint][iSpecies][iVar] = min(PrimVar_min[iPoint][iSpecies][iVar], du);
+				PrimVar_max[iPoint][iSpecies][iVar] = max(PrimVar_max[iPoint][iSpecies][iVar], du);
+				PrimVar_min[jPoint][iSpecies][iVar] = min(PrimVar_min[jPoint][iSpecies][iVar], -du);
+				PrimVar_max[jPoint][iSpecies][iVar] = max(PrimVar_max[jPoint][iSpecies][iVar], -du);
+			}
+		}
+	}
+
+	/*--- Initialize the limiter --*/
+	for (iPoint = 0; iPoint < nPointDomain; iPoint++) {
+		for (iSpecies = 0; iSpecies < nSpecies; iSpecies++) {
+			for (iVar = 0; iVar < nPrimVar; iVar++) {
+				node[iPoint]->SetLimiterPrimitive(iSpecies,iVar, 2.0);
+			}
+		}
+	}
+
+	switch (config->GetKind_SlopeLimit()) {
+
+	/*--- Minmod (Roe 1984) limiter ---*/
+	case MINMOD:
+
+		for (iEdge = 0; iEdge < geometry->GetnEdge(); iEdge++) {
+
+			iPoint     = geometry->edge[iEdge]->GetNode(0);
+			jPoint     = geometry->edge[iEdge]->GetNode(1);
+			Coord_i    = geometry->node[iPoint]->GetCoord();
+			Coord_j    = geometry->node[jPoint]->GetCoord();
+			Gradient_i = node[iPoint]->GetGradient_Primitive_Plasma();
+			Gradient_j = node[jPoint]->GetGradient_Primitive_Plasma();
+
+			for (iSpecies = 0; iSpecies < nSpecies; iSpecies++) {
+				for (iVar = 0; iVar < nPrimVar; iVar++) {
+
+					/*--- Calculate the interface left gradient, delta- (dm) ---*/
+					dm = 0.0;
+					for (iDim = 0; iDim < nDim; iDim++)
+						dm += 0.5*(Coord_j[iDim]-Coord_i[iDim])*Gradient_i[iSpecies][iVar][iDim];
+
+					/*--- Calculate the interface right gradient, delta+ (dp) ---*/
+					if ( dm > 0.0 ) dp = PrimVar_max[iPoint][iSpecies][iVar];
+					else dp = PrimVar_min[iPoint][iSpecies][iVar];
+
+					limiter = max(0.0, min(1.0,dp/dm));
+
+					if (limiter < node[iPoint]->GetLimiterPrimitive(iSpecies, iVar))
+						if (geometry->node[iPoint]->GetDomain()) node[iPoint]->SetLimiterPrimitive(iSpecies, iVar, limiter);
+
+					/*-- Repeat for point j on the edge ---*/
+					dm = 0.0;
+					for (iDim = 0; iDim < nDim; iDim++)
+						dm += 0.5*(Coord_i[iDim]-Coord_j[iDim])*Gradient_j[iSpecies][iVar][iDim];
+
+					if ( dm > 0.0 ) dp = PrimVar_max[jPoint][iSpecies][iVar];
+					else dp = PrimVar_min[jPoint][iSpecies][iVar];
+
+					limiter = max(0.0, min(1.0,dp/dm));
+
+					if (limiter < node[jPoint]->GetLimiterPrimitive(iSpecies,iVar))
+						if (geometry->node[jPoint]->GetDomain()) node[jPoint]->SetLimiterPrimitive(iSpecies, iVar, limiter);
+				}
+			}
+		}
+		break;
+
+		/*--- Venkatakrishnan (Venkatakrishnan 1994) limiter ---*/
+	case VENKATAKRISHNAN:
+
+		for (iEdge = 0; iEdge < geometry->GetnEdge(); iEdge++) {
+
+			iPoint     = geometry->edge[iEdge]->GetNode(0);
+			jPoint     = geometry->edge[iEdge]->GetNode(1);
+			Coord_i    = geometry->node[iPoint]->GetCoord();
+			Coord_j    = geometry->node[jPoint]->GetCoord();
+			Gradient_i = node[iPoint]->GetGradient_Primitive_Plasma();
+			Gradient_j = node[jPoint]->GetGradient_Primitive_Plasma();
+
+			for (iSpecies = 0; iSpecies < nSpecies; iSpecies++) {
+				for (iVar = 0; iVar < nPrimVar; iVar++) {
+
+					/*-- Get limiter parameters from the configuration file ---*/
+					dave = config->GetRefElemLength();
+					LimK = config->GetLimiterCoeff();
+					eps2 = pow((LimK*dave), 3.0);
+
+					/*--- Calculate the interface left gradient, delta- (dm) ---*/
+					dm = 0.0;
+					for (iDim = 0; iDim < nDim; iDim++)
+						dm += 0.5*(Coord_j[iDim]-Coord_i[iDim])*Gradient_i[iSpecies][iVar][iDim];
+
+					/*--- Calculate the interface right gradient, delta+ (dp) ---*/
+					if ( dm > 0.0 ) dp = PrimVar_max[iPoint][iSpecies][iVar];
+					else dp = PrimVar_min[iPoint][iSpecies][iVar];
+
+					limiter = ( dp*dp + 2.0*dp*dm + eps2 )/( dp*dp + dp*dm + 2.0*dm*dm + eps2);
+
+					if (limiter < node[iPoint]->GetLimiterPrimitive(iSpecies, iVar))
+						if (geometry->node[iPoint]->GetDomain()) node[iPoint]->SetLimiterPrimitive(iSpecies, iVar, limiter);
+
+					/*-- Repeat for point j on the edge ---*/
+					dave = config->GetRefElemLength();
+					LimK = config->GetLimiterCoeff();
+					eps2 = pow((LimK*dave), 3.0);
+
+					dm = 0.0;
+					for (iDim = 0; iDim < nDim; iDim++)
+						dm += 0.5*(Coord_i[iDim]-Coord_j[iDim])*Gradient_j[iSpecies][iVar][iDim];
+
+					if ( dm > 0.0 ) dp = PrimVar_max[jPoint][iSpecies][iVar];
+					else dp = PrimVar_min[jPoint][iSpecies][iVar];
+
+					limiter = ( dp*dp + 2.0*dp*dm + eps2 )/( dp*dp + dp*dm + 2.0*dm*dm + eps2);
+
+					if (limiter < node[jPoint]->GetLimiterPrimitive(iSpecies, iVar)) {
+						if (geometry->node[jPoint]->GetDomain()) node[jPoint]->SetLimiterPrimitive(iSpecies, iVar, limiter);
+					}
+				}
+			}
+		}
+		break;
+	}
+
+	SetPrimVar_Limiter_MPI(geometry, config);
+}
+
+void CPlasmaSolution::SetPrimVar_Limiter_MPI(CGeometry *geometry, CConfig *config) {
+	unsigned short iVar, iVar_Species, iSpecies, iMarker, iPeriodic_Index, nPrimVar, nSpeciesPrimVar, loc;
+	unsigned long iVertex, iPoint, nVertex, nBuffer_VectorGrad;
+	double rotMatrix[3][3], *angles, theta, cosTheta, sinTheta, phi, cosPhi, sinPhi, psi, cosPsi,
+	sinPsi, *newLimiter = NULL, *Buffer_Receive_VGrad = NULL;
+	short SendRecv;
+	int send_to, receive_from;
+
+#ifndef NO_MPI
+	double *Buffer_Send_VGrad = NULL;
+#endif
+
+	nSpeciesPrimVar = nDim+3;
+	nPrimVar = nSpecies*nSpeciesPrimVar;
+
+	newLimiter = new double [nPrimVar];
+
+	/*--- Send-Receive boundary conditions ---*/
+	for (iMarker = 0; iMarker < config->GetnMarker_All(); iMarker++) {
+
+		if (config->GetMarker_All_Boundary(iMarker) == SEND_RECEIVE) {
+
+			SendRecv = config->GetMarker_All_SendRecv(iMarker);
+			nVertex = geometry->nVertex[iMarker];
+			nBuffer_VectorGrad	= nVertex*nPrimVar;
+
+			send_to = SendRecv-1;
+			receive_from = abs(SendRecv)-1;
+
+#ifndef NO_MPI
+
+			/*--- Send information using MPI  ---*/
+			if (SendRecv > 0) {
+
+				/*--- Allocate viscous variables ---*/
+				Buffer_Send_VGrad = new double[nBuffer_VectorGrad];
+
+				for (iVertex = 0; iVertex < nVertex; iVertex++) {
+
+					iPoint = geometry->vertex[iMarker][iVertex]->GetNode();
+
+					/*--- Copy viscous data ---*/
+					iVar = 0;
+					for (iSpecies = 0; iSpecies < nSpecies; iSpecies++) {
+						for (iVar_Species = 0; iVar_Species < nSpeciesPrimVar; iVar_Species++) {
+
+							Buffer_Send_VGrad[iVar*nVertex+iVertex] = node[iPoint]->GetLimiterPrimitive(iSpecies, iVar_Species);
+							iVar++;
+						}
+					}
+				}
+
+				/*--- Send the buffer and deallocate information using MPI ---*/
+				MPI::COMM_WORLD.Bsend(Buffer_Send_VGrad, nBuffer_VectorGrad, MPI::DOUBLE, send_to, 9);
+				delete []  Buffer_Send_VGrad;
+
+			}
+
+#endif
+
+			/*--- Receive information  ---*/
+			if (SendRecv < 0) {
+
+				/*--- Allocate viscous variables ---*/
+				Buffer_Receive_VGrad = new double [nBuffer_VectorGrad];
+
+#ifdef NO_MPI
+
+				/*--- Get the information from the donor point directly. This is a
+				 serial computation with access to all nodes. Note that there is an
+				 implicit ordering in the list. ---*/
+				for (iVertex = 0; iVertex < nVertex; iVertex++) {
+
+					iPoint = geometry->vertex[iMarker][iVertex]->GetNode();
+
+					/*--- Copy viscous data ---*/
+					iVar = 0;
+					for (iSpecies = 0; iSpecies < nSpecies; iSpecies++) {
+						for (iVar_Species = 0; iVar_Species < nSpeciesPrimVar; iVar_Species++) {
+
+							Buffer_Receive_VGrad[iVar*nVertex+iVertex] = node[iPoint]->GetLimiterPrimitive(iSpecies,iVar_Species);
+
+							iVar++;
+						}
+					}
+				}
+
+#else
+				MPI::COMM_WORLD.Recv(Buffer_Receive_VGrad, nBuffer_VectorGrad, MPI::DOUBLE, receive_from, 9);
+#endif
+
+				/*--- Do the coordinate transformation ---*/
+				for (iVertex = 0; iVertex < nVertex; iVertex++) {
+
+					/*--- Find point and its type of transformation ---*/
+					iPoint = geometry->vertex[iMarker][iVertex]->GetNode();
+					iPeriodic_Index = geometry->vertex[iMarker][iVertex]->GetRotation_Type();
+
+					/*--- Retrieve the supplied periodic information. ---*/
+					angles = config->GetPeriodicRotation(iPeriodic_Index);
+
+					/*--- Store angles separately for clarity. ---*/
+					theta    = angles[0];   phi    = angles[1]; psi    = angles[2];
+					cosTheta = cos(theta);  cosPhi = cos(phi);  cosPsi = cos(psi);
+					sinTheta = sin(theta);  sinPhi = sin(phi);  sinPsi = sin(psi);
+
+					/*--- Compute the rotation matrix. Note that the implicit
+					 ordering is rotation about the x-axis, y-axis,
+					 then z-axis. Note that this is the transpose of the matrix
+					 used during the preprocessing stage. ---*/
+					rotMatrix[0][0] = cosPhi*cosPsi; rotMatrix[1][0] = sinTheta*sinPhi*cosPsi - cosTheta*sinPsi; rotMatrix[2][0] = cosTheta*sinPhi*cosPsi + sinTheta*sinPsi;
+					rotMatrix[0][1] = cosPhi*sinPsi; rotMatrix[1][1] = sinTheta*sinPhi*sinPsi + cosTheta*cosPsi; rotMatrix[2][1] = cosTheta*sinPhi*sinPsi - sinTheta*cosPsi;
+					rotMatrix[0][2] = -sinPhi; rotMatrix[1][2] = sinTheta*cosPhi; rotMatrix[2][2] = cosTheta*cosPhi;
+
+					for (iVar = 0; iVar < nPrimVar; iVar++)
+						newLimiter[iVar] = Buffer_Receive_VGrad[iVar*nVertex+iVertex];
+
+					/*--- Need to rotate the gradients for all conserved variables. ---*/
+					for (iSpecies = 0; iSpecies < nSpecies; iSpecies++) {
+						loc = nSpeciesPrimVar*iSpecies;
+						if (nDim == 2) {
+							newLimiter[loc+1] = rotMatrix[0][0]*Buffer_Receive_VGrad[(loc+1)*nVertex+iVertex] + rotMatrix[0][1]*Buffer_Receive_VGrad[(loc+2)*nVertex+iVertex];
+							newLimiter[loc+2] = rotMatrix[1][0]*Buffer_Receive_VGrad[(loc+1)*nVertex+iVertex] + rotMatrix[1][1]*Buffer_Receive_VGrad[(loc+2)*nVertex+iVertex];
+						}
+						else {
+							newLimiter[loc+1] = rotMatrix[0][0]*Buffer_Receive_VGrad[(loc+1)*nVertex+iVertex] + rotMatrix[0][1]*Buffer_Receive_VGrad[(loc+2)*nVertex+iVertex] + rotMatrix[0][2]*Buffer_Receive_VGrad[(loc+3)*nVertex+iVertex];
+							newLimiter[loc+2] = rotMatrix[1][0]*Buffer_Receive_VGrad[(loc+1)*nVertex+iVertex] + rotMatrix[1][1]*Buffer_Receive_VGrad[(loc+2)*nVertex+iVertex] + rotMatrix[1][2]*Buffer_Receive_VGrad[(loc+3)*nVertex+iVertex];
+							newLimiter[loc+3] = rotMatrix[2][0]*Buffer_Receive_VGrad[(loc+1)*nVertex+iVertex] + rotMatrix[2][1]*Buffer_Receive_VGrad[(loc+2)*nVertex+iVertex] + rotMatrix[2][2]*Buffer_Receive_VGrad[(loc+3)*nVertex+iVertex];
+						}
+					}
+
+					/*--- Copy transformed gradients back into buffer. ---*/
+					for (iVar = 0; iVar < nPrimVar; iVar++)
+						Buffer_Receive_VGrad[iVar*nVertex+iVertex] = newLimiter[iVar];
+
+					/*--- Viscous method. Store the received information ---*/
+					iVar = 0;
+					for (iSpecies = 0; iSpecies < nSpecies; iSpecies++) {
+						for (iVar_Species = 0; iVar_Species < nSpeciesPrimVar; iVar_Species++) {
+							node[iPoint]->SetLimiterPrimitive(iSpecies, iVar_Species, Buffer_Receive_VGrad[iVar*nVertex+iVertex]);
+							iVar++;
+						}
+					}
+
+				}
+				delete [] Buffer_Receive_VGrad;
+			}
+		}
+	}
+	delete [] newLimiter;
+}
+
+
+void CPlasmaSolution::SetPreconditioner(CConfig *config, unsigned short iPoint) {
+	unsigned short iVar, jVar;
+
+	/*--- Initialise the preconditioning matrix to an identity matrix ---*/
+	for (iVar = 0; iVar < nVar; iVar ++) {
+		for (jVar = 0; jVar < nVar; jVar ++)
+			Precon_Mat_inv[iVar][jVar] = 0.0;
+		Precon_Mat_inv[iVar][iVar] = 1.0;
+	}
+  
+#ifdef turkel_acceleration
+
+  unsigned short iDim, jDim, electrons, loc, nVar_species;
+  double Beta, local_Mach, Beta2;
+	double rho, enthalpy, soundspeed, sq_vel;
+	double *U_i;
+	double Beta_min = config->GetminTurkelBeta();
+  double Beta_max = config->GetmaxTurkelBeta();
+
+	/*--- Variables to calculate the preconditioner parameter Beta ---*/
+	electrons = nSpecies - 1;
+	loc = (nDim+2)*electrons;
+	nVar_species = (nDim+2);
+
+	U_i 			= node[iPoint]->GetSolution();
+	rho 			= U_i[loc + 0];
+	enthalpy 		= node[iPoint]->GetEnthalpy(electrons);
+	soundspeed 		= node[iPoint]->GetSoundSpeed(electrons);
+	sq_vel 			= node[iPoint]->GetVelocity2(electrons);
+	local_Mach		= sqrt(sq_vel)/node[iPoint]->GetSoundSpeed(electrons);
+	Beta 		    = max(Beta_min,min(local_Mach,Beta_max));
+	Beta2 		    = Beta*Beta;
+	Gamma = config->GetSpecies_Gamma(nSpecies-1);
+
+	/*---Calculating the inverse of the preconditioning matrix that multiplies the time derivative  */
+	Precon_Mat_inv[loc + 0][loc + 0] = 0.5*sq_vel;
+	Precon_Mat_inv[loc + 0][loc + nVar_species-1] = 1.0;
+	for (iDim = 0; iDim < nDim; iDim ++)
+		Precon_Mat_inv[loc + 0][loc + 1+iDim] = -1.0*U_i[loc + iDim+1]/rho;
+
+	for (iDim = 0; iDim < nDim; iDim ++) {
+		Precon_Mat_inv[loc + iDim+1][loc + 0] = 0.5*sq_vel*U_i[loc + iDim+1]/rho;
+		Precon_Mat_inv[loc + iDim+1][loc + nVar_species-1] = U_i[loc + iDim+1]/rho;
+		for (jDim = 0; jDim < nDim; jDim ++) {
+			Precon_Mat_inv[loc + iDim+1][loc + 1+jDim] = -1.0*U_i[loc + jDim+1]/rho*U_i[loc + iDim+1]/rho;
+		}
+	}
+
+	Precon_Mat_inv[loc + nVar_species-1][loc + 0] = 0.5*sq_vel*enthalpy;
+	Precon_Mat_inv[loc + nVar_species-1][loc + nVar_species-1] = enthalpy;
+	for (iDim = 0; iDim < nDim; iDim ++)
+		Precon_Mat_inv[loc + nVar_species-1][loc + 1+iDim] = -1.0*U_i[loc + iDim+1]/rho*enthalpy;
+
+	for (iVar = 0; iVar < nVar_species; iVar ++ ) {
+		for (jVar = 0; jVar < nVar_species; jVar ++ ) {
+			Precon_Mat_inv[loc + iVar][loc + jVar] = (1.0/(Beta2) - 1.0) * (Gamma-1.0)/(soundspeed*soundspeed)*Precon_Mat_inv[loc + iVar][loc + jVar];
+			if (iVar == jVar)
+				Precon_Mat_inv[loc + iVar][loc + iVar] += 1.0;
+		}
+	}
+#endif
+}
+
+
+void CPlasmaSolution::BC_Euler_Wall(CGeometry *geometry, CSolution **solution_container, CNumerics *solver, CConfig *config, unsigned short val_marker) {
+	unsigned long iPoint, iVertex;
+	unsigned short iDim, iSpecies, iVar, loc;
+	double Pressure, *Normal;
+	bool implicit = (config->GetKind_TimeIntScheme_Plasma() == EULER_IMPLICIT);
+
+	/*--- Buckle over all the vertices ---*/
+	for (iVertex = 0; iVertex < geometry->nVertex[val_marker]; iVertex++) {
+		iPoint = geometry->vertex[val_marker][iVertex]->GetNode();
+
+		/*--- If the node belong to the domain ---*/
+		if (geometry->node[iPoint]->GetDomain()) {
+
+			/*--- Acquire geometry parameters ---*/
+			Normal = geometry->vertex[val_marker][iVertex]->GetNormal();
+			double Area = 0.0; double UnitaryNormal[3];
+			for (iDim = 0; iDim < nDim; iDim++)
+				Area += Normal[iDim]*Normal[iDim];
+			Area = sqrt (Area);
+			for (iDim = 0; iDim < nDim; iDim++)
+				UnitaryNormal[iDim] = -Normal[iDim]/Area;
+
+			/*--- Initialize the residual ---*/
+			for (iVar = 0; iVar < nVar; iVar++) {
+				Residual[iVar] = 0.0;
+			}
+
+			for (iSpecies = 0; iSpecies < nSpecies; iSpecies++ ) {
+				if ( iSpecies < nDiatomics ) loc = (nDim+3)*iSpecies;
+				else loc = (nDim+3)*nDiatomics + (nDim+2)*(iSpecies-nDiatomics);
+				Pressure = node[iPoint]->GetPressure(iSpecies);
+
+				/*--- Apply the boundary condition ---*/
+				Residual[loc+0] = 0.0;
+				for (iDim = 0; iDim < nDim; iDim++)
+					Residual[loc + iDim+1] =  Pressure*UnitaryNormal[iDim]*Area;
+				Residual[loc+nDim+1] = 0.0;
+				if ( iSpecies < nDiatomics )
+					Residual[loc+nDim+2] = 0.0;
+			}
+
+			/*--- Add value to the residual ---*/
+			AddResidual(iPoint, Residual);
+
+			/*--- If needed, determine the Jacobian ---*/
+			if (implicit) {
+				unsigned short jVar, jDim;
+				double dPdrho, dPdE, dPdEv, EPorho, Gamma, Energy_el, Vel2, Density;
+
+				/*--- Initialize the Jacobian ---*/
+				for (iVar = 0; iVar < nVar; iVar++)
+					for (jVar = 0; jVar < nVar; jVar++)
+						Jacobian_i[iVar][jVar] = 0.0;
+
+				for (iSpecies = 0; iSpecies < nSpecies; iSpecies++) {
+					if ( iSpecies < nDiatomics ) loc = (nDim+3)*iSpecies;
+					else loc = (nDim+3)*nDiatomics + (nDim+2)*(iSpecies-nDiatomics);
+
+					Density = node[iPoint]->GetSolution(loc+0);
+					Vel2 = 0.0;
+					for (iDim = 0; iDim < nDim; iDim++)
+						Vel2 += node[iPoint]->GetVelocity(iDim, iSpecies)*node[iPoint]->GetVelocity(iDim, iSpecies);
+					Energy_el = 0.0;
+					Gamma = config->GetSpecies_Gamma(iSpecies);
+					dPdrho = (Gamma - 1.0) * (0.5*Vel2 - config->GetEnthalpy_Formation(iSpecies) - Energy_el);
+					EPorho = (node[iPoint]->GetSolution(loc+nDim+1) + node[iPoint]->GetPressure(iSpecies))/Density;
+					dPdE   = (Gamma - 1.0);
+					dPdEv  = -(Gamma - 1.0);
+
+
+					Jacobian_i[loc+0][loc+0] = 0.0;
+					for (iDim = 0; iDim < nDim; iDim++)
+						Jacobian_i[loc+0][loc+iDim+1] = UnitaryNormal[iDim]*Area;
+					Jacobian_i[loc+0][loc+nDim+1] = 0.0;
+
+					for (iDim = 0; iDim < nDim; iDim++) {
+						Jacobian_i[loc+iDim+1][loc+0] = dPdrho * UnitaryNormal[iDim] * Area;
+						for (jDim = 0; jDim < nDim; jDim++) {
+							Jacobian_i[loc+iDim+1][loc+jDim+1] = (node[iPoint]->GetVelocity(iDim, iSpecies)*UnitaryNormal[jDim] -
+									(Gamma-1.0) * node[iPoint]->GetVelocity(jDim, iSpecies)*UnitaryNormal[iDim])*Area;
+						}
+						Jacobian_i[loc+iDim+1][loc+nDim+1] = dPdE * UnitaryNormal[iDim] * Area;
+					}
+
+					for (iDim = 0; iDim < nDim; iDim++)
+						Jacobian_i[loc+nDim+1][loc+iDim+1] = EPorho * UnitaryNormal[iDim] * Area;
+
+					if ( iSpecies < nDiatomics) {
+						for (iDim = 0; iDim < nDim; iDim++) {
+							Jacobian_i[loc+iDim+1][loc+nDim+2] = dPdEv * UnitaryNormal[iDim] * Area;
+							Jacobian_i[loc+nDim+2][loc+iDim+1] = node[iPoint]->GetSolution(loc+nDim+2) / Density * UnitaryNormal[iDim] * Area;
+						}
+					}
+				}
+				Jacobian.AddBlock(iPoint,iPoint,Jacobian_i);
+			}
+		}
+	}
+}
+
+void CPlasmaSolution::BC_HeatFlux_Wall(CGeometry *geometry, CSolution **solution_container, CNumerics *conv_solver, CNumerics *visc_solver, CConfig *config, unsigned short val_marker) {
+	unsigned long iVertex, iPoint,jPoint, total_index, Point_Normal = 0, iNeigh;
+	unsigned short iVar, iDim, iSpecies, loc, jVar;
+	double *Normal, *Coord_i, *Coord_j, *U_i, *U_j;
+	double sq_vel,dist_ij, heat_flux_factor, cp, cpoR, theta, phi, Viscosity, gas_Constant;
+	double factor, phi_rho, phi_p, rhoovisc, Twall, Pressure, Density, Temperature, Temperature_Gradient;
+
+	bool implicit = (config->GetKind_TimeIntScheme_Plasma() == EULER_IMPLICIT);
+	bool adiabatic = config->GetAdiabaticWall();
+	bool isothermal = config->GetIsothermalWall();
+	bool catalytic = config->GetCatalyticWall();
+
+	Twall = 300.0;
+
+	if (adiabatic) {
+		for(iVertex = 0; iVertex < geometry->nVertex[val_marker]; iVertex++) {
+			iPoint = geometry->vertex[val_marker][iVertex]->GetNode();
+			if (geometry->node[iPoint]->GetDomain()) {
+
+				/*--- Vector --> Velocity_corrected ---*/
+				for (iDim = 0; iDim < nDim; iDim++) Vector[iDim] = 0.0;
+
+				/*--- Set the residual, truncation error and velocity value ---*/
+				for (iSpecies = 0; iSpecies < nSpecies; iSpecies ++) {
+					if ( iSpecies < nDiatomics ) loc = (nDim+3)*iSpecies;
+					else loc = (nDim+3)*nDiatomics + (nDim+2)*(iSpecies-nDiatomics);
+					node[iPoint]->SetVelocity_Old(Vector, iSpecies);
+					SetVel_Residual_Zero(iPoint, iSpecies);
+					node[iPoint]->SetVel_ResTruncError_Zero(iSpecies);
+
+					/*--- Only change velocity-rows of the Jacobian (includes 1 in the diagonal) ---*/
+					if (implicit)
+						for (iVar = loc + 1; iVar <= loc + nDim; iVar++) {
+							total_index = iPoint*nVar+iVar;
+							Jacobian.DeleteValsRowi(total_index);
+						}
+				}
+			}
+		}
+	}
+	if (isothermal) {
+		for(iVertex = 0; iVertex < geometry->nVertex[val_marker]; iVertex++) {
+			iPoint = geometry->vertex[val_marker][iVertex]->GetNode();
+			if (geometry->node[iPoint]->GetDomain()) {
+
+				/*--- Compute the projected residual ---*/
+				Normal = geometry->vertex[val_marker][iVertex]->GetNormal();
+
+				double Area = 0.0; double UnitaryNormal[3];
+				for (iDim = 0; iDim < nDim; iDim++)
+					Area += Normal[iDim]*Normal[iDim];
+				Area = sqrt (Area);
+
+				for (iDim = 0; iDim < nDim; iDim++)
+					UnitaryNormal[iDim] = -Normal[iDim]/Area;
+				for (iSpecies = 0; iSpecies < nSpecies; iSpecies ++)
+					CHeatTransfer[val_marker][iSpecies][iVertex] = 0.0;
+
+				/*--- Compute closest normal neighbor ---*/
+				double cos_max, scalar_prod, norm_vect, norm_Normal, cos_alpha, diff_coord;
+
+				double *Normal = geometry->vertex[val_marker][iVertex]->GetNormal();
+				cos_max = -1.0;
+				for (iNeigh = 0; iNeigh < geometry->node[iPoint]->GetnPoint(); iNeigh++) {
+					jPoint = geometry->node[iPoint]->GetPoint(iNeigh);
+					scalar_prod = 0.0; norm_vect = 0.0; norm_Normal = 0.0;
+					for(iDim = 0; iDim < nDim; iDim++) {
+						diff_coord = geometry->node[jPoint]->GetCoord(iDim)-geometry->node[iPoint]->GetCoord(iDim);
+						scalar_prod += diff_coord*Normal[iDim];
+						norm_vect += diff_coord*diff_coord;
+						norm_Normal += Normal[iDim]*Normal[iDim];
+					}
+					norm_vect = sqrt(norm_vect);
+					norm_Normal = sqrt(norm_Normal);
+					cos_alpha = scalar_prod/(norm_vect*norm_Normal);
+					/*--- Get maximum cosine (not minimum because normals are oriented inwards) ---*/
+					if (cos_alpha >= cos_max) {
+						Point_Normal = jPoint;
+						cos_max = cos_alpha;
+					}
+				}
+				// Point_Normal = geometry->vertex[val_marker][iVertex]->GetNormal_Neighbor();
+
+				/*--- Vector --> Velocity_corrected ---*/
+				for (iDim = 0; iDim < nDim; iDim++) Vector[iDim] = 0.0;
+
+
+				for (iVar = 0; iVar < nVar; iVar ++)
+					Res_Visc[iVar] = 0.0;
+
+				/*--- Set the residual, truncation error and velocity value ---*/
+				for (iSpecies = 0; iSpecies < nSpecies; iSpecies ++) {
+					node[iPoint]->SetVelocity_Old(Vector, iSpecies);
+					SetVel_Residual_Zero(iPoint, iSpecies);
+					SetVel_Residual_Zero(iPoint, iSpecies);
+					SetVel_Residual_Zero(iPoint, iSpecies);
+					node[iPoint]->SetVel_ResTruncError_Zero(iSpecies);
+				}
+
+				Coord_i = geometry->node[iPoint]->GetCoord();
+				Coord_j = geometry->node[Point_Normal]->GetCoord();
+
+				dist_ij = 0;
+				for (iDim = 0; iDim < nDim; iDim++)
+					dist_ij += (Coord_j[iDim]-Coord_i[iDim])*(Coord_j[iDim]-Coord_i[iDim]);
+				dist_ij = sqrt(dist_ij);
+
+				U_i = node[iPoint]->GetSolution() ;
+				U_j = node[Point_Normal]->GetSolution();
+
+
+				for (iSpecies = 0; iSpecies < nSpecies; iSpecies ++) {
+					CHeatTransfer[val_marker][iSpecies][iVertex] = 0.0;
+					if ( iSpecies < nDiatomics ) loc = (nDim+3)*iSpecies;
+					else loc = (nDim+3)*nDiatomics + (nDim+2)*(iSpecies-nDiatomics);
+					Temperature = node[Point_Normal]->GetTemperature_tr(iSpecies);
+					Temperature_Gradient = (Twall - Temperature)/dist_ij;
+					Viscosity = node[iPoint]->GetLaminarViscosity(iSpecies);
+					gas_Constant = config->GetSpecies_Gas_Constant(iSpecies);
+					Gamma = config->GetSpecies_Gamma(iSpecies);
+					Gamma_Minus_One = Gamma - 1.0;
+					cp = (Gamma / Gamma_Minus_One) * gas_Constant;
+					heat_flux_factor = cp * Viscosity/PRANDTL;
+
+					Res_Visc[loc + nDim+1] = heat_flux_factor * Temperature_Gradient*Area;
+
+					CHeatTransfer[val_marker][iSpecies][iVertex] -= heat_flux_factor * Temperature_Gradient;
+					//                    cout << " CHeatTransfer[iMarker][iSpecies][iVertex] = " <<CHeatTransfer[val_marker][iSpecies][iVertex] << endl;
+				}
+				SubtractResidual(iPoint, Res_Visc);  // SIGN CHECK
+
+
+				/*--- Only change velocity-rows of the Jacobian (includes 1 in the diagonal) ---*/
+				if (implicit) {
+
+					theta = 0.0;
+					for (iDim = 0; iDim < nDim; iDim++)
+						theta += UnitaryNormal[iDim]*UnitaryNormal[iDim];
+
+					for (iVar = 0; iVar < nVar; iVar ++)
+						for (jVar = 0; jVar < nVar; jVar ++)
+							Jacobian_i[iVar][jVar] = 0.0;
+
+					for (iSpecies = 0; iSpecies < nSpecies; iSpecies ++) {
+						if ( iSpecies < nDiatomics ) loc = (nDim+3)*iSpecies;
+						else loc = (nDim+3)*nDiatomics + (nDim+2)*(iSpecies-nDiatomics);
+						sq_vel = 0.0;
+						for (iDim = 0; iDim< nDim; iDim ++)
+							sq_vel += (U_i[loc + iDim+1]/U_i[loc + 0])*(U_i[loc + iDim+1]/U_i[loc + 0]);
+
+						Density = node[iPoint]->GetDensity(iSpecies);
+						Pressure = node[iPoint]->GetPressure(iSpecies);
+						Viscosity = node[iPoint]->GetLaminarViscosity(iSpecies);
+						gas_Constant = config->GetSpecies_Gas_Constant(iSpecies);
+						Gamma = config->GetSpecies_Gamma(iSpecies);
+						Gamma_Minus_One = Gamma - 1.0;
+						cp =  (Gamma / Gamma_Minus_One)* gas_Constant;
+						cpoR = (Gamma / Gamma_Minus_One);
+
+						heat_flux_factor = cp * Viscosity/PRANDTL;
+						phi = 0.5*(Gamma-1.0)*sq_vel;
+						factor = Viscosity/(Density*dist_ij)*Area;
+						phi_rho = -cpoR*heat_flux_factor*Pressure/(Density*Density);
+						phi_p = cpoR*heat_flux_factor/Density;
+						rhoovisc = Density/(Viscosity); // rho over viscosity
+
+
+						Jacobian_i[loc + nDim+1][loc + 0] = -factor*rhoovisc*theta*(phi_rho+phi*phi_p);
+						Jacobian_i[loc + nDim+1][loc + nDim+1] = -factor*rhoovisc*(Gamma-1)*theta*phi_p;
+						for (iVar = loc + 1; iVar <= loc + nDim; iVar++) {
+							total_index = iPoint*nVar+iVar;
+							Jacobian.DeleteValsRowi(total_index);
+						}
+					}
+					Jacobian.SubtractBlock(iPoint, iPoint, Jacobian_i);
+				}
+			}
+		}
+	}
+
+	if (catalytic) {
+
+		double *Mass;
+		double ion_flux, electron_flux, atom_flux, ion_density, atom_density, catalyticity_coeff, Kb, ionTemperature, ionmass;
+		double cos_max, scalar_prod, norm_vect, norm_Normal, cos_alpha, diff_coord;
+
+		Mass = new double[nSpecies];
+		for (iSpecies = 0; iSpecies < nSpecies; iSpecies ++)
+			Mass[iSpecies] = config->GetParticle_Mass(iSpecies);
+
+		catalyticity_coeff = 1.0;
+		ionmass = Mass[1];
+		Kb = BOLTZMANN_CONSTANT;
+
+
+		for(iVertex = 0; iVertex < geometry->nVertex[val_marker]; iVertex++) {
+			iPoint = geometry->vertex[val_marker][iVertex]->GetNode();
+			if (geometry->node[iPoint]->GetDomain()) {
+
+				/*--- Compute the projected residual ---*/
+				Normal = geometry->vertex[val_marker][iVertex]->GetNormal();
+
+				double Area = 0.0; double UnitaryNormal[3];
+				for (iDim = 0; iDim < nDim; iDim++)
+					Area += Normal[iDim]*Normal[iDim];
+				Area = sqrt (Area);
+
+				for (iDim = 0; iDim < nDim; iDim++)
+					UnitaryNormal[iDim] = -Normal[iDim]/Area;
+
+				/*--- Compute closest normal neighbor ---*/
+				double *Normal = geometry->vertex[val_marker][iVertex]->GetNormal();
+
+				cos_max = -1.0;
+				for (iNeigh = 0; iNeigh < geometry->node[iPoint]->GetnPoint(); iNeigh++) {
+					jPoint = geometry->node[iPoint]->GetPoint(iNeigh);
+					scalar_prod = 0.0; norm_vect = 0.0; norm_Normal = 0.0;
+					for(iDim = 0; iDim < nDim; iDim++) {
+						diff_coord = geometry->node[jPoint]->GetCoord(iDim)-geometry->node[iPoint]->GetCoord(iDim);
+						scalar_prod += diff_coord*Normal[iDim];
+						norm_vect += diff_coord*diff_coord;
+						norm_Normal += Normal[iDim]*Normal[iDim];
+					}
+					norm_vect = sqrt(norm_vect);
+					norm_Normal = sqrt(norm_Normal);
+					cos_alpha = scalar_prod/(norm_vect*norm_Normal);
+					/*--- Get maximum cosine (not minimum because normals are oriented inwards) ---*/
+					if (cos_alpha >= cos_max) {
+						Point_Normal = jPoint;
+						cos_max = cos_alpha;
+					}
+				}
+				//	Point_Normal = geometry->vertex[val_marker][iVertex]->GetNormal_Neighbor();
+
+				/*--- Vector --> Velocity_corrected ---*/
+				for (iDim = 0; iDim < nDim; iDim++) Vector[iDim] = 0.0;
+
+
+				for (iVar = 0; iVar < nVar; iVar ++)
+					Res_Visc[iVar] = 0.0;
+
+				/*--- Set the residual, truncation error and velocity value ---*/
+				for (iSpecies = 0; iSpecies < nSpecies; iSpecies ++) {
+					node[iPoint]->SetVelocity_Old(Vector, iSpecies);
+					SetVel_Residual_Zero(iPoint, iSpecies);
+					SetVel_Residual_Zero(iPoint, iSpecies);
+					node[iPoint]->SetVel_ResTruncError_Zero(iSpecies);
+				}
+
+				Coord_i = geometry->node[iPoint]->GetCoord();
+				Coord_j = geometry->node[Point_Normal]->GetCoord();
+
+				dist_ij = 0;
+				for (iDim = 0; iDim < nDim; iDim++)
+					dist_ij += (Coord_j[iDim]-Coord_i[iDim])*(Coord_j[iDim]-Coord_i[iDim]);
+				dist_ij = sqrt(dist_ij);
+
+				U_i = node[iPoint]->GetSolution() ;
+				U_j = node[Point_Normal]->GetSolution();
+
+				ion_density    = U_j[1*(nDim+2) + 0];
+				atom_density   = U_j[0*(nDim+2) + 0];
+				ionTemperature = node[Point_Normal]->GetTemperature_tr(1);
+				ion_flux       = - 0.25 * ion_density * catalyticity_coeff * sqrt( 8*Kb*ionTemperature/ ( PI_NUMBER* ionmass));
+				electron_flux  = ion_flux*Mass[2]/Mass[1];
+				atom_flux      = - ( ion_flux + electron_flux);
+
+				Res_Visc[0*(nDim+2) + 0] = atom_flux     * Area;
+				Res_Visc[1*(nDim+2) + 0] = ion_flux      * Area;
+				Res_Visc[2*(nDim+2) + 0] = electron_flux * Area;
+
+				for (iSpecies = 0; iSpecies < nSpecies; iSpecies ++) {
+					CHeatTransfer[val_marker][iSpecies][iVertex] = 0.0;
+
+					if ( iSpecies < nDiatomics ) loc = (nDim+3)*iSpecies;
+					else loc = (nDim+3)*nDiatomics + (nDim+2)*(iSpecies-nDiatomics);
+					Temperature = node[Point_Normal]->GetTemperature_tr(iSpecies);
+					Temperature_Gradient = (Twall - Temperature)/dist_ij;
+					Viscosity = node[iPoint]->GetLaminarViscosity(iSpecies);
+					gas_Constant = config->GetSpecies_Gas_Constant(iSpecies);
+					Gamma = config->GetSpecies_Gamma(iSpecies);
+					Gamma_Minus_One = Gamma - 1.0;
+					cp = (Gamma / Gamma_Minus_One) * gas_Constant;
+					heat_flux_factor = cp * Viscosity/PRANDTL;
+					Res_Visc[loc + nDim+1] = heat_flux_factor * Temperature_Gradient*Area;
+					CHeatTransfer[val_marker][iSpecies][iVertex] -= heat_flux_factor * Temperature_Gradient;
+				}
+				SubtractResidual(iPoint, Res_Visc);  // SIGN CHECK
+
+
+				/*--- Only change velocity-rows of the Jacobian (includes 1 in the diagonal) ---*/
+				if (implicit) {
+
+					theta = 0.0;
+					for (iDim = 0; iDim < nDim; iDim++)
+						theta += UnitaryNormal[iDim]*UnitaryNormal[iDim];
+
+					for (iVar = 0; iVar < nVar; iVar ++)
+						for (jVar = 0; jVar < nVar; jVar ++)
+							Jacobian_i[iVar][jVar] = 0.0;
+
+					Jacobian_i[0*(nDim+2)+0][0*(nDim+2)+0] = atom_flux/atom_density*Mass[1]/Mass[0] * Area;
+					Jacobian_i[1*(nDim+2)+0][1*(nDim+2)+0] = ion_flux/ion_density*Mass[1]/Mass[1] * Area;
+					Jacobian_i[2*(nDim+2)+0][2*(nDim+2)+0] = electron_flux/ion_density*Mass[1]/Mass[2] * Area;
+
+					for (iSpecies = 0; iSpecies < nSpecies; iSpecies ++) {
+						if ( iSpecies < nDiatomics ) loc = (nDim+3)*iSpecies;
+						else loc = (nDim+3)*nDiatomics + (nDim+2)*(iSpecies-nDiatomics);
+						sq_vel = 0.0;
+						for (iDim = 0; iDim< nDim; iDim ++)
+							sq_vel += (U_i[loc + iDim+1]/U_i[loc + 0])*(U_i[loc + iDim+1]/U_i[loc + 0]);
+
+						Density = node[iPoint]->GetDensity(iSpecies);
+						Pressure = node[iPoint]->GetPressure(iSpecies);
+						Viscosity = node[iPoint]->GetLaminarViscosity(iSpecies);
+						gas_Constant = config->GetSpecies_Gas_Constant(iSpecies);
+						Gamma = config->GetSpecies_Gamma(iSpecies);
+						Gamma_Minus_One = Gamma - 1.0;
+						cp =  (Gamma / Gamma_Minus_One)* gas_Constant;
+						cpoR = (Gamma / Gamma_Minus_One);
+
+						heat_flux_factor = cp * Viscosity/PRANDTL;
+						phi = 0.5*(Gamma-1.0)*sq_vel;
+						factor = Viscosity/(Density*dist_ij)*Area;
+						phi_rho = -cpoR*heat_flux_factor*Pressure/(Density*Density);
+						phi_p = cpoR*heat_flux_factor/Density;
+						rhoovisc = Density/(Viscosity); // rho over viscosity
+
+						Jacobian_i[loc + nDim+1][loc + 0]= -factor*rhoovisc*theta*(phi_rho+phi*phi_p);
+						Jacobian_i[loc + nDim+1][loc + nDim+1] = -factor*rhoovisc*(Gamma-1)*theta*phi_p;
+
+						for (iVar = loc + 1; iVar <= loc + nDim; iVar++) {
+							total_index = iPoint*nVar+iVar;
+							Jacobian.DeleteValsRowi(total_index);
+						}
+					}
+					Jacobian.SubtractBlock(iPoint, iPoint, Jacobian_i);
+				}
+			}
+		}
+	}
+}
+
+//void CPlasmaSolution::BC_HeatFlux_Wall(CGeometry *geometry, CSolution **solution_container, CNumerics *conv_solver, CNumerics *visc_solver, CConfig *config, unsigned short val_marker) {
+//	//Comment: This implementation allows for a specified wall heat flux (typically zero).
+//
+//	unsigned long iVertex, iPoint, total_index;
+//	unsigned short iDim, iVar, iSpecies, loc;
+//	double Wall_HeatFlux;
+//
+//	/*--- Identify the boundary ---*/
+//	string Marker_Tag = config->GetMarker_All_Tag(val_marker);
+//
+//	/*--- Get the specified wall heat flux ---*/
+//	Wall_HeatFlux = config->GetWall_HeatFlux(Marker_Tag);
+//
+//	for(iVertex = 0; iVertex < geometry->nVertex[val_marker]; iVertex++) {
+//		iPoint = geometry->vertex[val_marker][iVertex]->GetNode();
+//		if (geometry->node[iPoint]->GetDomain()) {
+//
+//			/*--- Vector --> Velocity_corrected ---*/
+//			for (iDim = 0; iDim < nDim; iDim++) Vector[iDim] = 0.0;
+//
+//			/*--- Set the residual, truncation error and velocity value ---*/
+//			for (iSpecies = 0; iSpecies < nSpecies; iSpecies ++) {
+//				if ( iSpecies < nDiatomics ) loc = (nDim+3)*iSpecies;
+//				else loc = (nDim+3)*nDiatomics + (nDim+2)*(iSpecies-nDiatomics);
+//				node[iPoint]->SetVelocity_Old(Vector, iSpecies);
+//				SetVel_Residual_Zero(iPoint, iSpecies);
+//				SetVel_Residual_Zero(iPoint, iSpecies);
+//				SetVel_Residual_Zero(iPoint, iSpecies);
+//				node[iPoint]->SetVel_ResTruncError_Zero(iSpecies);
+//
+//				/*--- Only change velocity-rows of the Jacobian (includes 1 in the diagonal) ---*/
+//				if (implicit)
+//					for (iVar = loc + 1; iVar <= loc + nDim; iVar++) {
+//						total_index = iPoint*nVar+iVar;
+//						Jacobian.DeleteValsRowi(total_index);
+//					}
+//			}
+//		}
+//	}
+//}
+
+void CPlasmaSolution::BC_Isothermal_Wall(CGeometry *geometry, CSolution **solution_container, CNumerics *conv_solver, CNumerics *visc_solver, CConfig *config, unsigned short val_marker) {
+
+	unsigned long iVertex, iPoint, Point_Normal;
+	unsigned short iSpecies, iVar, jVar, iDim, jDim, loc, nVarSpecies;
+	double *Normal, *Coord_i, *Coord_j, Area, dist_ij;
+	double UnitaryNormal[3];
+	double Twall, Temperature_tr, Temperature_vib, dT_trdrho, dT_vibdrho, dT_vibdev;
+	double Density, Pwall, Vel2, Energy_el;
+	double Viscosity, ThermalConductivity, ThermalConductivity_vib, GasConstant, h_f, CharVibTemp;
+	double Theta;
+	double div_vel, **dudx;
+	double **ViscFlux_Tensor;
+	double ***GradPrimVar;
+	unsigned short nSpecies_BC = nSpecies;
+
+	//if (config->GetKind_GasModel() == ARGON) nSpecies_BC = nSpecies -1;
+
+
+//	if (nDim == 2) {
+//		cout << "2D Viscous Jacobian not yet implemented in BC_Isothermal_Wall!!" << endl;
+//		cin.get();
+//	}
+
+	Point_Normal = 0;
+	dudx = new double*[nDim];
+	for (iDim = 0; iDim < nDim; iDim++) {
+		dudx[iDim] = new double[nDim];
+	}
+	ViscFlux_Tensor = new double*[nDim+3];
+	for (iVar = 0; iVar < nDim+3; iVar++)
+		ViscFlux_Tensor[iVar] = new double[nDim];
+
+	/*--- Identify the boundary ---*/
+	string Marker_Tag = config->GetMarker_All_Tag(val_marker);
+
+	/*--- Retrieve the specified wall temperature ---*/
+	Twall = config->GetIsothermal_Temperature(Marker_Tag);
+
+	/*--- Loop over boundary points ---*/
+	for(iVertex = 0; iVertex < geometry->nVertex[val_marker]; iVertex++) {
+		iPoint = geometry->vertex[val_marker][iVertex]->GetNode();
+		if (geometry->node[iPoint]->GetDomain()) {
+
+			/*--- Store dummy vector with no-slip condition ---*/
+			for (iDim = 0; iDim < nDim; iDim++) Vector[iDim] = 0.0;
+
+			/*--- Compute dual-grid area and boundary normal ---*/
+			Normal = geometry->vertex[val_marker][iVertex]->GetNormal();
+			Area = 0.0;
+			Theta = 0.0;
+			for (iDim = 0; iDim < nDim; iDim++)
+				Area += Normal[iDim]*Normal[iDim];
+			Area = sqrt (Area);
+			for (iDim = 0; iDim < nDim; iDim++) {
+				UnitaryNormal[iDim] = -Normal[iDim]/Area;
+				Theta += UnitaryNormal[iDim]*UnitaryNormal[iDim];
+			}
+
+			/*--- Compute closest normal neighbor ---*/
+			Point_Normal = geometry->vertex[val_marker][iVertex]->GetNormal_Neighbor();
+
+			/*--- Get cartesian coordinates of i & j and compute inter-node distance ---*/
+			Coord_i = geometry->node[iPoint]->GetCoord();
+			Coord_j = geometry->node[Point_Normal]->GetCoord();
+			dist_ij = 0;
+			for (iDim = 0; iDim < nDim; iDim++)
+				dist_ij += (Coord_j[iDim]-Coord_i[iDim])*(Coord_j[iDim]-Coord_i[iDim]);
+			dist_ij = sqrt(dist_ij);
+
+			/*--- Load auxiliary vector with no-slip wall velocity ---*/
+			for (iDim = 0; iDim < nDim; iDim++) Vector[iDim] = 0.0;
+
+			/*--- Initialize viscous residual (and Jacobian if implicit) to zero ---*/
+			for (iVar = 0; iVar < nVar; iVar ++) {
+				Res_Visc[iVar] = 0.0;
+			}
+			if (implicit) {
+				for (iVar = 0; iVar < nVar; iVar ++) {
+					for (jVar = 0; jVar < nVar; jVar ++) {
+						Jacobian_i[iVar][jVar] = 0.0;
+						Jacobian_j[iVar][jVar] = 0.0;
+						Jacobian_ElecForce[iVar][jVar] = 0.0;
+					}
+				}
+			}
+
+			/*--- Acquire primitive variable gradients ---*/
+			GradPrimVar = node[iPoint]->GetGradient_Primitive_Plasma();
+
+			for (iSpecies = 0; iSpecies < nSpecies_BC; iSpecies++) {
+				if ( iSpecies < nDiatomics ) {
+					loc = (nDim+3)*iSpecies;
+					nVarSpecies = nDim+3;
+				}
+				else {
+					loc = (nDim+3)*nDiatomics + (nDim+2)*(iSpecies-nDiatomics);
+					nVarSpecies = nDim+2;
+				}
+
+				/*--- Retrieve wall and neighbor quantities ---*/
+				Pwall           = node[iPoint]->GetPressure(iSpecies);
+				Viscosity       = (node[iPoint]->GetLaminarViscosity(iSpecies) + node[Point_Normal]->GetLaminarViscosity(iSpecies))/2.0;
+				Temperature_tr  = node[Point_Normal]->GetPrimVar(iSpecies, 0);
+				Temperature_vib = node[Point_Normal]->GetPrimVar(iSpecies, nDim+1);
+				ThermalConductivity     = node[iPoint]->GetThermalConductivity(iSpecies);
+				ThermalConductivity_vib = node[iPoint]->GetThermalConductivity_vib(iSpecies);
+
+				div_vel = 0.0;
+				for (iDim = 0; iDim < nDim; iDim++) {
+					for (jDim = 0; jDim < nDim; jDim++)
+						dudx[iDim][jDim] = GradPrimVar[iSpecies][iDim+1][jDim];
+					div_vel += GradPrimVar[iSpecies][iDim+1][iDim];
+				}
+
+				/*--- Calculate wall gradients using finite differencing ---*/
+				for (iVar = 0; iVar < nDim+3; iVar++)
+					for (iDim = 0; iDim < nDim; iDim++)
+						ViscFlux_Tensor[iVar][iDim] = 0.0;
+
+				for (iDim = 0; iDim < nDim; iDim++) {
+					for (jDim = 0; jDim < nDim; jDim++) {
+						ViscFlux_Tensor[iDim+1][jDim] = Viscosity * (dudx[iDim][jDim]+dudx[jDim][iDim]);
+					}
+					ViscFlux_Tensor[iDim+1][iDim] -= 2.0/3.0 * Viscosity * div_vel;
+				}
+				/*for (jDim = 0; jDim < nDim; jDim++)
+          ViscFlux_Tensor[nDim+1][jDim] = ThermalConductivity * (Twall-Temperature_tr)/dist_ij * UnitaryNormal[jDim];
+        if (iSpecies < nDiatomics) {
+          for (jDim = 0; jDim < nDim; jDim++) {
+            ViscFlux_Tensor[nDim+1][jDim] += ThermalConductivity_vib * (Twall-Temperature_vib)/dist_ij * UnitaryNormal[jDim];
+            ViscFlux_Tensor[nDim+2][jDim] = ThermalConductivity_vib * (Twall-Temperature_vib)/dist_ij * UnitaryNormal[jDim];
+          }
+        }*/
+
+				/*--- Determine viscous contribution to boundary ---*/
+				Res_Visc[loc+nDim+1] = ThermalConductivity * (Twall-Temperature_tr)/dist_ij * Area;
+				if (iSpecies < nDiatomics) {
+					Res_Visc[loc+nDim+1] += ThermalConductivity_vib * (Twall-Temperature_vib)/dist_ij * Area;
+					Res_Visc[loc+nDim+2] = ThermalConductivity_vib * (Twall-Temperature_vib)/dist_ij * Area;
+				}
+
+				/*--- Apply the no-slip condition to the residual, truncation error and velocity value ---*/
+				node[iPoint]->SetVelocity_Old(Vector, iSpecies);
+				SetVel_Residual_Zero(iPoint, iSpecies);
+				SetVel_Residual_Zero(iPoint, iSpecies);
+				SetVel_Residual_Zero(iPoint, iSpecies);
+				node[iPoint]->SetVel_ResTruncError_Zero(iSpecies);
+
+				/*--- Calculate Jacobian for implicit time stepping ---*/
+				if (implicit) {
+					double dPdE, dPdEvib, Energy_tot, Energy_vib, Chi;
+          
+					/*--- Calculate useful quantities ---*/
+					Gamma           = config->GetSpecies_Gamma(iSpecies);
+					GasConstant     = config->GetSpecies_Gas_Constant(iSpecies);
+					h_f             = config->GetEnthalpy_Formation(iSpecies);
+					Density         = node[iPoint]->GetSolution(loc);
+					Energy_tot      = node[iPoint]->GetSolution(loc+nDim+1);
+					Energy_vib      = 0.0;
+					if (iSpecies < nDiatomics)
+						Energy_vib    = node[iPoint]->GetSolution(loc+nDim+2);
+					Temperature_tr  = Twall;
+					Temperature_vib = Twall;
+					Vel2            = 0.0;
+					Energy_el       = 0.0;
+					dPdE            = Gamma - 1.0;
+					dPdEvib         = -(Gamma - 1.0);
+					dT_trdrho       = 1.0/Density * ( -Temperature_tr + (Gamma-1.0)/GasConstant*(Vel2/2.0 - h_f - Energy_el) );
+					Chi             = (Gamma-1.0)/(GasConstant*Density*Density) * (-Energy_tot + Vel2 + Energy_vib);
+          if (nDim == 3) {
+            /*--- Jacobian of the convective terms (energy rows only) ---*/
+            for (iDim = 0; iDim < nDim; iDim++)
+              Jacobian_ElecForce[loc+nDim+1][loc+iDim+1] = (Energy_tot + Pwall) / Density * UnitaryNormal[iDim] * Area;
+            if (iSpecies < nDiatomics) {
+              for (iDim = 0; iDim < nDim; iDim++)
+                Jacobian_ElecForce[loc+nDim+2][loc+iDim+1] = Energy_vib / Density * UnitaryNormal[iDim] * Area;
+            }
+            
+            /*--- Jacobian of the viscous terms ---*/
+            // More terms in loc+4 row follow after the diatomics check
+            Jacobian_i[loc+4][loc+0] =  -Chi*ThermalConductivity*Theta/dist_ij * Area;
+            Jacobian_i[loc+4][loc+nDim+1] = -(Gamma-1.0)/GasConstant * ThermalConductivity/Density * Theta/dist_ij * Area;
+            
+            if (iSpecies < nDiatomics) {
+              CharVibTemp     = config->GetCharVibTemp(iSpecies);
+              dT_vibdrho      =  -Temperature_vib*Temperature_vib/(CharVibTemp*Density)
+              * ( 1.0 - 1.0/exp(CharVibTemp/Temperature_vib) );
+              dT_vibdev       =  Temperature_vib*Temperature_vib/(CharVibTemp*CharVibTemp*Density*GasConstant)
+              * ( (exp(CharVibTemp/Temperature_vib) - 1.0)*(exp(CharVibTemp/Temperature_vib) - 1.0)
+                 / exp(CharVibTemp/Temperature_vib) );
+              
+              Jacobian_i[loc+4][loc+0] -= dT_vibdrho * ThermalConductivity_vib * Theta / dist_ij * Area;
+              Jacobian_i[loc+5][loc+0] = -dT_vibdrho * ThermalConductivity_vib * Theta / dist_ij * Area;
+              Jacobian_i[loc+0][loc+nDim+2] = 0.0;
+              for (iDim = 0; iDim < nDim; iDim++) {
+                Jacobian_i[loc+iDim+1][loc+nDim+2] = 0.0;
+                Jacobian_i[loc+nDim+2][loc+iDim+1] = 0.0;
+              }
+              Jacobian_i[loc+nDim+2][loc+nDim+1] = 0.0;
+              Jacobian_i[loc+nDim+1][loc+nDim+2] = ( (Gamma-1.0)/GasConstant * ThermalConductivity/Density * Theta/dist_ij * dist_ij - dT_vibdev * ThermalConductivity_vib * Theta/dist_ij ) * Area;
+              Jacobian_i[loc+nDim+2][loc+nDim+2] = -dT_vibdev * ThermalConductivity_vib * Theta/dist_ij * Area;
+            }
+            
+            /*--- Determine contribution from normal neighbor to i (store in elecforce Jacobian) ---*/
+            for (iVar = 0; iVar < nVarSpecies; iVar++)
+              for (jVar = 0; jVar < nVarSpecies; jVar++)
+                Jacobian_j[loc+iVar][loc+jVar] = -Jacobian_i[loc+iVar][loc+jVar];
+            
+            for (iDim = 0; iDim < nDim; iDim++) {
+              for (jDim = 0; jDim < nDim; jDim++) {
+                Jacobian_i[loc+4][loc+iDim+1] += 1.0/(2.0*Density) * ViscFlux_Tensor[iDim+1][jDim] * UnitaryNormal[jDim] * Area;
+                Jacobian_j[loc+4][loc+iDim+1] += 1.0/(2.0*Density) * ViscFlux_Tensor[iDim+1][jDim] * UnitaryNormal[jDim] * Area;
+              }
+            }
+            /*--- Strong enforcement of the no-slip condition in the Jacobian ---*/
+            for (iVar = loc+1; iVar < loc+nDim+1; iVar++) {
+              unsigned long total_index = iPoint*nVar+iVar;
+              Jacobian.DeleteValsRowi(total_index);
+            }
+            
+          }//implicit
+        }
+			} //iSpecies
+
+			/*--- Apply calculated residuals and Jacobians to the linear system ---*/
+			SubtractResidual(iPoint, Res_Visc);
+//			Jacobian.SubtractBlock(iPoint, iPoint, Jacobian_i);
+//			Jacobian.SubtractBlock(iPoint, Point_Normal, Jacobian_j);
+//			Jacobian.AddBlock(iPoint, iPoint, Jacobian_ElecForce);
+		}
+	}
+
+#ifdef Electrons_Invisc
+	if (config->GetKind_GasModel() == ARGON) {
+		iSpecies = nSpecies -1;
+
+		/*--- Initialize the residual ---*/
+		for (iVar = 0; iVar < nVar; iVar++) {
+			Residual[iVar] = 0.0;
+		}
+		loc = (nDim+3)*nDiatomics + (nDim+2)*(iSpecies-nDiatomics);
+		Pressure = node[iPoint]->GetPressure(iSpecies);
+
+		/*--- Apply the boundary condition ---*/
+		Residual[loc+0] = 0.0;
+		for (iDim = 0; iDim < nDim; iDim++)
+			Residual[loc + iDim+1] =  Pressure*UnitaryNormal[iDim]*Area;
+		Residual[loc+nDim+1] = 0.0;
+
+
+		/*--- Add value to the residual ---*/
+		AddResidual(iPoint, Residual);
+
+		/*--- If needed, determine the Jacobian ---*/
+		if (implicit) {
+			unsigned short jVar, jDim;
+			double dPdrho, dPdE, dPdEv, EPorho, Gamma, Energy_el, Vel2, Density;
+
+			/*--- Initialize the Jacobian ---*/
+			for (iVar = 0; iVar < nVar; iVar++)
+				for (jVar = 0; jVar < nVar; jVar++)
+					Jacobian_i[iVar][jVar] = 0.0;
+
+			Density = node[iPoint]->GetSolution(loc+0);
+			Vel2 = 0.0;
+			for (iDim = 0; iDim < nDim; iDim++)
+				Vel2 += node[iPoint]->GetVelocity(iDim, iSpecies)*node[iPoint]->GetVelocity(iDim, iSpecies);
+			Energy_el = 0.0;
+			Gamma = config->GetSpecies_Gamma(iSpecies);
+			dPdrho = (Gamma - 1.0) * (0.5*Vel2 - config->GetEnthalpy_Formation(iSpecies) - Energy_el);
+			EPorho = (node[iPoint]->GetSolution(loc+nDim+1) + node[iPoint]->GetPressure(iSpecies))/Density;
+			dPdE   = (Gamma - 1.0);
+			dPdEv  = -(Gamma - 1.0);
+
+
+			Jacobian_i[loc+0][loc+0] = 0.0;
+			for (iDim = 0; iDim < nDim; iDim++)
+				Jacobian_i[loc+0][loc+iDim+1] = UnitaryNormal[iDim]*Area;
+			Jacobian_i[loc+0][loc+nDim+1] = 0.0;
+
+			for (iDim = 0; iDim < nDim; iDim++) {
+				Jacobian_i[loc+iDim+1][loc+0] = dPdrho * UnitaryNormal[iDim] * Area;
+				for (jDim = 0; jDim < nDim; jDim++) {
+					Jacobian_i[loc+iDim+1][loc+jDim+1] = (node[iPoint]->GetVelocity(iDim, iSpecies)*UnitaryNormal[jDim] -
+							(Gamma-1.0) * node[iPoint]->GetVelocity(jDim, iSpecies)*UnitaryNormal[iDim])*Area;
+				}
+				Jacobian_i[loc+iDim+1][loc+nDim+1] = dPdE * UnitaryNormal[iDim] * Area;
+			}
+
+			for (iDim = 0; iDim < nDim; iDim++)
+				Jacobian_i[loc+nDim+1][loc+iDim+1] = EPorho * UnitaryNormal[iDim] * Area;
+
+			Jacobian.AddBlock(iPoint,iPoint,Jacobian_i);
+		}
+	}
+#endif
+
+	for (iDim = 0; iDim < nDim; iDim++) {
+		delete [] dudx[iDim];
+	}
+	delete [] dudx;
+	for (iVar = 0; iVar < nDim+3; iVar++)
+		delete [] ViscFlux_Tensor[iVar];
+	delete [] ViscFlux_Tensor;
+}
+
+
+void CPlasmaSolution::BC_Electrode(CGeometry *geometry, CSolution **solution_container, CNumerics *solver, CConfig *config, unsigned short val_marker) {
+
+}
+
+void CPlasmaSolution::BC_Dielectric(CGeometry *geometry, CSolution **solution_container, CNumerics *solver, CConfig *config, unsigned short val_marker) {
+
+}
+
+
+/*!
+ * \method BC_Inlet
+ * \brief Inlet Boundary Condition
+ * \author A. Lonkar
+ */
+
+void CPlasmaSolution::BC_Inlet(CGeometry *geometry, CSolution **solution_container, CNumerics *conv_solver, CNumerics *visc_solver, CConfig *config, unsigned short val_marker) {
+	unsigned long iVertex, iPoint;
+	unsigned short iSpecies, loc = 0;
+	unsigned short iVar, jVar, iDim;
+	double dS, sq_vel,  **P_Matrix, **invP_Matrix, *Face_Normal,
+	*kappa, *U_domain, *U_inlet, *U_update, *W_domain, *W_inlet, *W_update;
+	double *vn = NULL, *rho = NULL, *rhoE = NULL, **velocity = NULL, *c = NULL, *pressure = NULL, *enthalpy = NULL;
+
+	bool implicit = (config->GetKind_TimeIntScheme_Plasma() == EULER_IMPLICIT);
+
+	kappa = new double[nDim];
+	U_domain = new double[nVar]; U_inlet = new double[nVar]; U_update = new double[nVar];
+	W_domain = new double[nVar]; W_inlet = new double[nVar]; W_update = new double[nVar];
+	P_Matrix = new double* [nVar]; invP_Matrix = new double* [nVar];
+
+	for (iVar = 0; iVar < nVar; iVar++) {
+		P_Matrix[iVar] = new double [nVar];
+		invP_Matrix[iVar] = new double [nVar];
+	}
+
+	vn		 = new double [nSpecies];
+	rho		 = new double [nSpecies];
+	rhoE	 = new double [nSpecies];
+	c		 = new double [nSpecies];
+	velocity = new double*[nSpecies];
+	pressure = new double [nSpecies];
+	enthalpy = new double [nSpecies];
+
+
+	/*--- Solution at the inlet ---*/
+	for (iSpecies = 0; iSpecies < nSpecies; iSpecies ++) {
+		if ( iSpecies < nDiatomics ) loc = (nDim+3)*iSpecies;
+		else loc = (nDim+3)*nDiatomics + (nDim+2)*(iSpecies-nDiatomics);
+		U_inlet[loc + 0] = GetDensity_Inlet(iSpecies);
+		U_inlet[loc + 1] = GetDensity_Velocity_Inlet(0,iSpecies);
+		U_inlet[loc + 2] = GetDensity_Velocity_Inlet(1,iSpecies);
+		U_inlet[loc + 3] = GetDensity_Energy_Inlet(iSpecies);
+		if (nDim == 3) {
+			U_inlet[loc + 3] = GetDensity_Velocity_Inlet(2,iSpecies);
+			U_inlet[loc + 4] = GetDensity_Energy_Inlet(iSpecies);
+		}
+	}
+
+	/*--- Bucle over all the vertices ---*/
+	for (iVertex = 0; iVertex < geometry->nVertex[val_marker]; iVertex++) {
+		iPoint = geometry->vertex[val_marker][iVertex]->GetNode();
+
+		/*--- If the node belong to the domain ---*/
+		if (geometry->node[iPoint]->GetDomain()) {
+
+			/*--- Interpolated solution at the wall ---*/
+			for (iVar = 0; iVar < nVar; iVar++)
+				U_domain[iVar] = node[iPoint]->GetSolution(iVar);
+
+			Face_Normal = geometry->vertex[val_marker][iVertex]->GetNormal();
+			dS = 0.0;
+			for (iDim = 0; iDim < nDim; iDim++)
+				dS += Face_Normal[iDim]*Face_Normal[iDim];
+			dS = sqrt (dS);
+
+			for (iDim = 0; iDim < nDim; iDim++) {
+				kappa[iDim] = -Face_Normal[iDim]/dS;
+			}
+			/*--- Computation of P and inverse P matrix using values at the infinity ---*/
+
+			for (iSpecies = 0; iSpecies < nSpecies; iSpecies ++) {
+				sq_vel = 0.0;
+				vn[iSpecies] = 0.0;
+				velocity[iSpecies] = new double[nDim];
+				loc = iSpecies * (nDim+2);
+
+				rho[iSpecies] = (U_inlet[loc + 0] + U_domain[loc + 0])/2.0;
+				rhoE[iSpecies] = (U_inlet[loc + nDim + 1] + U_domain[loc + nDim + 1])/2.0;
+				for (iDim = 0; iDim < nDim; iDim++) {
+					velocity[iSpecies][iDim] = (U_inlet[loc + iDim+1]/U_inlet[loc + 0] + U_domain[loc + iDim+1]/U_domain[loc + 0] )/2.0;
+					sq_vel += velocity[iSpecies][iDim]*velocity[iSpecies][iDim];
+					vn[iSpecies] += velocity[iSpecies][iDim]*kappa[iDim]*dS;
+				}
+
+				Gamma = config->GetSpecies_Gamma(iSpecies);
+				Gamma_Minus_One = Gamma - 1.0;
+				c[iSpecies] = sqrt(fabs(Gamma*Gamma_Minus_One*(rhoE[iSpecies]/rho[iSpecies]-0.5*sq_vel)));
+			}
+
+			conv_solver->GetPMatrix_inv(rho, velocity, c, kappa, invP_Matrix);
+			conv_solver->GetPMatrix(rho, velocity, c, kappa, P_Matrix);
+
+			/*--- computation of characteristics variables at the infinity ---*/
+			for (iVar=0; iVar < nVar; iVar++) {
+				W_inlet[iVar] = 0;
+				for (jVar=0; jVar < nVar; jVar++)
+					W_inlet[iVar] +=invP_Matrix[iVar][jVar]*U_inlet[jVar];
+			}
+
+			/*--- computation of characteristics variables at the wall ---*/
+			for (iVar=0; iVar < nVar; iVar++) {
+				W_domain[iVar] = 0;
+				for (jVar=0; jVar < nVar; jVar++)
+					W_domain[iVar] +=invP_Matrix[iVar][jVar]*U_domain[jVar];
+			}
+
+			/*--- fix characteristics value ---*/
+			for (iSpecies = 0; iSpecies < nSpecies; iSpecies ++) {
+				loc = iSpecies * (nDim+2);
+
+				if (nDim == 2) {
+					if(vn[iSpecies] > 0.0) {
+						W_update[loc + 0] = W_inlet[loc + 0];
+						W_update[loc + 1] = W_inlet[loc + 1];
+					}
+					else {
+						W_update[loc + 0] = W_domain[loc + 0];
+						W_update[loc + 1] = W_domain[loc + 1];
+					}
+
+					if(vn[iSpecies]+c[iSpecies]*dS > 0.0) W_update[loc + 2] = W_inlet[loc + 2];
+					else W_update[loc + 2] = W_domain[loc + 2];
+
+					if(vn[iSpecies]-c[iSpecies]*dS > 0.0) W_update[loc + 3] = W_inlet[loc + 3];
+					else W_update[loc + 3] = W_domain[loc + 3];
+				}
+
+				if (nDim == 3) {
+					if(vn[iSpecies] > 0.0) {
+						W_update[loc + 0] = W_domain[loc + 0];
+						W_update[loc + 1] = W_domain[loc + 1];
+						W_update[loc + 2] = W_domain[loc + 2];
+					}
+					else {
+						W_update[loc + 0] = W_inlet[loc + 0];
+						W_update[loc + 1] = W_inlet[loc + 1];
+						W_update[loc + 2] = W_inlet[loc + 2];
+					}
+
+					if(vn[iSpecies] + c[iSpecies]*dS > 0.0) W_update[loc + 3] = W_domain[loc + 3];
+					else W_update[loc + 3] = W_inlet[loc + 3];
+
+					if(vn[iSpecies]-c[iSpecies]*dS > 0.0) W_update[loc + 4] = W_domain[loc + 4];
+					else W_update[loc + 4] = W_inlet[loc + 4];
+				}
+
+			}
+
+			/*--- conservative variables using characteristics ---*/
+			for (iVar=0; iVar < nVar; iVar++) {
+				U_update[iVar] = 0;
+				for (jVar=0; jVar < nVar; jVar++)
+					U_update[iVar] +=P_Matrix[iVar][jVar]*W_update[jVar];
+			}
+
+			/*--- Residual computation ---*/
+			geometry->vertex[val_marker][iVertex]->GetNormal(Vector);
+			for (iDim = 0; iDim < nDim; iDim++) Vector[iDim] = -Vector[iDim];
+			conv_solver->SetNormal(Vector);
+
+			/*--- Compute the residual using an upwind scheme ---*/
+			conv_solver->SetConservative(U_domain, U_update);
+			conv_solver->SetResidual(Residual, Jacobian_i, Jacobian_j, config);
+			AddResidual(iPoint, Residual);
+
+			/*--- In case we are doing a implicit computation ---*/
+			if (implicit)
+				Jacobian.AddBlock(iPoint, iPoint, Jacobian_i);
+
+
+		}
+	}
+
+	for ( iSpecies = 0; iSpecies < nSpecies; iSpecies ++ ) {
+		delete [] velocity[iSpecies];
+	}
+	delete [] velocity;
+	delete [] vn; delete [] rho; delete [] pressure;
+	delete [] rhoE; delete [] c; delete [] enthalpy;
+	delete [] kappa;
+	delete [] U_domain; delete [] U_inlet; delete [] U_update;
+	delete [] W_domain; delete [] W_inlet; delete [] W_update;
+	for (iVar = 0; iVar < nVar; iVar++) {
+		delete [] P_Matrix[iVar];
+		delete [] invP_Matrix[iVar];
+	}
+	delete [] P_Matrix;
+	delete [] invP_Matrix;
+}
+
+/*!
+ * \method BC_Outlet
+ * \brief Outlet Boundary Condition
+ * \author A. Lonkar
+ */
+
+void CPlasmaSolution::BC_Outlet(CGeometry *geometry, CSolution **solution_container, CNumerics *conv_solver, CNumerics *visc_solver, CConfig *config, unsigned short val_marker) {
+
+	unsigned long iVertex, iPoint;
+	unsigned short iSpecies, loc = 0;
+	unsigned short iVar, jVar, iDim;
+	double Area, sq_vel,  **P_Matrix, **invP_Matrix, *Normal,
+	*UnitaryNormal, *U_domain, *U_outlet, *U_update, *W_domain, *W_outlet, *W_update;
+
+	double *vn = NULL, *rho = NULL, *rhoE = NULL, **velocity = NULL, *c = NULL, *pressure = NULL, *enthalpy = NULL;
+	bool implicit = (config->GetKind_TimeIntScheme_Plasma() == EULER_IMPLICIT);
+
+	UnitaryNormal = new double[nDim];
+	U_domain = new double[nVar]; U_outlet = new double[nVar]; U_update = new double[nVar];
+	W_domain = new double[nVar]; W_outlet = new double[nVar]; W_update = new double[nVar];
+	P_Matrix = new double* [nVar]; invP_Matrix = new double* [nVar];
+
+	for (iVar = 0; iVar < nVar; iVar++) {
+		P_Matrix[iVar] = new double [nVar];
+		invP_Matrix[iVar] = new double [nVar];
+	}
+	vn		 = new double [nSpecies];
+	rho		 = new double [nSpecies];
+	rhoE	 = new double [nSpecies];
+	c		 = new double [nSpecies];
+	velocity = new double*[nSpecies];
+	pressure = new double [nSpecies];
+	enthalpy = new double [nSpecies];
+
+	/*--- Buckle over all the vertices ---*/
+	for (iVertex = 0; iVertex < geometry->nVertex[val_marker]; iVertex++) {
+		iPoint = geometry->vertex[val_marker][iVertex]->GetNode();
+
+		/*--- If the node belong to the domain ---*/
+		if (geometry->node[iPoint]->GetDomain()) {
+
+			/*--- Interpolated solution at the wall ---*/
+			for (iVar = 0; iVar < nVar; iVar++)
+				U_domain[iVar] = node[iPoint]->GetSolution(iVar);
+
+			/*--- Solution at the Outlet ---*/
+			for (iSpecies = 0; iSpecies < nSpecies; iSpecies ++) {
+				loc = iSpecies * (nDim+2);
+
+				U_outlet[loc + 0] = GetDensity_Outlet(iSpecies);
+				U_outlet[loc + 1] = GetDensity_Velocity_Outlet(0,iSpecies);
+				U_outlet[loc + 2] = GetDensity_Velocity_Outlet(1,iSpecies);
+				U_outlet[loc + 3] = GetDensity_Energy_Outlet(iSpecies);
+				if (nDim == 3) {
+					U_outlet[loc + 3] = GetDensity_Velocity_Outlet(2,iSpecies);
+					U_outlet[loc + 4] = GetDensity_Energy_Outlet(iSpecies);
+				}
+			}
+
+			Normal = geometry->vertex[val_marker][iVertex]->GetNormal();
+			Area = 0.0;
+			for (iDim = 0; iDim < nDim; iDim++)
+				Area += Normal[iDim]*Normal[iDim];
+			Area = sqrt (Area);
+
+			for (iDim = 0; iDim < nDim; iDim++)
+				UnitaryNormal[iDim] = -Normal[iDim]/Area;
+
+			/*--- Computation of P and inverse P matrix using values at the domain ---*/
+			for (iSpecies = 0; iSpecies < nSpecies; iSpecies ++) {
+				sq_vel = 0.0;
+				vn[iSpecies] = 0.0;
+				velocity[iSpecies] = new double[nDim];
+				loc = iSpecies * (nDim + 2);
+
+				rho[iSpecies]  = (U_domain[loc + 0] + U_outlet[loc+0]) / 2.0;
+				rhoE[iSpecies] = (U_domain[loc + nDim + 1] + U_outlet[loc + nDim + 1])/2.0;
+				for (iDim = 0; iDim < nDim; iDim++) {
+					velocity[iSpecies][iDim] = (U_domain[loc + iDim+1]/U_domain[loc + 0] + U_outlet[loc + iDim+1]/U_outlet[loc + 0] )/2.0;
+					sq_vel += velocity[iSpecies][iDim]*velocity[iSpecies][iDim];
+					vn[iSpecies] += velocity[iSpecies][iDim]*UnitaryNormal[iDim]*Area;
+				}
+				Gamma = config->GetSpecies_Gamma(iSpecies);
+				Gamma_Minus_One = Gamma - 1.0;
+				c[iSpecies] = sqrt(fabs(Gamma*Gamma_Minus_One*(rhoE[iSpecies]/rho[iSpecies]-0.5*sq_vel)));
+			}
+			conv_solver->GetPMatrix_inv(rho, velocity, c, UnitaryNormal, invP_Matrix);
+			conv_solver->GetPMatrix(rho, velocity, c, UnitaryNormal, P_Matrix);
+
+			/*--- computation of characteristics variables at the wall ---*/
+			for (iVar=0; iVar < nVar; iVar++) {
+				W_domain[iVar] = 0;
+				for (jVar=0; jVar < nVar; jVar++)
+					W_domain[iVar] +=invP_Matrix[iVar][jVar]*U_domain[jVar];
+			}
+
+			/*--- computation of characteristics variables at the infinity ---*/
+			for (iVar=0; iVar < nVar; iVar++) {
+				W_outlet[iVar] = 0;
+				for (jVar=0; jVar < nVar; jVar++)
+					W_outlet[iVar] +=invP_Matrix[iVar][jVar]*U_outlet[jVar];
+			}
+
+			/*--- fix characteristics value ---*/
+			for (iSpecies = 0; iSpecies < nSpecies; iSpecies ++) {
+				loc = iSpecies * (nDim +2);
+
+				if (nDim == 2) {
+					if(vn[iSpecies] > 0.0) {
+						W_update[loc + 0] = W_domain[loc + 0];
+						W_update[loc + 1] = W_domain[loc + 1];
+					}
+					else {
+						W_update[loc + 0] = W_outlet[loc + 0];
+						W_update[loc + 1] = W_outlet[loc + 1];
+					}
+
+					if(vn[iSpecies]+c[iSpecies]*Area > 0.0) W_update[loc + 2] = W_domain[loc + 2];
+					else W_update[loc + 2] = W_outlet[loc + 2];
+
+					if(vn[iSpecies]-c[iSpecies]*Area > 0.0) W_update[loc + 3] = W_domain[loc + 3];
+					else W_update[loc + 3] = W_outlet[loc + 3];
+
+				}
+
+				if (nDim == 3) {
+					if(vn[iSpecies] > 0.0) {
+						W_update[loc + 0] = W_domain[loc + 0];
+						W_update[loc + 1] = W_domain[loc + 1];
+						W_update[loc + 2] = W_domain[loc + 2];
+					}
+					else {
+						W_update[loc + 0] = W_outlet[loc + 0];
+						W_update[loc + 1] = W_outlet[loc + 1];
+						W_update[loc + 2] = W_outlet[loc + 2];
+					}
+
+					if(vn[iSpecies]+c[iSpecies]*Area > 0.0) W_update[loc + 3] = W_domain[loc + 3];
+					else W_update[loc + 3] = W_outlet[loc + 3];
+
+
+					if(vn[iSpecies]-c[iSpecies]*Area > 0.0) W_update[loc + 4] = W_domain[loc + 4];
+					else W_update[loc + 4] = W_outlet[loc + 4];
+				}
+			}
+
+			/*--- conservative variables using characteristics ---*/
+			for (iVar=0; iVar < nVar; iVar++) {
+				U_update[iVar] = 0;
+				for (jVar=0; jVar < nVar; jVar++)
+					U_update[iVar] +=P_Matrix[iVar][jVar]*W_update[jVar];
+			}
+
+			/*--- Residual computation compressible flow ---*/
+			sq_vel = 0.0;
+			for (iSpecies = 0; iSpecies <nSpecies; iSpecies ++) {
+				loc = iSpecies * (nDim +2);
+				rho[iSpecies] = U_update[loc + 0];
+				rhoE[iSpecies] = U_update[loc + nDim +1];
+				sq_vel = 0.0;
+				for (iDim = 0; iDim < nDim; iDim++) {
+					velocity[iSpecies][iDim] = U_update[loc + iDim+1]/rho[iSpecies];
+					sq_vel +=velocity[iSpecies][iDim]*velocity[iSpecies][iDim];
+				}
+				Gamma = config->GetSpecies_Gamma(iSpecies);
+				Gamma_Minus_One = Gamma - 1.0;
+				c[iSpecies] = sqrt(Gamma*Gamma_Minus_One*(rhoE[iSpecies]/rho[iSpecies] - 0.5*sq_vel));
+				pressure[iSpecies] = (c[iSpecies] * c[iSpecies] * rho[iSpecies]) / Gamma;
+				enthalpy[iSpecies] = (rhoE[iSpecies] + pressure[iSpecies]) / rho[iSpecies];
+			}
+
+			conv_solver->GetInviscidProjFlux(rho, velocity, pressure, enthalpy, UnitaryNormal, Residual);
+
+			for	(iVar = 0; iVar < nVar; iVar++)
+				Residual[iVar] = Residual[iVar]*Area;
+
+			AddResidual(iPoint, Residual);
+			/*--- In case we are doing a implicit computation ---*/
+			if (implicit) {
+				geometry->vertex[val_marker][iVertex]->GetNormal(Vector);
+				for (iDim = 0; iDim < nDim; iDim++) Vector[iDim] = -Vector[iDim];
+				conv_solver->SetNormal(Vector);
+				conv_solver->SetConservative(U_domain, U_outlet);
+				conv_solver->SetResidual(Residual, Jacobian_i, Jacobian_j, config);
+				Jacobian.AddBlock(iPoint, iPoint, Jacobian_i);
+
+			}
+		}
+	}
+
+	for ( iSpecies = 0; iSpecies < nSpecies; iSpecies ++ ) {
+		delete [] velocity[iSpecies];
+	}
+	delete [] velocity;
+	delete [] vn; delete [] rho; delete [] pressure;
+	delete [] rhoE; delete [] c; delete [] enthalpy;
+	delete [] UnitaryNormal;
+	delete [] U_domain; delete [] U_outlet; delete [] U_update;
+	delete [] W_domain; delete [] W_outlet; delete [] W_update;
+	for (iVar = 0; iVar < nVar; iVar++) {
+		delete [] P_Matrix[iVar];
+		delete [] invP_Matrix[iVar];
+	}
+	delete [] P_Matrix;
+	delete [] invP_Matrix;
+}
+
+/*!
+ * \method BC_Neumann
+ * \brief Neumann Boundary Condition
+ * \author A. Lonkar
+ */
+void CPlasmaSolution::BC_Neumann(CGeometry *geometry, CSolution **solution_container, CNumerics *solver, CConfig *config, unsigned short val_marker) {
+
+	unsigned long iVertex, iPoint, Point_Normal, total_index;
+	unsigned short iVar;
+	double *U_domain, *U_interior;
+	bool implicit = (config->GetKind_TimeIntScheme_Plasma() == EULER_IMPLICIT);
+
+	U_domain = new double[nVar];
+	U_interior = new double[nVar];
+
+	/*--- Buckle over all the vertices ---*/
+	for (iVertex = 0; iVertex < geometry->nVertex[val_marker]; iVertex++) {
+		iPoint = geometry->vertex[val_marker][iVertex]->GetNode();
+		Point_Normal = geometry->vertex[val_marker][iVertex]->GetNormal_Neighbor();
+
+		/*--- If the node belong to the domain ---*/
+		if (geometry->node[iPoint]->GetDomain()) {
+			for (iVar = 0; iVar < nVar; iVar++) {
+				U_domain[iVar] = node[iPoint]->GetSolution(iVar);
+				U_interior[iVar] = node[Point_Normal]->GetSolution(iVar);
+			}
+			node[iPoint]->SetSolution_Old(U_interior);
+			node[iPoint]->SetSolution(U_interior);
+			Set_Residual_Zero(iPoint);
+			node[iPoint]->SetRes_TruncErrorZero();
+
+			/*--- Change rows of the Jacobian (includes 1 in the diagonal) ---*/
+			if (implicit)
+				for (iVar = 0; iVar < nVar; iVar++) {
+					total_index = iPoint*nVar+iVar;
+					Jacobian.DeleteValsRowi(total_index);
+				}
+		}
+	}
+	delete [] U_domain; delete [] U_interior;
+
+}
+/*!
+ * \method BC_Far_Field
+ * \brief Far field boundary condition
+ * \author A. Lonkar
+ */
+void CPlasmaSolution::BC_Far_Field(CGeometry *geometry, CSolution **solution_container, CNumerics *conv_solver, CNumerics *visc_solver, CConfig *config, unsigned short val_marker) {
+	unsigned long iVertex, iPoint, Point_Normal, iSpecies, loc;
+	unsigned short iVar, iDim;
+	double *U_domain, *U_infty, **V_domain, **V_infty;
+  double Gas_constant, Gamma, Vel2, energy_vib, energy_el, Char_temp_vib, Molar_mass;
+  
+  bool viscous = (config->GetKind_Solver() == PLASMA_NAVIER_STOKES);
+	bool implicit = (config->GetKind_TimeIntScheme_Plasma() == EULER_IMPLICIT);
+
+	U_domain = new double[nVar];
+	U_infty = new double[nVar];
+  
+  V_infty = new double *[nSpecies];
+  for (iSpecies = 0; iSpecies < nSpecies; iSpecies++)
+    V_infty[iSpecies] = new double[nDim+6];
+
+	/*--- Bucle over all the vertices ---*/
+	for (iVertex = 0; iVertex < geometry->nVertex[val_marker]; iVertex++) {
+		iPoint = geometry->vertex[val_marker][iVertex]->GetNode();
+
+		/*--- If the node belong to the domain ---*/
+		if (geometry->node[iPoint]->GetDomain()) {
+
+			/*--- Interpolated solution at the wall ---*/
+			for (iVar = 0; iVar < nVar; iVar++)
+				U_domain[iVar] = node[iPoint]->GetSolution(iVar);
+
+			/*--- Solution at the infinity ---*/
+			for (iSpecies = 0; iSpecies < nSpecies; iSpecies ++) {
+				if ( iSpecies < nDiatomics ) loc = (nDim+3)*iSpecies;
+				else loc = (nDim+3)*nDiatomics + (nDim+2)*(iSpecies-nDiatomics);
+        
+        Gas_constant = config->GetSpecies_Gas_Constant(iSpecies);
+        Gamma = config->GetSpecies_Gamma(iSpecies);
+        Char_temp_vib = config->GetCharVibTemp(iSpecies);
+        Molar_mass = config->GetMolar_Mass(iSpecies);
+        Vel2 = 0.0;
+        energy_vib = 0.0;
+        energy_el = 0.0;
+        if (iSpecies < nDiatomics)
+          energy_vib = GetDensity_Energy_vib_Inf(iSpecies);
+
+				U_infty[loc + 0] = GetDensity_Inf(iSpecies);
+        V_infty[iSpecies][nDim+3] = GetDensity_Inf(iSpecies);
+				for (iDim = 0; iDim < nDim; iDim++) {
+					U_infty[loc+iDim+1] = GetDensity_Velocity_Inf(iDim, iSpecies);
+          V_infty[iSpecies][iDim+1] = U_infty[loc+iDim+1]/V_infty[iSpecies][nDim+3];
+          Vel2 += V_infty[iSpecies][iDim+1];
+        }
+				U_infty[loc+nDim+1] = GetDensity_Energy_Inf(iSpecies);
+        V_infty[iSpecies][0] = (Gamma-1.0)/Gas_constant * (U_infty[loc+nDim+1] - 0.5*Vel2 - config->GetEnthalpy_Formation(iSpecies) - energy_vib - energy_el);
+				if (iSpecies < nDiatomics)
+					U_infty[loc+nDim+2] = energy_vib;
+        V_infty[iSpecies][nDim+1] = Char_temp_vib / log(Char_temp_vib*UNIVERSAL_GAS_CONSTANT/(energy_vib*Molar_mass) + 1.0);
+			}
+
+			/*--- Set the normal vector ---*/
+			geometry->vertex[val_marker][iVertex]->GetNormal(Vector);
+			for (iDim = 0; iDim < nDim; iDim++) Vector[iDim] = -Vector[iDim];
+			conv_solver->SetNormal(Vector);
+
+			/*--- Compute the residual using an upwind scheme ---*/
+			conv_solver->SetConservative(U_domain, U_infty);
+			conv_solver->SetResidual(Residual, Jacobian_i, Jacobian_j, config);
+			AddResidual(iPoint, Residual);
+
+			/*--- In case we are doing a implicit computation ---*/
+			if (implicit)
+				Jacobian.AddBlock(iPoint, iPoint, Jacobian_i);
+      
+      if (viscous) {
+        
+        /*--- Index of the closest interior node ---*/
+        Point_Normal = geometry->vertex[val_marker][iVertex]->GetNormal_Neighbor();
+        
+        /*--- Points, coordinates and normal vector in edge ---*/
+        visc_solver->SetCoord(geometry->node[iPoint]->GetCoord(), geometry->node[Point_Normal]->GetCoord());
+        visc_solver->SetNormal(Vector);
+        
+        for (iSpecies = 0; iSpecies < nSpecies; iSpecies++) {
+          for (iVar = 0 ; iVar < nPrimVar; iVar++) {
+            for (iDim = 0; iDim < nDim; iDim++) {
+              PrimGrad_i[iSpecies][iVar][iDim] = node[iPoint]->GetGradient_Primitive(iSpecies, iVar, iDim);
+            }
+          }
+        }
+        
+        /*--- Acquire primitive variables and gradients from the CPlasmaVariable class ---*/
+        visc_solver->SetPrimitive(node[iPoint]->GetPrimVar_Plasma(), V_infty);
+        visc_solver->SetPrimVarGradient(PrimGrad_i, PrimGrad_i);
+        
+        /*--- Pass transport coefficients from the variable to the numerics class ---*/
+        for (iSpecies = 0; iSpecies < nSpecies; iSpecies ++) {
+          visc_solver->SetLaminarViscosity(node[iPoint]->GetLaminarViscosity(iSpecies), node[iPoint]->GetLaminarViscosity(iSpecies), iSpecies);
+          visc_solver->SetEddyViscosity(node[iPoint]->GetEddyViscosity(iSpecies), node[iPoint]->GetEddyViscosity(iSpecies), iSpecies);
+          visc_solver->SetThermalConductivity(node[iPoint]->GetThermalConductivity(iSpecies), node[iPoint]->GetThermalConductivity(iSpecies), iSpecies);
+          visc_solver->SetThermalConductivity_vib(node[iPoint]->GetThermalConductivity_vib(iSpecies), node[iPoint]->GetThermalConductivity_vib(iSpecies), iSpecies);
+        }
+        
+        /*--- Compute and update residual ---*/
+        visc_solver->SetResidual(Res_Visc, Jacobian_i, Jacobian_j, config);
+        SubtractResidual(iPoint, Res_Visc);
+        
+        /*--- Update Jacobians for implicit calculations ---*/
+        if (implicit) {
+          Jacobian.SubtractBlock(iPoint,iPoint,Jacobian_i);
+        }
+      }
+		}
+	}
+	delete [] U_domain;
+	delete [] U_infty;
+}
+
+/*!
+ * \method BC_Sym_Plane
+ * \brief Symmetry Boundary Condition
+ * \author A. Lonkar.  Modified by S. R. Copeland
+ */
+
+void CPlasmaSolution::BC_Sym_Plane(CGeometry *geometry, CSolution **solution_container, CNumerics *conv_solver, CNumerics *visc_solver, CConfig *config, unsigned short val_marker) {
+	unsigned long iPoint, iVertex;
+	unsigned short iDim, iSpecies, iVar, loc;
+	double Pressure, *Normal;
+	bool implicit = (config->GetKind_TimeIntScheme_Plasma() == EULER_IMPLICIT);
+
+	/*--- Buckle over all the vertices ---*/
+	for (iVertex = 0; iVertex < geometry->nVertex[val_marker]; iVertex++) {
+		iPoint = geometry->vertex[val_marker][iVertex]->GetNode();
+
+		/*--- If the node belong to the domain ---*/
+		if (geometry->node[iPoint]->GetDomain()) {
+
+			/*--- Acquire geometry parameters ---*/
+			Normal = geometry->vertex[val_marker][iVertex]->GetNormal();
+			double Area = 0.0; double UnitaryNormal[3];
+			for (iDim = 0; iDim < nDim; iDim++)
+				Area += Normal[iDim]*Normal[iDim];
+			Area = sqrt (Area);
+			for (iDim = 0; iDim < nDim; iDim++)
+				UnitaryNormal[iDim] = -Normal[iDim]/Area;
+
+			/*--- Initialize the residual ---*/
+			for (iVar = 0; iVar < nVar; iVar++) {
+				Residual[iVar] = 0.0;
+			}
+
+			for (iSpecies = 0; iSpecies < nSpecies; iSpecies++ ) {
+				if ( iSpecies < nDiatomics ) loc = (nDim+3)*iSpecies;
+				else loc = (nDim+3)*nDiatomics + (nDim+2)*(iSpecies-nDiatomics);
+				Pressure = node[iPoint]->GetPressure(iSpecies);
+
+				/*--- Apply the boundary condition ---*/
+				Residual[loc+0] = 0.0;
+				for (iDim = 0; iDim < nDim; iDim++)
+					Residual[loc + iDim+1] =  Pressure*UnitaryNormal[iDim]*Area;
+				Residual[loc+nDim+1] = 0.0;
+				if ( iSpecies < nDiatomics )
+					Residual[loc+nDim+2] = 0.0;
+			}
+
+			/*--- Add value to the residual ---*/
+			AddResidual(iPoint, Residual);
+
+			/*--- If needed, determine the Jacobian ---*/
+			if (implicit) {
+				unsigned short jVar, jDim;
+				double dPdrho, dPdE, dPdEv, EPorho, Gamma, Energy_el, Vel2, Density;
+
+				/*--- Initialize the Jacobian ---*/
+				for (iVar = 0; iVar < nVar; iVar++)
+					for (jVar = 0; jVar < nVar; jVar++)
+						Jacobian_i[iVar][jVar] = 0.0;
+
+				for (iSpecies = 0; iSpecies < nSpecies; iSpecies++) {
+					if ( iSpecies < nDiatomics ) loc = (nDim+3)*iSpecies;
+					else loc = (nDim+3)*nDiatomics + (nDim+2)*(iSpecies-nDiatomics);
+
+					Density = node[iPoint]->GetSolution(loc+0);
+					Vel2 = 0.0;
+					for (iDim = 0; iDim < nDim; iDim++)
+						Vel2 += node[iPoint]->GetVelocity(iDim, iSpecies)*node[iPoint]->GetVelocity(iDim, iSpecies);
+					Energy_el = 0.0;
+					Gamma = config->GetSpecies_Gamma(iSpecies);
+					dPdrho = (Gamma - 1.0) * (0.5*Vel2 - config->GetEnthalpy_Formation(iSpecies) - Energy_el);
+					EPorho = (node[iPoint]->GetSolution(loc+nDim+1) + node[iPoint]->GetPressure(iSpecies))/Density;
+					dPdE   = (Gamma - 1.0);
+					dPdEv  = -(Gamma - 1.0);
+
+
+					Jacobian_i[loc+0][loc+0] = 0.0;
+					for (iDim = 0; iDim < nDim; iDim++)
+						Jacobian_i[loc+0][loc+iDim+1] = UnitaryNormal[iDim]*Area;
+					Jacobian_i[loc+0][loc+nDim+1] = 0.0;
+
+					for (iDim = 0; iDim < nDim; iDim++) {
+						Jacobian_i[loc+iDim+1][loc+0] = dPdrho * UnitaryNormal[iDim] * Area;
+						for (jDim = 0; jDim < nDim; jDim++) {
+							Jacobian_i[loc+iDim+1][loc+jDim+1] = (node[iPoint]->GetVelocity(iDim, iSpecies)*UnitaryNormal[jDim] -
+									(Gamma-1.0) * node[iPoint]->GetVelocity(jDim, iSpecies)*UnitaryNormal[iDim])*Area;
+						}
+						Jacobian_i[loc+iDim+1][loc+nDim+1] = dPdE * UnitaryNormal[iDim] * Area;
+					}
+
+					for (iDim = 0; iDim < nDim; iDim++)
+						Jacobian_i[loc+nDim+1][loc+iDim+1] = EPorho * UnitaryNormal[iDim] * Area;
+
+					if ( iSpecies < nDiatomics) {
+						for (iDim = 0; iDim < nDim; iDim++) {
+							Jacobian_i[loc+iDim+1][loc+nDim+2] = dPdEv * UnitaryNormal[iDim] * Area;
+							Jacobian_i[loc+nDim+2][loc+iDim+1] = node[iPoint]->GetSolution(loc+nDim+2) / Density * UnitaryNormal[iDim] * Area;
+						}
+					}
+				}
+				Jacobian.AddBlock(iPoint,iPoint,Jacobian_i);
+			}
+		}
+	}
+}