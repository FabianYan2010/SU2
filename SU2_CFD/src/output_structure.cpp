/*!
 * \file output_structure.cpp
 * \brief Main subroutines for output solver information
 * \author F. Palacios, T. Economon
 * \version 4.1.1 "Cardinal"
 *
 * SU2 Lead Developers: Dr. Francisco Palacios (Francisco.D.Palacios@boeing.com).
 *                      Dr. Thomas D. Economon (economon@stanford.edu).
 *
 * SU2 Developers: Prof. Juan J. Alonso's group at Stanford University.
 *                 Prof. Piero Colonna's group at Delft University of Technology.
 *                 Prof. Nicolas R. Gauger's group at Kaiserslautern University of Technology.
 *                 Prof. Alberto Guardone's group at Polytechnic University of Milan.
 *                 Prof. Rafael Palacios' group at Imperial College London.
 *
 * Copyright (C) 2012-2016 SU2, the open-source CFD code.
 *
 * SU2 is free software; you can redistribute it and/or
 * modify it under the terms of the GNU Lesser General Public
 * License as published by the Free Software Foundation; either
 * version 2.1 of the License, or (at your option) any later version.
 *
 * SU2 is distributed in the hope that it will be useful,
 * but WITHOUT ANY WARRANTY; without even the implied warranty of
 * MERCHANTABILITY or FITNESS FOR A PARTICULAR PURPOSE. See the GNU
 * Lesser General Public License for more details.
 *
 * You should have received a copy of the GNU Lesser General Public
 * License along with SU2. If not, see <http://www.gnu.org/licenses/>.
 */

#include "../include/output_structure.hpp"

COutput::COutput(void) {
  
  /*--- Initialize point and connectivity counters to zero. ---*/
  
  nGlobal_Poin      = 0;
  nSurf_Poin        = 0;
  nGlobal_Elem      = 0;
  nSurf_Elem        = 0;
  nGlobal_Tria      = 0;
  nGlobal_Quad      = 0;
  nGlobal_Tetr      = 0;
  nGlobal_Hexa      = 0;
  nGlobal_Pris      = 0;
  nGlobal_Pyra      = 0;
  nGlobal_Line      = 0;
  nGlobal_BoundTria = 0;
  nGlobal_BoundQuad = 0;
  
  /*--- Initialize CGNS write flag ---*/
  
  wrote_base_file = false;
  
  /*--- Initialize CGNS write flag ---*/
  
  wrote_CGNS_base = false;
  
  /*--- Initialize Tecplot surface flag ---*/
  
  wrote_surf_file = false;
  
  /*--- Initialize Paraview write flag ---*/
  
  wrote_Paraview_base = false;
  
  /*--- Initialize residual ---*/

  RhoRes_New = EPS;
  RhoRes_Old = EPS;
  
}

COutput::~COutput(void) { }

void COutput::SetSurfaceCSV_Flow(CConfig *config, CGeometry *geometry,
                                 CSolver *FlowSolver, unsigned long iExtIter,
                                 unsigned short val_iZone) {
  
  unsigned short iMarker;
  unsigned long iPoint, iVertex, Global_Index;
  su2double PressCoeff = 0.0, SkinFrictionCoeff;
  su2double xCoord = 0.0, yCoord = 0.0, zCoord = 0.0, Mach, Pressure;
  char cstr[200];
  
  unsigned short solver = config->GetKind_Solver();
  unsigned short nDim = geometry->GetnDim();
  
#ifndef HAVE_MPI
  
  su2double HeatFlux;
  char buffer [50];
  ofstream SurfFlow_file;
  
  /*--- Write file name with extension if unsteady ---*/
  strcpy (cstr, config->GetSurfFlowCoeff_FileName().c_str());
  
  if (config->GetUnsteady_Simulation() == TIME_SPECTRAL) {
    if (SU2_TYPE::Int(val_iZone) < 10) SPRINTF (buffer, "_0000%d.csv", SU2_TYPE::Int(val_iZone));
    if ((SU2_TYPE::Int(val_iZone) >= 10)   && (SU2_TYPE::Int(val_iZone) < 100))   SPRINTF (buffer, "_000%d.csv", SU2_TYPE::Int(val_iZone));
    if ((SU2_TYPE::Int(val_iZone) >= 100)  && (SU2_TYPE::Int(val_iZone) < 1000))  SPRINTF (buffer, "_00%d.csv", SU2_TYPE::Int(val_iZone));
    if ((SU2_TYPE::Int(val_iZone) >= 1000) && (SU2_TYPE::Int(val_iZone) < 10000)) SPRINTF (buffer, "_0%d.csv", SU2_TYPE::Int(val_iZone));
    if (SU2_TYPE::Int(val_iZone) >= 10000) SPRINTF (buffer, "_%d.csv", SU2_TYPE::Int(val_iZone));
    
  } else if (config->GetUnsteady_Simulation() && config->GetWrt_Unsteady()) {
    if ((SU2_TYPE::Int(iExtIter) >= 0)    && (SU2_TYPE::Int(iExtIter) < 10))    SPRINTF (buffer, "_0000%d.csv", SU2_TYPE::Int(iExtIter));
    if ((SU2_TYPE::Int(iExtIter) >= 10)   && (SU2_TYPE::Int(iExtIter) < 100))   SPRINTF (buffer, "_000%d.csv",  SU2_TYPE::Int(iExtIter));
    if ((SU2_TYPE::Int(iExtIter) >= 100)  && (SU2_TYPE::Int(iExtIter) < 1000))  SPRINTF (buffer, "_00%d.csv",   SU2_TYPE::Int(iExtIter));
    if ((SU2_TYPE::Int(iExtIter) >= 1000) && (SU2_TYPE::Int(iExtIter) < 10000)) SPRINTF (buffer, "_0%d.csv",    SU2_TYPE::Int(iExtIter));
    if (SU2_TYPE::Int(iExtIter) >= 10000) SPRINTF (buffer, "_%d.csv", SU2_TYPE::Int(iExtIter));
  }
  else
    SPRINTF (buffer, ".csv");
  
  strcat (cstr, buffer);
  SurfFlow_file.precision(15);
  SurfFlow_file.open(cstr, ios::out);
  
  SurfFlow_file << "\"Global_Index\", \"x_coord\", \"y_coord\", ";
  if (nDim == 3) SurfFlow_file << "\"z_coord\", ";
  SurfFlow_file << "\"Pressure\", \"Pressure_Coefficient\", ";
  
  switch (solver) {
    case EULER : SurfFlow_file <<  "\"Mach_Number\"" << endl; break;
    case NAVIER_STOKES: case RANS: SurfFlow_file <<  "\"Skin_Friction_Coefficient\", \"Heat_Flux\"" << endl; break;
  }
  
  for (iMarker = 0; iMarker < config->GetnMarker_All(); iMarker++) {
    if (config->GetMarker_All_Plotting(iMarker) == YES) {
      for (iVertex = 0; iVertex < geometry->nVertex[iMarker]; iVertex++) {
        iPoint = geometry->vertex[iMarker][iVertex]->GetNode();
        Global_Index = geometry->node[iPoint]->GetGlobalIndex();
        xCoord = geometry->node[iPoint]->GetCoord(0);
        yCoord = geometry->node[iPoint]->GetCoord(1);
        if (nDim == 3) zCoord = geometry->node[iPoint]->GetCoord(2);
        
        /*--- The output should be in inches ---*/
        
        if (config->GetSystemMeasurements() == US) {
          xCoord *= 12.0; yCoord *= 12.0;
          if (nDim == 3) zCoord *= 12.0;
        }
        
        Pressure = FlowSolver->node[iPoint]->GetPressure();
        PressCoeff = FlowSolver->GetCPressure(iMarker, iVertex);
        SurfFlow_file << scientific << Global_Index << ", " << xCoord << ", " << yCoord << ", ";
        if (nDim == 3) SurfFlow_file << scientific << zCoord << ", ";
        SurfFlow_file << scientific << Pressure << ", " << PressCoeff << ", ";
        switch (solver) {
          case EULER :
            Mach = sqrt(FlowSolver->node[iPoint]->GetVelocity2()) / FlowSolver->node[iPoint]->GetSoundSpeed();
            SurfFlow_file << scientific << Mach << endl;
            break;
          case NAVIER_STOKES: case RANS:
            SkinFrictionCoeff = FlowSolver->GetCSkinFriction(iMarker, iVertex);
            HeatFlux = FlowSolver->GetHeatFlux(iMarker, iVertex);
            SurfFlow_file << scientific << SkinFrictionCoeff << ", " << HeatFlux << endl;
            break;
        }
      }
    }
  }
  
  SurfFlow_file.close();
  
#else
  
  int rank, iProcessor, nProcessor;
  MPI_Comm_rank(MPI_COMM_WORLD, &rank);
  MPI_Comm_size(MPI_COMM_WORLD, &nProcessor);
  
  unsigned long Buffer_Send_nVertex[1], *Buffer_Recv_nVertex = NULL;
  unsigned long nVertex_Surface = 0, nLocalVertex_Surface = 0;
  unsigned long MaxLocalVertex_Surface = 0;
  
  /*--- Find the max number of surface vertices among all
   partitions and set up buffers. The master node will handle the
   writing of the CSV file after gathering all of the data. ---*/
  
  nLocalVertex_Surface = 0;
  for (iMarker = 0; iMarker < config->GetnMarker_All(); iMarker++)
    if (config->GetMarker_All_Plotting(iMarker) == YES)
      for (iVertex = 0; iVertex < geometry->GetnVertex(iMarker); iVertex++) {
        iPoint = geometry->vertex[iMarker][iVertex]->GetNode();
        if (geometry->node[iPoint]->GetDomain()) nLocalVertex_Surface++;
      }
  
  /*--- Communicate the number of local vertices on each partition
   to the master node ---*/
  
  Buffer_Send_nVertex[0] = nLocalVertex_Surface;
  if (rank == MASTER_NODE) Buffer_Recv_nVertex = new unsigned long [nProcessor];
  
  SU2_MPI::Allreduce(&nLocalVertex_Surface, &MaxLocalVertex_Surface, 1, MPI_UNSIGNED_LONG, MPI_MAX, MPI_COMM_WORLD);
  SU2_MPI::Gather(&Buffer_Send_nVertex, 1, MPI_UNSIGNED_LONG, Buffer_Recv_nVertex, 1, MPI_UNSIGNED_LONG, MASTER_NODE, MPI_COMM_WORLD);
  
  /*--- Send and Recv buffers ---*/
  
  su2double *Buffer_Send_Coord_x = new su2double [MaxLocalVertex_Surface];
  su2double *Buffer_Recv_Coord_x = NULL;
  
  su2double *Buffer_Send_Coord_y = new su2double [MaxLocalVertex_Surface];
  su2double *Buffer_Recv_Coord_y = NULL;
  
  su2double *Buffer_Send_Coord_z = new su2double [MaxLocalVertex_Surface];
  su2double *Buffer_Recv_Coord_z = NULL;
  
  su2double *Buffer_Send_Press = new su2double [MaxLocalVertex_Surface];
  su2double *Buffer_Recv_Press = NULL;
  
  su2double *Buffer_Send_CPress = new su2double [MaxLocalVertex_Surface];
  su2double *Buffer_Recv_CPress = NULL;
  
  su2double *Buffer_Send_Mach = new su2double [MaxLocalVertex_Surface];
  su2double *Buffer_Recv_Mach = NULL;
  
  su2double *Buffer_Send_SkinFriction = new su2double [MaxLocalVertex_Surface];
  su2double *Buffer_Recv_SkinFriction = NULL;
  
  su2double *Buffer_Send_HeatTransfer = new su2double [MaxLocalVertex_Surface];
  su2double *Buffer_Recv_HeatTransfer = NULL;
  
  unsigned long *Buffer_Send_GlobalIndex = new unsigned long [MaxLocalVertex_Surface];
  unsigned long *Buffer_Recv_GlobalIndex = NULL;
  
  /*--- Prepare the receive buffers on the master node only. ---*/
  
  if (rank == MASTER_NODE) {
    Buffer_Recv_Coord_x = new su2double [nProcessor*MaxLocalVertex_Surface];
    Buffer_Recv_Coord_y = new su2double [nProcessor*MaxLocalVertex_Surface];
    if (nDim == 3) Buffer_Recv_Coord_z = new su2double [nProcessor*MaxLocalVertex_Surface];
    Buffer_Recv_Press   = new su2double [nProcessor*MaxLocalVertex_Surface];
    Buffer_Recv_CPress  = new su2double [nProcessor*MaxLocalVertex_Surface];
    Buffer_Recv_Mach    = new su2double [nProcessor*MaxLocalVertex_Surface];
    Buffer_Recv_SkinFriction = new su2double [nProcessor*MaxLocalVertex_Surface];
    Buffer_Recv_HeatTransfer = new su2double [nProcessor*MaxLocalVertex_Surface];
    Buffer_Recv_GlobalIndex  = new unsigned long [nProcessor*MaxLocalVertex_Surface];
  }
  
  /*--- Loop over all vertices in this partition and load the
   data of the specified type into the buffer to be sent to
   the master node. ---*/
  
  nVertex_Surface = 0;
  for (iMarker = 0; iMarker < config->GetnMarker_All(); iMarker++)
    if (config->GetMarker_All_Plotting(iMarker) == YES)
      for (iVertex = 0; iVertex < geometry->GetnVertex(iMarker); iVertex++) {
        iPoint = geometry->vertex[iMarker][iVertex]->GetNode();
        if (geometry->node[iPoint]->GetDomain()) {
          Buffer_Send_Press[nVertex_Surface] = FlowSolver->node[iPoint]->GetPressure();
          Buffer_Send_CPress[nVertex_Surface] = FlowSolver->GetCPressure(iMarker, iVertex);
          Buffer_Send_Coord_x[nVertex_Surface] = geometry->node[iPoint]->GetCoord(0);
          Buffer_Send_Coord_y[nVertex_Surface] = geometry->node[iPoint]->GetCoord(1);
          if (nDim == 3) { Buffer_Send_Coord_z[nVertex_Surface] = geometry->node[iPoint]->GetCoord(2); }
          
          /*--- If US system, the output should be in inches ---*/
          
          if (config->GetSystemMeasurements() == US) {
            Buffer_Send_Coord_x[nVertex_Surface] *= 12.0;
            Buffer_Send_Coord_y[nVertex_Surface] *= 12.0;
            if (nDim == 3) Buffer_Send_Coord_z[nVertex_Surface] *= 12.0;
          }
          
          Buffer_Send_GlobalIndex[nVertex_Surface] = geometry->node[iPoint]->GetGlobalIndex();
          
          if (solver == EULER)
            Buffer_Send_Mach[nVertex_Surface] = sqrt(FlowSolver->node[iPoint]->GetVelocity2()) / FlowSolver->node[iPoint]->GetSoundSpeed();
          if ((solver == NAVIER_STOKES) || (solver == RANS))
            Buffer_Send_SkinFriction[nVertex_Surface] = FlowSolver->GetCSkinFriction(iMarker, iVertex);
          nVertex_Surface++;
        }
      }
  
  /*--- Send the information to the master node ---*/
  
  SU2_MPI::Gather(Buffer_Send_Coord_x, MaxLocalVertex_Surface, MPI_DOUBLE, Buffer_Recv_Coord_x, MaxLocalVertex_Surface, MPI_DOUBLE, MASTER_NODE, MPI_COMM_WORLD);
  SU2_MPI::Gather(Buffer_Send_Coord_y, MaxLocalVertex_Surface, MPI_DOUBLE, Buffer_Recv_Coord_y, MaxLocalVertex_Surface, MPI_DOUBLE, MASTER_NODE, MPI_COMM_WORLD);
  if (nDim == 3) SU2_MPI::Gather(Buffer_Send_Coord_z, MaxLocalVertex_Surface, MPI_DOUBLE, Buffer_Recv_Coord_z, MaxLocalVertex_Surface, MPI_DOUBLE, MASTER_NODE, MPI_COMM_WORLD);
  SU2_MPI::Gather(Buffer_Send_Press, MaxLocalVertex_Surface, MPI_DOUBLE, Buffer_Recv_Press, MaxLocalVertex_Surface, MPI_DOUBLE, MASTER_NODE, MPI_COMM_WORLD);
  SU2_MPI::Gather(Buffer_Send_CPress, MaxLocalVertex_Surface, MPI_DOUBLE, Buffer_Recv_CPress, MaxLocalVertex_Surface, MPI_DOUBLE, MASTER_NODE, MPI_COMM_WORLD);
  if (solver == EULER) SU2_MPI::Gather(Buffer_Send_Mach, MaxLocalVertex_Surface, MPI_DOUBLE, Buffer_Recv_Mach, MaxLocalVertex_Surface, MPI_DOUBLE, MASTER_NODE, MPI_COMM_WORLD);
  if ((solver == NAVIER_STOKES) || (solver == RANS)) SU2_MPI::Gather(Buffer_Send_SkinFriction, MaxLocalVertex_Surface, MPI_DOUBLE, Buffer_Recv_SkinFriction, MaxLocalVertex_Surface, MPI_DOUBLE, MASTER_NODE, MPI_COMM_WORLD);
  SU2_MPI::Gather(Buffer_Send_GlobalIndex, MaxLocalVertex_Surface, MPI_UNSIGNED_LONG, Buffer_Recv_GlobalIndex, MaxLocalVertex_Surface, MPI_UNSIGNED_LONG, MASTER_NODE, MPI_COMM_WORLD);
  
  /*--- The master node unpacks the data and writes the surface CSV file ---*/
  
  if (rank == MASTER_NODE) {
    
    /*--- Write file name with extension if unsteady ---*/
    char buffer[50];
    string filename = config->GetSurfFlowCoeff_FileName();
    ofstream SurfFlow_file;
    
    /*--- Write file name with extension if unsteady ---*/
    strcpy (cstr, filename.c_str());
    if (config->GetUnsteady_Simulation() == TIME_SPECTRAL) {
      if (SU2_TYPE::Int(val_iZone) < 10) SPRINTF (buffer, "_0000%d.csv", SU2_TYPE::Int(val_iZone));
      if ((SU2_TYPE::Int(val_iZone) >= 10) && (SU2_TYPE::Int(val_iZone) < 100)) SPRINTF (buffer, "_000%d.csv", SU2_TYPE::Int(val_iZone));
      if ((SU2_TYPE::Int(val_iZone) >= 100) && (SU2_TYPE::Int(val_iZone) < 1000)) SPRINTF (buffer, "_00%d.csv", SU2_TYPE::Int(val_iZone));
      if ((SU2_TYPE::Int(val_iZone) >= 1000) && (SU2_TYPE::Int(val_iZone) < 10000)) SPRINTF (buffer, "_0%d.csv", SU2_TYPE::Int(val_iZone));
      if (SU2_TYPE::Int(val_iZone) >= 10000) SPRINTF (buffer, "_%d.csv", SU2_TYPE::Int(val_iZone));
      
    } else if (config->GetUnsteady_Simulation() && config->GetWrt_Unsteady()) {
      if ((SU2_TYPE::Int(iExtIter) >= 0)    && (SU2_TYPE::Int(iExtIter) < 10))    SPRINTF (buffer, "_0000%d.csv", SU2_TYPE::Int(iExtIter));
      if ((SU2_TYPE::Int(iExtIter) >= 10)   && (SU2_TYPE::Int(iExtIter) < 100))   SPRINTF (buffer, "_000%d.csv",  SU2_TYPE::Int(iExtIter));
      if ((SU2_TYPE::Int(iExtIter) >= 100)  && (SU2_TYPE::Int(iExtIter) < 1000))  SPRINTF (buffer, "_00%d.csv",   SU2_TYPE::Int(iExtIter));
      if ((SU2_TYPE::Int(iExtIter) >= 1000) && (SU2_TYPE::Int(iExtIter) < 10000)) SPRINTF (buffer, "_0%d.csv",    SU2_TYPE::Int(iExtIter));
      if (SU2_TYPE::Int(iExtIter) >= 10000) SPRINTF (buffer, "_%d.csv", SU2_TYPE::Int(iExtIter));
    }
    else
      SPRINTF (buffer, ".csv");
    
    strcat (cstr, buffer);
    SurfFlow_file.precision(15);
    SurfFlow_file.open(cstr, ios::out);
    
    SurfFlow_file << "\"Global_Index\", \"x_coord\", \"y_coord\", ";
    if (nDim == 3) SurfFlow_file << "\"z_coord\", ";
    SurfFlow_file << "\"Pressure\", \"Pressure_Coefficient\", ";
    
    switch (solver) {
      case EULER : SurfFlow_file <<  "\"Mach_Number\"" << endl; break;
      case NAVIER_STOKES: case RANS: SurfFlow_file <<  "\"Skin_Friction_Coefficient\"" << endl; break;
    }
    
    /*--- Loop through all of the collected data and write each node's values ---*/
    
    unsigned long Total_Index;
    for (iProcessor = 0; iProcessor < nProcessor; iProcessor++) {
      for (iVertex = 0; iVertex < Buffer_Recv_nVertex[iProcessor]; iVertex++) {
        
        /*--- Current index position and global index ---*/
        Total_Index  = iProcessor*MaxLocalVertex_Surface+iVertex;
        Global_Index = Buffer_Recv_GlobalIndex[Total_Index];
        
        /*--- Retrieve the merged data for this node ---*/
        xCoord = Buffer_Recv_Coord_x[Total_Index];
        yCoord = Buffer_Recv_Coord_y[Total_Index];
        if (nDim == 3) zCoord = Buffer_Recv_Coord_z[Total_Index];
        Pressure   = Buffer_Recv_Press[Total_Index];
        PressCoeff = Buffer_Recv_CPress[Total_Index];
        
        /*--- Write the first part of the data ---*/
        SurfFlow_file << scientific << Global_Index << ", " << xCoord << ", " << yCoord << ", ";
        if (nDim == 3) SurfFlow_file << scientific << zCoord << ", ";
        SurfFlow_file << scientific << Pressure << ", " << PressCoeff << ", ";
        
        /*--- Write the solver-dependent part of the data ---*/
        switch (solver) {
          case EULER :
            Mach = Buffer_Recv_Mach[Total_Index];
            SurfFlow_file << scientific << Mach << endl;
            break;
          case NAVIER_STOKES: case RANS:
            SkinFrictionCoeff = Buffer_Recv_SkinFriction[Total_Index];
            SurfFlow_file << scientific << SkinFrictionCoeff << endl;
            break;
        }
      }
    }
    
    /*--- Close the CSV file ---*/
    SurfFlow_file.close();
    
    /*--- Release the recv buffers on the master node ---*/
    
    delete [] Buffer_Recv_Coord_x;
    delete [] Buffer_Recv_Coord_y;
    if (nDim == 3) delete [] Buffer_Recv_Coord_z;
    delete [] Buffer_Recv_Press;
    delete [] Buffer_Recv_CPress;
    delete [] Buffer_Recv_Mach;
    delete [] Buffer_Recv_SkinFriction;
    delete [] Buffer_Recv_HeatTransfer;
    delete [] Buffer_Recv_GlobalIndex;
    
    delete [] Buffer_Recv_nVertex;
    
  }
  
  /*--- Release the memory for the remaining buffers and exit ---*/
  
  delete [] Buffer_Send_Coord_x;
  delete [] Buffer_Send_Coord_y;
  delete [] Buffer_Send_Coord_z;
  delete [] Buffer_Send_Press;
  delete [] Buffer_Send_CPress;
  delete [] Buffer_Send_Mach;
  delete [] Buffer_Send_SkinFriction;
  delete [] Buffer_Send_HeatTransfer;
  delete [] Buffer_Send_GlobalIndex;
  
#endif
  
}

void COutput::SetSurfaceCSV_Adjoint(CConfig *config, CGeometry *geometry, CSolver *AdjSolver, CSolver *FlowSolution, unsigned long iExtIter, unsigned short val_iZone) {
  
#ifndef HAVE_MPI
  
  unsigned long iPoint, iVertex, Global_Index;
  su2double *Solution, xCoord, yCoord, zCoord;
  unsigned short iMarker;
  char cstr[200], buffer[50];
  ofstream SurfAdj_file;
  
  /*--- Write file name with extension if unsteady ---*/
  strcpy (cstr, config->GetSurfAdjCoeff_FileName().c_str());
  
  if (config->GetUnsteady_Simulation() == TIME_SPECTRAL) {
    if (SU2_TYPE::Int(val_iZone) < 10) SPRINTF (buffer, "_0000%d.csv", SU2_TYPE::Int(val_iZone));
    if ((SU2_TYPE::Int(val_iZone) >= 10) && (SU2_TYPE::Int(val_iZone) < 100)) SPRINTF (buffer, "_000%d.csv", SU2_TYPE::Int(val_iZone));
    if ((SU2_TYPE::Int(val_iZone) >= 100) && (SU2_TYPE::Int(val_iZone) < 1000)) SPRINTF (buffer, "_00%d.csv", SU2_TYPE::Int(val_iZone));
    if ((SU2_TYPE::Int(val_iZone) >= 1000) && (SU2_TYPE::Int(val_iZone) < 10000)) SPRINTF (buffer, "_0%d.csv", SU2_TYPE::Int(val_iZone));
    if (SU2_TYPE::Int(val_iZone) >= 10000) SPRINTF (buffer, "_%d.csv", SU2_TYPE::Int(val_iZone));
    
  } else if (config->GetUnsteady_Simulation() && config->GetWrt_Unsteady()) {
    if ((SU2_TYPE::Int(iExtIter) >= 0)    && (SU2_TYPE::Int(iExtIter) < 10))    SPRINTF (buffer, "_0000%d.csv", SU2_TYPE::Int(iExtIter));
    if ((SU2_TYPE::Int(iExtIter) >= 10)   && (SU2_TYPE::Int(iExtIter) < 100))   SPRINTF (buffer, "_000%d.csv",  SU2_TYPE::Int(iExtIter));
    if ((SU2_TYPE::Int(iExtIter) >= 100)  && (SU2_TYPE::Int(iExtIter) < 1000))  SPRINTF (buffer, "_00%d.csv",   SU2_TYPE::Int(iExtIter));
    if ((SU2_TYPE::Int(iExtIter) >= 1000) && (SU2_TYPE::Int(iExtIter) < 10000)) SPRINTF (buffer, "_0%d.csv",    SU2_TYPE::Int(iExtIter));
    if (SU2_TYPE::Int(iExtIter) >= 10000) SPRINTF (buffer, "_%d.csv", SU2_TYPE::Int(iExtIter));
  }
  else
    SPRINTF (buffer, ".csv");
  
  strcat(cstr, buffer);
  SurfAdj_file.precision(15);
  SurfAdj_file.open(cstr, ios::out);
  
  if (geometry->GetnDim() == 2) {
    SurfAdj_file <<  "\"Point\",\"Sensitivity\",\"PsiRho\",\"Phi_x\",\"Phi_y\",\"PsiE\",\"x_coord\",\"y_coord\"";
    if (config->GetDiscrete_Adjoint()){
      SurfAdj_file << ",\"x_Sens\",\"y_Sens\"";
    }
    SurfAdj_file << endl;

    for (iMarker = 0; iMarker < config->GetnMarker_All(); iMarker++) {
      if (config->GetMarker_All_Plotting(iMarker) == YES)
        for (iVertex = 0; iVertex < geometry->nVertex[iMarker]; iVertex++) {
          iPoint = geometry->vertex[iMarker][iVertex]->GetNode();
          Global_Index = geometry->node[iPoint]->GetGlobalIndex();
          Solution = AdjSolver->node[iPoint]->GetSolution();
          xCoord = geometry->node[iPoint]->GetCoord(0);
          yCoord = geometry->node[iPoint]->GetCoord(1);
          
          /*--- If US system, the output should be in inches ---*/
          
          if (config->GetSystemMeasurements() == US) {
            xCoord *= 12.0;
            yCoord *= 12.0;
          }
          
          SurfAdj_file << scientific << Global_Index << ", " << AdjSolver->GetCSensitivity(iMarker, iVertex) << ", " << Solution[0] << ", "
          << Solution[1] << ", " << Solution[2] << ", " << Solution[3] <<", " << xCoord <<", "<< yCoord;
          if (config->GetDiscrete_Adjoint()){
            SurfAdj_file << ", " << AdjSolver->node[iPoint]->GetSensitivity(0) << ", " << AdjSolver->node[iPoint]->GetSensitivity(1);
          }
          SurfAdj_file << endl;
        }
    }
  }
  
  if (geometry->GetnDim() == 3) {
    SurfAdj_file <<  "\"Point\",\"Sensitivity\",\"PsiRho\",\"Phi_x\",\"Phi_y\",\"Phi_z\",\"PsiE\",\"x_coord\",\"y_coord\",\"z_coord\"";
    if (config->GetDiscrete_Adjoint()){
      SurfAdj_file << ",\"x_Sens\",\"y_Sens\",\"z_Sens\"";
    }
    SurfAdj_file << endl;
    for (iMarker = 0; iMarker < config->GetnMarker_All(); iMarker++) {
      if (config->GetMarker_All_Plotting(iMarker) == YES)
        for (iVertex = 0; iVertex < geometry->nVertex[iMarker]; iVertex++) {
          iPoint = geometry->vertex[iMarker][iVertex]->GetNode();
          Global_Index = geometry->node[iPoint]->GetGlobalIndex();
          Solution = AdjSolver->node[iPoint]->GetSolution();
          
          xCoord = geometry->node[iPoint]->GetCoord(0);
          yCoord = geometry->node[iPoint]->GetCoord(1);
          zCoord = geometry->node[iPoint]->GetCoord(2);
          
          /*--- If US system, the output should be in inches ---*/
          
          if (config->GetSystemMeasurements() == US) {
            xCoord *= 12.0;
            yCoord *= 12.0;
            zCoord *= 12.0;
          }
          
          SurfAdj_file << scientific << Global_Index << ", " << AdjSolver->GetCSensitivity(iMarker, iVertex) << ", " << Solution[0] << ", "
          << Solution[1] << ", " << Solution[2] << ", " << Solution[3] << ", " << Solution[4] << ", "<< xCoord <<", "<< yCoord <<", "<< zCoord;
          if (config->GetDiscrete_Adjoint()){
            SurfAdj_file << ", " << AdjSolver->node[iPoint]->GetSensitivity(0) << ", " << AdjSolver->node[iPoint]->GetSensitivity(1)
                         << ", " << AdjSolver->node[iPoint]->GetSensitivity(2);
          }
          SurfAdj_file << endl;
        }
    }
  }
  
  SurfAdj_file.close();
  
#else
  int rank, iProcessor, nProcessor;
  
  MPI_Comm_rank(MPI_COMM_WORLD, &rank);
  MPI_Comm_size(MPI_COMM_WORLD, &nProcessor);
  
  unsigned short nDim = geometry->GetnDim(), iMarker;
  su2double *Solution, *Coord;
  unsigned long Buffer_Send_nVertex[1], iVertex, iPoint, nVertex_Surface = 0, nLocalVertex_Surface = 0,
  MaxLocalVertex_Surface = 0, nBuffer_Scalar;
  unsigned long *Buffer_Receive_nVertex = NULL;
  ofstream SurfAdj_file;
  
  /*--- Write the surface .csv file ---*/
  nLocalVertex_Surface = 0;
  for (iMarker = 0; iMarker < config->GetnMarker_All(); iMarker++)
    if (config->GetMarker_All_Plotting(iMarker) == YES)
      for (iVertex = 0; iVertex < geometry->GetnVertex(iMarker); iVertex++) {
        iPoint = geometry->vertex[iMarker][iVertex]->GetNode();
        if (geometry->node[iPoint]->GetDomain()) nLocalVertex_Surface ++;
      }
  
  if (rank == MASTER_NODE)
    Buffer_Receive_nVertex = new unsigned long [nProcessor];
  
  Buffer_Send_nVertex[0] = nLocalVertex_Surface;
  
  SU2_MPI::Allreduce(&nLocalVertex_Surface, &MaxLocalVertex_Surface, 1, MPI_UNSIGNED_LONG, MPI_MAX, MPI_COMM_WORLD);
  SU2_MPI::Gather(&Buffer_Send_nVertex, 1, MPI_UNSIGNED_LONG, Buffer_Receive_nVertex, 1, MPI_UNSIGNED_LONG, MASTER_NODE, MPI_COMM_WORLD);
  
  su2double *Buffer_Send_Coord_x = new su2double[MaxLocalVertex_Surface];
  su2double *Buffer_Send_Coord_y= new su2double[MaxLocalVertex_Surface];
  su2double *Buffer_Send_Coord_z= new su2double[MaxLocalVertex_Surface];
  unsigned long *Buffer_Send_GlobalPoint= new unsigned long[MaxLocalVertex_Surface];
  su2double *Buffer_Send_Sensitivity= new su2double[MaxLocalVertex_Surface];
  su2double *Buffer_Send_PsiRho= new su2double[MaxLocalVertex_Surface];
  su2double *Buffer_Send_Phi_x= new su2double[MaxLocalVertex_Surface];
  su2double *Buffer_Send_Phi_y= new su2double[MaxLocalVertex_Surface];
  su2double *Buffer_Send_Phi_z= new su2double[MaxLocalVertex_Surface];
  su2double *Buffer_Send_PsiE= new su2double[MaxLocalVertex_Surface];

  su2double *Buffer_Send_Sens_x = NULL, *Buffer_Send_Sens_y = NULL, *Buffer_Send_Sens_z = NULL;

  if (config->GetDiscrete_Adjoint()){
    Buffer_Send_Sens_x = new su2double[MaxLocalVertex_Surface];
    Buffer_Send_Sens_y = new su2double[MaxLocalVertex_Surface];
    if (nDim == 3){
      Buffer_Send_Sens_z = new su2double[MaxLocalVertex_Surface];
    }
  }
  
  nVertex_Surface = 0;
  for (iMarker = 0; iMarker < config->GetnMarker_All(); iMarker++)
    if (config->GetMarker_All_Plotting(iMarker) == YES)
      for (iVertex = 0; iVertex < geometry->GetnVertex(iMarker); iVertex++) {
        iPoint = geometry->vertex[iMarker][iVertex]->GetNode();
        if (geometry->node[iPoint]->GetDomain()) {
          Solution = AdjSolver->node[iPoint]->GetSolution();
          //Normal = geometry->vertex[iMarker][iVertex]->GetNormal();
          Coord = geometry->node[iPoint]->GetCoord();
          //d = AdjSolver->node[iPoint]->GetForceProj_Vector();
          Buffer_Send_GlobalPoint[nVertex_Surface] = geometry->node[iPoint]->GetGlobalIndex();
          Buffer_Send_Coord_x[nVertex_Surface] = Coord[0];
          Buffer_Send_Coord_y[nVertex_Surface] = Coord[1];
          Buffer_Send_Sensitivity[nVertex_Surface] =  AdjSolver->GetCSensitivity(iMarker, iVertex);
          Buffer_Send_PsiRho[nVertex_Surface] = Solution[0];
          Buffer_Send_Phi_x[nVertex_Surface] = Solution[1];
          Buffer_Send_Phi_y[nVertex_Surface] = Solution[2];
          if (nDim == 2) Buffer_Send_PsiE[nVertex_Surface] = Solution[3];
          if (nDim == 3) {
            Buffer_Send_Coord_z[nVertex_Surface] = Coord[2];
            Buffer_Send_Phi_z[nVertex_Surface] = Solution[3];
            Buffer_Send_PsiE[nVertex_Surface] = Solution[4];
          }
          if (config->GetDiscrete_Adjoint()){
            Buffer_Send_Sens_x[nVertex_Surface] = AdjSolver->node[iPoint]->GetSensitivity(0);
            Buffer_Send_Sens_y[nVertex_Surface] = AdjSolver->node[iPoint]->GetSensitivity(1);
            if (nDim == 3){
              Buffer_Send_Sens_z[nVertex_Surface] = AdjSolver->node[iPoint]->GetSensitivity(2);
            }
          }
          
          /*--- If US system, the output should be in inches ---*/
          
          if (config->GetSystemMeasurements() == US) {
            Buffer_Send_Coord_x[nVertex_Surface] *= 12.0;
            Buffer_Send_Coord_y[nVertex_Surface] *= 12.0;
            if (nDim == 3) Buffer_Send_Coord_z[nVertex_Surface] *= 12.0;
          }
          
          nVertex_Surface++;
        }
      }
  
  su2double *Buffer_Receive_Coord_x = NULL, *Buffer_Receive_Coord_y = NULL, *Buffer_Receive_Coord_z = NULL, *Buffer_Receive_Sensitivity = NULL,
  *Buffer_Receive_PsiRho = NULL, *Buffer_Receive_Phi_x = NULL, *Buffer_Receive_Phi_y = NULL, *Buffer_Receive_Phi_z = NULL,
  *Buffer_Receive_PsiE = NULL, *Buffer_Receive_Sens_x = NULL, *Buffer_Receive_Sens_y = NULL, *Buffer_Receive_Sens_z = NULL;
  unsigned long *Buffer_Receive_GlobalPoint = NULL;
  
  if (rank == MASTER_NODE) {
    Buffer_Receive_Coord_x = new su2double [nProcessor*MaxLocalVertex_Surface];
    Buffer_Receive_Coord_y = new su2double [nProcessor*MaxLocalVertex_Surface];
    if (nDim == 3) Buffer_Receive_Coord_z = new su2double [nProcessor*MaxLocalVertex_Surface];
    Buffer_Receive_GlobalPoint = new unsigned long [nProcessor*MaxLocalVertex_Surface];
    Buffer_Receive_Sensitivity = new su2double [nProcessor*MaxLocalVertex_Surface];
    Buffer_Receive_PsiRho = new su2double [nProcessor*MaxLocalVertex_Surface];
    Buffer_Receive_Phi_x = new su2double [nProcessor*MaxLocalVertex_Surface];
    Buffer_Receive_Phi_y = new su2double [nProcessor*MaxLocalVertex_Surface];
    if (nDim == 3) Buffer_Receive_Phi_z = new su2double [nProcessor*MaxLocalVertex_Surface];
    Buffer_Receive_PsiE = new su2double [nProcessor*MaxLocalVertex_Surface];
    if (config->GetDiscrete_Adjoint()){
      Buffer_Receive_Sens_x = new su2double[nProcessor*MaxLocalVertex_Surface];
      Buffer_Receive_Sens_y = new su2double[nProcessor*MaxLocalVertex_Surface];
      if (nDim == 3){
        Buffer_Receive_Sens_z = new su2double[nProcessor*MaxLocalVertex_Surface];
      }
    }
  }
  
  nBuffer_Scalar = MaxLocalVertex_Surface;
  
  /*--- Send the information to the Master node ---*/
  SU2_MPI::Gather(Buffer_Send_Coord_x, nBuffer_Scalar, MPI_DOUBLE, Buffer_Receive_Coord_x, nBuffer_Scalar, MPI_DOUBLE, MASTER_NODE, MPI_COMM_WORLD);
  SU2_MPI::Gather(Buffer_Send_Coord_y, nBuffer_Scalar, MPI_DOUBLE, Buffer_Receive_Coord_y, nBuffer_Scalar, MPI_DOUBLE, MASTER_NODE, MPI_COMM_WORLD);
  if (nDim == 3) SU2_MPI::Gather(Buffer_Send_Coord_z, nBuffer_Scalar, MPI_DOUBLE, Buffer_Receive_Coord_z, nBuffer_Scalar, MPI_DOUBLE, MASTER_NODE, MPI_COMM_WORLD);
  SU2_MPI::Gather(Buffer_Send_GlobalPoint, nBuffer_Scalar, MPI_UNSIGNED_LONG, Buffer_Receive_GlobalPoint, nBuffer_Scalar, MPI_UNSIGNED_LONG, MASTER_NODE, MPI_COMM_WORLD);
  SU2_MPI::Gather(Buffer_Send_Sensitivity, nBuffer_Scalar, MPI_DOUBLE, Buffer_Receive_Sensitivity, nBuffer_Scalar, MPI_DOUBLE, MASTER_NODE, MPI_COMM_WORLD);
  SU2_MPI::Gather(Buffer_Send_PsiRho, nBuffer_Scalar, MPI_DOUBLE, Buffer_Receive_PsiRho, nBuffer_Scalar, MPI_DOUBLE, MASTER_NODE, MPI_COMM_WORLD);
  SU2_MPI::Gather(Buffer_Send_Phi_x, nBuffer_Scalar, MPI_DOUBLE, Buffer_Receive_Phi_x, nBuffer_Scalar, MPI_DOUBLE, MASTER_NODE, MPI_COMM_WORLD);
  SU2_MPI::Gather(Buffer_Send_Phi_y, nBuffer_Scalar, MPI_DOUBLE, Buffer_Receive_Phi_y, nBuffer_Scalar, MPI_DOUBLE, MASTER_NODE, MPI_COMM_WORLD);
  if (nDim == 3) SU2_MPI::Gather(Buffer_Send_Phi_z, nBuffer_Scalar, MPI_DOUBLE, Buffer_Receive_Phi_z, nBuffer_Scalar, MPI_DOUBLE, MASTER_NODE, MPI_COMM_WORLD);
  SU2_MPI::Gather(Buffer_Send_PsiE, nBuffer_Scalar, MPI_DOUBLE, Buffer_Receive_PsiE, nBuffer_Scalar, MPI_DOUBLE, MASTER_NODE, MPI_COMM_WORLD);
  if (config->GetDiscrete_Adjoint()){
    SU2_MPI::Gather(Buffer_Send_Sens_x, nBuffer_Scalar, MPI_DOUBLE, Buffer_Receive_Sens_x, nBuffer_Scalar, MPI_DOUBLE, MASTER_NODE, MPI_COMM_WORLD);
    SU2_MPI::Gather(Buffer_Send_Sens_y, nBuffer_Scalar, MPI_DOUBLE, Buffer_Receive_Sens_y, nBuffer_Scalar, MPI_DOUBLE, MASTER_NODE, MPI_COMM_WORLD);
    if (nDim == 3){
      SU2_MPI::Gather(Buffer_Send_Sens_z, nBuffer_Scalar, MPI_DOUBLE, Buffer_Receive_Sens_z, nBuffer_Scalar, MPI_DOUBLE, MASTER_NODE, MPI_COMM_WORLD);
    }
  }
  
  /*--- The master node is the one who writes the surface files ---*/
  if (rank == MASTER_NODE) {
    unsigned long iVertex, GlobalPoint, position;
    char cstr[200], buffer[50];
    ofstream SurfAdj_file;
    string filename = config->GetSurfAdjCoeff_FileName();
        
    /*--- Write file name with extension if unsteady ---*/
    strcpy (cstr, filename.c_str());
    
    if (config->GetUnsteady_Simulation() == TIME_SPECTRAL) {
      if (SU2_TYPE::Int(val_iZone) < 10) SPRINTF (buffer, "_0000%d.csv", SU2_TYPE::Int(val_iZone));
      if ((SU2_TYPE::Int(val_iZone) >= 10) && (SU2_TYPE::Int(val_iZone) < 100)) SPRINTF (buffer, "_000%d.csv", SU2_TYPE::Int(val_iZone));
      if ((SU2_TYPE::Int(val_iZone) >= 100) && (SU2_TYPE::Int(val_iZone) < 1000)) SPRINTF (buffer, "_00%d.csv", SU2_TYPE::Int(val_iZone));
      if ((SU2_TYPE::Int(val_iZone) >= 1000) && (SU2_TYPE::Int(val_iZone) < 10000)) SPRINTF (buffer, "_0%d.csv", SU2_TYPE::Int(val_iZone));
      if (SU2_TYPE::Int(val_iZone) >= 10000) SPRINTF (buffer, "_%d.csv", SU2_TYPE::Int(val_iZone));
      
    } else if (config->GetUnsteady_Simulation() && config->GetWrt_Unsteady()) {
      if ((SU2_TYPE::Int(iExtIter) >= 0) && (SU2_TYPE::Int(iExtIter) < 10)) SPRINTF (buffer, "_0000%d.csv", SU2_TYPE::Int(iExtIter));
      if ((SU2_TYPE::Int(iExtIter) >= 10) && (SU2_TYPE::Int(iExtIter) < 100)) SPRINTF (buffer, "_000%d.csv", SU2_TYPE::Int(iExtIter));
      if ((SU2_TYPE::Int(iExtIter) >= 100) && (SU2_TYPE::Int(iExtIter) < 1000)) SPRINTF (buffer, "_00%d.csv", SU2_TYPE::Int(iExtIter));
      if ((SU2_TYPE::Int(iExtIter) >= 1000) && (SU2_TYPE::Int(iExtIter) < 10000)) SPRINTF (buffer, "_0%d.csv", SU2_TYPE::Int(iExtIter));
      if (SU2_TYPE::Int(iExtIter) >= 10000) SPRINTF (buffer, "_%d.csv", SU2_TYPE::Int(iExtIter));
    }
    else
      SPRINTF (buffer, ".csv");
    
    strcat (cstr, buffer);
    SurfAdj_file.open(cstr, ios::out);
    SurfAdj_file.precision(15);
    
    /*--- Write the 2D surface flow coefficient file ---*/
    if (geometry->GetnDim() == 2) {
      
      SurfAdj_file <<  "\"Point\",\"Sensitivity\",\"PsiRho\",\"Phi_x\",\"Phi_y\",\"PsiE\",\"x_coord\",\"y_coord\"";
      if (config->GetDiscrete_Adjoint()){
        SurfAdj_file << ",\" x_Sens\",\"y_Sens\"";
      }
      SurfAdj_file << endl;

      for (iProcessor = 0; iProcessor < nProcessor; iProcessor++)
        for (iVertex = 0; iVertex < Buffer_Receive_nVertex[iProcessor]; iVertex++) {
          
          position = iProcessor*MaxLocalVertex_Surface+iVertex;
          GlobalPoint = Buffer_Receive_GlobalPoint[position];
          
          SurfAdj_file << scientific << GlobalPoint <<
          ", " << Buffer_Receive_Sensitivity[position] << ", " << Buffer_Receive_PsiRho[position] <<
          ", " << Buffer_Receive_Phi_x[position] << ", " << Buffer_Receive_Phi_y[position] <<
          ", " << Buffer_Receive_PsiE[position] << ", " << Buffer_Receive_Coord_x[position] <<
          ", "<< Buffer_Receive_Coord_y[position];
          if (config->GetDiscrete_Adjoint()){
            SurfAdj_file << ", " << Buffer_Receive_Sens_x[position] << ", " << Buffer_Receive_Sens_y[position];
          }
          SurfAdj_file << endl;
        }
    }
    
    /*--- Write the 3D surface flow coefficient file ---*/
    if (geometry->GetnDim() == 3) {
      
      SurfAdj_file <<  "\"Point\",\"Sensitivity\",\"PsiRho\",\"Phi_x\",\"Phi_y\",\"Phi_z\",\"PsiE\",\"x_coord\",\"y_coord\",\"z_coord\"";
      if (config->GetDiscrete_Adjoint()){
        SurfAdj_file << ",\"x_Sens\",\"y_Sens\",\"z_Sens\"";
      }
      SurfAdj_file << endl;

      for (iProcessor = 0; iProcessor < nProcessor; iProcessor++)
        for (iVertex = 0; iVertex < Buffer_Receive_nVertex[iProcessor]; iVertex++) {
          position = iProcessor*MaxLocalVertex_Surface+iVertex;
          GlobalPoint = Buffer_Receive_GlobalPoint[position];
          
          SurfAdj_file << scientific << GlobalPoint <<
          ", " << Buffer_Receive_Sensitivity[position] << ", " << Buffer_Receive_PsiRho[position] <<
          ", " << Buffer_Receive_Phi_x[position] << ", " << Buffer_Receive_Phi_y[position] << ", " << Buffer_Receive_Phi_z[position] <<
          ", " << Buffer_Receive_PsiE[position] <<", "<< Buffer_Receive_Coord_x[position] <<
          ", "<< Buffer_Receive_Coord_y[position] <<", "<< Buffer_Receive_Coord_z[position];
          if (config->GetDiscrete_Adjoint()){
            SurfAdj_file << ", " << Buffer_Receive_Sens_x[position] << ", " << Buffer_Receive_Sens_y[position] << ", " << Buffer_Receive_Sens_z[position];
          }
          SurfAdj_file << endl;
        }
    }
    
  }
  
  if (rank == MASTER_NODE) {
    delete [] Buffer_Receive_nVertex;
    delete [] Buffer_Receive_Coord_x;
    delete [] Buffer_Receive_Coord_y;
    if (nDim == 3) delete [] Buffer_Receive_Coord_z;
    delete [] Buffer_Receive_Sensitivity;
    delete [] Buffer_Receive_PsiRho;
    delete [] Buffer_Receive_Phi_x;
    delete [] Buffer_Receive_Phi_y;
    if (nDim == 3) delete [] Buffer_Receive_Phi_z;
    delete [] Buffer_Receive_PsiE;
    delete [] Buffer_Receive_GlobalPoint;
    if (config->GetDiscrete_Adjoint()){
      delete [] Buffer_Receive_Sens_x;
      delete [] Buffer_Receive_Sens_y;
      if (nDim == 3){
        delete [] Buffer_Receive_Sens_z;
      }
    }
  }
  
  delete [] Buffer_Send_Coord_x;
  delete [] Buffer_Send_Coord_y;
  delete [] Buffer_Send_Coord_z;
  delete [] Buffer_Send_GlobalPoint;
  delete [] Buffer_Send_Sensitivity;
  delete [] Buffer_Send_PsiRho;
  delete [] Buffer_Send_Phi_x;
  delete [] Buffer_Send_Phi_y;
  delete [] Buffer_Send_Phi_z;
  delete [] Buffer_Send_PsiE;
  if (Buffer_Send_Sens_x != NULL) delete [] Buffer_Send_Sens_x;
  if (Buffer_Send_Sens_y != NULL) delete [] Buffer_Send_Sens_y;
  if (Buffer_Send_Sens_z != NULL) delete [] Buffer_Send_Sens_z;
  
  SurfAdj_file.close();
  
#endif
}

void COutput::MergeConnectivity(CConfig *config, CGeometry *geometry, unsigned short val_iZone) {
  
  int rank = MASTER_NODE;
  int size = SINGLE_NODE;
  
#ifdef HAVE_MPI
  MPI_Comm_rank(MPI_COMM_WORLD, &rank);
  MPI_Comm_size(MPI_COMM_WORLD, &size);
#endif
  
  /*--- Flags identifying the types of files to be written. ---*/
  
  bool Wrt_Vol = config->GetWrt_Vol_Sol();
  bool Wrt_Srf = config->GetWrt_Srf_Sol();
  
  /*--- Merge connectivity for each type of element (excluding halos). Note
   that we only need to merge the connectivity once, as it does not change
   during computation. Check whether the base file has been written. ---*/
  
    /*--- Merge volumetric grid. ---*/
    
    if (Wrt_Vol) {
      
      if ((rank == MASTER_NODE) && (size != SINGLE_NODE) && (nGlobal_Tria != 0))
        cout <<"Merging volumetric triangle grid connectivity." << endl;
      MergeVolumetricConnectivity(config, geometry, TRIANGLE    );
      
      if ((rank == MASTER_NODE) && (size != SINGLE_NODE) && (nGlobal_Quad != 0))
        cout <<"Merging volumetric quadrilateral grid connectivity." << endl;
      MergeVolumetricConnectivity(config, geometry, QUADRILATERAL   );
      
      if ((rank == MASTER_NODE) && (size != SINGLE_NODE) && (nGlobal_Tetr != 0))
        cout <<"Merging volumetric tetrahedron grid connectivity." << endl;
      MergeVolumetricConnectivity(config, geometry, TETRAHEDRON );
      
      if ((rank == MASTER_NODE) && (size != SINGLE_NODE) && (nGlobal_Hexa != 0))
        cout <<"Merging volumetric hexahedron grid connectivity." << endl;
      MergeVolumetricConnectivity(config, geometry, HEXAHEDRON  );
      
      if ((rank == MASTER_NODE) && (size != SINGLE_NODE) && (nGlobal_Pris != 0))
        cout <<"Merging volumetric prism grid connectivity." << endl;
      MergeVolumetricConnectivity(config, geometry, PRISM       );
      
      if ((rank == MASTER_NODE) && (size != SINGLE_NODE) && (nGlobal_Pyra != 0))
        cout <<"Merging volumetric pyramid grid connectivity." << endl;
      MergeVolumetricConnectivity(config, geometry, PYRAMID     );
      
    }
    
    /*--- Merge surface grid. ---*/
    
    if (Wrt_Srf) {
      
      if ((rank == MASTER_NODE) && (size != SINGLE_NODE) && (nGlobal_Line != 0))
        cout <<"Merging surface line grid connectivity." << endl;
      MergeSurfaceConnectivity(config, geometry, LINE);
      
      if ((rank == MASTER_NODE) && (size != SINGLE_NODE) && (nGlobal_BoundTria != 0))
        cout <<"Merging surface triangle grid connectivity." << endl;
      MergeSurfaceConnectivity(config, geometry, TRIANGLE);
      
      if ((rank == MASTER_NODE) && (size != SINGLE_NODE) && (nGlobal_BoundQuad != 0))
        cout <<"Merging surface quadrilateral grid connectivity." << endl;
      MergeSurfaceConnectivity(config, geometry, QUADRILATERAL);
      
    }
    
    /*--- Update total number of volume elements after merge. ---*/
    
    nGlobal_Elem = nGlobal_Tria + nGlobal_Quad + nGlobal_Tetr +
    nGlobal_Hexa + nGlobal_Pyra + nGlobal_Pris;
    
    /*--- Update total number of surface elements after merge. ---*/
    
    nSurf_Elem = nGlobal_Line + nGlobal_BoundTria + nGlobal_BoundQuad;

}

void COutput::MergeCoordinates(CConfig *config, CGeometry *geometry) {
  
  /*--- Local variables needed on all processors ---*/
  
  unsigned short iDim, nDim = geometry->GetnDim();
  unsigned long iPoint;
  
#ifndef HAVE_MPI
  
  /*--- In serial, the single process has access to all geometry, so simply
   load the coordinates into the data structure. ---*/
  
  unsigned short iMarker;
  unsigned long iVertex, nTotalPoints = 0;
  int SendRecv;
  
  /*--- First, create a structure to locate any periodic halo nodes ---*/
  int *Local_Halo = new int[geometry->GetnPoint()];
  for (iPoint = 0; iPoint < geometry->GetnPoint(); iPoint++)
    Local_Halo[iPoint] = !geometry->node[iPoint]->GetDomain();
  
  for (iMarker = 0; iMarker < config->GetnMarker_All(); iMarker++) {
    if (config->GetMarker_All_KindBC(iMarker) == SEND_RECEIVE) {
      SendRecv = config->GetMarker_All_SendRecv(iMarker);
      for (iVertex = 0; iVertex < geometry->nVertex[iMarker]; iVertex++) {
        iPoint = geometry->vertex[iMarker][iVertex]->GetNode();
        if ((geometry->vertex[iMarker][iVertex]->GetRotation_Type() > 0) &&
            (geometry->vertex[iMarker][iVertex]->GetRotation_Type() % 2 == 1) &&
            (SendRecv < 0)) {
          Local_Halo[iPoint] = false;
        }
      }
      
    }
  }
  
  /*--- Total number of points in the mesh (this might include periodic points). ---*/
  for (iPoint = 0; iPoint < geometry->GetnPoint(); iPoint++)
    if (!Local_Halo[iPoint]) nTotalPoints++;
  
  nGlobal_Poin = nTotalPoints;
  nGlobal_Doma = geometry->GetnPointDomain();
  
  /*--- Allocate the coordinates data structure. ---*/
  
  Coords = new su2double*[nDim];
  for (iDim = 0; iDim < nDim; iDim++) {
    Coords[iDim] = new su2double[nGlobal_Poin];
  }
  
  /*--- Loop over the mesh to collect the coords of the local points ---*/
  
  for (iPoint = 0; iPoint < geometry->GetnPoint(); iPoint++) {
    
    /*--- Check if the node belongs to the domain (i.e, not a halo node). 
     Sort by the global index, even in serial there is a renumbering (e.g. RCM). ---*/
    
    if (!Local_Halo[iPoint]) {
      
      /*--- Retrieve the current coordinates at this node. ---*/
      
      unsigned long iGlobal_Index = geometry->node[iPoint]->GetGlobalIndex();
      
      for (iDim = 0; iDim < nDim; iDim++) {
        Coords[iDim][iGlobal_Index] = geometry->node[iPoint]->GetCoord(iDim);
        
        /*--- If US system, the output should be in inches ---*/
        
        if ((config->GetSystemMeasurements() == US) && (config->GetKind_SU2() != SU2_DEF)) {
          Coords[iDim][iGlobal_Index] *= 12.0;
        }
        
      }
      
    }
  }

  
  delete [] Local_Halo;
  
#else
  
  /*--- MPI preprocessing ---*/
  int iProcessor, nProcessor, rank;
  unsigned long jPoint;

  MPI_Comm_rank(MPI_COMM_WORLD, &rank);
  MPI_Comm_size(MPI_COMM_WORLD, &nProcessor);
  
  bool Wrt_Halo = config->GetWrt_Halo(), isPeriodic;
  
  /*--- Local variables needed for merging the geometry with MPI. ---*/
  
  unsigned long iVertex, iMarker;
  unsigned long Buffer_Send_nPoin[1], *Buffer_Recv_nPoin = NULL;
  unsigned long nLocalPoint = 0, MaxLocalPoint = 0;
  unsigned long iGlobal_Index = 0, nBuffer_Scalar = 0;
  
  if (rank == MASTER_NODE) Buffer_Recv_nPoin = new unsigned long[nProcessor];
  
  int *Local_Halo = new int[geometry->GetnPoint()];
  for (iPoint = 0; iPoint < geometry->GetnPoint(); iPoint++)
    Local_Halo[iPoint] = !geometry->node[iPoint]->GetDomain();
  
  /*--- Search all send/recv boundaries on this partition for any periodic
   nodes that were part of the original domain. We want to recover these
   for visualization purposes. ---*/
  
  if (Wrt_Halo) {
    nLocalPoint = geometry->GetnPoint();
  } else {
    for (iMarker = 0; iMarker < config->GetnMarker_All(); iMarker++) {
      if (config->GetMarker_All_KindBC(iMarker) == SEND_RECEIVE) {
        
        /*--- Checking for less than or equal to the rank, because there may
         be some periodic halo nodes that send info to the same rank. ---*/
        
        for (iVertex = 0; iVertex < geometry->nVertex[iMarker]; iVertex++) {
          iPoint = geometry->vertex[iMarker][iVertex]->GetNode();
          isPeriodic = ((geometry->vertex[iMarker][iVertex]->GetRotation_Type() > 0) &&
                        (geometry->vertex[iMarker][iVertex]->GetRotation_Type() % 2 == 1));
          if (isPeriodic) Local_Halo[iPoint] = false;
        }
      }
    }
    
    /*--- Sum total number of nodes that belong to the domain ---*/
    
    for (iPoint = 0; iPoint < geometry->GetnPoint(); iPoint++)
      if (Local_Halo[iPoint] == false)
        nLocalPoint++;
  }
  Buffer_Send_nPoin[0] = nLocalPoint;
  
  /*--- Communicate the total number of nodes on this domain. ---*/
  
  SU2_MPI::Gather(&Buffer_Send_nPoin, 1, MPI_UNSIGNED_LONG,
             Buffer_Recv_nPoin, 1, MPI_UNSIGNED_LONG, MASTER_NODE, MPI_COMM_WORLD);
  SU2_MPI::Allreduce(&nLocalPoint, &MaxLocalPoint, 1, MPI_UNSIGNED_LONG, MPI_MAX, MPI_COMM_WORLD);
  
  if (rank == MASTER_NODE) {
    nGlobal_Doma = 0;
    for (iProcessor = 0; iProcessor < nProcessor; iProcessor++) {
      nGlobal_Doma += Buffer_Recv_nPoin[iProcessor];
    }
  }
  nBuffer_Scalar = MaxLocalPoint;
  
  /*--- Send and Recv buffers. ---*/
  
  su2double *Buffer_Send_X = new su2double[MaxLocalPoint];
  su2double *Buffer_Recv_X = NULL;
  
  su2double *Buffer_Send_Y = new su2double[MaxLocalPoint];
  su2double *Buffer_Recv_Y = NULL;
  
  su2double *Buffer_Send_Z = NULL, *Buffer_Recv_Z = NULL;
  if (nDim == 3) Buffer_Send_Z = new su2double[MaxLocalPoint];
  
  unsigned long *Buffer_Send_GlobalIndex = new unsigned long[MaxLocalPoint];
  unsigned long *Buffer_Recv_GlobalIndex = NULL;
  
  /*--- Prepare the receive buffers in the master node only. ---*/
  
  if (rank == MASTER_NODE) {
    
    Buffer_Recv_X = new su2double[nProcessor*MaxLocalPoint];
    Buffer_Recv_Y = new su2double[nProcessor*MaxLocalPoint];
    if (nDim == 3) Buffer_Recv_Z = new su2double[nProcessor*MaxLocalPoint];
    Buffer_Recv_GlobalIndex = new unsigned long[nProcessor*MaxLocalPoint];
    
    /*--- Sum total number of nodes to be written and allocate arrays ---*/
    nGlobal_Poin = 0;
    for (iProcessor = 0; iProcessor < nProcessor; iProcessor++) {
      nGlobal_Poin += Buffer_Recv_nPoin[iProcessor];
    }
    Coords = new su2double*[nDim];
    for (iDim = 0; iDim < nDim; iDim++) {
      Coords[iDim] = new su2double[nGlobal_Poin];
    }
  }
  
  /*--- Main communication routine. Loop over each coordinate and perform
   the MPI comm. Temporary 1-D buffers are used to send the coordinates at
   all nodes on each partition to the master node. These are then unpacked
   by the master and sorted by global index in one large n-dim. array. ---*/
  
  /*--- Loop over this partition to collect the coords of the local points. ---*/
  su2double *Coords_Local; jPoint = 0;
  for (iPoint = 0; iPoint < geometry->GetnPoint(); iPoint++) {
    
    /*--- Check for halos and write only if requested ---*/
    if (!Local_Halo[iPoint] || Wrt_Halo) {
      
      /*--- Retrieve local coordinates at this node. ---*/
      Coords_Local = geometry->node[iPoint]->GetCoord();
      
      /*--- Load local coords into the temporary send buffer. ---*/
      Buffer_Send_X[jPoint] = Coords_Local[0];
      Buffer_Send_Y[jPoint] = Coords_Local[1];
      if (nDim == 3) Buffer_Send_Z[jPoint] = Coords_Local[2];
      
      /*--- If US system, the output should be in inches ---*/
      
      if ((config->GetSystemMeasurements() == US) && (config->GetKind_SU2() != SU2_DEF)) {
        Buffer_Send_X[jPoint] *= 12.0;
        Buffer_Send_Y[jPoint] *= 12.0;
        if (nDim == 3) Buffer_Send_Z[jPoint] *= 12.0;
      }
      
      /*--- Store the global index for this local node. ---*/
      Buffer_Send_GlobalIndex[jPoint] = geometry->node[iPoint]->GetGlobalIndex();
      
      /*--- Increment jPoint as the counter. We need this because iPoint
       may include halo nodes that we skip over during this loop. ---*/
      jPoint++;
    }
  }

  /*--- Gather the coordinate data on the master node using MPI. ---*/

  SU2_MPI::Gather(Buffer_Send_X, nBuffer_Scalar, MPI_DOUBLE, Buffer_Recv_X, nBuffer_Scalar, MPI_DOUBLE, MASTER_NODE, MPI_COMM_WORLD);
  SU2_MPI::Gather(Buffer_Send_Y, nBuffer_Scalar, MPI_DOUBLE, Buffer_Recv_Y, nBuffer_Scalar, MPI_DOUBLE, MASTER_NODE, MPI_COMM_WORLD);
  if (nDim == 3) {
    SU2_MPI::Gather(Buffer_Send_Z, nBuffer_Scalar, MPI_DOUBLE, Buffer_Recv_Z, nBuffer_Scalar, MPI_DOUBLE, MASTER_NODE, MPI_COMM_WORLD);
  }
  SU2_MPI::Gather(Buffer_Send_GlobalIndex, nBuffer_Scalar, MPI_UNSIGNED_LONG, Buffer_Recv_GlobalIndex, nBuffer_Scalar, MPI_UNSIGNED_LONG, MASTER_NODE, MPI_COMM_WORLD);

  /*--- The master node unpacks and sorts this variable by global index ---*/
  
  if (rank == MASTER_NODE) {
    jPoint = 0;
    for (iProcessor = 0; iProcessor < nProcessor; iProcessor++) {
      for (iPoint = 0; iPoint < Buffer_Recv_nPoin[iProcessor]; iPoint++) {
        /*--- Get global index, then loop over each variable and store ---*/
        iGlobal_Index = Buffer_Recv_GlobalIndex[jPoint];
        Coords[0][iGlobal_Index] = Buffer_Recv_X[jPoint];
        Coords[1][iGlobal_Index] = Buffer_Recv_Y[jPoint];
        if (nDim == 3) Coords[2][iGlobal_Index] = Buffer_Recv_Z[jPoint];
        jPoint++;
      }
      /*--- Adjust jPoint to index of next proc's data in the buffers. ---*/
      jPoint = (iProcessor+1)*nBuffer_Scalar;
    }
  }

  /*--- Immediately release the temporary data buffers. ---*/
  
  delete [] Local_Halo;
  delete [] Buffer_Send_X;
  delete [] Buffer_Send_Y;
  if (Buffer_Send_Z != NULL) delete [] Buffer_Send_Z;
  delete [] Buffer_Send_GlobalIndex;
  if (rank == MASTER_NODE) {
    delete [] Buffer_Recv_X;
    delete [] Buffer_Recv_Y;
    if (Buffer_Recv_Z != NULL)  delete [] Buffer_Recv_Z;
    delete [] Buffer_Recv_GlobalIndex;
    delete [] Buffer_Recv_nPoin;
  }
  
#endif
  
}

void COutput::MergeVolumetricConnectivity(CConfig *config, CGeometry *geometry, unsigned short Elem_Type) {
  
  int iProcessor;
  unsigned short NODES_PER_ELEMENT;
  unsigned long iPoint, iNode, jNode;
  unsigned long iElem = 0;
  unsigned long nLocalElem = 0, nElem_Total = 0;
  
  unsigned long iVertex, iMarker;
  unsigned long jElem;
  int SendRecv, RecvFrom;
  
  unsigned long Buffer_Send_nElem[1], *Buffer_Recv_nElem = NULL;
  unsigned long nBuffer_Scalar = 0;
  unsigned long kNode = 0, kElem = 0;
  unsigned long MaxLocalElem = 0, iGlobal_Index, jPoint, kPoint;
  
  bool Wrt_Halo = config->GetWrt_Halo();
  bool *Write_Elem = NULL, notPeriodic, notHalo, addedPeriodic;

  int *Conn_Elem = NULL;

  int rank = MASTER_NODE;
  int size = SINGLE_NODE;

#ifdef HAVE_MPI
  MPI_Comm_rank(MPI_COMM_WORLD, &rank);
  MPI_Comm_size(MPI_COMM_WORLD, &size);
#endif
  
  
  /*--- Store the local number of this element type and the number of nodes
   per this element type. In serial, this will be the total number of this
   element type in the entire mesh. In parallel, it is the number on only
   the current partition. ---*/
  
  switch (Elem_Type) {
    case TRIANGLE:
      nLocalElem = geometry->GetnElemTria();
      NODES_PER_ELEMENT = N_POINTS_TRIANGLE;
      break;
    case QUADRILATERAL:
      nLocalElem = geometry->GetnElemQuad();
      NODES_PER_ELEMENT = N_POINTS_QUADRILATERAL;
      break;
    case TETRAHEDRON:
      nLocalElem = geometry->GetnElemTetr();
      NODES_PER_ELEMENT = N_POINTS_TETRAHEDRON;
      break;
    case HEXAHEDRON:
      nLocalElem = geometry->GetnElemHexa();
      NODES_PER_ELEMENT = N_POINTS_HEXAHEDRON;
      break;
    case PRISM:
      nLocalElem = geometry->GetnElemPris();
      NODES_PER_ELEMENT = N_POINTS_PRISM;
      break;
    case PYRAMID:
      nLocalElem = geometry->GetnElemPyra();
      NODES_PER_ELEMENT = N_POINTS_PYRAMID;
      break;
    default:
      cout << "Error: Unrecognized element type \n";
      exit(EXIT_FAILURE); break;
  }
  
  /*--- Find the max number of this element type among all
   partitions and set up buffers. ---*/
  
  Buffer_Send_nElem[0] = nLocalElem;
  if (rank == MASTER_NODE) Buffer_Recv_nElem = new unsigned long[size];
  
#ifdef HAVE_MPI
  SU2_MPI::Allreduce(&nLocalElem, &MaxLocalElem, 1, MPI_UNSIGNED_LONG, MPI_MAX, MPI_COMM_WORLD);
  SU2_MPI::Gather(&Buffer_Send_nElem, 1, MPI_UNSIGNED_LONG, Buffer_Recv_nElem, 1, MPI_UNSIGNED_LONG, MASTER_NODE, MPI_COMM_WORLD);
#else
  MaxLocalElem = nLocalElem;
  Buffer_Recv_nElem[0] = Buffer_Send_nElem[0];
#endif
  
  nBuffer_Scalar = MaxLocalElem*NODES_PER_ELEMENT;
  
  /*--- Send and Recv buffers ---*/
  
  unsigned long *Buffer_Send_Elem = new unsigned long[nBuffer_Scalar];
  unsigned long *Buffer_Recv_Elem = NULL;
  
  unsigned short *Buffer_Send_Halo = new unsigned short[MaxLocalElem];
  unsigned short *Buffer_Recv_Halo = NULL;
  
  /*--- Prepare the receive buffers on the master node only. ---*/
  
  if (rank == MASTER_NODE) {
    Buffer_Recv_Elem = new unsigned long[size*nBuffer_Scalar];
    Buffer_Recv_Halo = new unsigned short[size*MaxLocalElem];
    Conn_Elem = new int[size*MaxLocalElem*NODES_PER_ELEMENT];
  }
  
  /*--- Force the removal of all added periodic elements (use global index).
   First, we isolate and create a list of all added periodic points, excluding
   those that we part of the original domain (we want these to be in the
   output files). ---*/
  
  vector<unsigned long> Added_Periodic;
  Added_Periodic.clear();
  for (iMarker = 0; iMarker < config->GetnMarker_All(); iMarker++) {
    if (config->GetMarker_All_KindBC(iMarker) == SEND_RECEIVE) {
      SendRecv = config->GetMarker_All_SendRecv(iMarker);
      for (iVertex = 0; iVertex < geometry->nVertex[iMarker]; iVertex++) {
        iPoint = geometry->vertex[iMarker][iVertex]->GetNode();
        if ((geometry->vertex[iMarker][iVertex]->GetRotation_Type() > 0) &&
            (geometry->vertex[iMarker][iVertex]->GetRotation_Type() % 2 == 0) &&
            (SendRecv < 0)) {
          Added_Periodic.push_back(geometry->node[iPoint]->GetGlobalIndex());
        }
      }
    }
  }
  
  /*--- Now we communicate this information to all processors, so that they
   can force the removal of these particular nodes by flagging them as halo
   points. In general, this should be a small percentage of the total mesh,
   so the communication/storage costs here shouldn't be prohibitive. ---*/
  
  /*--- First communicate the number of points that each rank has found ---*/
  unsigned long nAddedPeriodic = 0, maxAddedPeriodic = 0;
  unsigned long Buffer_Send_nAddedPeriodic[1], *Buffer_Recv_nAddedPeriodic = NULL;
  Buffer_Recv_nAddedPeriodic = new unsigned long[size];
  
  nAddedPeriodic = Added_Periodic.size();
  Buffer_Send_nAddedPeriodic[0] = nAddedPeriodic;

#ifdef HAVE_MPI
  SU2_MPI::Allreduce(&nAddedPeriodic, &maxAddedPeriodic, 1, MPI_UNSIGNED_LONG,
                MPI_MAX, MPI_COMM_WORLD);
  SU2_MPI::Allgather(&Buffer_Send_nAddedPeriodic, 1, MPI_UNSIGNED_LONG,
                Buffer_Recv_nAddedPeriodic,  1, MPI_UNSIGNED_LONG, MPI_COMM_WORLD);
#else
  maxAddedPeriodic = nAddedPeriodic;
  Buffer_Recv_nAddedPeriodic[0] = Buffer_Send_nAddedPeriodic[0];
#endif
  
  /*--- Communicate the global index values of all added periodic nodes. ---*/
  unsigned long *Buffer_Send_AddedPeriodic = new unsigned long[maxAddedPeriodic];
  unsigned long *Buffer_Recv_AddedPeriodic = new unsigned long[size*maxAddedPeriodic];
  
  for (iPoint = 0; iPoint < Added_Periodic.size(); iPoint++) {
    Buffer_Send_AddedPeriodic[iPoint] = Added_Periodic[iPoint];
  }
  
  /*--- Gather the element connectivity information. All processors will now
   have a copy of the global index values for all added periodic points. ---*/

#ifdef HAVE_MPI
  SU2_MPI::Allgather(Buffer_Send_AddedPeriodic, maxAddedPeriodic, MPI_UNSIGNED_LONG,
                Buffer_Recv_AddedPeriodic, maxAddedPeriodic, MPI_UNSIGNED_LONG,
                MPI_COMM_WORLD);
#else
  for (iPoint = 0; iPoint < maxAddedPeriodic; iPoint++) Buffer_Recv_AddedPeriodic[iPoint] = Buffer_Send_AddedPeriodic[iPoint];
#endif
  
  /*--- Search all send/recv boundaries on this partition for halo cells. In
   particular, consider only the recv conditions (these are the true halo
   nodes). Check the ranks of the processors that are communicating and
   choose to keep only the halo cells from the higher rank processor. Here,
   we are also choosing to keep periodic nodes that were part of the original
   domain. We will check the communicated list of added periodic points. ---*/
  
  int *Local_Halo = new int[geometry->GetnPoint()];
  for (iPoint = 0; iPoint < geometry->GetnPoint(); iPoint++)
    Local_Halo[iPoint] = !geometry->node[iPoint]->GetDomain();
  
  for (iMarker = 0; iMarker < config->GetnMarker_All(); iMarker++) {
    if (config->GetMarker_All_KindBC(iMarker) == SEND_RECEIVE) {
      SendRecv = config->GetMarker_All_SendRecv(iMarker);
      RecvFrom = abs(SendRecv)-1;
      
      for (iVertex = 0; iVertex < geometry->nVertex[iMarker]; iVertex++) {
        iPoint = geometry->vertex[iMarker][iVertex]->GetNode();
        iGlobal_Index = geometry->node[iPoint]->GetGlobalIndex();
        
        /*--- We need to keep one copy of overlapping halo cells. ---*/
        notHalo = ((geometry->vertex[iMarker][iVertex]->GetRotation_Type() == 0) &&
                   (SendRecv < 0) && (rank > RecvFrom));
        
        /*--- We want to keep the periodic nodes that were part of the original domain ---*/
        notPeriodic = ((geometry->vertex[iMarker][iVertex]->GetRotation_Type() > 0) &&
                       (geometry->vertex[iMarker][iVertex]->GetRotation_Type() % 2 == 1) &&
                       (SendRecv < 0));
        
        /*--- Lastly, check that this isn't an added periodic point that
         we will forcibly remove. Use the communicated list of these points. ---*/
        addedPeriodic = false; kPoint = 0;
        for (iProcessor = 0; iProcessor < size; iProcessor++) {
          for (jPoint = 0; jPoint < Buffer_Recv_nAddedPeriodic[iProcessor]; jPoint++) {
            if (iGlobal_Index == Buffer_Recv_AddedPeriodic[kPoint+jPoint])
              addedPeriodic = true;
          }
          /*--- Adjust jNode to index of next proc's data in the buffers. ---*/
          kPoint = (iProcessor+1)*maxAddedPeriodic;
        }
        
        /*--- If we found either of these types of nodes, flag them to be kept. ---*/
        if ((notHalo || notPeriodic) && !addedPeriodic) {
          Local_Halo[iPoint] = false;
        }
      }
    }
  }
  
  /*--- Loop over all elements in this partition and load the
   elements of the current type into the buffer to be sent to
   the master node. ---*/
  
  jNode = 0; jElem = 0;
  for (iElem = 0; iElem < geometry->GetnElem(); iElem++) {
    if (geometry->elem[iElem]->GetVTK_Type() == Elem_Type) {
      
      /*--- Loop over all nodes in this element and load the
       connectivity into the send buffer. ---*/
      
      Buffer_Send_Halo[jElem] = false;
      for (iNode = 0; iNode < NODES_PER_ELEMENT; iNode++) {
        
        /*--- Store the global index values directly. ---*/
        
        iPoint = geometry->elem[iElem]->GetNode(iNode);
        Buffer_Send_Elem[jNode] = geometry->node[iPoint]->GetGlobalIndex();
        
        /*--- Check if this is a halo node. If so, flag this element
         as a halo cell. We will use this later to sort and remove
         any duplicates from the connectivity list. ---*/
        
        if (Local_Halo[iPoint]) {
          Buffer_Send_Halo[jElem] = true;
        }
        
        /*--- Increment jNode as the counter. We need this because iElem
         may include other elements that we skip over during this loop. ---*/
        
        jNode++;
      }
      jElem++;
    }
  }
  
  /*--- Gather the element connectivity information. ---*/

#ifdef HAVE_MPI
  SU2_MPI::Gather(Buffer_Send_Elem, nBuffer_Scalar, MPI_UNSIGNED_LONG, Buffer_Recv_Elem, nBuffer_Scalar, MPI_UNSIGNED_LONG, MASTER_NODE, MPI_COMM_WORLD);
  SU2_MPI::Gather(Buffer_Send_Halo, MaxLocalElem, MPI_UNSIGNED_SHORT, Buffer_Recv_Halo, MaxLocalElem, MPI_UNSIGNED_SHORT, MASTER_NODE, MPI_COMM_WORLD);
#else
  for (iPoint = 0; iPoint < nBuffer_Scalar; iPoint++) Buffer_Recv_Elem[iPoint] = Buffer_Send_Elem[iPoint];
  for (iPoint = 0; iPoint < MaxLocalElem; iPoint++) Buffer_Recv_Halo[iPoint] = Buffer_Send_Halo[iPoint];
#endif
  
  /*--- The master node unpacks and sorts the connectivity. ---*/
  
  if (rank == MASTER_NODE) {
    
    /*---  We need to remove any duplicate elements (halo cells) that
     exist on multiple partitions. Start by initializing all elements
     to the "write" state by using a boolean array. ---*/
    
    Write_Elem = new bool[size*MaxLocalElem];
    for (iElem = 0; iElem < size*MaxLocalElem; iElem++) {
      Write_Elem[iElem] = true;
    }
    
    /*--- Remove the rind layer from the solution only if requested ---*/
    
    if (!Wrt_Halo) {
      
      /*--- Loop for flagging duplicate elements so that they are not
       included in the final connectivity list. ---*/
      
      kElem = 0;
      for (iProcessor = 0; iProcessor < size; iProcessor++) {
        for (iElem = 0; iElem < Buffer_Recv_nElem[iProcessor]; iElem++) {
          
          /*--- Check if this element was marked as a halo. ---*/
          if (Buffer_Recv_Halo[kElem+iElem])
            Write_Elem[kElem+iElem] = false;
          
        }
        kElem = (iProcessor+1)*MaxLocalElem;
      }
    }
    
    /*--- Store the unique connectivity list for this element type. ---*/
    
    jNode = 0; kNode = 0; jElem = 0; nElem_Total = 0;
    for (iProcessor = 0; iProcessor < size; iProcessor++) {
      for (iElem = 0; iElem < Buffer_Recv_nElem[iProcessor]; iElem++) {
        
        /*--- Only write the elements that were flagged for it. ---*/
        if (Write_Elem[jElem+iElem]) {
          
          /*--- Increment total count for this element type ---*/
          nElem_Total++;
          
          /*--- Get global index, then loop over each variable and store.
           Note that we are adding one to the index value because CGNS/Tecplot
           use 1-based indexing.---*/
          
          for (iNode = 0; iNode < NODES_PER_ELEMENT; iNode++) {
            Conn_Elem[kNode] = (int)Buffer_Recv_Elem[jNode+iElem*NODES_PER_ELEMENT+iNode] + 1;
            kNode++;
          }
        }
      }
      /*--- Adjust jNode to index of next proc's data in the buffers. ---*/
      jElem = (iProcessor+1)*MaxLocalElem;
      jNode = (iProcessor+1)*nBuffer_Scalar;
    }
  }
  
  /*--- Immediately release the temporary buffers. ---*/
  delete [] Buffer_Send_Elem;
  delete [] Buffer_Send_Halo;
  delete [] Buffer_Recv_nAddedPeriodic;
  delete [] Buffer_Send_AddedPeriodic;
  delete [] Buffer_Recv_AddedPeriodic;
  delete [] Local_Halo;
  if (rank == MASTER_NODE) {
    delete [] Buffer_Recv_nElem;
    delete [] Buffer_Recv_Elem;
    delete [] Buffer_Recv_Halo;
    delete [] Write_Elem;
  }
  
  /*--- Store the particular global element count in the class data,
   and set the class data pointer to the connectivity array. ---*/
  
  if (rank == MASTER_NODE) {
    switch (Elem_Type) {
      case TRIANGLE:
        nGlobal_Tria = nElem_Total;
        if (nGlobal_Tria > 0) Conn_Tria = Conn_Elem;
        break;
      case QUADRILATERAL:
        nGlobal_Quad = nElem_Total;
        if (nGlobal_Quad > 0) Conn_Quad = Conn_Elem;
        break;
      case TETRAHEDRON:
        nGlobal_Tetr = nElem_Total;
        if (nGlobal_Tetr > 0) Conn_Tetr = Conn_Elem;
        break;
      case HEXAHEDRON:
        nGlobal_Hexa = nElem_Total;
        if (nGlobal_Hexa > 0) Conn_Hexa = Conn_Elem;
        break;
      case PRISM:
        nGlobal_Pris = nElem_Total;
        if (nGlobal_Pris > 0) Conn_Pris = Conn_Elem;
        break;
      case PYRAMID:
        nGlobal_Pyra = nElem_Total;
        if (nGlobal_Pyra > 0) Conn_Pyra = Conn_Elem;
        break;
      default:
        cout << "Error: Unrecognized element type \n";
        exit(EXIT_FAILURE); break;
    }
  }
  
}

void COutput::MergeSurfaceConnectivity(CConfig *config, CGeometry *geometry, unsigned short Elem_Type) {
  
  unsigned short NODES_PER_ELEMENT;
  
  unsigned short iMarker;
  unsigned long iPoint, iNode, jNode;
  unsigned long iElem = 0;
  unsigned long nLocalElem = 0, nElem_Total = 0;
  
  int iProcessor;
  unsigned long jElem;
  
  unsigned long iVertex;
  
  int SendRecv, RecvFrom;
  
  unsigned long Buffer_Send_nElem[1], *Buffer_Recv_nElem = NULL;
  unsigned long nBuffer_Scalar = 0;
  unsigned long kNode = 0, kElem = 0;
  unsigned long MaxLocalElem = 0, iGlobal_Index, jPoint, kPoint;
  
  bool Wrt_Halo = config->GetWrt_Halo();
  bool *Write_Elem = NULL, notPeriodic, notHalo, addedPeriodic;

  
  int *Conn_Elem = NULL;

  int rank = MASTER_NODE;
  int size = SINGLE_NODE;
  
#ifdef HAVE_MPI
  MPI_Comm_rank(MPI_COMM_WORLD, &rank);
  MPI_Comm_size(MPI_COMM_WORLD, &size);
#endif
  
  /*--- Store the local number of this element type and the number of nodes
   per this element type. In serial, this will be the total number of this
   element type in the entire mesh. In parallel, it is the number on only
   the current partition. ---*/
  
  nLocalElem = 0;
  
  for (iMarker = 0; iMarker < config->GetnMarker_All(); iMarker++) {
    if (config->GetMarker_All_Plotting(iMarker) == YES) {
      for (iElem = 0; iElem < geometry->GetnElem_Bound(iMarker); iElem++) {
        if (geometry->bound[iMarker][iElem]->GetVTK_Type() == Elem_Type) {
          nLocalElem++;
        }
      }
    }
  }
  
  switch (Elem_Type) {
    case LINE:
      NODES_PER_ELEMENT = N_POINTS_LINE;
      break;
    case TRIANGLE:
      NODES_PER_ELEMENT = N_POINTS_TRIANGLE;
      break;
    case QUADRILATERAL:
      NODES_PER_ELEMENT = N_POINTS_QUADRILATERAL;
      break;
    default:
      cout << "Error: Unrecognized element type \n";
      exit(EXIT_FAILURE); break;
  }
  
  /*--- Find the max number of this element type among all
   partitions and set up buffers. ---*/
  
  Buffer_Send_nElem[0] = nLocalElem;
  if (rank == MASTER_NODE) Buffer_Recv_nElem = new unsigned long[size];
  
#ifdef HAVE_MPI
  SU2_MPI::Allreduce(&nLocalElem, &MaxLocalElem, 1, MPI_UNSIGNED_LONG, MPI_MAX, MPI_COMM_WORLD);
  SU2_MPI::Gather(&Buffer_Send_nElem, 1, MPI_UNSIGNED_LONG, Buffer_Recv_nElem, 1, MPI_UNSIGNED_LONG, MASTER_NODE, MPI_COMM_WORLD);
#else
  MaxLocalElem = nLocalElem;
  Buffer_Recv_nElem[0] = Buffer_Send_nElem[0];
#endif
  
  nBuffer_Scalar = MaxLocalElem*NODES_PER_ELEMENT;
  
  /*--- Send and Recv buffers ---*/
  
  unsigned long *Buffer_Send_Elem = new unsigned long[nBuffer_Scalar];
  unsigned long *Buffer_Recv_Elem = NULL;
  
  unsigned short *Buffer_Send_Halo = new unsigned short[MaxLocalElem];
  unsigned short *Buffer_Recv_Halo = NULL;
  
  /*--- Prepare the receive buffers on the master node only. ---*/
  
  if (rank == MASTER_NODE) {
    Buffer_Recv_Elem = new unsigned long[size*nBuffer_Scalar];
    Buffer_Recv_Halo = new unsigned short[size*MaxLocalElem];
    Conn_Elem = new int[size*MaxLocalElem*NODES_PER_ELEMENT];
  }
  
  /*--- Force the removal of all added periodic elements (use global index).
   First, we isolate and create a list of all added periodic points, excluding
   those that we part of the original domain (we want these to be in the
   output files). ---*/
  
  vector<unsigned long> Added_Periodic;
  Added_Periodic.clear();
  for (iMarker = 0; iMarker < config->GetnMarker_All(); iMarker++) {
    if (config->GetMarker_All_KindBC(iMarker) == SEND_RECEIVE) {
      SendRecv = config->GetMarker_All_SendRecv(iMarker);
      for (iVertex = 0; iVertex < geometry->nVertex[iMarker]; iVertex++) {
        iPoint = geometry->vertex[iMarker][iVertex]->GetNode();
        if ((geometry->vertex[iMarker][iVertex]->GetRotation_Type() > 0) &&
            (geometry->vertex[iMarker][iVertex]->GetRotation_Type() % 2 == 0) &&
            (SendRecv < 0)) {
          Added_Periodic.push_back(geometry->node[iPoint]->GetGlobalIndex());
        }
      }
    }
  }
  
  /*--- Now we communicate this information to all processors, so that they
   can force the removal of these particular nodes by flagging them as halo
   points. In general, this should be a small percentage of the total mesh,
   so the communication/storage costs here shouldn't be prohibitive. ---*/
  
  /*--- First communicate the number of points that each rank has found ---*/
  unsigned long nAddedPeriodic = 0, maxAddedPeriodic = 0;
  unsigned long Buffer_Send_nAddedPeriodic[1], *Buffer_Recv_nAddedPeriodic = NULL;
  Buffer_Recv_nAddedPeriodic = new unsigned long[size];
  
  nAddedPeriodic = Added_Periodic.size();
  Buffer_Send_nAddedPeriodic[0] = nAddedPeriodic;

#ifdef HAVE_MPI
  SU2_MPI::Allreduce(&nAddedPeriodic, &maxAddedPeriodic, 1, MPI_UNSIGNED_LONG,
                MPI_MAX, MPI_COMM_WORLD);
  SU2_MPI::Allgather(&Buffer_Send_nAddedPeriodic, 1, MPI_UNSIGNED_LONG,
                Buffer_Recv_nAddedPeriodic,  1, MPI_UNSIGNED_LONG, MPI_COMM_WORLD);
#else
  maxAddedPeriodic = nAddedPeriodic;
  Buffer_Recv_nAddedPeriodic[0] = Buffer_Send_nAddedPeriodic[0];
#endif
  
  /*--- Communicate the global index values of all added periodic nodes. ---*/
  unsigned long *Buffer_Send_AddedPeriodic = new unsigned long[maxAddedPeriodic];
  unsigned long *Buffer_Recv_AddedPeriodic = new unsigned long[size*maxAddedPeriodic];
  
  for (iPoint = 0; iPoint < Added_Periodic.size(); iPoint++) {
    Buffer_Send_AddedPeriodic[iPoint] = Added_Periodic[iPoint];
  }
  
  /*--- Gather the element connectivity information. All processors will now
   have a copy of the global index values for all added periodic points. ---*/

#ifdef HAVE_MPI
  SU2_MPI::Allgather(Buffer_Send_AddedPeriodic, maxAddedPeriodic, MPI_UNSIGNED_LONG,
                Buffer_Recv_AddedPeriodic, maxAddedPeriodic, MPI_UNSIGNED_LONG,
                MPI_COMM_WORLD);
#else
  for (iPoint = 0; iPoint < maxAddedPeriodic; iPoint++) Buffer_Recv_AddedPeriodic[iPoint] = Buffer_Send_AddedPeriodic[iPoint];
#endif
  
  /*--- Search all send/recv boundaries on this partition for halo cells. In
   particular, consider only the recv conditions (these are the true halo
   nodes). Check the ranks of the processors that are communicating and
   choose to keep only the halo cells from the higher rank processor. Here,
   we are also choosing to keep periodic nodes that were part of the original
   domain. We will check the communicated list of added periodic points. ---*/
  
  int *Local_Halo = new int[geometry->GetnPoint()];
  for (iPoint = 0; iPoint < geometry->GetnPoint(); iPoint++)
    Local_Halo[iPoint] = !geometry->node[iPoint]->GetDomain();
  
  for (iMarker = 0; iMarker < config->GetnMarker_All(); iMarker++) {
    if (config->GetMarker_All_KindBC(iMarker) == SEND_RECEIVE) {
      SendRecv = config->GetMarker_All_SendRecv(iMarker);
      RecvFrom = abs(SendRecv)-1;
      
      for (iVertex = 0; iVertex < geometry->nVertex[iMarker]; iVertex++) {
        iPoint = geometry->vertex[iMarker][iVertex]->GetNode();
        iGlobal_Index = geometry->node[iPoint]->GetGlobalIndex();
        
        /*--- We need to keep one copy of overlapping halo cells. ---*/
        notHalo = ((geometry->vertex[iMarker][iVertex]->GetRotation_Type() == 0) &&
                   (SendRecv < 0) && (rank > RecvFrom));
        
        /*--- We want to keep the periodic nodes that were part of the original domain ---*/
        notPeriodic = ((geometry->vertex[iMarker][iVertex]->GetRotation_Type() > 0) &&
                       (geometry->vertex[iMarker][iVertex]->GetRotation_Type() % 2 == 1) &&
                       (SendRecv < 0));
        
        /*--- Lastly, check that this isn't an added periodic point that
         we will forcibly remove. Use the communicated list of these points. ---*/
        addedPeriodic = false; kPoint = 0;
        for (iProcessor = 0; iProcessor < size; iProcessor++) {
          for (jPoint = 0; jPoint < Buffer_Recv_nAddedPeriodic[iProcessor]; jPoint++) {
            if (iGlobal_Index == Buffer_Recv_AddedPeriodic[kPoint+jPoint])
              addedPeriodic = true;
          }
          /*--- Adjust jNode to index of next proc's data in the buffers. ---*/
          kPoint = (iProcessor+1)*maxAddedPeriodic;
        }
        
        /*--- If we found either of these types of nodes, flag them to be kept. ---*/
        if ((notHalo || notPeriodic) && !addedPeriodic) {
          Local_Halo[iPoint] = false;
        }
      }
    }
  }
  
  /*--- Loop over all elements in this partition and load the
   elements of the current type into the buffer to be sent to
   the master node. ---*/
  jNode = 0; jElem = 0;
  for (iMarker = 0; iMarker < config->GetnMarker_All(); iMarker++)
    if (config->GetMarker_All_Plotting(iMarker) == YES)
      for (iElem = 0; iElem < geometry->GetnElem_Bound(iMarker); iElem++) {
        
        if (geometry->bound[iMarker][iElem]->GetVTK_Type() == Elem_Type) {
          
          /*--- Loop over all nodes in this element and load the
           connectivity into the send buffer. ---*/
          
          Buffer_Send_Halo[jElem] = false;
          for (iNode = 0; iNode < NODES_PER_ELEMENT; iNode++) {
            
            /*--- Store the global index values directly. ---*/
            
            iPoint = geometry->bound[iMarker][iElem]->GetNode(iNode);
            Buffer_Send_Elem[jNode] = geometry->node[iPoint]->GetGlobalIndex();
            
            /*--- Check if this is a halo node. If so, flag this element
             as a halo cell. We will use this later to sort and remove
             any duplicates from the connectivity list. ---*/
            
            if (Local_Halo[iPoint])
              Buffer_Send_Halo[jElem] = true;
            
            /*--- Increment jNode as the counter. We need this because iElem
             may include other elements that we skip over during this loop. ---*/
            
            jNode++;
          }
          jElem++;
        }
      }
  
  /*--- Gather the element connectivity information. ---*/

#ifdef HAVE_MPI
  SU2_MPI::Gather(Buffer_Send_Elem, nBuffer_Scalar, MPI_UNSIGNED_LONG, Buffer_Recv_Elem, nBuffer_Scalar, MPI_UNSIGNED_LONG, MASTER_NODE, MPI_COMM_WORLD);
  SU2_MPI::Gather(Buffer_Send_Halo, MaxLocalElem, MPI_UNSIGNED_SHORT, Buffer_Recv_Halo, MaxLocalElem, MPI_UNSIGNED_SHORT, MASTER_NODE, MPI_COMM_WORLD);
#else
  for (iPoint = 0; iPoint < nBuffer_Scalar; iPoint++) Buffer_Recv_Elem[iPoint] = Buffer_Send_Elem[iPoint];
  for (iPoint = 0; iPoint < MaxLocalElem; iPoint++) Buffer_Recv_Halo[iPoint] = Buffer_Send_Halo[iPoint];
#endif
  
  /*--- The master node unpacks and sorts the connectivity. ---*/
  
  if (rank == MASTER_NODE) {
    
    /*---  We need to remove any duplicate elements (halo cells) that
     exist on multiple partitions. Start by initializing all elements
     to the "write" state by using a boolean array. ---*/
    
    Write_Elem = new bool[size*MaxLocalElem];
    for (iElem = 0; iElem < size*MaxLocalElem; iElem++) {
      Write_Elem[iElem] = true;
    }
    
    /*--- Remove the rind layer from the solution only if requested ---*/
    
    if (!Wrt_Halo) {
      
      /*--- Loop for flagging duplicate elements so that they are not
       included in the final connectivity list. ---*/
      
      kElem = 0;
      for (iProcessor = 0; iProcessor < size; iProcessor++) {
        for (iElem = 0; iElem < Buffer_Recv_nElem[iProcessor]; iElem++) {
          
          /*--- Check if this element was marked as a halo. ---*/
          if (Buffer_Recv_Halo[kElem+iElem])
            Write_Elem[kElem+iElem] = false;
          
        }
        kElem = (iProcessor+1)*MaxLocalElem;
      }
    }
    
    /*--- Store the unique connectivity list for this element type. ---*/
    
    jNode = 0; kNode = 0; jElem = 0; nElem_Total = 0;
    for (iProcessor = 0; iProcessor < size; iProcessor++) {
      for (iElem = 0; iElem < Buffer_Recv_nElem[iProcessor]; iElem++) {
        
        /*--- Only write the elements that were flagged for it. ---*/
        if (Write_Elem[jElem+iElem]) {
          
          /*--- Increment total count for this element type ---*/
          nElem_Total++;
          
          /*--- Get global index, then loop over each variable and store.
           Note that we are adding one to the index value because CGNS/Tecplot
           use 1-based indexing.---*/
          
          for (iNode = 0; iNode < NODES_PER_ELEMENT; iNode++) {
            Conn_Elem[kNode] = (int)Buffer_Recv_Elem[jNode+iElem*NODES_PER_ELEMENT+iNode] + 1;
            kNode++;
          }
        }
      }
      /*--- Adjust jNode to index of next proc's data in the buffers. ---*/
      jElem = (iProcessor+1)*MaxLocalElem;
      jNode = (iProcessor+1)*nBuffer_Scalar;
    }
  }
  
  /*--- Immediately release the temporary buffers. ---*/
  delete [] Buffer_Send_Elem;
  delete [] Buffer_Send_Halo;
  delete [] Buffer_Recv_nAddedPeriodic;
  delete [] Buffer_Send_AddedPeriodic;
  delete [] Buffer_Recv_AddedPeriodic;
  delete [] Local_Halo;
  if (rank == MASTER_NODE) {
    delete [] Buffer_Recv_nElem;
    delete [] Buffer_Recv_Elem;
    delete [] Buffer_Recv_Halo;
    delete [] Write_Elem;
  }
  
  /*--- Store the particular global element count in the class data,
   and set the class data pointer to the connectivity array. ---*/
  
  if (rank == MASTER_NODE) {
    switch (Elem_Type) {
      case LINE:
        nGlobal_Line = nElem_Total;
        if (nGlobal_Line > 0) Conn_Line = Conn_Elem;
        break;
      case TRIANGLE:
        nGlobal_BoundTria = nElem_Total;
        if (nGlobal_BoundTria > 0) Conn_BoundTria = Conn_Elem;
        break;
      case QUADRILATERAL:
        nGlobal_BoundQuad = nElem_Total;
        if (nGlobal_BoundQuad > 0) Conn_BoundQuad = Conn_Elem;
        break;
      default:
        cout << "Error: Unrecognized element type \n";
        exit(EXIT_FAILURE); break;
    }
  }
  
}

void COutput::MergeSolution(CConfig *config, CGeometry *geometry, CSolver **solver, unsigned short val_iZone) {
  
  unsigned short Kind_Solver  = config->GetKind_Solver();
  unsigned short iVar = 0, jVar = 0, FirstIndex = NONE, SecondIndex = NONE, ThirdIndex = NONE;
  unsigned short nVar_First = 0, nVar_Second = 0, nVar_Third = 0;
  unsigned short iVar_GridVel = 0, iVar_PressCp = 0, iVar_Density = 0, iVar_Lam = 0, iVar_MachMean = 0,
  iVar_ViscCoeffs = 0, iVar_Sens = 0, iVar_Extra = 0, iVar_Eddy = 0, iVar_Sharp = 0,
  iVar_FEA_Vel = 0, iVar_FEA_Accel = 0, iVar_FEA_Stress = 0, iVar_FEA_Stress_3D = 0,
  iVar_FEA_Extra = 0, iVar_SensDim = 0;
  unsigned long iPoint = 0, jPoint = 0, iVertex = 0, iMarker = 0;
  su2double Gas_Constant, Mach2Vel, Mach_Motion, RefDensity, RefPressure = 0.0, factor = 0.0;
  
  su2double *Aux_Frict = NULL, *Aux_Heat = NULL, *Aux_yPlus = NULL, *Aux_Sens = NULL;
  
  unsigned short CurrentIndex;
  int *Local_Halo;
  unsigned long Buffer_Send_nPoint[1], *Buffer_Recv_nPoint = NULL;
  unsigned long nLocalPoint = 0, MaxLocalPoint = 0;
  unsigned long iGlobal_Index = 0, nBuffer_Scalar = 0;
  bool Wrt_Halo = config->GetWrt_Halo(), isPeriodic;

  int iProcessor;
  int rank = MASTER_NODE;
  int size = SINGLE_NODE;
  
#ifdef HAVE_MPI
  MPI_Comm_rank(MPI_COMM_WORLD, &rank);
  MPI_Comm_size(MPI_COMM_WORLD, &size);
#endif
  
  bool grid_movement  = (config->GetGrid_Movement());
  bool compressible   = (config->GetKind_Regime() == COMPRESSIBLE);
  bool incompressible = (config->GetKind_Regime() == INCOMPRESSIBLE);
  bool freesurface    = (config->GetKind_Regime() == FREESURFACE);
  bool transition     = (config->GetKind_Trans_Model() == LM);
  bool flow           = (( config->GetKind_Solver() == EULER             ) ||
                         ( config->GetKind_Solver() == NAVIER_STOKES     ) ||
                         ( config->GetKind_Solver() == RANS              ) ||
                         ( config->GetKind_Solver() == ADJ_EULER         ) ||
                         ( config->GetKind_Solver() == ADJ_NAVIER_STOKES ) ||
                         ( config->GetKind_Solver() == ADJ_RANS          )   );
  bool fem = (config->GetKind_Solver() == FEM_ELASTICITY);
  
  unsigned short iDim;
  unsigned short nDim = geometry->GetnDim();
  su2double RefAreaCoeff = config->GetRefAreaCoeff();
  su2double Gamma = config->GetGamma();
  su2double RefVel2, *Normal, Area;
  
  /*--- Set the non-dimensionalization ---*/
  if (flow) {
    if (grid_movement) {
      Gas_Constant = config->GetGas_ConstantND();
      Mach2Vel = sqrt(Gamma*Gas_Constant*config->GetTemperature_FreeStreamND());
      Mach_Motion = config->GetMach_Motion();
      RefVel2 = (Mach_Motion*Mach2Vel)*(Mach_Motion*Mach2Vel);
    }
    else {
      RefVel2 = 0.0;
      for (iDim = 0; iDim < nDim; iDim++)
        RefVel2  += solver[FLOW_SOL]->GetVelocity_Inf(iDim)*solver[FLOW_SOL]->GetVelocity_Inf(iDim);
    }
    RefDensity  = solver[FLOW_SOL]->GetDensity_Inf();
    RefPressure = solver[FLOW_SOL]->GetPressure_Inf();
    factor = 1.0 / (0.5*RefDensity*RefAreaCoeff*RefVel2);
  }
  
  /*--- Prepare send buffers for the conservative variables. Need to
   find the total number of conservative variables and also the
   index for their particular solution container. ---*/
  
  switch (Kind_Solver) {
    case EULER : case NAVIER_STOKES: FirstIndex = FLOW_SOL; SecondIndex = NONE; ThirdIndex = NONE; break;
    case RANS : FirstIndex = FLOW_SOL; SecondIndex = TURB_SOL; if (transition) ThirdIndex=TRANS_SOL; else ThirdIndex = NONE; break;
    case POISSON_EQUATION: FirstIndex = POISSON_SOL; SecondIndex = NONE; ThirdIndex = NONE; break;
    case WAVE_EQUATION: FirstIndex = WAVE_SOL; SecondIndex = NONE; ThirdIndex = NONE; break;
    case HEAT_EQUATION: FirstIndex = HEAT_SOL; SecondIndex = NONE; ThirdIndex = NONE; break;
    case FEM_ELASTICITY: FirstIndex = FEA_SOL; SecondIndex = NONE; ThirdIndex = NONE; break;
    case ADJ_EULER : case ADJ_NAVIER_STOKES : FirstIndex = ADJFLOW_SOL; SecondIndex = NONE; ThirdIndex = NONE; break;
    case ADJ_RANS : FirstIndex = ADJFLOW_SOL; if (config->GetFrozen_Visc()) SecondIndex = NONE; else SecondIndex = ADJTURB_SOL; ThirdIndex = NONE; break;
    case DISC_ADJ_EULER: case DISC_ADJ_NAVIER_STOKES: FirstIndex = ADJFLOW_SOL; SecondIndex = NONE; ThirdIndex = NONE; break;
    case DISC_ADJ_RANS: FirstIndex = ADJFLOW_SOL; SecondIndex = ADJTURB_SOL; ThirdIndex = NONE; break;
    default: SecondIndex = NONE; ThirdIndex = NONE; break;
  }
  
  nVar_First = solver[FirstIndex]->GetnVar();
  if (SecondIndex != NONE) nVar_Second = solver[SecondIndex]->GetnVar();
  if (ThirdIndex != NONE) nVar_Third = solver[ThirdIndex]->GetnVar();
  nVar_Consv = nVar_First + nVar_Second + nVar_Third;
  nVar_Total = nVar_Consv;
  
  if (!config->GetLow_MemoryOutput()) {
    
    /*--- Add the limiters ---*/
    
    if (config->GetWrt_Limiters()) nVar_Total += nVar_Consv;
    
    /*--- Add the residuals ---*/
    
    if (config->GetWrt_Residuals()) nVar_Total += nVar_Consv;
    
    /*--- Add the grid velocity to the restart file for the unsteady adjoint ---*/
    
    if (grid_movement && !fem) {
      iVar_GridVel = nVar_Total;
      if (geometry->GetnDim() == 2) nVar_Total += 2;
      else if (geometry->GetnDim() == 3) nVar_Total += 3;
    }
    
    /*--- Add density to the restart file ---*/

    if ((config->GetKind_Regime() == FREESURFACE)) {
      iVar_Density = nVar_Total; nVar_Total += 1;
    }
    
    /*--- Add Pressure, Temperature, Cp, Mach to the restart file ---*/

    if ((Kind_Solver == EULER) || (Kind_Solver == NAVIER_STOKES) || (Kind_Solver == RANS)) {
      iVar_PressCp = nVar_Total; nVar_Total += 3;
      iVar_MachMean = nVar_Total; nVar_Total += 1;
    }
    
    /*--- Add Laminar Viscosity, Skin Friction, Heat Flux, & yPlus to the restart file ---*/

    if ((Kind_Solver == NAVIER_STOKES) || (Kind_Solver == RANS)) {
      iVar_Lam = nVar_Total; nVar_Total += 1;
      iVar_ViscCoeffs = nVar_Total; nVar_Total += 3;
    }
    
    /*--- Add Eddy Viscosity to the restart file ---*/

    if (Kind_Solver == RANS) {
      iVar_Eddy = nVar_Total; nVar_Total += 1;
    }
    
    /*--- Add Sharp edges to the restart file ---*/

    if (config->GetWrt_SharpEdges()) {
      if ((Kind_Solver == EULER) || (Kind_Solver == NAVIER_STOKES) || (Kind_Solver == RANS)) {
        iVar_Sharp = nVar_Total; nVar_Total += 1;
      }
    }
    
    //if (Kind_Solver == POISSON_EQUATION) {
    //  iVar_EF = nVar_Total; nVar_Total += geometry->GetnDim();
    //}
    
    if (( Kind_Solver == ADJ_EULER              ) || ( Kind_Solver == ADJ_NAVIER_STOKES      ) ||
        ( Kind_Solver == ADJ_RANS               )) {
      iVar_Sens   = nVar_Total; nVar_Total += 2;
    }

    if (Kind_Solver == FEM_ELASTICITY)  {
      /*--- If the analysis is dynamic... ---*/
      if (config->GetDynamic_Analysis() == DYNAMIC){
    	  /*--- Velocities ---*/
    	  iVar_FEA_Vel = nVar_Total;
          if (geometry->GetnDim() == 2) nVar_Total += 2;
          else if (geometry->GetnDim() == 3) nVar_Total += 3;
    	  /*--- Accelerations ---*/
          iVar_FEA_Accel = nVar_Total;
          if (geometry->GetnDim() == 2) nVar_Total += 2;
          else if (geometry->GetnDim() == 3) nVar_Total += 3;
      }
      iVar_FEA_Stress  = nVar_Total; nVar_Total += 3;
	  	  if (geometry->GetnDim() == 3) {iVar_FEA_Stress_3D = nVar_Total; nVar_Total += 3;}
      iVar_FEA_Extra = nVar_Total; nVar_Total += 1;
    }

    if ((Kind_Solver == DISC_ADJ_EULER)         ||
        (Kind_Solver == DISC_ADJ_NAVIER_STOKES) ||
         (Kind_Solver == DISC_ADJ_RANS)){
      iVar_Sens    = nVar_Total; nVar_Total += 1;
      iVar_SensDim = nVar_Total; nVar_Total += nDim;
    }
    
    if (config->GetExtraOutput()) {
      if (Kind_Solver == RANS) {
        iVar_Extra  = nVar_Total; nVar_Extra  = solver[TURB_SOL]->GetnOutputVariables(); nVar_Total += nVar_Extra;
      }
    }
    
  }
  
  Local_Halo = new int[geometry->GetnPoint()];
  for (iPoint = 0; iPoint < geometry->GetnPoint(); iPoint++)
    Local_Halo[iPoint] = !geometry->node[iPoint]->GetDomain();
  
  /*--- Search all send/recv boundaries on this partition for any periodic
   nodes that were part of the original domain. We want to recover these
   for visualization purposes. ---*/
  
  if (Wrt_Halo) {
    nLocalPoint = geometry->GetnPoint();
  } else {
    for (iMarker = 0; iMarker < config->GetnMarker_All(); iMarker++) {
      if (config->GetMarker_All_KindBC(iMarker) == SEND_RECEIVE) {
        
        /*--- Checking for less than or equal to the rank, because there may
         be some periodic halo nodes that send info to the same rank. ---*/
        
        for (iVertex = 0; iVertex < geometry->nVertex[iMarker]; iVertex++) {
          iPoint = geometry->vertex[iMarker][iVertex]->GetNode();
          isPeriodic = ((geometry->vertex[iMarker][iVertex]->GetRotation_Type() > 0) &&
                        (geometry->vertex[iMarker][iVertex]->GetRotation_Type() % 2 == 1));
          if (isPeriodic) Local_Halo[iPoint] = false;
        }
      }
    }
    
    /*--- Sum total number of nodes that belong to the domain ---*/
    
    for (iPoint = 0; iPoint < geometry->GetnPoint(); iPoint++)
      if (Local_Halo[iPoint] == false)
        nLocalPoint++;
    
  }
  Buffer_Send_nPoint[0] = nLocalPoint;
  
  /*--- Each processor sends its local number of nodes to the master. ---*/
  
  if (rank == MASTER_NODE) Buffer_Recv_nPoint = new unsigned long[size];
  
#ifdef HAVE_MPI
  SU2_MPI::Allreduce(&nLocalPoint, &MaxLocalPoint, 1, MPI_UNSIGNED_LONG, MPI_MAX, MPI_COMM_WORLD);
  SU2_MPI::Gather(&Buffer_Send_nPoint, 1, MPI_UNSIGNED_LONG, Buffer_Recv_nPoint, 1, MPI_UNSIGNED_LONG, MASTER_NODE, MPI_COMM_WORLD);
#else
  MaxLocalPoint = nLocalPoint;
  Buffer_Recv_nPoint[0] = Buffer_Send_nPoint[0];
#endif
  
  nBuffer_Scalar = MaxLocalPoint;
  
  /*--- Send and Recv buffers. ---*/
  
  su2double *Buffer_Send_Var = new su2double[MaxLocalPoint];
  su2double *Buffer_Recv_Var = NULL;
  
  su2double *Buffer_Send_Res = new su2double[MaxLocalPoint];
  su2double *Buffer_Recv_Res = NULL;
  
  su2double *Buffer_Send_Vol = new su2double[MaxLocalPoint];
  su2double *Buffer_Recv_Vol = NULL;
  
  unsigned long *Buffer_Send_GlobalIndex = new unsigned long[MaxLocalPoint];
  unsigned long *Buffer_Recv_GlobalIndex = NULL;
  
  /*--- Auxiliary vectors for surface coefficients ---*/
  
  if ((Kind_Solver == NAVIER_STOKES) || (Kind_Solver == RANS)) {
    Aux_Frict = new su2double[geometry->GetnPoint()];
    Aux_Heat  = new su2double[geometry->GetnPoint()];
    Aux_yPlus = new su2double[geometry->GetnPoint()];
  }
  
  if ((Kind_Solver == ADJ_EULER) ||
      (Kind_Solver == ADJ_NAVIER_STOKES) ||
      (Kind_Solver == ADJ_RANS)  ||
      (Kind_Solver == DISC_ADJ_EULER) ||
      (Kind_Solver == DISC_ADJ_NAVIER_STOKES) ||
      (Kind_Solver == DISC_ADJ_RANS)) {
    Aux_Sens = new su2double[geometry->GetnPoint()];
  }
  
  /*--- Prepare the receive buffers in the master node only. ---*/
  
  if (rank == MASTER_NODE) {
    
    Buffer_Recv_Var = new su2double[size*MaxLocalPoint];
    Buffer_Recv_Res = new su2double[size*MaxLocalPoint];
    Buffer_Recv_Vol = new su2double[size*MaxLocalPoint];
    Buffer_Recv_GlobalIndex = new unsigned long[size*MaxLocalPoint];
    
    /*--- Sum total number of nodes to be written and allocate arrays ---*/
    nGlobal_Poin = 0;
    for (iProcessor = 0; iProcessor < size; iProcessor++) {
      nGlobal_Poin += Buffer_Recv_nPoint[iProcessor];
    }
    Data = new su2double*[nVar_Total];
    for (iVar = 0; iVar < nVar_Total; iVar++) {
      Data[iVar] = new su2double[nGlobal_Poin];
    }
  }
  
  /*--- Main communication routine. Loop over each variable that has
   been requested by the user and perform the MPI comm. Temporary
   1-D buffers are used to send the solution for each variable at all
   nodes on each partition to the master node. These are then unpacked
   by the master and sorted by global index in one large n-dim. array. ---*/
  
  for (iVar = 0; iVar < nVar_Consv; iVar++) {
    
    /*--- Logic for which solution class to draw from. ---*/
    
    jVar = iVar;
    CurrentIndex = FirstIndex;
    if ((SecondIndex != NONE) && (iVar > nVar_First-1)) {
      jVar = iVar - nVar_First;
      CurrentIndex = SecondIndex;
    }
    if ((SecondIndex != NONE) && (ThirdIndex != NONE) && (iVar > (nVar_First + nVar_Second-1))) {
      jVar = iVar - nVar_First - nVar_Second;
      CurrentIndex = ThirdIndex;
    }
    
    /*--- Loop over this partition to collect the current variable ---*/
    
    jPoint = 0;
    for (iPoint = 0; iPoint < geometry->GetnPoint(); iPoint++) {
      
      /*--- Check for halos & write only if requested ---*/
      
      if (!Local_Halo[iPoint] || Wrt_Halo) {
        
        /*--- Get this variable into the temporary send buffer. ---*/
        
        Buffer_Send_Var[jPoint] = solver[CurrentIndex]->node[iPoint]->GetSolution(jVar);
        
        if (!config->GetLow_MemoryOutput()) {
          
          if (config->GetWrt_Limiters()) {
            Buffer_Send_Vol[jPoint] = solver[CurrentIndex]->node[iPoint]->GetLimiter_Primitive(jVar);
          }
          
          if (config->GetWrt_Residuals()) {
            Buffer_Send_Res[jPoint] = solver[CurrentIndex]->LinSysRes.GetBlock(iPoint, jVar);
          }
          
        }
        
        /*--- Only send/recv the volumes & global indices during the first loop ---*/
        
        if (iVar == 0) {
          Buffer_Send_GlobalIndex[jPoint] = geometry->node[iPoint]->GetGlobalIndex();
        }
        
        jPoint++;
        
      }
    }
    
    /*--- Gather the data on the master node. ---*/
    
#ifdef HAVE_MPI
    SU2_MPI::Gather(Buffer_Send_Var, nBuffer_Scalar, MPI_DOUBLE, Buffer_Recv_Var, nBuffer_Scalar, MPI_DOUBLE, MASTER_NODE, MPI_COMM_WORLD);
#else
    for (iPoint = 0; iPoint < nBuffer_Scalar; iPoint++) Buffer_Recv_Var[iPoint] = Buffer_Send_Var[iPoint];
#endif
    if (!config->GetLow_MemoryOutput()) {
      
      if (config->GetWrt_Limiters()) {
#ifdef HAVE_MPI
        SU2_MPI::Gather(Buffer_Send_Vol, nBuffer_Scalar, MPI_DOUBLE, Buffer_Recv_Vol, nBuffer_Scalar, MPI_DOUBLE, MASTER_NODE, MPI_COMM_WORLD);
#else
        for (iPoint = 0; iPoint < nBuffer_Scalar; iPoint++) Buffer_Recv_Vol[iPoint] = Buffer_Send_Vol[iPoint];
#endif
      }
      
      if (config->GetWrt_Residuals()) {
#ifdef HAVE_MPI
        SU2_MPI::Gather(Buffer_Send_Res, nBuffer_Scalar, MPI_DOUBLE, Buffer_Recv_Res, nBuffer_Scalar, MPI_DOUBLE, MASTER_NODE, MPI_COMM_WORLD);
#else
        for (iPoint = 0; iPoint < nBuffer_Scalar; iPoint++) Buffer_Recv_Res[iPoint] = Buffer_Send_Res[iPoint];
#endif
      }
      
    }
    
    if (iVar == 0) {
#ifdef HAVE_MPI
      SU2_MPI::Gather(Buffer_Send_GlobalIndex, nBuffer_Scalar, MPI_UNSIGNED_LONG, Buffer_Recv_GlobalIndex, nBuffer_Scalar, MPI_UNSIGNED_LONG, MASTER_NODE, MPI_COMM_WORLD);
#else
      for (iPoint = 0; iPoint < nBuffer_Scalar; iPoint++) Buffer_Recv_GlobalIndex[iPoint] = Buffer_Send_GlobalIndex[iPoint];
#endif
    }
    
    /*--- The master node unpacks and sorts this variable by global index ---*/
    
    if (rank == MASTER_NODE) {
      jPoint = 0;
      for (iProcessor = 0; iProcessor < size; iProcessor++) {
        for (iPoint = 0; iPoint < Buffer_Recv_nPoint[iProcessor]; iPoint++) {
          
          /*--- Get global index, then loop over each variable and store ---*/
          
          iGlobal_Index = Buffer_Recv_GlobalIndex[jPoint];
          
          Data[iVar][iGlobal_Index] = Buffer_Recv_Var[jPoint];
          
          if (!config->GetLow_MemoryOutput()) {
            
            if (config->GetWrt_Limiters()) {
              Data[iVar+nVar_Consv][iGlobal_Index] = Buffer_Recv_Vol[jPoint];
            }
            
            if (config->GetWrt_Residuals()) {
              unsigned short ExtraIndex;
              ExtraIndex = nVar_Consv;
              if (config->GetWrt_Limiters()) ExtraIndex = 2*nVar_Consv;
              Data[iVar+ExtraIndex][iGlobal_Index] = Buffer_Recv_Res[jPoint];
            }
            
          }
          
          jPoint++;
        }
        /*--- Adjust jPoint to index of next proc's data in the buffers. ---*/
        jPoint = (iProcessor+1)*nBuffer_Scalar;
      }
    }
    
  }
  
  if (!config->GetLow_MemoryOutput()) {
    
    /*--- Additional communication routine for the grid velocity. Note that
     we are reusing the same temporary buffers from above for efficiency.
     Also, in the future more routines like this could be used to write
     an arbitrary number of additional variables to the file. ---*/
    
    if (grid_movement && !fem) {
      
      /*--- Loop over this partition to collect the current variable ---*/
      
      jPoint = 0; su2double *Grid_Vel;
      for (iPoint = 0; iPoint < geometry->GetnPoint(); iPoint++) {
        
        /*--- Check for halos & write only if requested ---*/
        
        if (!Local_Halo[iPoint] || Wrt_Halo) {
          
          /*--- Load buffers with the three grid velocity components. ---*/
          
          Grid_Vel = geometry->node[iPoint]->GetGridVel();
          Buffer_Send_Var[jPoint] = Grid_Vel[0];
          Buffer_Send_Res[jPoint] = Grid_Vel[1];
          if (geometry->GetnDim() == 3) Buffer_Send_Vol[jPoint] = Grid_Vel[2];
          jPoint++;
        }
      }
      
      /*--- Gather the data on the master node. ---*/
      
#ifdef HAVE_MPI
      SU2_MPI::Gather(Buffer_Send_Var, nBuffer_Scalar, MPI_DOUBLE, Buffer_Recv_Var, nBuffer_Scalar, MPI_DOUBLE, MASTER_NODE, MPI_COMM_WORLD);
      SU2_MPI::Gather(Buffer_Send_Res, nBuffer_Scalar, MPI_DOUBLE, Buffer_Recv_Res, nBuffer_Scalar, MPI_DOUBLE, MASTER_NODE, MPI_COMM_WORLD);
      if (geometry->GetnDim() == 3) {
        SU2_MPI::Gather(Buffer_Send_Vol, nBuffer_Scalar, MPI_DOUBLE, Buffer_Recv_Vol, nBuffer_Scalar, MPI_DOUBLE, MASTER_NODE, MPI_COMM_WORLD);
      }
#else
      for (iPoint = 0; iPoint < nBuffer_Scalar; iPoint++) Buffer_Recv_Var[iPoint] = Buffer_Send_Var[iPoint];
      for (iPoint = 0; iPoint < nBuffer_Scalar; iPoint++) Buffer_Recv_Res[iPoint] = Buffer_Send_Res[iPoint];
      if (geometry->GetnDim() == 3) {
        for (iPoint = 0; iPoint < nBuffer_Scalar; iPoint++) Buffer_Recv_Vol[iPoint] = Buffer_Send_Vol[iPoint];
      }
#endif
      
      /*--- The master node unpacks and sorts this variable by global index ---*/
      
      if (rank == MASTER_NODE) {
        jPoint = 0; iVar = iVar_GridVel;
        for (iProcessor = 0; iProcessor < size; iProcessor++) {
          for (iPoint = 0; iPoint < Buffer_Recv_nPoint[iProcessor]; iPoint++) {
            
            /*--- Get global index, then loop over each variable and store ---*/
            
            iGlobal_Index = Buffer_Recv_GlobalIndex[jPoint];
            Data[iVar][iGlobal_Index]   = Buffer_Recv_Var[jPoint];
            Data[iVar+1][iGlobal_Index] = Buffer_Recv_Res[jPoint];
            if (geometry->GetnDim() == 3)
              Data[iVar+2][iGlobal_Index] = Buffer_Recv_Vol[jPoint];
            jPoint++;
          }
          
          /*--- Adjust jPoint to index of next proc's data in the buffers. ---*/
          
          jPoint = (iProcessor+1)*nBuffer_Scalar;
        }
      }
    }
    
    /*--- Communicate the Density in Free-surface problems ---*/
    
    if (config->GetKind_Regime() == FREESURFACE) {
      
      /*--- Loop over this partition to collect the current variable ---*/
      
      jPoint = 0;
      for (iPoint = 0; iPoint < geometry->GetnPoint(); iPoint++) {
        
        /*--- Check for halos & write only if requested ---*/
        
        if (!Local_Halo[iPoint] || Wrt_Halo) {
          
          /*--- Load buffers with the pressure and mach variables. ---*/
          Buffer_Send_Var[jPoint] = solver[FLOW_SOL]->node[iPoint]->GetDensityInc();
          jPoint++;
        }
      }
      
      /*--- Gather the data on the master node. ---*/
      
#ifdef HAVE_MPI
      SU2_MPI::Gather(Buffer_Send_Var, nBuffer_Scalar, MPI_DOUBLE, Buffer_Recv_Var, nBuffer_Scalar, MPI_DOUBLE, MASTER_NODE, MPI_COMM_WORLD);
#else
      for (iPoint = 0; iPoint < nBuffer_Scalar; iPoint++) Buffer_Recv_Var[iPoint] = Buffer_Send_Var[iPoint];
#endif
      
      /*--- The master node unpacks and sorts this variable by global index ---*/
      
      if (rank == MASTER_NODE) {
        jPoint = 0; iVar = iVar_Density;
        for (iProcessor = 0; iProcessor < size; iProcessor++) {
          for (iPoint = 0; iPoint < Buffer_Recv_nPoint[iProcessor]; iPoint++) {
            
            /*--- Get global index, then loop over each variable and store ---*/
            
            iGlobal_Index = Buffer_Recv_GlobalIndex[jPoint];
            Data[iVar][iGlobal_Index] = Buffer_Recv_Var[jPoint];
            jPoint++;
          }
          /*--- Adjust jPoint to index of next proc's data in the buffers. ---*/
          
          jPoint = (iProcessor+1)*nBuffer_Scalar;
        }
      }
      
    }
    
    /*--- Communicate Pressure, Cp, and Mach ---*/
    
    if ((Kind_Solver == EULER) || (Kind_Solver == NAVIER_STOKES) || (Kind_Solver == RANS)) {
      
      /*--- First, loop through the mesh in order to find and store the
       value of the coefficient of pressure at any surface nodes. They
       will be placed in an auxiliary vector and then communicated like
       all other volumetric variables. ---*/
      
      /*--- Loop over this partition to collect the current variable ---*/
      
      jPoint = 0;
      for (iPoint = 0; iPoint < geometry->GetnPoint(); iPoint++) {
        
        /*--- Check for halos & write only if requested ---*/
        
        if (!Local_Halo[iPoint] || Wrt_Halo) {
          
          /*--- Load buffers with the pressure, Cp, and mach variables. ---*/
          
          if (compressible) {
            Buffer_Send_Var[jPoint] = solver[FLOW_SOL]->node[iPoint]->GetPressure();
            Buffer_Send_Res[jPoint] = solver[FLOW_SOL]->node[iPoint]->GetTemperature();
            Buffer_Send_Vol[jPoint] = (solver[FLOW_SOL]->node[iPoint]->GetPressure() - RefPressure)*factor*RefAreaCoeff;
          }
          if (incompressible || freesurface) {
            Buffer_Send_Var[jPoint] = solver[FLOW_SOL]->node[iPoint]->GetPressureInc();
            Buffer_Send_Res[jPoint] = 0.0;
            Buffer_Send_Vol[jPoint] = (solver[FLOW_SOL]->node[iPoint]->GetPressureInc() - RefPressure)*factor*RefAreaCoeff;
          }
          jPoint++;
        }
      }
      
      /*--- Gather the data on the master node. ---*/
      
#ifdef HAVE_MPI
      SU2_MPI::Gather(Buffer_Send_Var, nBuffer_Scalar, MPI_DOUBLE, Buffer_Recv_Var, nBuffer_Scalar, MPI_DOUBLE, MASTER_NODE, MPI_COMM_WORLD);
      SU2_MPI::Gather(Buffer_Send_Res, nBuffer_Scalar, MPI_DOUBLE, Buffer_Recv_Res, nBuffer_Scalar, MPI_DOUBLE, MASTER_NODE, MPI_COMM_WORLD);
      SU2_MPI::Gather(Buffer_Send_Vol, nBuffer_Scalar, MPI_DOUBLE, Buffer_Recv_Vol, nBuffer_Scalar, MPI_DOUBLE, MASTER_NODE, MPI_COMM_WORLD);
#else
      for (iPoint = 0; iPoint < nBuffer_Scalar; iPoint++) Buffer_Recv_Var[iPoint] = Buffer_Send_Var[iPoint];
      for (iPoint = 0; iPoint < nBuffer_Scalar; iPoint++) Buffer_Recv_Res[iPoint] = Buffer_Send_Res[iPoint];
      for (iPoint = 0; iPoint < nBuffer_Scalar; iPoint++) Buffer_Recv_Vol[iPoint] = Buffer_Send_Vol[iPoint];
#endif
      
      /*--- The master node unpacks and sorts this variable by global index ---*/
      
      if (rank == MASTER_NODE) {
        jPoint = 0; iVar = iVar_PressCp;
        for (iProcessor = 0; iProcessor < size; iProcessor++) {
          for (iPoint = 0; iPoint < Buffer_Recv_nPoint[iProcessor]; iPoint++) {
            
            /*--- Get global index, then loop over each variable and store ---*/
            
            iGlobal_Index = Buffer_Recv_GlobalIndex[jPoint];
            Data[iVar][iGlobal_Index]   = Buffer_Recv_Var[jPoint];
            Data[iVar+1][iGlobal_Index] = Buffer_Recv_Res[jPoint];
            Data[iVar+2][iGlobal_Index] = Buffer_Recv_Vol[jPoint];
            jPoint++;
          }
          
          /*--- Adjust jPoint to index of next proc's data in the buffers. ---*/
          
          jPoint = (iProcessor+1)*nBuffer_Scalar;
        }
      }
    }
    
    /*--- Communicate Mach---*/
    
    if ((Kind_Solver == EULER) || (Kind_Solver == NAVIER_STOKES) || (Kind_Solver == RANS)) {
      
      /*--- Loop over this partition to collect the current variable ---*/
      
      jPoint = 0;
      for (iPoint = 0; iPoint < geometry->GetnPoint(); iPoint++) {
        
        /*--- Check for halos & write only if requested ---*/
        
        if (!Local_Halo[iPoint] || Wrt_Halo) {
          
          /*--- Load buffers with the temperature and laminar viscosity variables. ---*/
          
          if (compressible) {
            Buffer_Send_Var[jPoint] = sqrt(solver[FLOW_SOL]->node[iPoint]->GetVelocity2())/
            solver[FLOW_SOL]->node[iPoint]->GetSoundSpeed();
          }
          if (incompressible || freesurface) {
            Buffer_Send_Var[jPoint] = sqrt(solver[FLOW_SOL]->node[iPoint]->GetVelocity2())*config->GetVelocity_Ref()/
            sqrt(config->GetBulk_Modulus()/(solver[FLOW_SOL]->node[iPoint]->GetDensityInc()*config->GetDensity_Ref()));
          }
          jPoint++;
        }
      }
      
      /*--- Gather the data on the master node. ---*/
      
#ifdef HAVE_MPI
      SU2_MPI::Gather(Buffer_Send_Var, nBuffer_Scalar, MPI_DOUBLE, Buffer_Recv_Var, nBuffer_Scalar, MPI_DOUBLE, MASTER_NODE, MPI_COMM_WORLD);
#else
      for (iPoint = 0; iPoint < nBuffer_Scalar; iPoint++) Buffer_Recv_Var[iPoint] = Buffer_Send_Var[iPoint];
#endif
      
      /*--- The master node unpacks and sorts this variable by global index ---*/
      
      if (rank == MASTER_NODE) {
        jPoint = 0; iVar = iVar_MachMean;
        for (iProcessor = 0; iProcessor < size; iProcessor++) {
          for (iPoint = 0; iPoint < Buffer_Recv_nPoint[iProcessor]; iPoint++) {
            
            /*--- Get global index, then loop over each variable and store ---*/
            
            iGlobal_Index = Buffer_Recv_GlobalIndex[jPoint];
            Data[iVar][iGlobal_Index]   = Buffer_Recv_Var[jPoint];
            jPoint++;
          }
          
          /*--- Adjust jPoint to index of next proc's data in the buffers. ---*/
          
          jPoint = (iProcessor+1)*nBuffer_Scalar;
        }
      }
    }
    
    /*--- Laminar Viscosity ---*/
    
    if ((Kind_Solver == NAVIER_STOKES) || (Kind_Solver == RANS)) {
      
      /*--- Loop over this partition to collect the current variable ---*/
      
      jPoint = 0;
      for (iPoint = 0; iPoint < geometry->GetnPoint(); iPoint++) {
        
        /*--- Check for halos & write only if requested ---*/
        
        if (!Local_Halo[iPoint] || Wrt_Halo) {
          
          /*--- Load buffers with the temperature and laminar viscosity variables. ---*/
          
          if (compressible) {
            Buffer_Send_Res[jPoint] = solver[FLOW_SOL]->node[iPoint]->GetLaminarViscosity();
          }
          if (incompressible || freesurface) {
            Buffer_Send_Res[jPoint] = solver[FLOW_SOL]->node[iPoint]->GetLaminarViscosityInc();
          }
          jPoint++;
        }
      }
      
      /*--- Gather the data on the master node. ---*/
      
#ifdef HAVE_MPI
      SU2_MPI::Gather(Buffer_Send_Res, nBuffer_Scalar, MPI_DOUBLE, Buffer_Recv_Res, nBuffer_Scalar, MPI_DOUBLE, MASTER_NODE, MPI_COMM_WORLD);
#else
      for (iPoint = 0; iPoint < nBuffer_Scalar; iPoint++) Buffer_Recv_Res[iPoint] = Buffer_Send_Res[iPoint];
#endif
      
      /*--- The master node unpacks and sorts this variable by global index ---*/
      
      if (rank == MASTER_NODE) {
        jPoint = 0; iVar = iVar_Lam;
        for (iProcessor = 0; iProcessor < size; iProcessor++) {
          for (iPoint = 0; iPoint < Buffer_Recv_nPoint[iProcessor]; iPoint++) {
            
            /*--- Get global index, then loop over each variable and store ---*/
            
            iGlobal_Index = Buffer_Recv_GlobalIndex[jPoint];
            Data[iVar][iGlobal_Index] = Buffer_Recv_Res[jPoint];
            jPoint++;
          }
          
          /*--- Adjust jPoint to index of next proc's data in the buffers. ---*/
          
          jPoint = (iProcessor+1)*nBuffer_Scalar;
        }
      }
    
      /*--- Communicate skin friction, heat transfer, y+ ---*/
      
      /*--- First, loop through the mesh in order to find and store the
       value of the viscous coefficients at any surface nodes. They
       will be placed in an auxiliary vector and then communicated like
       all other volumetric variables. ---*/
      
      for (iPoint = 0; iPoint < geometry->GetnPoint(); iPoint++) {
        Aux_Frict[iPoint] = 0.0;
        Aux_Heat[iPoint]  = 0.0;
        Aux_yPlus[iPoint] = 0.0;
      }
      for (iMarker = 0; iMarker < config->GetnMarker_All(); iMarker++)
        if (config->GetMarker_All_Plotting(iMarker) == YES) {
          for (iVertex = 0; iVertex < geometry->nVertex[iMarker]; iVertex++) {
            iPoint = geometry->vertex[iMarker][iVertex]->GetNode();
            Aux_Frict[iPoint] = solver[FLOW_SOL]->GetCSkinFriction(iMarker, iVertex);
            Aux_Heat[iPoint]  = solver[FLOW_SOL]->GetHeatFlux(iMarker, iVertex);
            Aux_yPlus[iPoint] = solver[FLOW_SOL]->GetYPlus(iMarker, iVertex);
          }
        }
      
      /*--- Loop over this partition to collect the current variable ---*/
      
      jPoint = 0;
      for (iPoint = 0; iPoint < geometry->GetnPoint(); iPoint++) {
        
        /*--- Check for halos & write only if requested ---*/
        
        
        if (!Local_Halo[iPoint] || Wrt_Halo) {
          
          /*--- Load buffers with the skin friction, heat transfer, y+ variables. ---*/
          
          if (compressible) {
            Buffer_Send_Var[jPoint] = Aux_Frict[iPoint];
            Buffer_Send_Res[jPoint] = Aux_Heat[iPoint];
            Buffer_Send_Vol[jPoint] = Aux_yPlus[iPoint];
          }
          if (incompressible || freesurface) {
            Buffer_Send_Var[jPoint] = Aux_Frict[iPoint];
            Buffer_Send_Res[jPoint] = Aux_Heat[iPoint];
            Buffer_Send_Vol[jPoint] = Aux_yPlus[iPoint];
          }
          jPoint++;
        }
      }
      
      /*--- Gather the data on the master node. ---*/
      
#ifdef HAVE_MPI
      SU2_MPI::Gather(Buffer_Send_Var, nBuffer_Scalar, MPI_DOUBLE, Buffer_Recv_Var, nBuffer_Scalar, MPI_DOUBLE, MASTER_NODE, MPI_COMM_WORLD);
      SU2_MPI::Gather(Buffer_Send_Res, nBuffer_Scalar, MPI_DOUBLE, Buffer_Recv_Res, nBuffer_Scalar, MPI_DOUBLE, MASTER_NODE, MPI_COMM_WORLD);
      SU2_MPI::Gather(Buffer_Send_Vol, nBuffer_Scalar, MPI_DOUBLE, Buffer_Recv_Vol, nBuffer_Scalar, MPI_DOUBLE, MASTER_NODE, MPI_COMM_WORLD);
#else
      for (iPoint = 0; iPoint < nBuffer_Scalar; iPoint++) Buffer_Recv_Var[iPoint] = Buffer_Send_Var[iPoint];
      for (iPoint = 0; iPoint < nBuffer_Scalar; iPoint++) Buffer_Recv_Res[iPoint] = Buffer_Send_Res[iPoint];
      for (iPoint = 0; iPoint < nBuffer_Scalar; iPoint++) Buffer_Recv_Vol[iPoint] = Buffer_Send_Vol[iPoint];
#endif
      
      /*--- The master node unpacks and sorts this variable by global index ---*/
      
      if (rank == MASTER_NODE) {
        jPoint = 0; iVar = iVar_ViscCoeffs;

        for (iProcessor = 0; iProcessor < size; iProcessor++) {
          for (iPoint = 0; iPoint < Buffer_Recv_nPoint[iProcessor]; iPoint++) {
            
            /*--- Get global index, then loop over each variable and store ---*/
            
            iGlobal_Index = Buffer_Recv_GlobalIndex[jPoint];
            Data[iVar+0][iGlobal_Index] = Buffer_Recv_Var[jPoint];
            Data[iVar+1][iGlobal_Index] = Buffer_Recv_Res[jPoint];
            Data[iVar+2][iGlobal_Index] = Buffer_Recv_Vol[jPoint];
            jPoint++;
          }
          
          /*--- Adjust jPoint to index of next proc's data in the buffers. ---*/
          
          jPoint = (iProcessor+1)*nBuffer_Scalar;
        }
      }
    }
    
    /*--- Communicate the Eddy Viscosity ---*/
    
    if (Kind_Solver == RANS) {
      
      /*--- Loop over this partition to collect the current variable ---*/
      
      jPoint = 0;
      for (iPoint = 0; iPoint < geometry->GetnPoint(); iPoint++) {
        
        /*--- Check for halos & write only if requested ---*/
        
        if (!Local_Halo[iPoint] || Wrt_Halo) {
          
          /*--- Load buffers with the pressure and mach variables. ---*/
          
          if (compressible) {
            Buffer_Send_Var[jPoint] = solver[FLOW_SOL]->node[iPoint]->GetEddyViscosity();
          }
          if (incompressible || freesurface) {
            Buffer_Send_Var[jPoint] = solver[FLOW_SOL]->node[iPoint]->GetEddyViscosityInc();
          }
          jPoint++;
        }
      }
      
      /*--- Gather the data on the master node. ---*/
      
#ifdef HAVE_MPI
      SU2_MPI::Gather(Buffer_Send_Var, nBuffer_Scalar, MPI_DOUBLE, Buffer_Recv_Var, nBuffer_Scalar, MPI_DOUBLE, MASTER_NODE, MPI_COMM_WORLD);
#else
      for (iPoint = 0; iPoint < nBuffer_Scalar; iPoint++) Buffer_Recv_Var[iPoint] = Buffer_Send_Var[iPoint];
#endif
      
      /*--- The master node unpacks and sorts this variable by global index ---*/
      
      if (rank == MASTER_NODE) {
        jPoint = 0; iVar = iVar_Eddy;
        for (iProcessor = 0; iProcessor < size; iProcessor++) {
          for (iPoint = 0; iPoint < Buffer_Recv_nPoint[iProcessor]; iPoint++) {
            
            /*--- Get global index, then loop over each variable and store ---*/
            
            iGlobal_Index = Buffer_Recv_GlobalIndex[jPoint];
            Data[iVar][iGlobal_Index] = Buffer_Recv_Var[jPoint];
            jPoint++;
          }
          
          /*--- Adjust jPoint to index of next proc's data in the buffers. ---*/
          
          jPoint = (iProcessor+1)*nBuffer_Scalar;
        }
      }
      
    }
    
    /*--- Communicate the Sharp Edges ---*/
    
    if (config->GetWrt_SharpEdges()) {
      
      if ((Kind_Solver == EULER) || (Kind_Solver == NAVIER_STOKES) || (Kind_Solver == RANS)) {
        
        /*--- Loop over this partition to collect the current variable ---*/
        jPoint = 0;
        for (iPoint = 0; iPoint < geometry->GetnPoint(); iPoint++) {
          
          /*--- Check for halos & write only if requested ---*/
          
          if (!Local_Halo[iPoint] || Wrt_Halo) {
            
            /*--- Load buffers with the pressure and mach variables. ---*/
            
            Buffer_Send_Var[jPoint] = geometry->node[iPoint]->GetSharpEdge_Distance();
            jPoint++;
          }
        }
        
        /*--- Gather the data on the master node. ---*/
        
#ifdef HAVE_MPI
        SU2_MPI::Gather(Buffer_Send_Var, nBuffer_Scalar, MPI_DOUBLE, Buffer_Recv_Var, nBuffer_Scalar, MPI_DOUBLE, MASTER_NODE, MPI_COMM_WORLD);
#else
        for (iPoint = 0; iPoint < nBuffer_Scalar; iPoint++) Buffer_Recv_Var[iPoint] = Buffer_Send_Var[iPoint];
#endif
        
        /*--- The master node unpacks and sorts this variable by global index ---*/
        
        if (rank == MASTER_NODE) {
          jPoint = 0; iVar = iVar_Sharp;
          for (iProcessor = 0; iProcessor < size; iProcessor++) {
            for (iPoint = 0; iPoint < Buffer_Recv_nPoint[iProcessor]; iPoint++) {
              
              /*--- Get global index, then loop over each variable and store ---*/
              
              iGlobal_Index = Buffer_Recv_GlobalIndex[jPoint];
              Data[iVar][iGlobal_Index] = Buffer_Recv_Var[jPoint];
              jPoint++;
            }
            
            /*--- Adjust jPoint to index of next proc's data in the buffers. ---*/
            
            jPoint = (iProcessor+1)*nBuffer_Scalar;
          }
        }
      }
    }
    
    /*--- Communicate the surface sensitivity ---*/
    
    if ((Kind_Solver == ADJ_EULER)         ||
        (Kind_Solver == ADJ_NAVIER_STOKES) ||
        (Kind_Solver == ADJ_RANS)          ||
        (Kind_Solver == DISC_ADJ_EULER)    ||
        (Kind_Solver == DISC_ADJ_NAVIER_STOKES) ||
        (Kind_Solver == DISC_ADJ_RANS)) {
      
      /*--- First, loop through the mesh in order to find and store the
       value of the surface sensitivity at any surface nodes. They
       will be placed in an auxiliary vector and then communicated like
       all other volumetric variables. ---*/
      
      for (iPoint = 0; iPoint < geometry->GetnPoint(); iPoint++) Aux_Sens[iPoint] = 0.0;
      for (iMarker = 0; iMarker < config->GetnMarker_All(); iMarker++)
        if (config->GetMarker_All_Plotting(iMarker) == YES) {
          for (iVertex = 0; iVertex < geometry->nVertex[iMarker]; iVertex++) {
            iPoint = geometry->vertex[iMarker][iVertex]->GetNode();
            Normal = geometry->vertex[iMarker][iVertex]->GetNormal();
            Area = 0.0;
            for (iDim = 0; iDim < nDim; iDim++) Area += Normal[iDim]*Normal[iDim];
            Area = sqrt (Area);
            Aux_Sens[iPoint] = solver[ADJFLOW_SOL]->GetCSensitivity(iMarker, iVertex)/Area;
          }
        }
      
      /*--- Loop over this partition to collect the current variable ---*/
      
      jPoint = 0;
      for (iPoint = 0; iPoint < geometry->GetnPoint(); iPoint++) {
        
        /*--- Check for halos & write only if requested ---*/
        
        if (!Local_Halo[iPoint] || Wrt_Halo) {
          
          /*--- Load buffers with the skin friction, heat transfer, y+ variables. ---*/
          
          Buffer_Send_Var[jPoint] = Aux_Sens[iPoint];
          if ((config->GetKind_ConvNumScheme() == SPACE_CENTERED) && (!config->GetDiscrete_Adjoint()))
            Buffer_Send_Res[jPoint] = solver[ADJFLOW_SOL]->node[iPoint]->GetSensor(iPoint);
          if ((config->GetKind_ConvNumScheme() == SPACE_UPWIND) && (!config->GetDiscrete_Adjoint()))
            Buffer_Send_Res[jPoint] = solver[ADJFLOW_SOL]->node[iPoint]->GetLimiter(0);
          
          jPoint++;
        }
      }
      
      /*--- Gather the data on the master node. ---*/
      
#ifdef HAVE_MPI
      SU2_MPI::Gather(Buffer_Send_Var, nBuffer_Scalar, MPI_DOUBLE, Buffer_Recv_Var, nBuffer_Scalar, MPI_DOUBLE, MASTER_NODE, MPI_COMM_WORLD);
      if (!config->GetDiscrete_Adjoint())
        SU2_MPI::Gather(Buffer_Send_Res, nBuffer_Scalar, MPI_DOUBLE, Buffer_Recv_Res, nBuffer_Scalar, MPI_DOUBLE, MASTER_NODE, MPI_COMM_WORLD);
#else
      for (iPoint = 0; iPoint < nBuffer_Scalar; iPoint++) Buffer_Recv_Var[iPoint] = Buffer_Send_Var[iPoint];
      if (!config->GetDiscrete_Adjoint())
        for (iPoint = 0; iPoint < nBuffer_Scalar; iPoint++) Buffer_Recv_Res[iPoint] = Buffer_Send_Res[iPoint];
#endif
      
      /*--- The master node unpacks and sorts this variable by global index ---*/
      
      if (rank == MASTER_NODE) {
        jPoint = 0; iVar = iVar_Sens;
        for (iProcessor = 0; iProcessor < size; iProcessor++) {
          for (iPoint = 0; iPoint < Buffer_Recv_nPoint[iProcessor]; iPoint++) {
            
            /*--- Get global index, then loop over each variable and store ---*/
            
            iGlobal_Index = Buffer_Recv_GlobalIndex[jPoint];
            Data[iVar+0][iGlobal_Index] = Buffer_Recv_Var[jPoint];
            if (!config->GetDiscrete_Adjoint())
              Data[iVar+1][iGlobal_Index] = Buffer_Recv_Res[jPoint];
            jPoint++;
          }
          
          /*--- Adjust jPoint to index of next proc's data in the buffers. ---*/
          
          jPoint = (iProcessor+1)*nBuffer_Scalar;
        }
      }
    }

    if ((Kind_Solver == DISC_ADJ_EULER)    ||
        (Kind_Solver == DISC_ADJ_NAVIER_STOKES) ||
        (Kind_Solver == DISC_ADJ_RANS)) {
      /*--- Loop over this partition to collect the current variable ---*/

      jPoint = 0;
      for (iPoint = 0; iPoint < geometry->GetnPoint(); iPoint++) {

        /*--- Check for halos & write only if requested ---*/

        if (!Local_Halo[iPoint] || Wrt_Halo) {

          /*--- Load buffers with the skin friction, heat transfer, y+ variables. ---*/

          Buffer_Send_Var[jPoint] = solver[ADJFLOW_SOL]->node[iPoint]->GetSensitivity(0);
          Buffer_Send_Res[jPoint] = solver[ADJFLOW_SOL]->node[iPoint]->GetSensitivity(1);
          if (nDim == 3)
            Buffer_Send_Vol[jPoint] = solver[ADJFLOW_SOL]->node[iPoint]->GetSensitivity(2);
          jPoint++;
        }
      }

      /*--- Gather the data on the master node. ---*/

#ifdef HAVE_MPI
      SU2_MPI::Gather(Buffer_Send_Var, nBuffer_Scalar, MPI_DOUBLE, Buffer_Recv_Var, nBuffer_Scalar, MPI_DOUBLE, MASTER_NODE, MPI_COMM_WORLD);
      SU2_MPI::Gather(Buffer_Send_Res, nBuffer_Scalar, MPI_DOUBLE, Buffer_Recv_Res, nBuffer_Scalar, MPI_DOUBLE, MASTER_NODE, MPI_COMM_WORLD);
      if (nDim == 3)
        SU2_MPI::Gather(Buffer_Send_Vol, nBuffer_Scalar, MPI_DOUBLE, Buffer_Recv_Vol, nBuffer_Scalar, MPI_DOUBLE, MASTER_NODE, MPI_COMM_WORLD);
#else
      for (iPoint = 0; iPoint < nBuffer_Scalar; iPoint++) Buffer_Recv_Var[iPoint] = Buffer_Send_Var[iPoint];
      for (iPoint = 0; iPoint < nBuffer_Scalar; iPoint++) Buffer_Recv_Res[iPoint] = Buffer_Send_Res[iPoint];
      if (nDim == 3)
        for (iPoint = 0; iPoint < nBuffer_Scalar; iPoint++) Buffer_Recv_Vol[iPoint] = Buffer_Send_Vol[iPoint];
#endif

      /*--- The master node unpacks and sorts this variable by global index ---*/

      if (rank == MASTER_NODE) {
        jPoint = 0; iVar = iVar_SensDim;
        for (iProcessor = 0; iProcessor < size; iProcessor++) {
          for (iPoint = 0; iPoint < Buffer_Recv_nPoint[iProcessor]; iPoint++) {

            /*--- Get global index, then loop over each variable and store ---*/

            iGlobal_Index = Buffer_Recv_GlobalIndex[jPoint];
            Data[iVar+0][iGlobal_Index] = Buffer_Recv_Var[jPoint];
            Data[iVar+1][iGlobal_Index] = Buffer_Recv_Res[jPoint];
            if (nDim == 3)
              Data[iVar+2][iGlobal_Index] = Buffer_Recv_Vol[jPoint];
            jPoint++;
          }

          /*--- Adjust jPoint to index of next proc's data in the buffers. ---*/

          jPoint = (iProcessor+1)*nBuffer_Scalar;
        }
      }
    }


	/*--- Communicate the Velocities for dynamic FEM problem ---*/

    if ((Kind_Solver == FEM_ELASTICITY) && (config->GetDynamic_Analysis() == DYNAMIC)) {

        /*--- Loop over this partition to collect the current variable ---*/

        jPoint = 0; su2double *Node_Vel;
        for (iPoint = 0; iPoint < geometry->GetnPoint(); iPoint++) {

          /*--- Check for halos & write only if requested ---*/

          if (!Local_Halo[iPoint] || Wrt_Halo) {

            /*--- Load buffers with the three grid velocity components. ---*/

        	Node_Vel = solver[FEA_SOL]->node[iPoint]->GetSolution_Vel();
            Buffer_Send_Var[jPoint] = Node_Vel[0];
            Buffer_Send_Res[jPoint] = Node_Vel[1];
            if (geometry->GetnDim() == 3) Buffer_Send_Vol[jPoint] = Node_Vel[2];
            jPoint++;
          }
        }

        /*--- Gather the data on the master node. ---*/

  #ifdef HAVE_MPI
        SU2_MPI::Gather(Buffer_Send_Var, nBuffer_Scalar, MPI_DOUBLE, Buffer_Recv_Var, nBuffer_Scalar, MPI_DOUBLE, MASTER_NODE, MPI_COMM_WORLD);
        SU2_MPI::Gather(Buffer_Send_Res, nBuffer_Scalar, MPI_DOUBLE, Buffer_Recv_Res, nBuffer_Scalar, MPI_DOUBLE, MASTER_NODE, MPI_COMM_WORLD);
        if (geometry->GetnDim() == 3) {
          SU2_MPI::Gather(Buffer_Send_Vol, nBuffer_Scalar, MPI_DOUBLE, Buffer_Recv_Vol, nBuffer_Scalar, MPI_DOUBLE, MASTER_NODE, MPI_COMM_WORLD);
        }
  #else
        for (iPoint = 0; iPoint < nBuffer_Scalar; iPoint++) Buffer_Recv_Var[iPoint] = Buffer_Send_Var[iPoint];
        for (iPoint = 0; iPoint < nBuffer_Scalar; iPoint++) Buffer_Recv_Res[iPoint] = Buffer_Send_Res[iPoint];
        if (geometry->GetnDim() == 3) {
          for (iPoint = 0; iPoint < nBuffer_Scalar; iPoint++) Buffer_Recv_Vol[iPoint] = Buffer_Send_Vol[iPoint];
        }
  #endif

        /*--- The master node unpacks and sorts this variable by global index ---*/

        if (rank == MASTER_NODE) {
          jPoint = 0; iVar = iVar_FEA_Vel;
          for (iProcessor = 0; iProcessor < size; iProcessor++) {
            for (iPoint = 0; iPoint < Buffer_Recv_nPoint[iProcessor]; iPoint++) {

              /*--- Get global index, then loop over each variable and store ---*/

              iGlobal_Index = Buffer_Recv_GlobalIndex[jPoint];
              Data[iVar][iGlobal_Index]   = Buffer_Recv_Var[jPoint];
              Data[iVar+1][iGlobal_Index] = Buffer_Recv_Res[jPoint];
              if (geometry->GetnDim() == 3)
                Data[iVar+2][iGlobal_Index] = Buffer_Recv_Vol[jPoint];
              jPoint++;
            }

            /*--- Adjust jPoint to index of next proc's data in the buffers. ---*/

            jPoint = (iProcessor+1)*nBuffer_Scalar;
          }
       }
    }

	/*--- Communicate the Accelerations for dynamic FEM problem ---*/

    if ((Kind_Solver == FEM_ELASTICITY) && (config->GetDynamic_Analysis() == DYNAMIC)) {

        /*--- Loop over this partition to collect the current variable ---*/

        jPoint = 0; su2double *Node_Accel;
        for (iPoint = 0; iPoint < geometry->GetnPoint(); iPoint++) {

          /*--- Check for halos & write only if requested ---*/

          if (!Local_Halo[iPoint] || Wrt_Halo) {

            /*--- Load buffers with the three grid velocity components. ---*/

        	Node_Accel = solver[FEA_SOL]->node[iPoint]->GetSolution_Accel();
            Buffer_Send_Var[jPoint] = Node_Accel[0];
            Buffer_Send_Res[jPoint] = Node_Accel[1];
            if (geometry->GetnDim() == 3) Buffer_Send_Vol[jPoint] = Node_Accel[2];
            jPoint++;
          }
        }

        /*--- Gather the data on the master node. ---*/

  #ifdef HAVE_MPI
        SU2_MPI::Gather(Buffer_Send_Var, nBuffer_Scalar, MPI_DOUBLE, Buffer_Recv_Var, nBuffer_Scalar, MPI_DOUBLE, MASTER_NODE, MPI_COMM_WORLD);
        SU2_MPI::Gather(Buffer_Send_Res, nBuffer_Scalar, MPI_DOUBLE, Buffer_Recv_Res, nBuffer_Scalar, MPI_DOUBLE, MASTER_NODE, MPI_COMM_WORLD);
        if (geometry->GetnDim() == 3) {
          SU2_MPI::Gather(Buffer_Send_Vol, nBuffer_Scalar, MPI_DOUBLE, Buffer_Recv_Vol, nBuffer_Scalar, MPI_DOUBLE, MASTER_NODE, MPI_COMM_WORLD);
        }
  #else
        for (iPoint = 0; iPoint < nBuffer_Scalar; iPoint++) Buffer_Recv_Var[iPoint] = Buffer_Send_Var[iPoint];
        for (iPoint = 0; iPoint < nBuffer_Scalar; iPoint++) Buffer_Recv_Res[iPoint] = Buffer_Send_Res[iPoint];
        if (geometry->GetnDim() == 3) {
          for (iPoint = 0; iPoint < nBuffer_Scalar; iPoint++) Buffer_Recv_Vol[iPoint] = Buffer_Send_Vol[iPoint];
        }
  #endif

        /*--- The master node unpacks and sorts this variable by global index ---*/

        if (rank == MASTER_NODE) {
          jPoint = 0; iVar = iVar_FEA_Accel;
          for (iProcessor = 0; iProcessor < size; iProcessor++) {
            for (iPoint = 0; iPoint < Buffer_Recv_nPoint[iProcessor]; iPoint++) {

              /*--- Get global index, then loop over each variable and store ---*/

              iGlobal_Index = Buffer_Recv_GlobalIndex[jPoint];
              Data[iVar][iGlobal_Index]   = Buffer_Recv_Var[jPoint];
              Data[iVar+1][iGlobal_Index] = Buffer_Recv_Res[jPoint];
              if (geometry->GetnDim() == 3)
                Data[iVar+2][iGlobal_Index] = Buffer_Recv_Vol[jPoint];
              jPoint++;
            }

            /*--- Adjust jPoint to index of next proc's data in the buffers. ---*/

            jPoint = (iProcessor+1)*nBuffer_Scalar;
          }
       }
    }
    
    /*--- Communicate the FEM elasticity stresses (2D) - New elasticity solver---*/

    if (Kind_Solver == FEM_ELASTICITY) {

      /*--- Loop over this partition to collect the current variable ---*/

      jPoint = 0; su2double *Stress;
      for (iPoint = 0; iPoint < geometry->GetnPoint(); iPoint++) {

        /*--- Check for halos & write only if requested ---*/

        if (!Local_Halo[iPoint] || Wrt_Halo) {

          /*--- Load buffers with the three grid velocity components. ---*/

          Stress = solver[FEA_SOL]->node[iPoint]->GetStress_FEM();
          /*--- Sigma xx ---*/
          Buffer_Send_Var[jPoint] = Stress[0];
          /*--- Sigma yy ---*/
          Buffer_Send_Res[jPoint] = Stress[1];
          /*--- Sigma xy ---*/
          Buffer_Send_Vol[jPoint] = Stress[2];
          jPoint++;
        }
      }

      /*--- Gather the data on the master node. ---*/

#ifdef HAVE_MPI
      SU2_MPI::Gather(Buffer_Send_Var, nBuffer_Scalar, MPI_DOUBLE, Buffer_Recv_Var, nBuffer_Scalar, MPI_DOUBLE, MASTER_NODE, MPI_COMM_WORLD);
      SU2_MPI::Gather(Buffer_Send_Res, nBuffer_Scalar, MPI_DOUBLE, Buffer_Recv_Res, nBuffer_Scalar, MPI_DOUBLE, MASTER_NODE, MPI_COMM_WORLD);
      SU2_MPI::Gather(Buffer_Send_Vol, nBuffer_Scalar, MPI_DOUBLE, Buffer_Recv_Vol, nBuffer_Scalar, MPI_DOUBLE, MASTER_NODE, MPI_COMM_WORLD);
#else
      for (iPoint = 0; iPoint < nBuffer_Scalar; iPoint++) Buffer_Recv_Var[iPoint] = Buffer_Send_Var[iPoint];
      for (iPoint = 0; iPoint < nBuffer_Scalar; iPoint++) Buffer_Recv_Res[iPoint] = Buffer_Send_Res[iPoint];
      for (iPoint = 0; iPoint < nBuffer_Scalar; iPoint++) Buffer_Recv_Vol[iPoint] = Buffer_Send_Vol[iPoint];
#endif

      /*--- The master node unpacks and sorts this variable by global index ---*/

      if (rank == MASTER_NODE) {
        jPoint = 0; iVar = iVar_FEA_Stress;
        for (iProcessor = 0; iProcessor < size; iProcessor++) {
          for (iPoint = 0; iPoint < Buffer_Recv_nPoint[iProcessor]; iPoint++) {

            /*--- Get global index, then loop over each variable and store ---*/

            iGlobal_Index = Buffer_Recv_GlobalIndex[jPoint];
            Data[iVar][iGlobal_Index]   = Buffer_Recv_Var[jPoint];
            Data[iVar+1][iGlobal_Index] = Buffer_Recv_Res[jPoint];
            Data[iVar+2][iGlobal_Index] = Buffer_Recv_Vol[jPoint];
            jPoint++;
          }

          /*--- Adjust jPoint to index of next proc's data in the buffers. ---*/

          jPoint = (iProcessor+1)*nBuffer_Scalar;
        }
      }
    }

    /*--- Communicate the FEM elasticity stresses (3D) - New elasticity solver---*/

    if ((Kind_Solver == FEM_ELASTICITY) && (geometry->GetnDim() == 3)) {

      /*--- Loop over this partition to collect the current variable ---*/

      jPoint = 0; su2double *Stress;
      for (iPoint = 0; iPoint < geometry->GetnPoint(); iPoint++) {

        /*--- Check for halos & write only if requested ---*/

        if (!Local_Halo[iPoint] || Wrt_Halo) {

          /*--- Load buffers with the three grid velocity components. ---*/

          Stress = solver[FEA_SOL]->node[iPoint]->GetStress_FEM();
          /*--- Sigma zz ---*/
          Buffer_Send_Var[jPoint] = Stress[3];
          /*--- Sigma xz ---*/
          Buffer_Send_Res[jPoint] = Stress[4];
          /*--- Sigma yz ---*/
          Buffer_Send_Vol[jPoint] = Stress[5];
          jPoint++;
        }
      }

      /*--- Gather the data on the master node. ---*/

#ifdef HAVE_MPI
      SU2_MPI::Gather(Buffer_Send_Var, nBuffer_Scalar, MPI_DOUBLE, Buffer_Recv_Var, nBuffer_Scalar, MPI_DOUBLE, MASTER_NODE, MPI_COMM_WORLD);
      SU2_MPI::Gather(Buffer_Send_Res, nBuffer_Scalar, MPI_DOUBLE, Buffer_Recv_Res, nBuffer_Scalar, MPI_DOUBLE, MASTER_NODE, MPI_COMM_WORLD);
      SU2_MPI::Gather(Buffer_Send_Vol, nBuffer_Scalar, MPI_DOUBLE, Buffer_Recv_Vol, nBuffer_Scalar, MPI_DOUBLE, MASTER_NODE, MPI_COMM_WORLD);
#else
      for (iPoint = 0; iPoint < nBuffer_Scalar; iPoint++) Buffer_Recv_Var[iPoint] = Buffer_Send_Var[iPoint];
      for (iPoint = 0; iPoint < nBuffer_Scalar; iPoint++) Buffer_Recv_Res[iPoint] = Buffer_Send_Res[iPoint];
      for (iPoint = 0; iPoint < nBuffer_Scalar; iPoint++) Buffer_Recv_Vol[iPoint] = Buffer_Send_Vol[iPoint];

#endif

      /*--- The master node unpacks and sorts this variable by global index ---*/

      if (rank == MASTER_NODE) {
        jPoint = 0; iVar = iVar_FEA_Stress_3D;
        for (iProcessor = 0; iProcessor < size; iProcessor++) {
          for (iPoint = 0; iPoint < Buffer_Recv_nPoint[iProcessor]; iPoint++) {

            /*--- Get global index, then loop over each variable and store ---*/

            iGlobal_Index = Buffer_Recv_GlobalIndex[jPoint];
            Data[iVar][iGlobal_Index]   = Buffer_Recv_Var[jPoint];
            Data[iVar+1][iGlobal_Index] = Buffer_Recv_Res[jPoint];
            Data[iVar+2][iGlobal_Index] = Buffer_Recv_Vol[jPoint];
            jPoint++;
          }

          /*--- Adjust jPoint to index of next proc's data in the buffers. ---*/

          jPoint = (iProcessor+1)*nBuffer_Scalar;
        }
      }
    }

    
    /*--- Communicate the Linear elasticity ---*/
    
    if ( Kind_Solver == FEM_ELASTICITY ) {
      
      /*--- Loop over this partition to collect the current variable ---*/
      jPoint = 0;
      for (iPoint = 0; iPoint < geometry->GetnPoint(); iPoint++) {
        
        /*--- Check for halos & write only if requested ---*/
        
        if (!Local_Halo[iPoint] || Wrt_Halo) {
          
          /*--- Load buffers with the temperature and laminar viscosity variables. ---*/
          
          Buffer_Send_Var[jPoint] = solver[FEA_SOL]->node[iPoint]->GetVonMises_Stress();
          jPoint++;
        }
      }
      
      /*--- Gather the data on the master node. ---*/
      
#ifdef HAVE_MPI
      SU2_MPI::Gather(Buffer_Send_Var, nBuffer_Scalar, MPI_DOUBLE, Buffer_Recv_Var, nBuffer_Scalar, MPI_DOUBLE, MASTER_NODE, MPI_COMM_WORLD);
#else
      for (iPoint = 0; iPoint < nBuffer_Scalar; iPoint++) Buffer_Recv_Var[iPoint] = Buffer_Send_Var[iPoint];
#endif
      
      /*--- The master node unpacks and sorts this variable by global index ---*/
      
      if (rank == MASTER_NODE) {
        jPoint = 0; iVar = iVar_FEA_Extra;
        for (iProcessor = 0; iProcessor < size; iProcessor++) {
          for (iPoint = 0; iPoint < Buffer_Recv_nPoint[iProcessor]; iPoint++) {
            
            /*--- Get global index, then loop over each variable and store ---*/
            
            iGlobal_Index = Buffer_Recv_GlobalIndex[jPoint];
            Data[iVar][iGlobal_Index] = Buffer_Recv_Var[jPoint];
            jPoint++;
          }
          
          /*--- Adjust jPoint to index of next proc's data in the buffers. ---*/
          
          jPoint = (iProcessor+1)*nBuffer_Scalar;
        }
      }
    }
    
    if (config->GetExtraOutput()) {
      
      for (jVar = 0; jVar < nVar_Extra; jVar++) {
        
        /*--- Loop over this partition to collect the current variable ---*/
        
        jPoint = 0;
        for (iPoint = 0; iPoint < geometry->GetnPoint(); iPoint++) {
          
          /*--- Check for halos & write only if requested ---*/
          
          if (!Local_Halo[iPoint] || Wrt_Halo) {
            
            /*--- Get this variable into the temporary send buffer. ---*/
            
            if (Kind_Solver == RANS) {
              Buffer_Send_Var[jPoint] = solver[TURB_SOL]->OutputVariables[iPoint*nVar_Extra+jVar];
            }
            jPoint++;
            
          }
        }
        
        /*--- Gather the data on the master node. ---*/
        
#ifdef HAVE_MPI
        SU2_MPI::Gather(Buffer_Send_Var, nBuffer_Scalar, MPI_DOUBLE, Buffer_Recv_Var, nBuffer_Scalar, MPI_DOUBLE, MASTER_NODE, MPI_COMM_WORLD);
#else
        for (iPoint = 0; iPoint < nBuffer_Scalar; iPoint++) Buffer_Recv_Var[iPoint] = Buffer_Send_Var[iPoint];
#endif
        
        /*--- The master node unpacks and sorts this variable by global index ---*/
        
        if (rank == MASTER_NODE) {
          jPoint = 0; iVar = iVar_Extra;
          for (iProcessor = 0; iProcessor < size; iProcessor++) {
            for (iPoint = 0; iPoint < Buffer_Recv_nPoint[iProcessor]; iPoint++) {
              
              /*--- Get global index, then loop over each variable and store ---*/
              
              iGlobal_Index = Buffer_Recv_GlobalIndex[jPoint];
              Data[iVar+jVar][iGlobal_Index] = Buffer_Recv_Var[jPoint];
              jPoint++;
            }
            
            /*--- Adjust jPoint to index of next proc's data in the buffers. ---*/
            
            jPoint = (iProcessor+1)*nBuffer_Scalar;
          }
        }
      }
    }
    
  }
  
  /*--- Immediately release the temporary buffers. ---*/
  
  delete [] Buffer_Send_Var;
  delete [] Buffer_Send_Res;
  delete [] Buffer_Send_Vol;
  delete [] Buffer_Send_GlobalIndex;
  if (rank == MASTER_NODE) {
    delete [] Buffer_Recv_Var;
    delete [] Buffer_Recv_Res;
    delete [] Buffer_Recv_Vol;
    delete [] Buffer_Recv_GlobalIndex;
  }
  
  /*--- Release memory needed for surface coefficients ---*/
  
  delete [] Local_Halo;
  
  if ((Kind_Solver == NAVIER_STOKES) || (Kind_Solver == RANS)) {
    delete [] Aux_Frict; delete [] Aux_Heat; delete [] Aux_yPlus;
  }
  if (( Kind_Solver == ADJ_EULER              ) ||
      ( Kind_Solver == ADJ_NAVIER_STOKES      ) ||
      ( Kind_Solver == ADJ_RANS               ) ||
      ( Kind_Solver == DISC_ADJ_EULER         ) ||
      ( Kind_Solver == DISC_ADJ_NAVIER_STOKES ) ||
      ( Kind_Solver == DISC_ADJ_RANS          )) {
    delete [] Aux_Sens;
  }
  
}

void COutput::MergeBaselineSolution(CConfig *config, CGeometry *geometry, CSolver *solver, unsigned short val_iZone) {
  
  /*--- Local variables needed on all processors ---*/
  unsigned short iVar;
  unsigned long iPoint = 0, jPoint = 0;
  
  nVar_Total = config->fields.size() - 1;
  
  /*--- Merge the solution either in serial or parallel. ---*/
  
#ifndef HAVE_MPI
  
  /*--- In serial, the single process has access to all solution data,
   so it is simple to retrieve and store inside Solution_Data. ---*/
  
  unsigned short iMarker;
  unsigned long iVertex, nTotalPoints = 0;
  int SendRecv;
  
  /*--- First, create a structure to locate any periodic halo nodes ---*/
  int *Local_Halo = new int[geometry->GetnPoint()];
  for (iPoint = 0; iPoint < geometry->GetnPoint(); iPoint++)
    Local_Halo[iPoint] = !geometry->node[iPoint]->GetDomain();
  
  for (iMarker = 0; iMarker < config->GetnMarker_All(); iMarker++) {
    if (config->GetMarker_All_KindBC(iMarker) == SEND_RECEIVE) {
      SendRecv = config->GetMarker_All_SendRecv(iMarker);
      for (iVertex = 0; iVertex < geometry->nVertex[iMarker]; iVertex++) {
        iPoint = geometry->vertex[iMarker][iVertex]->GetNode();
        if ((geometry->vertex[iMarker][iVertex]->GetRotation_Type() > 0) &&
            (geometry->vertex[iMarker][iVertex]->GetRotation_Type() % 2 == 1) &&
            (SendRecv < 0)) {
          Local_Halo[iPoint] = false;
        }
      }
      
    }
  }
  
  /*--- Total number of points in the mesh (this might include periodic points). ---*/
  
  for (iPoint = 0; iPoint < geometry->GetnPoint(); iPoint++)
    if (!Local_Halo[iPoint]) nTotalPoints++;
  
  nGlobal_Poin = nTotalPoints;
  Data = new su2double*[nVar_Total];
  for (iVar = 0; iVar < nVar_Total; iVar++) {
    Data[iVar] = new su2double[nGlobal_Poin];
  }
  
  /*--- Loop over all points in the mesh, but only write data
   for nodes in the domain (ignore periodic halo nodes). ---*/
  
  jPoint = 0;
  for (iPoint = 0; iPoint < geometry->GetnPoint(); iPoint++) {
    if (!Local_Halo[iPoint]) {
      
      /*--- Solution (first, and second system of equations) ---*/
      
      unsigned short jVar = 0;
      for (iVar = 0; iVar < nVar_Total; iVar++) {
        Data[jVar][jPoint] = solver->node[iPoint]->GetSolution(iVar);
        jVar++;
      }
    }
    
    /*--- Increment jPoint as the counter. We need this because iPoint
     may include halo nodes that we skip over during this loop. ---*/
    
    jPoint++;
    
  }
  
#else
  
  /*--- MPI preprocessing ---*/
  
  int rank, nProcessor, iProcessor;
  MPI_Comm_rank(MPI_COMM_WORLD, &rank);
  MPI_Comm_size(MPI_COMM_WORLD, &nProcessor);
  
  /*--- Local variables needed for merging with MPI ---*/
  
  unsigned long iVertex, iMarker;
  unsigned long Buffer_Send_nPoint[1], *Buffer_Recv_nPoint = NULL;
  unsigned long nLocalPoint = 0, MaxLocalPoint = 0;
  unsigned long iGlobal_Index = 0, nBuffer_Scalar = 0;
  
  int *Local_Halo = new int[geometry->GetnPoint()];
  for (iPoint = 0; iPoint < geometry->GetnPoint(); iPoint++)
    Local_Halo[iPoint] = !geometry->node[iPoint]->GetDomain();
  
  bool Wrt_Halo = config->GetWrt_Halo(), isPeriodic;
  
  /*--- Search all send/recv boundaries on this partition for any periodic
   nodes that were part of the original domain. We want to recover these
   for visualization purposes. ---*/
  
  if (Wrt_Halo) {
    nLocalPoint = geometry->GetnPoint();
  } else {
    for (iMarker = 0; iMarker < config->GetnMarker_All(); iMarker++) {
      if (config->GetMarker_All_KindBC(iMarker) == SEND_RECEIVE) {
        
        /*--- Checking for less than or equal to the rank, because there may
         be some periodic halo nodes that send info to the same rank. ---*/
        
        for (iVertex = 0; iVertex < geometry->nVertex[iMarker]; iVertex++) {
          iPoint = geometry->vertex[iMarker][iVertex]->GetNode();
          isPeriodic = ((geometry->vertex[iMarker][iVertex]->GetRotation_Type() > 0) &&
                        (geometry->vertex[iMarker][iVertex]->GetRotation_Type() % 2 == 1));
          if (isPeriodic) Local_Halo[iPoint] = false;
        }
      }
    }
    
    /*--- Sum total number of nodes that belong to the domain ---*/
    
    for (iPoint = 0; iPoint < geometry->GetnPoint(); iPoint++)
      if (Local_Halo[iPoint] == false)
        nLocalPoint++;
    
  }
  Buffer_Send_nPoint[0] = nLocalPoint;
  
  if (rank == MASTER_NODE) Buffer_Recv_nPoint = new unsigned long[nProcessor];
  
  SU2_MPI::Allreduce(&nLocalPoint, &MaxLocalPoint, 1, MPI_UNSIGNED_LONG, MPI_MAX, MPI_COMM_WORLD);
  SU2_MPI::Gather(&Buffer_Send_nPoint, 1, MPI_UNSIGNED_LONG, Buffer_Recv_nPoint, 1, MPI_UNSIGNED_LONG, MASTER_NODE, MPI_COMM_WORLD);
  
  nBuffer_Scalar = MaxLocalPoint;
  
  /*--- Send and Recv buffers. ---*/
  
  su2double *Buffer_Send_Var = new su2double[MaxLocalPoint];
  su2double *Buffer_Recv_Var = NULL;
  
  unsigned long *Buffer_Send_GlobalIndex = new unsigned long[MaxLocalPoint];
  unsigned long *Buffer_Recv_GlobalIndex = NULL;
  
  /*--- Prepare the receive buffers in the master node only. ---*/
  if (rank == MASTER_NODE) {
    
    Buffer_Recv_Var = new su2double[nProcessor*MaxLocalPoint];
    Buffer_Recv_GlobalIndex = new unsigned long[nProcessor*MaxLocalPoint];
    
    /*--- Sum total number of nodes to be written and allocate arrays ---*/
    nGlobal_Poin = 0;
    for (iProcessor = 0; iProcessor < nProcessor; iProcessor++) {
      nGlobal_Poin += Buffer_Recv_nPoint[iProcessor];
    }
    Data = new su2double*[nVar_Total];
    for (iVar = 0; iVar < nVar_Total; iVar++) {
      Data[iVar] = new su2double[nGlobal_Poin];
    }
    
  }
  
  /*--- Main communication routine. Loop over each variable that has
   been requested by the user and perform the MPI comm. Temporary
   1-D buffers are used to send the solution for each variable at all
   nodes on each partition to the master node. These are then unpacked
   by the master and sorted by global index in one large n-dim. array. ---*/
  
  for (iVar = 0; iVar < nVar_Total; iVar++) {
    
    /*--- Loop over this partition to collect the current variable ---*/
    jPoint = 0;
    for (iPoint = 0; iPoint < geometry->GetnPoint(); iPoint++) {
      
      /*--- Check for halos and write only if requested ---*/
      if (!Local_Halo[iPoint] || Wrt_Halo) {
        
        /*--- Get this variable into the temporary send buffer. ---*/
        Buffer_Send_Var[jPoint] = solver->node[iPoint]->GetSolution(iVar);
        
        /*--- Only send/recv the volumes & global indices during the first loop ---*/
        if (iVar == 0) {
          Buffer_Send_GlobalIndex[jPoint] = geometry->node[iPoint]->GetGlobalIndex();
        }
        jPoint++;
      }
    }
    
    /*--- Gather the data on the master node. ---*/

    SU2_MPI::Gather(Buffer_Send_Var, nBuffer_Scalar, MPI_DOUBLE, Buffer_Recv_Var, nBuffer_Scalar, MPI_DOUBLE, MASTER_NODE, MPI_COMM_WORLD);
    if (iVar == 0) {
      SU2_MPI::Gather(Buffer_Send_GlobalIndex, nBuffer_Scalar, MPI_UNSIGNED_LONG, Buffer_Recv_GlobalIndex, nBuffer_Scalar, MPI_UNSIGNED_LONG, MASTER_NODE, MPI_COMM_WORLD);
    }
    
    /*--- The master node unpacks and sorts this variable by global index ---*/
    if (rank == MASTER_NODE) {
      jPoint = 0;
      for (iProcessor = 0; iProcessor < nProcessor; iProcessor++) {
        for (iPoint = 0; iPoint < Buffer_Recv_nPoint[iProcessor]; iPoint++) {
          
          /*--- Get global index, then loop over each variable and store ---*/
          iGlobal_Index = Buffer_Recv_GlobalIndex[jPoint];
          Data[iVar][iGlobal_Index] = Buffer_Recv_Var[jPoint];
          jPoint++;
        }
        /*--- Adjust jPoint to index of next proc's data in the buffers. ---*/
        jPoint = (iProcessor+1)*nBuffer_Scalar;
      }
    }
  }
  
  /*--- Immediately release the temporary buffers. ---*/
  
  delete [] Buffer_Send_Var;
  delete [] Buffer_Send_GlobalIndex;
  if (rank == MASTER_NODE) {
    delete [] Buffer_Recv_Var;
    delete [] Buffer_Recv_GlobalIndex;
  }
  
#endif
  
  delete [] Local_Halo;
  
}

void COutput::SetRestart(CConfig *config, CGeometry *geometry, CSolver **solver, unsigned short val_iZone) {
  
  /*--- Local variables ---*/

  unsigned short nZone = geometry->GetnZone();
  unsigned short Kind_Solver  = config->GetKind_Solver();
  unsigned short iVar, iDim, nDim = geometry->GetnDim();
  unsigned long iPoint, iExtIter = config->GetExtIter();
  bool grid_movement = config->GetGrid_Movement();
  bool dynamic_fem = (config->GetDynamic_Analysis() == DYNAMIC);
  bool fem = (config->GetKind_Solver() == FEM_ELASTICITY);
  ofstream restart_file;
  string filename;
  
  /*--- Retrieve filename from config ---*/
  
  if ((config->GetContinuous_Adjoint()) || (config->GetDiscrete_Adjoint())) {
    filename = config->GetRestart_AdjFileName();
    filename = config->GetObjFunc_Extension(filename);
  } else if (fem){
    filename = config->GetRestart_FEMFileName();
  } else {
    filename = config->GetRestart_FlowFileName();
  }

  /*--- Append the zone number if multizone problems ---*/
  if (nZone > 1)
    filename= config->GetMultizone_FileName(filename, val_iZone);

  /*--- Unsteady problems require an iteration number to be appended. ---*/
  if (config->GetUnsteady_Simulation() == TIME_SPECTRAL) {
    filename = config->GetUnsteady_FileName(filename, SU2_TYPE::Int(val_iZone));
  } else if (config->GetWrt_Unsteady()) {
    filename = config->GetUnsteady_FileName(filename, SU2_TYPE::Int(iExtIter));
  } else if ((fem) && (config->GetWrt_Dynamic())) {
	filename = config->GetUnsteady_FileName(filename, SU2_TYPE::Int(iExtIter));
  }

  /*--- Open the restart file and write the solution. ---*/
  
  restart_file.open(filename.c_str(), ios::out);
  restart_file.precision(15);
  
  /*--- Write the header line based on the particular solver ----*/
  
  restart_file << "\"PointID\"";
  
  /*--- Mesh coordinates are always written to the restart first ---*/
  
  if (nDim == 2) {
    restart_file << "\t\"x\"\t\"y\"";
  } else {
    restart_file << "\t\"x\"\t\"y\"\t\"z\"";
  }
  
  for (iVar = 0; iVar < nVar_Consv; iVar++) {
	if ( Kind_Solver == FEM_ELASTICITY )
    restart_file << "\t\"Displacement_" << iVar+1<<"\"";
	else
    restart_file << "\t\"Conservative_" << iVar+1<<"\"";
  }

  if (!config->GetLow_MemoryOutput()) {
    
    if (config->GetWrt_Limiters()) {
      for (iVar = 0; iVar < nVar_Consv; iVar++) {
        restart_file << "\t\"Limiter_" << iVar+1<<"\"";
      }
    }
    if (config->GetWrt_Residuals()) {
      for (iVar = 0; iVar < nVar_Consv; iVar++) {
        restart_file << "\t\"Residual_" << iVar+1<<"\"";
      }
    }
    
    /*--- Mesh velocities for dynamic mesh cases ---*/
    
    if (grid_movement && !fem) {
      if (nDim == 2) {
        restart_file << "\t\"Grid_Velx\"\t\"Grid_Vely\"";
      } else {
        restart_file << "\t\"Grid_Velx\"\t\"Grid_Vely\"\t\"Grid_Velz\"";
      }
    }
    
    /*--- Solver specific output variables ---*/
    
    if (config->GetKind_Regime() == FREESURFACE) {
      restart_file << "\t\"Density\"";
    }
    
    if ((Kind_Solver == EULER) || (Kind_Solver == NAVIER_STOKES) || (Kind_Solver == RANS)) {
      restart_file << "\t\"Pressure\"\t\"Temperature\"\t\"Pressure_Coefficient\"\t\"Mach\"";
    }
    
    if ((Kind_Solver == NAVIER_STOKES) || (Kind_Solver == RANS)) {
      restart_file << "\t\"Laminar_Viscosity\"\t\"Skin_Friction_Coefficient\"\t\"Heat_Flux\"\t\"Y_Plus\"";
    }
    
    if (Kind_Solver == RANS) {
      restart_file << "\t\"Eddy_Viscosity\"";
    }
    
    if (config->GetWrt_SharpEdges()) {
      if ((Kind_Solver == EULER) || (Kind_Solver == NAVIER_STOKES) || (Kind_Solver == RANS)) {
        restart_file << "\t\"Sharp_Edge_Dist\"";
      }
    }
    
    if (Kind_Solver == POISSON_EQUATION) {
      for (iDim = 0; iDim < geometry->GetnDim(); iDim++)
        restart_file << "\t\"poissonField_" << iDim+1 << "\"";
    }
    
    if ((Kind_Solver == ADJ_EULER              ) ||
        (Kind_Solver == ADJ_NAVIER_STOKES      ) ||
        (Kind_Solver == ADJ_RANS               )   ) {
      restart_file << "\t\"Surface_Sensitivity\"\t\"Solution_Sensor\"";
    }
    if (( Kind_Solver == DISC_ADJ_EULER              ) ||
        ( Kind_Solver == DISC_ADJ_NAVIER_STOKES      ) ||
        ( Kind_Solver == DISC_ADJ_RANS               )) {
      restart_file << "\t\"Surface_Sensitivity\"\t\"Sensitivity_x\"\t\"Sensitivity_y\"";
      if (geometry->GetnDim() == 3){
        restart_file << "\t\"Sensitivity_z\"";
      }
    }
    
    if (Kind_Solver == FEM_ELASTICITY) {
    	if (!dynamic_fem) {
    		if (geometry->GetnDim() == 2)
    			restart_file << "\t\"Sxx\"\t\"Syy\"\t\"Sxy\"\t\"Von_Mises_Stress\"";
    		if (geometry->GetnDim() == 3)
    			restart_file << "\t\"Sxx\"\t\"Syy\"\t\"Sxy\"\t\"Szz\"\t\"Sxz\"\t\"Syz\"\t\"Von_Mises_Stress\"";
    	}
    	else if (dynamic_fem) {
    		if (geometry->GetnDim() == 2){
    			restart_file << "\t\"Velocity_1\"\t\"Velocity_2\"\t\"Acceleration_1\"\t\"Acceleration_2\"";
    			restart_file << "\t\"Sxx\"\t\"Syy\"\t\"Sxy\"\t\"Von_Mises_Stress\"";
    		}
        	if (geometry->GetnDim() == 3){
        		restart_file << "\t\"Velocity_1\"\t\"Velocity_2\"\t\"Velocity_3\"\t\"Acceleration_1\"\t\"Acceleration_2\"\t\"Acceleration_3\"";
        		restart_file << "\t\"Sxx\"\t\"Syy\"\t\"Sxy\"\t\"Szz\"\t\"Sxz\"\t\"Syz\"\t\"Von_Mises_Stress\"";
        	}
    	}
    }


    if (config->GetExtraOutput()) {
      string *headings = NULL;
      //if (Kind_Solver == RANS) {
      headings = solver[TURB_SOL]->OutputHeadingNames;
      //}
      
      for (iVar = 0; iVar < nVar_Extra; iVar++) {
        if (headings == NULL) {
          restart_file << "\t\"ExtraOutput_" << iVar+1<<"\"";
        } else{
          restart_file << "\t\""<< headings[iVar] <<"\"";
        }
      }
    }
  }
  
  restart_file << endl;
  
  /*--- Write the restart file ---*/
  
  for (iPoint = 0; iPoint < geometry->GetGlobal_nPointDomain(); iPoint++) {
    
    /*--- Index of the point ---*/
    restart_file << iPoint << "\t";
    
    /*--- Write the grid coordinates first ---*/
    for (iDim = 0; iDim < nDim; iDim++) {
      restart_file << scientific << Coords[iDim][iPoint] << "\t";
    }
    
    /*--- Loop over the variables and write the values to file ---*/
    for (iVar = 0; iVar < nVar_Total; iVar++) {
      restart_file << scientific << Data[iVar][iPoint] << "\t";
    }
    restart_file << endl;
  }
  
  restart_file.close();
  
}

void COutput::DeallocateCoordinates(CConfig *config, CGeometry *geometry) {
  
  unsigned short iDim, nDim = geometry->GetnDim();

  int rank = MASTER_NODE;
#ifdef HAVE_MPI
  MPI_Comm_rank(MPI_COMM_WORLD, &rank);
#endif
  
  /*--- The master node alone owns all data found in this routine. ---*/
  
  if (rank == MASTER_NODE) {
    
    /*--- Deallocate memory for coordinate data ---*/
    
    for (iDim = 0; iDim < nDim; iDim++) {
      delete [] Coords[iDim];
    }
    delete [] Coords;
    
  }
}

void COutput::DeallocateConnectivity(CConfig *config, CGeometry *geometry, bool surf_sol) {
  
  int rank = MASTER_NODE;
#ifdef HAVE_MPI
  MPI_Comm_rank(MPI_COMM_WORLD, &rank);
#endif
  
  /*--- The master node alone owns all data found in this routine. ---*/
  if (rank == MASTER_NODE) {
    
    /*--- Deallocate memory for connectivity data ---*/
    if (surf_sol) {
      if (nGlobal_Line > 0) delete [] Conn_Line;
      if (nGlobal_BoundTria > 0) delete [] Conn_BoundTria;
      if (nGlobal_BoundQuad > 0) delete [] Conn_BoundQuad;
    }
    else {
      if (nGlobal_Tria > 0) delete [] Conn_Tria;
      if (nGlobal_Quad > 0) delete [] Conn_Quad;
      if (nGlobal_Tetr > 0) delete [] Conn_Tetr;
      if (nGlobal_Hexa > 0) delete [] Conn_Hexa;
      if (nGlobal_Pris > 0) delete [] Conn_Pris;
      if (nGlobal_Pyra > 0) delete [] Conn_Pyra;
    }
    
  }
}

void COutput::DeallocateSolution(CConfig *config, CGeometry *geometry) {
  
  int rank = MASTER_NODE;
#ifdef HAVE_MPI
  MPI_Comm_rank(MPI_COMM_WORLD, &rank);
#endif
  
  /*--- The master node alone owns all data found in this routine. ---*/
  if (rank == MASTER_NODE) {
    
    /*--- Deallocate memory for solution data ---*/
    for (unsigned short iVar = 0; iVar < nVar_Total; iVar++) {
      delete [] Data[iVar];
    }
    delete [] Data;
    
  }
}

void COutput::SetConvHistory_Header(ofstream *ConvHist_file, CConfig *config) {
  char cstr[200], buffer[50], turb_resid[1000];
  unsigned short iMarker, iMarker_Monitoring;
  string Monitoring_Tag, monitoring_coeff, aeroelastic_coeff;
  
  bool rotating_frame = config->GetRotating_Frame();
  bool aeroelastic = config->GetAeroelastic_Simulation();
  bool equiv_area = config->GetEquivArea();
  bool turbulent = ((config->GetKind_Solver() == RANS) || (config->GetKind_Solver() == ADJ_RANS) ||
                    (config->GetKind_Solver() == DISC_ADJ_RANS));
  bool frozen_turb = config->GetFrozen_Visc();
  bool freesurface = (config->GetKind_Regime() == FREESURFACE);
  bool inv_design = (config->GetInvDesign_Cp() || config->GetInvDesign_HeatFlux());
  bool output_1d = config->GetWrt_1D_Output();
  bool output_per_surface = false;
  bool output_massflow = (config->GetKind_ObjFunc() == MASS_FLOW_RATE);
  if (config->GetnMarker_Monitoring() > 1) output_per_surface = true;
  
  unsigned short direct_diff = config->GetDirectDiff();

  bool isothermal = false;
  for (iMarker = 0; iMarker < config->GetnMarker_All(); iMarker++)
    if ((config->GetMarker_All_KindBC(iMarker) == ISOTHERMAL             ))
      isothermal = true;
  
  /*--- Write file name with extension ---*/
  
  string filename = config->GetConv_FileName();
  strcpy (cstr, filename.data());
  
  if (config->GetWrt_Unsteady() && config->GetRestart()) {
    long iExtIter = config->GetUnst_RestartIter();
    if (SU2_TYPE::Int(iExtIter) < 10) SPRINTF (buffer, "_0000%d", SU2_TYPE::Int(iExtIter));
    if ((SU2_TYPE::Int(iExtIter) >= 10) && (SU2_TYPE::Int(iExtIter) < 100)) SPRINTF (buffer, "_000%d", SU2_TYPE::Int(iExtIter));
    if ((SU2_TYPE::Int(iExtIter) >= 100) && (SU2_TYPE::Int(iExtIter) < 1000)) SPRINTF (buffer, "_00%d", SU2_TYPE::Int(iExtIter));
    if ((SU2_TYPE::Int(iExtIter) >= 1000) && (SU2_TYPE::Int(iExtIter) < 10000)) SPRINTF (buffer, "_0%d", SU2_TYPE::Int(iExtIter));
    if (SU2_TYPE::Int(iExtIter) >= 10000) SPRINTF (buffer, "_%d", SU2_TYPE::Int(iExtIter));
    strcat(cstr, buffer);
  }
  
  if ((config->GetOutput_FileFormat() == TECPLOT) ||
      (config->GetOutput_FileFormat() == FIELDVIEW)) SPRINTF (buffer, ".dat");
  else if ((config->GetOutput_FileFormat() == TECPLOT_BINARY) ||
           (config->GetOutput_FileFormat() == FIELDVIEW_BINARY))  SPRINTF (buffer, ".plt");
  else if (config->GetOutput_FileFormat() == PARAVIEW)  SPRINTF (buffer, ".csv");
  strcat(cstr, buffer);
  
  ConvHist_file->open(cstr, ios::out);
  ConvHist_file->precision(15);
  
  /*--- Begin of the header ---*/
  
  char begin[]= "\"Iteration\"";
  
  /*--- Header for the coefficients ---*/
  
  char flow_coeff[]= ",\"CLift\",\"CDrag\",\"CSideForce\",\"CMx\",\"CMy\",\"CMz\",\"CFx\",\"CFy\",\"CFz\",\"CL/CD\"";
  char heat_coeff[]= ",\"HeatFlux_Total\",\"HeatFlux_Maximum\"";
  char equivalent_area_coeff[]= ",\"CEquivArea\",\"CNearFieldOF\"";
  char rotating_frame_coeff[]= ",\"CMerit\",\"CT\",\"CQ\"";
  char free_surface_coeff[]= ",\"CFreeSurface\"";
  char wave_coeff[]= ",\"CWave\"";
  char fem_coeff[]= ",\"VM_Stress\"";
  char adj_coeff[]= ",\"Sens_Geo\",\"Sens_Mach\",\"Sens_AoA\",\"Sens_Press\",\"Sens_Temp\",\"Sens_AoS\"";
  char oneD_outputs[]= ",\"Avg_TotalPress\",\"Avg_Mach\",\"Avg_Temperature\",\"MassFlowRate\",\"FluxAvg_Pressure\",\"FluxAvg_Density\",\"FluxAvg_Velocity\",\"FluxAvg_Enthalpy\"";
  char Cp_inverse_design[]= ",\"Cp_Diff\"";
  char Heat_inverse_design[]= ",\"HeatFlux_Diff\"";
  char mass_flow_rate[] = ",\"MassFlowRate\"";
  char d_flow_coeff[] = ",\"D(CLift)\",\"D(CDrag)\",\"D(CSideForce)\",\"D(CMx)\",\"D(CMy)\",\"D(CMz)\",\"D(CFx)\",\"D(CFy)\",\"D(CFz)\",\"D(CL/CD)\"";
  
  /* Find the markers being monitored and create a header for them */
  for (iMarker_Monitoring = 0; iMarker_Monitoring < config->GetnMarker_Monitoring(); iMarker_Monitoring++) {
    Monitoring_Tag = config->GetMarker_Monitoring(iMarker_Monitoring);
    monitoring_coeff += ",\"CLift_"  + Monitoring_Tag + "\"";
    monitoring_coeff += ",\"CDrag_"  + Monitoring_Tag + "\"";
    monitoring_coeff += ",\"CSideForce_" + Monitoring_Tag + "\"";
    monitoring_coeff += ",\"CL/CD_" + Monitoring_Tag + "\"";
    monitoring_coeff += ",\"CFx_"    + Monitoring_Tag + "\"";
    monitoring_coeff += ",\"CFy_"    + Monitoring_Tag + "\"";
    monitoring_coeff += ",\"CFz_"    + Monitoring_Tag + "\"";
    monitoring_coeff += ",\"CMx_"    + Monitoring_Tag + "\"";
    monitoring_coeff += ",\"CMy_"    + Monitoring_Tag + "\"";
    monitoring_coeff += ",\"CMz_"    + Monitoring_Tag + "\"";
    aeroelastic_coeff += ",\"plunge_" + Monitoring_Tag + "\"";
    aeroelastic_coeff += ",\"pitch_"  + Monitoring_Tag + "\"";
  }
  
  /*--- Header for the residuals ---*/

  char flow_resid[]= ",\"Res_Flow[0]\",\"Res_Flow[1]\",\"Res_Flow[2]\",\"Res_Flow[3]\",\"Res_Flow[4]\"";
  char adj_flow_resid[]= ",\"Res_AdjFlow[0]\",\"Res_AdjFlow[1]\",\"Res_AdjFlow[2]\",\"Res_AdjFlow[3]\",\"Res_AdjFlow[4]\"";
  switch (config->GetKind_Turb_Model()) {
    case SA:	   SPRINTF (turb_resid, ",\"Res_Turb[0]\""); break;
    case SA_NEG: SPRINTF (turb_resid, ",\"Res_Turb[0]\""); break;
    case SST:   	SPRINTF (turb_resid, ",\"Res_Turb[0]\",\"Res_Turb[1]\""); break;
  }
  char adj_turb_resid[]= ",\"Res_AdjTurb[0]\"";
  char levelset_resid[]= ",\"Res_LevelSet\"";
  char adj_levelset_resid[]= ",\"Res_AdjLevelSet\"";
  char wave_resid[]= ",\"Res_Wave[0]\",\"Res_Wave[1]\"";
  char fem_resid[]= ",\"Res_FEM[0]\",\"Res_FEM[1]\",\"Res_FEM[2]\"";
  char heat_resid[]= ",\"Res_Heat\"";
  
  /*--- End of the header ---*/
  
  char end[]= ",\"Linear_Solver_Iterations\",\"CFL_Number\",\"Time(min)\"\n";
  
  if ((config->GetOutput_FileFormat() == TECPLOT) ||
      (config->GetOutput_FileFormat() == TECPLOT_BINARY) ||
      (config->GetOutput_FileFormat() == FIELDVIEW) ||
      (config->GetOutput_FileFormat() == FIELDVIEW_BINARY)) {
    ConvHist_file[0] << "TITLE = \"SU2 Simulation\"" << endl;
    ConvHist_file[0] << "VARIABLES = ";
  }
  
  /*--- Write the header, case depending ---*/
  switch (config->GetKind_Solver()) {
      
    case EULER : case NAVIER_STOKES: case RANS :
      ConvHist_file[0] << begin << flow_coeff;
      if (isothermal) ConvHist_file[0] << heat_coeff;
      if (equiv_area) ConvHist_file[0] << equivalent_area_coeff;
      if (inv_design) {
        ConvHist_file[0] << Cp_inverse_design;
        if (isothermal) ConvHist_file[0] << Heat_inverse_design;
      }
      if (rotating_frame) ConvHist_file[0] << rotating_frame_coeff;
      ConvHist_file[0] << flow_resid;
      if (turbulent) ConvHist_file[0] << turb_resid;
      if (aeroelastic) ConvHist_file[0] << aeroelastic_coeff;
      if (output_per_surface) ConvHist_file[0] << monitoring_coeff;
      if (output_1d) ConvHist_file[0] << oneD_outputs;
      if (output_massflow && !output_1d)  ConvHist_file[0]<< mass_flow_rate;
      if (direct_diff != NO_DERIVATIVE) ConvHist_file[0] << d_flow_coeff;
      ConvHist_file[0] << end;
      if (freesurface) {
        ConvHist_file[0] << begin << flow_coeff << free_surface_coeff;
        ConvHist_file[0] << flow_resid << levelset_resid << end;
      }

      break;
      
    case ADJ_EULER      : case ADJ_NAVIER_STOKES      : case ADJ_RANS:
    case DISC_ADJ_EULER: case DISC_ADJ_NAVIER_STOKES: case DISC_ADJ_RANS:
      ConvHist_file[0] << begin << adj_coeff << adj_flow_resid;
      if ((turbulent) && (!frozen_turb)) ConvHist_file[0] << adj_turb_resid;
      ConvHist_file[0] << end;
      if (freesurface) {
        ConvHist_file[0] << begin << adj_coeff << adj_flow_resid << adj_levelset_resid << end;
      }
      break;
      
    case WAVE_EQUATION:
      ConvHist_file[0] << begin << wave_coeff;
      ConvHist_file[0] << wave_resid << end;
      break;
      
    case HEAT_EQUATION:
      ConvHist_file[0] << begin << heat_coeff;
      ConvHist_file[0] << heat_resid << end;
      break;

    case FEM_ELASTICITY:
      ConvHist_file[0] << begin << fem_coeff;
      ConvHist_file[0] << fem_resid << end;
      break;
      
  }
  
  if (config->GetOutput_FileFormat() == TECPLOT ||
      config->GetOutput_FileFormat() == TECPLOT_BINARY ||
      config->GetOutput_FileFormat() == FIELDVIEW ||
      config->GetOutput_FileFormat() == FIELDVIEW_BINARY) {
    ConvHist_file[0] << "ZONE T= \"Convergence history\"" << endl;
  }
  
}


void COutput::SetConvHistory_Body(ofstream *ConvHist_file,
                                     CGeometry ***geometry,
                                     CSolver ****solver_container,
                                     CConfig **config,
                                     CIntegration ***integration,
                                     bool DualTime_Iteration,
                                     su2double timeused,
                                     unsigned short val_iZone) {
  
  bool output_1d  = config[val_iZone]->GetWrt_1D_Output();
  bool output_massflow = (config[val_iZone]->GetKind_ObjFunc() == MASS_FLOW_RATE);
  unsigned short FinestMesh = config[val_iZone]->GetFinestMesh();
  
  int rank;
#ifdef HAVE_MPI
  MPI_Comm_rank(MPI_COMM_WORLD, &rank);
#else
  rank = MASTER_NODE;
#endif
  
  /*--- If 1-D outputs requested, calculated them. Requires info from all nodes,
   Get area-averaged and flux-averaged values at the specified surface ---*/
  
  if (output_1d) {
    switch (config[val_iZone]->GetKind_Solver()) {
      case EULER:                   case NAVIER_STOKES:                   case RANS:
      case ADJ_EULER:               case ADJ_NAVIER_STOKES:               case ADJ_RANS:
        OneDimensionalOutput(solver_container[val_iZone][FinestMesh][FLOW_SOL], geometry[val_iZone][FinestMesh], config[val_iZone]);
        break;
    }
  }
  if (output_massflow && !output_1d) {
    switch (config[val_iZone]->GetKind_Solver()) {
      case EULER:                   case NAVIER_STOKES:                   case RANS:
      case ADJ_EULER:               case ADJ_NAVIER_STOKES:               case ADJ_RANS:
        SetMassFlowRate(solver_container[val_iZone][FinestMesh][FLOW_SOL], geometry[val_iZone][FinestMesh], config[val_iZone]);
        break;
    }
  }

  /*--- Output using only the master node ---*/
  if (rank == MASTER_NODE) {
    
    unsigned long iIntIter = config[val_iZone]->GetIntIter();
    unsigned long iExtIter = config[val_iZone]->GetExtIter();
    
    /*--- WARNING: These buffers have hard-coded lengths. Note that you
     may have to adjust them to be larger if adding more entries. ---*/
    char begin[1000], direct_coeff[1000], surface_coeff[1000], aeroelastic_coeff[1000], monitoring_coeff[10000],
    adjoint_coeff[1000], flow_resid[1000], adj_flow_resid[1000], turb_resid[1000], trans_resid[1000],
    adj_turb_resid[1000], levelset_resid[1000], adj_levelset_resid[1000], wave_coeff[1000],
    heat_coeff[1000], fem_coeff[1000], wave_resid[1000], heat_resid[1000],
	fem_resid[1000], end[1000], oneD_outputs[1000], massflow_outputs[1000], d_direct_coeff[1000];

    su2double dummy = 0.0, *Coord;
    unsigned short iVar, iMarker, iMarker_Monitoring;
    
    unsigned long LinSolvIter = 0, iPointMaxResid;
    su2double timeiter = timeused/su2double(iExtIter+1);
    
    unsigned short nDim = geometry[val_iZone][FinestMesh]->GetnDim();
    
    bool compressible = (config[val_iZone]->GetKind_Regime() == COMPRESSIBLE);
    bool incompressible = (config[val_iZone]->GetKind_Regime() == INCOMPRESSIBLE);
    bool freesurface = (config[val_iZone]->GetKind_Regime() == FREESURFACE);
    
    bool rotating_frame = config[val_iZone]->GetRotating_Frame();
    bool aeroelastic = config[val_iZone]->GetAeroelastic_Simulation();
    bool equiv_area = config[val_iZone]->GetEquivArea();
    bool inv_design = (config[val_iZone]->GetInvDesign_Cp() || config[val_iZone]->GetInvDesign_HeatFlux());
    bool transition = (config[val_iZone]->GetKind_Trans_Model() == LM);
    bool isothermal = false;
    for (iMarker = 0; iMarker < config[val_iZone]->GetnMarker_All(); iMarker++)
      if ((config[val_iZone]->GetMarker_All_KindBC(iMarker) == ISOTHERMAL))
        isothermal = true;
    bool turbulent = ((config[val_iZone]->GetKind_Solver() == RANS) || (config[val_iZone]->GetKind_Solver() == ADJ_RANS) ||
                      (config[val_iZone]->GetKind_Solver() == DISC_ADJ_RANS));
    bool adjoint = config[val_iZone]->GetContinuous_Adjoint() || config[val_iZone]->GetDiscrete_Adjoint();
    bool disc_adj = config[val_iZone]->GetDiscrete_Adjoint();
    bool wave = (config[val_iZone]->GetKind_Solver() == WAVE_EQUATION);
    bool heat = (config[val_iZone]->GetKind_Solver() == HEAT_EQUATION);
    bool flow = (config[val_iZone]->GetKind_Solver() == EULER) || (config[val_iZone]->GetKind_Solver() == NAVIER_STOKES) ||
    (config[val_iZone]->GetKind_Solver() == RANS) || (config[val_iZone]->GetKind_Solver() == ADJ_EULER) ||
    (config[val_iZone]->GetKind_Solver() == ADJ_NAVIER_STOKES) || (config[val_iZone]->GetKind_Solver() == ADJ_RANS);

    bool fem = (config[val_iZone]->GetKind_Solver() == FEM_ELASTICITY);					// FEM structural solver.
	bool linear_analysis = (config[val_iZone]->GetGeometricConditions() == SMALL_DEFORMATIONS);	// Linear analysis.
	bool nonlinear_analysis = (config[val_iZone]->GetGeometricConditions() == LARGE_DEFORMATIONS);	// Nonlinear analysis.

    bool fsi = (config[val_iZone]->GetFSI_Simulation());					// FEM structural solver.
    
    bool turbo = config[val_iZone]->GetBoolTurboPerf();
    string inMarker_Tag, outMarker_Tag;

    bool output_per_surface = false;
    if (config[val_iZone]->GetnMarker_Monitoring() > 1) output_per_surface = true;

    unsigned short direct_diff = config[val_iZone]->GetDirectDiff();


    /*--- Initialize variables to store information from all domains (direct solution) ---*/
    su2double Total_CLift = 0.0, Total_CDrag = 0.0, Total_CSideForce = 0.0, Total_CMx = 0.0, Total_CMy = 0.0, Total_CMz = 0.0, Total_CEff = 0.0,
    Total_CEquivArea = 0.0, Total_CNearFieldOF = 0.0, Total_CFx = 0.0, Total_CFy = 0.0, Total_CFz = 0.0, Total_CMerit = 0.0,
    Total_CT = 0.0, Total_CQ = 0.0, Total_CFreeSurface = 0.0, Total_CWave = 0.0, Total_CHeat = 0.0, Total_CpDiff = 0.0, Total_HeatFluxDiff = 0.0,
    Total_Heat = 0.0, Total_MaxHeat = 0.0, Total_Mdot = 0.0, Total_CFEM = 0.0;
    su2double OneD_AvgStagPress = 0.0, OneD_AvgMach = 0.0, OneD_AvgTemp = 0.0, OneD_MassFlowRate = 0.0,
    OneD_FluxAvgPress = 0.0, OneD_FluxAvgDensity = 0.0, OneD_FluxAvgVelocity = 0.0, OneD_FluxAvgEntalpy = 0.0;
    
    /*--- Initialize variables to store information from all zone for turboperformance (direct solution) ---*/
    su2double *TotalStaticEfficiency = NULL,
    *TotalTotalEfficiency = NULL,
	*KineticEnergyLoss 	  = NULL,
	*TotalPressureLoss 	  = NULL,
	*MassFlowIn 		  = NULL,
	*MassFlowOut          = NULL,
	*FlowAngleIn          = NULL,
	*FlowAngleOut         = NULL,
	*EulerianWork         = NULL,
	*TotalEnthalpyIn      = NULL,
	*PressureRatio        = NULL,
	*PressureOut          = NULL,
	*EnthalpyOut          = NULL,
	*MachIn               = NULL,
	*MachOut              = NULL,
	*NormalMachIn         = NULL,
	*NormalMachOut        = NULL,
	*VelocityOutIs        = NULL;



    /*--- Initialize variables to store information from all domains (adjoint solution) ---*/
    su2double Total_Sens_Geo = 0.0, Total_Sens_Mach = 0.0, Total_Sens_AoA = 0.0;
    su2double Total_Sens_Press = 0.0, Total_Sens_Temp = 0.0;
    
    /*--- Initialize variables to store information from all domains (direct differentiation) ---*/
    su2double D_Total_CLift = 0.0, D_Total_CDrag = 0.0, D_Total_CSideForce = 0.0, D_Total_CMx = 0.0, D_Total_CMy = 0.0, D_Total_CMz = 0.0, D_Total_CEff = 0.0, D_Total_CFx = 0.0, D_Total_CFy = 0.0, D_Total_CFz = 0.0;

    /*--- Residual arrays ---*/
    su2double *residual_flow         = NULL,
    *residual_turbulent    = NULL,
    *residual_transition   = NULL,
    *residual_levelset     = NULL;
    su2double *residual_adjflow      = NULL,
    *residual_adjturbulent = NULL,
    *residual_adjlevelset  = NULL;
    su2double *residual_wave         = NULL;
    su2double *residual_fea          = NULL;
    su2double *residual_fem		   = NULL;
    su2double *residual_heat         = NULL;
    
    /*--- Coefficients Monitored arrays ---*/
    su2double *aeroelastic_plunge = NULL,
    *aeroelastic_pitch  = NULL,
    *Surface_CLift      = NULL,
    *Surface_CDrag      = NULL,
    *Surface_CSideForce = NULL,
    *Surface_CEff       = NULL,
    *Surface_CFx        = NULL,
    *Surface_CFy        = NULL,
    *Surface_CFz        = NULL,
    *Surface_CMx        = NULL,
    *Surface_CMy        = NULL,
    *Surface_CMz        = NULL;
    
    /*--- Initialize number of variables ---*/
    unsigned short nVar_Flow = 0, nVar_LevelSet = 0, nVar_Turb = 0,
    nVar_Trans = 0, nVar_Wave = 0, nVar_Heat = 0,
    nVar_AdjFlow = 0, nVar_AdjLevelSet = 0, nVar_AdjTurb = 0,
    nVar_FEM = 0;
    
    /*--- Direct problem variables ---*/
    if (compressible) nVar_Flow = nDim+2; else nVar_Flow = nDim+1;
    if (turbulent) {
      switch (config[val_iZone]->GetKind_Turb_Model()) {
        case SA:	   nVar_Turb = 1; break;
        case SA_NEG: nVar_Turb = 1; break;
        case SST:    nVar_Turb = 2; break;
      }
    }
    if (transition) nVar_Trans = 2;
    if (wave) nVar_Wave = 2;
    if (heat) nVar_Heat = 1;
    if (freesurface) nVar_LevelSet = 1;

    if (fem) {
    	if (linear_analysis) nVar_FEM = nDim;
    	if (nonlinear_analysis) nVar_FEM = 3;
    }

    /*--- Adjoint problem variables ---*/
    if (compressible) nVar_AdjFlow = nDim+2; else nVar_AdjFlow = nDim+1;
    if (turbulent) {
      switch (config[val_iZone]->GetKind_Turb_Model()) {
        case SA:	   nVar_AdjTurb = 1; break;
        case SA_NEG: nVar_AdjTurb = 1; break;
        case SST:    nVar_AdjTurb = 2; break;
      }
    }
    if (freesurface) nVar_AdjLevelSet = 1;
    
    /*--- Allocate memory for the residual ---*/
    residual_flow       = new su2double[nVar_Flow];
    residual_turbulent  = new su2double[nVar_Turb];
    residual_transition = new su2double[nVar_Trans];
    residual_levelset   = new su2double[nVar_LevelSet];
    residual_wave       = new su2double[nVar_Wave];
    residual_heat       = new su2double[nVar_Heat];
    residual_fem 		= new su2double[nVar_FEM];
    
    residual_adjflow      = new su2double[nVar_AdjFlow];
    residual_adjturbulent = new su2double[nVar_AdjTurb];
    residual_adjlevelset  = new su2double[nVar_AdjLevelSet];
    
    /*--- Allocate memory for the coefficients being monitored ---*/
    aeroelastic_plunge = new su2double[config[ZONE_0]->GetnMarker_Monitoring()];
    aeroelastic_pitch  = new su2double[config[ZONE_0]->GetnMarker_Monitoring()];
    Surface_CLift      = new su2double[config[ZONE_0]->GetnMarker_Monitoring()];
    Surface_CDrag      = new su2double[config[ZONE_0]->GetnMarker_Monitoring()];
    Surface_CSideForce = new su2double[config[ZONE_0]->GetnMarker_Monitoring()];
    Surface_CEff       = new su2double[config[ZONE_0]->GetnMarker_Monitoring()];
    Surface_CFx        = new su2double[config[ZONE_0]->GetnMarker_Monitoring()];
    Surface_CFy        = new su2double[config[ZONE_0]->GetnMarker_Monitoring()];
    Surface_CFz        = new su2double[config[ZONE_0]->GetnMarker_Monitoring()];
    Surface_CMx        = new su2double[config[ZONE_0]->GetnMarker_Monitoring()];
    Surface_CMy        = new su2double[config[ZONE_0]->GetnMarker_Monitoring()];
    Surface_CMz        = new su2double[config[ZONE_0]->GetnMarker_Monitoring()];
    
    /*--- Allocate memory for the turboperformace ---*/
    TotalStaticEfficiency = new su2double[config[ZONE_0]->Get_nMarkerTurboPerf()];
    TotalTotalEfficiency  = new su2double[config[ZONE_0]->Get_nMarkerTurboPerf()];
    KineticEnergyLoss 	  = new su2double[config[ZONE_0]->Get_nMarkerTurboPerf()];
    TotalPressureLoss 	  = new su2double[config[ZONE_0]->Get_nMarkerTurboPerf()];
    MassFlowIn 		      = new su2double[config[ZONE_0]->Get_nMarkerTurboPerf()];
    MassFlowOut           = new su2double[config[ZONE_0]->Get_nMarkerTurboPerf()];
    FlowAngleIn           = new su2double[config[ZONE_0]->Get_nMarkerTurboPerf()];
    FlowAngleOut          = new su2double[config[ZONE_0]->Get_nMarkerTurboPerf()];
    EulerianWork          = new su2double[config[ZONE_0]->Get_nMarkerTurboPerf()];
    TotalEnthalpyIn       = new su2double[config[ZONE_0]->Get_nMarkerTurboPerf()];
    PressureRatio         = new su2double[config[ZONE_0]->Get_nMarkerTurboPerf()];
    PressureOut           = new su2double[config[ZONE_0]->Get_nMarkerTurboPerf()];
    EnthalpyOut           = new su2double[config[ZONE_0]->Get_nMarkerTurboPerf()];
    MachIn                = new su2double[config[ZONE_0]->Get_nMarkerTurboPerf()];
    MachOut               = new su2double[config[ZONE_0]->Get_nMarkerTurboPerf()];
    NormalMachIn          = new su2double[config[ZONE_0]->Get_nMarkerTurboPerf()];
    NormalMachOut         = new su2double[config[ZONE_0]->Get_nMarkerTurboPerf()];
    VelocityOutIs         = new su2double[config[ZONE_0]->Get_nMarkerTurboPerf()];





    /*--- Write information from nodes ---*/
    switch (config[val_iZone]->GetKind_Solver()) {
        
      case EULER:                   case NAVIER_STOKES:                   case RANS:
      case ADJ_EULER:               case ADJ_NAVIER_STOKES:               case ADJ_RANS:
      case DISC_ADJ_EULER:          case DISC_ADJ_NAVIER_STOKES:          case DISC_ADJ_RANS:
        
        /*--- Flow solution coefficients ---*/
        Total_CLift       = solver_container[val_iZone][FinestMesh][FLOW_SOL]->GetTotal_CLift();
        Total_CDrag       = solver_container[val_iZone][FinestMesh][FLOW_SOL]->GetTotal_CDrag();
        Total_CSideForce  = solver_container[val_iZone][FinestMesh][FLOW_SOL]->GetTotal_CSideForce();
        Total_CEff        = solver_container[val_iZone][FinestMesh][FLOW_SOL]->GetTotal_CEff();
        Total_CMx         = solver_container[val_iZone][FinestMesh][FLOW_SOL]->GetTotal_CMx();
        Total_CMy         = solver_container[val_iZone][FinestMesh][FLOW_SOL]->GetTotal_CMy();
        Total_CMz         = solver_container[val_iZone][FinestMesh][FLOW_SOL]->GetTotal_CMz();
        Total_CFx         = solver_container[val_iZone][FinestMesh][FLOW_SOL]->GetTotal_CFx();
        Total_CFy         = solver_container[val_iZone][FinestMesh][FLOW_SOL]->GetTotal_CFy();
        Total_CFz         = solver_container[val_iZone][FinestMesh][FLOW_SOL]->GetTotal_CFz();

        if (direct_diff != NO_DERIVATIVE){
          D_Total_CLift       = SU2_TYPE::GetDerivative(Total_CLift);
          D_Total_CDrag       = SU2_TYPE::GetDerivative(Total_CDrag);
          D_Total_CSideForce  = SU2_TYPE::GetDerivative(Total_CSideForce);
          D_Total_CEff        = SU2_TYPE::GetDerivative(Total_CEff);
          D_Total_CMx         = SU2_TYPE::GetDerivative(Total_CMx);
          D_Total_CMy         = SU2_TYPE::GetDerivative(Total_CMy);
          D_Total_CMz         = SU2_TYPE::GetDerivative(Total_CMz);
          D_Total_CFx         = SU2_TYPE::GetDerivative(Total_CFx);
          D_Total_CFy         = SU2_TYPE::GetDerivative(Total_CFy);
          D_Total_CFz         = SU2_TYPE::GetDerivative(Total_CFz);
        }

        if (freesurface) {
          Total_CFreeSurface = solver_container[val_iZone][FinestMesh][FLOW_SOL]->GetTotal_CFreeSurface();
        }
        
        if (isothermal) {
          Total_Heat     = solver_container[val_iZone][FinestMesh][FLOW_SOL]->GetTotal_HeatFlux();
          Total_MaxHeat  = solver_container[val_iZone][FinestMesh][FLOW_SOL]->GetTotal_MaxHeatFlux();
        }
        
        if (equiv_area) {
          Total_CEquivArea    = solver_container[val_iZone][FinestMesh][FLOW_SOL]->GetTotal_CEquivArea();
          Total_CNearFieldOF  = solver_container[val_iZone][FinestMesh][FLOW_SOL]->GetTotal_CNearFieldOF();
          
          /*--- Note that there is a redefinition of the nearfield based functionals ---*/
          Total_CEquivArea    = config[val_iZone]->GetWeightCd()*Total_CDrag + (1.0-config[val_iZone]->GetWeightCd())*Total_CEquivArea;
          Total_CNearFieldOF  = config[val_iZone]->GetWeightCd()*Total_CDrag + (1.0-config[val_iZone]->GetWeightCd())*Total_CNearFieldOF;
        }
        
        if (inv_design) {
          Total_CpDiff  = solver_container[val_iZone][FinestMesh][FLOW_SOL]->GetTotal_CpDiff();
          if (isothermal) {
            Total_HeatFluxDiff = solver_container[val_iZone][FinestMesh][FLOW_SOL]->GetTotal_HeatFluxDiff();
          }
        }
        
        if (rotating_frame) {
          Total_CT      = solver_container[val_iZone][FinestMesh][FLOW_SOL]->GetTotal_CT();
          Total_CQ      = solver_container[val_iZone][FinestMesh][FLOW_SOL]->GetTotal_CQ();
          Total_CMerit  = solver_container[val_iZone][FinestMesh][FLOW_SOL]->GetTotal_CMerit();
        }
        
        if (aeroelastic) {
          /*--- Look over the markers being monitored and get the desired values ---*/
          for (iMarker_Monitoring = 0; iMarker_Monitoring < config[ZONE_0]->GetnMarker_Monitoring(); iMarker_Monitoring++) {
            aeroelastic_plunge[iMarker_Monitoring] = config[val_iZone]->GetAeroelastic_plunge(iMarker_Monitoring);
            aeroelastic_pitch[iMarker_Monitoring]  = config[val_iZone]->GetAeroelastic_pitch(iMarker_Monitoring);
          }
        }
        
        if (output_per_surface) {
          /*--- Look over the markers being monitored and get the desired values ---*/
          for (iMarker_Monitoring = 0; iMarker_Monitoring < config[ZONE_0]->GetnMarker_Monitoring(); iMarker_Monitoring++) {
            Surface_CLift[iMarker_Monitoring]      = solver_container[val_iZone][FinestMesh][FLOW_SOL]->GetSurface_CLift(iMarker_Monitoring);
            Surface_CDrag[iMarker_Monitoring]      = solver_container[val_iZone][FinestMesh][FLOW_SOL]->GetSurface_CDrag(iMarker_Monitoring);
            Surface_CSideForce[iMarker_Monitoring] = solver_container[val_iZone][FinestMesh][FLOW_SOL]->GetSurface_CSideForce(iMarker_Monitoring);
            Surface_CEff[iMarker_Monitoring]       = solver_container[val_iZone][FinestMesh][FLOW_SOL]->GetSurface_CEff(iMarker_Monitoring);
            Surface_CFx[iMarker_Monitoring]        = solver_container[val_iZone][FinestMesh][FLOW_SOL]->GetSurface_CFx(iMarker_Monitoring);
            Surface_CFy[iMarker_Monitoring]        = solver_container[val_iZone][FinestMesh][FLOW_SOL]->GetSurface_CFy(iMarker_Monitoring);
            Surface_CFz[iMarker_Monitoring]        = solver_container[val_iZone][FinestMesh][FLOW_SOL]->GetSurface_CFz(iMarker_Monitoring);
            Surface_CMx[iMarker_Monitoring]        = solver_container[val_iZone][FinestMesh][FLOW_SOL]->GetSurface_CMx(iMarker_Monitoring);
            Surface_CMy[iMarker_Monitoring]        = solver_container[val_iZone][FinestMesh][FLOW_SOL]->GetSurface_CMy(iMarker_Monitoring);
            Surface_CMz[iMarker_Monitoring]        = solver_container[val_iZone][FinestMesh][FLOW_SOL]->GetSurface_CMz(iMarker_Monitoring);
          }
        }
        
        if (turbo) {
        	/*--- Loop over the nMarker of turboperformance and get the desired values ---*/
        	for (iMarker_Monitoring = 0; iMarker_Monitoring < config[ZONE_0]->Get_nMarkerTurboPerf(); iMarker_Monitoring++) {
        		TotalStaticEfficiency[iMarker_Monitoring] = solver_container[val_iZone][FinestMesh][FLOW_SOL]->GetTotalStaticEfficiency(iMarker_Monitoring);
						TotalTotalEfficiency[iMarker_Monitoring]  = solver_container[val_iZone][FinestMesh][FLOW_SOL]->GetTotalTotalEfficiency(iMarker_Monitoring);
						KineticEnergyLoss[iMarker_Monitoring] 	  = solver_container[val_iZone][FinestMesh][FLOW_SOL]->GetKineticEnergyLoss(iMarker_Monitoring);
						TotalPressureLoss[iMarker_Monitoring] 	  = solver_container[val_iZone][FinestMesh][FLOW_SOL]->GetTotalPressureLoss(iMarker_Monitoring);
						MassFlowIn[iMarker_Monitoring] 		      = solver_container[val_iZone][FinestMesh][FLOW_SOL]->GetMassFlowIn(iMarker_Monitoring);
						MassFlowOut[iMarker_Monitoring]           = solver_container[val_iZone][FinestMesh][FLOW_SOL]->GetMassFlowOut(iMarker_Monitoring);
						FlowAngleIn[iMarker_Monitoring]           = solver_container[val_iZone][FinestMesh][FLOW_SOL]->GetFlowAngleIn(iMarker_Monitoring);
						FlowAngleOut[iMarker_Monitoring]          = solver_container[val_iZone][FinestMesh][FLOW_SOL]->GetFlowAngleOut(iMarker_Monitoring);
						EulerianWork[iMarker_Monitoring]          = solver_container[val_iZone][FinestMesh][FLOW_SOL]->GetEulerianWork(iMarker_Monitoring);
						TotalEnthalpyIn[iMarker_Monitoring]       = solver_container[val_iZone][FinestMesh][FLOW_SOL]->GetTotalEnthalpyIn(iMarker_Monitoring);
						PressureRatio[iMarker_Monitoring]         = solver_container[val_iZone][FinestMesh][FLOW_SOL]->GetPressureRatio(iMarker_Monitoring);
						PressureOut[iMarker_Monitoring]           = solver_container[val_iZone][FinestMesh][FLOW_SOL]->GetPressureOut(iMarker_Monitoring);
						EnthalpyOut[iMarker_Monitoring]           = solver_container[val_iZone][FinestMesh][FLOW_SOL]->GetEnthalpyOut(iMarker_Monitoring);
						MachIn[iMarker_Monitoring]                = solver_container[val_iZone][FinestMesh][FLOW_SOL]->GetMachIn(iMarker_Monitoring);
						MachOut[iMarker_Monitoring]               = solver_container[val_iZone][FinestMesh][FLOW_SOL]->GetMachOut(iMarker_Monitoring);
						NormalMachIn[iMarker_Monitoring]          = solver_container[val_iZone][FinestMesh][FLOW_SOL]->GetNormalMachIn(iMarker_Monitoring);
						NormalMachOut[iMarker_Monitoring]         = solver_container[val_iZone][FinestMesh][FLOW_SOL]->GetNormalMachOut(iMarker_Monitoring);
						VelocityOutIs[iMarker_Monitoring]         = solver_container[val_iZone][FinestMesh][FLOW_SOL]->GetVelocityOutIs(iMarker_Monitoring);
        	}
        }


//        if (fluid_structure) {
//          Total_CFEA  = solver_container[ZONE_0][FinestMesh][FEA_SOL]->GetTotal_CFEA();
//        }
        
        if (output_1d) {
          
          /*--- Get area-averaged and flux-averaged values at the specified surface ---*/
          
          OneD_AvgStagPress = solver_container[val_iZone][FinestMesh][FLOW_SOL]->GetOneD_TotalPress();
          OneD_AvgMach = solver_container[val_iZone][FinestMesh][FLOW_SOL]->GetOneD_Mach();
          OneD_AvgTemp = solver_container[val_iZone][FinestMesh][FLOW_SOL]->GetOneD_Temp();
          OneD_MassFlowRate = solver_container[val_iZone][FinestMesh][FLOW_SOL]->GetOneD_MassFlowRate();
          
          OneD_FluxAvgPress = solver_container[val_iZone][FinestMesh][FLOW_SOL]->GetOneD_FluxAvgPress();
          OneD_FluxAvgDensity = solver_container[val_iZone][FinestMesh][FLOW_SOL]->GetOneD_FluxAvgDensity();
          OneD_FluxAvgVelocity = solver_container[val_iZone][FinestMesh][FLOW_SOL]->GetOneD_FluxAvgVelocity();
          OneD_FluxAvgEntalpy = solver_container[val_iZone][FinestMesh][FLOW_SOL]->GetOneD_FluxAvgEntalpy();
          
        }
        /*--- Get Mass Flow at the Monitored Markers ---*/


        if (output_massflow) {
          Total_Mdot = solver_container[val_iZone][FinestMesh][FLOW_SOL]->GetOneD_MassFlowRate();
        }

        /*--- Flow Residuals ---*/
        
        for (iVar = 0; iVar < nVar_Flow; iVar++)
          residual_flow[iVar] = solver_container[val_iZone][FinestMesh][FLOW_SOL]->GetRes_RMS(iVar);
        
        /*--- Turbulent residual ---*/
        
        if (turbulent) {
          for (iVar = 0; iVar < nVar_Turb; iVar++)
            residual_turbulent[iVar] = solver_container[val_iZone][FinestMesh][TURB_SOL]->GetRes_RMS(iVar);
        }
        
        /*--- Transition residual ---*/
        
        if (transition) {
          for (iVar = 0; iVar < nVar_Trans; iVar++)
            residual_transition[iVar] = solver_container[val_iZone][FinestMesh][TRANS_SOL]->GetRes_RMS(iVar);
        }
        
        /*--- Free Surface residual ---*/
        
        if (freesurface) {
          for (iVar = 0; iVar < nVar_LevelSet; iVar++)
            residual_levelset[iVar] = solver_container[val_iZone][FinestMesh][FLOW_SOL]->GetRes_RMS(nDim+1);
        }
        
        /*--- FEA residual ---*/
//        if (fluid_structure) {
//          for (iVar = 0; iVar < nVar_FEA; iVar++)
//            residual_fea[iVar] = solver_container[ZONE_0][FinestMesh][FEA_SOL]->GetRes_RMS(iVar);
//        }
        
        /*--- Iterations of the linear solver ---*/
        
        LinSolvIter = (unsigned long) solver_container[val_iZone][FinestMesh][FLOW_SOL]->GetIterLinSolver();
        
        /*--- Adjoint solver ---*/
        
        if (adjoint) {
          
          /*--- Adjoint solution coefficients ---*/
          
          Total_Sens_Geo   = solver_container[val_iZone][FinestMesh][ADJFLOW_SOL]->GetTotal_Sens_Geo();
          Total_Sens_Mach  = solver_container[val_iZone][FinestMesh][ADJFLOW_SOL]->GetTotal_Sens_Mach();
          Total_Sens_AoA   = solver_container[val_iZone][FinestMesh][ADJFLOW_SOL]->GetTotal_Sens_AoA();
          Total_Sens_Press = solver_container[val_iZone][FinestMesh][ADJFLOW_SOL]->GetTotal_Sens_Press();
          Total_Sens_Temp  = solver_container[val_iZone][FinestMesh][ADJFLOW_SOL]->GetTotal_Sens_Temp();
          
          /*--- Adjoint flow residuals ---*/
          
          for (iVar = 0; iVar < nVar_AdjFlow; iVar++) {
            residual_adjflow[iVar] = solver_container[val_iZone][FinestMesh][ADJFLOW_SOL]->GetRes_RMS(iVar);
          }
          
          /*--- Adjoint turbulent residuals ---*/
          
          if (turbulent) {
            if (!config[val_iZone]->GetFrozen_Visc()) {
              for (iVar = 0; iVar < nVar_AdjTurb; iVar++)
                residual_adjturbulent[iVar] = solver_container[val_iZone][FinestMesh][ADJTURB_SOL]->GetRes_RMS(iVar);
            }
          }
          
          /*--- Adjoint level set residuals ---*/
          
          if (freesurface) {
            for (iVar = 0; iVar < nVar_AdjLevelSet; iVar++)
              residual_adjlevelset[iVar] = solver_container[val_iZone][FinestMesh][ADJFLOW_SOL]->GetRes_RMS(nDim+1);
          }
          
        }
        
        break;
        
      case WAVE_EQUATION:
        
        /*--- Wave coefficients  ---*/
        
        Total_CWave = solver_container[val_iZone][FinestMesh][WAVE_SOL]->GetTotal_CWave();
        
        /*--- Wave Residuals ---*/
        
        for (iVar = 0; iVar < nVar_Wave; iVar++) {
          residual_wave[iVar] = solver_container[val_iZone][FinestMesh][WAVE_SOL]->GetRes_RMS(iVar);
        }
        
        break;
        
      case HEAT_EQUATION:
        
        /*--- Heat coefficients  ---*/
        
        Total_CHeat = solver_container[val_iZone][FinestMesh][HEAT_SOL]->GetTotal_CHeat();
        
        /*--- Wave Residuals ---*/
        
        for (iVar = 0; iVar < nVar_Heat; iVar++) {
          residual_heat[iVar] = solver_container[val_iZone][FinestMesh][HEAT_SOL]->GetRes_RMS(iVar);
        }
        
        break;

      case FEM_ELASTICITY:

        /*--- FEM coefficients -- As of now, this is the Von Mises Stress ---*/

        Total_CFEM = solver_container[val_iZone][FinestMesh][FEA_SOL]->GetTotal_CFEA();

        /*--- Residuals: ---*/
        /*--- Linear analysis: RMS of the displacements in the nDim coordinates ---*/
        /*--- Nonlinear analysis: UTOL, RTOL and DTOL (defined in the Postprocessing function) ---*/

        if (linear_analysis){
            for (iVar = 0; iVar < nVar_FEM; iVar++) {
              residual_fem[iVar] = solver_container[val_iZone][FinestMesh][FEA_SOL]->GetRes_RMS(iVar);
            }
        }
        else if (nonlinear_analysis){
            for (iVar = 0; iVar < nVar_FEM; iVar++) {
              residual_fem[iVar] = solver_container[val_iZone][FinestMesh][FEA_SOL]->GetRes_FEM(iVar);
            }
        }

        break;

    }
    
    /*--- Header frequency ---*/
    
    bool Unsteady = ((config[val_iZone]->GetUnsteady_Simulation() == DT_STEPPING_1ST) ||
                     (config[val_iZone]->GetUnsteady_Simulation() == DT_STEPPING_2ND));
    bool In_NoDualTime = (!DualTime_Iteration && (iExtIter % config[val_iZone]->GetWrt_Con_Freq() == 0));
    bool In_DualTime_0 = (DualTime_Iteration && (iIntIter % config[val_iZone]->GetWrt_Con_Freq_DualTime() == 0));
    bool In_DualTime_1 = (!DualTime_Iteration && Unsteady);
    bool In_DualTime_2 = (Unsteady && DualTime_Iteration && (iExtIter % config[val_iZone]->GetWrt_Con_Freq() == 0));
    bool In_DualTime_3 = (Unsteady && !DualTime_Iteration && (iExtIter % config[val_iZone]->GetWrt_Con_Freq() == 0));

    /*--- Header frequency: analogy for dynamic structural analysis ---*/
    /*--- DualTime_Iteration is a bool we receive, which is true if it comes from FEM_StructuralIteration and false from SU2_CFD ---*/
    /*--- We maintain the name, as it is an input of the function ---*/
    /*--- TODO: The function GetWrt_Con_Freq_DualTime should be modified to be able to define different frequencies ---*/
    /*--- dynamic determines if the problem is, or not, time dependent ---*/
	bool dynamic = (config[val_iZone]->GetDynamic_Analysis() == DYNAMIC);							// Dynamic simulations.
    bool In_NoDynamic = (!DualTime_Iteration && (iExtIter % config[val_iZone]->GetWrt_Con_Freq() == 0));
    bool In_Dynamic_0 = (DualTime_Iteration && (iIntIter % config[val_iZone]->GetWrt_Con_Freq_DualTime() == 0));
    bool In_Dynamic_1 = (!DualTime_Iteration && nonlinear_analysis);
    bool In_Dynamic_2 = (nonlinear_analysis && DualTime_Iteration && (iExtIter % config[val_iZone]->GetWrt_Con_Freq() == 0));
    bool In_Dynamic_3 = (nonlinear_analysis && !DualTime_Iteration && (iExtIter % config[val_iZone]->GetWrt_Con_Freq() == 0));

    bool write_heads;
    if (Unsteady) write_heads = (iIntIter == 0);
    else write_heads = (((iExtIter % (config[val_iZone]->GetWrt_Con_Freq()*40)) == 0));

    bool write_turbo = (((iExtIter % (config[val_iZone]->GetWrt_Con_Freq()*200)) == 0));

    /*--- Analogous for dynamic problems (as of now I separate the problems, it may be worthy to do all together later on ---*/
    bool write_heads_FEM;
    if (nonlinear_analysis) write_heads_FEM = (iIntIter == 0);
    else write_heads_FEM = (((iExtIter % (config[val_iZone]->GetWrt_Con_Freq()*40)) == 0));


    if (  (!fem && ((In_NoDualTime || In_DualTime_0 || In_DualTime_1) && (In_NoDualTime || In_DualTime_2 || In_DualTime_3))) ||
    	  (fem  && ( (In_NoDynamic || In_Dynamic_0 || In_Dynamic_1) && (In_NoDynamic || In_Dynamic_2 || In_Dynamic_3)))
       ){


      /*--- Prepare the history file output, note that the dual
       time output don't write to the history file ---*/
      if (!DualTime_Iteration) {
        
        /*--- Write the begining of the history file ---*/
        SPRINTF (begin, "%12d", SU2_TYPE::Int(iExtIter));
        
        /*--- Write the end of the history file ---*/
        SPRINTF (end, ", %12.10f, %12.10f, %12.10f\n", su2double(LinSolvIter), config[val_iZone]->GetCFL(MESH_0), timeused/60.0);
        
        /*--- Write the solution and residual of the history file ---*/
        switch (config[val_iZone]->GetKind_Solver()) {
            
          case EULER : case NAVIER_STOKES: case RANS:
          case ADJ_EULER: case ADJ_NAVIER_STOKES: case ADJ_RANS: case DISC_ADJ_EULER:
          case DISC_ADJ_NAVIER_STOKES: case DISC_ADJ_RANS:
            
            /*--- Direct coefficients ---*/
            SPRINTF (direct_coeff, ", %12.12e, %12.12e, %12.10f, %12.10f, %12.10f, %12.10f, %12.10f, %12.10f, %12.10f, %12.10f",
                     Total_CLift, Total_CDrag, Total_CSideForce, Total_CMx, Total_CMy, Total_CMz, Total_CFx, Total_CFy,
                     Total_CFz, Total_CEff);
            if (direct_diff != NO_DERIVATIVE){
              SPRINTF (d_direct_coeff, ", %12.12e, %12.12e, %12.10f, %12.10f, %12.10f, %12.10f, %12.10f, %12.10f, %12.10f, %12.10f",
                       D_Total_CLift, D_Total_CDrag, D_Total_CSideForce, D_Total_CMx, D_Total_CMy, D_Total_CMz, D_Total_CFx, D_Total_CFy,
                       D_Total_CFz, D_Total_CEff);
            }
            if (isothermal)
              SPRINTF (direct_coeff, ", %12.10f, %12.10f, %12.10f, %12.10f, %12.10f, %12.10f, %12.10f, %12.10f, %12.10f, %12.10f, %12.10f, %12.10f", Total_CLift, Total_CDrag, Total_CSideForce, Total_CMx, Total_CMy,
                       Total_CMz, Total_CFx, Total_CFy, Total_CFz, Total_CEff, Total_Heat, Total_MaxHeat);
            if (equiv_area)
              SPRINTF (direct_coeff, ", %12.10f, %12.10f, %12.10f, %12.10f, %12.10f, %12.10f, %12.10f, %12.10f, %12.10f, %12.10f, %12.10f, %12.10f", Total_CLift, Total_CDrag, Total_CSideForce, Total_CMx, Total_CMy, Total_CMz, Total_CFx, Total_CFy, Total_CFz, Total_CEff, Total_CEquivArea, Total_CNearFieldOF);
            if (inv_design) {
              SPRINTF (direct_coeff, ", %12.10f, %12.10f, %12.10f, %12.10f, %12.10f, %12.10f, %12.10f, %12.10f, %12.10f, %12.10f, %12.10f", Total_CLift, Total_CDrag, Total_CSideForce, Total_CMx, Total_CMy, Total_CMz, Total_CFx, Total_CFy, Total_CFz, Total_CEff, Total_CpDiff);
              Total_CpDiff  = solver_container[val_iZone][FinestMesh][FLOW_SOL]->GetTotal_CpDiff();
              if (isothermal) {
                SPRINTF (direct_coeff, ", %12.10f, %12.10f, %12.10f, %12.10f, %12.10f, %12.10f, %12.10f, %12.10f, %12.10f, %12.10f, %12.10f, %12.10f, %12.10f, %12.10f", Total_CLift, Total_CDrag, Total_CSideForce, Total_CMx, Total_CMy, Total_CMz, Total_CFx, Total_CFy, Total_CFz, Total_CEff, Total_Heat, Total_MaxHeat, Total_CpDiff, Total_HeatFluxDiff);
              }
            }
            if (rotating_frame)
              SPRINTF (direct_coeff, ", %12.10f, %12.10f, %12.10f, %12.10f, %12.10f, %12.10f, %12.10f, %12.10f, %12.10f, %12.10f, %12.10f, %12.10f, %12.10f", Total_CLift, Total_CDrag, Total_CSideForce, Total_CMx,
                       Total_CMy, Total_CMz, Total_CFx, Total_CFy, Total_CFz, Total_CEff, Total_CMerit, Total_CT, Total_CQ);
            
            if (freesurface) {
              SPRINTF (direct_coeff, ", %12.10f, %12.10f, %12.10f, %12.10f, %12.10f, %12.10f, %12.10f, %12.10f, %12.10f, %12.10f, %12.10f", Total_CLift, Total_CDrag, Total_CSideForce, Total_CMx, Total_CMy, Total_CMz, Total_CFx, Total_CFy,
                       Total_CFz, Total_CEff, Total_CFreeSurface);
            }
//            if (fluid_structure)
//              SPRINTF (direct_coeff, ", %12.10f, %12.10f, %12.10f, %12.10f, %12.10f, %12.10f, %12.10f, %12.10f, %12.10f, %12.10f, %12.10f", Total_CLift, Total_CDrag, Total_CSideForce, Total_CMx, Total_CMy, Total_CMz,
//                       Total_CFx, Total_CFy, Total_CFz, Total_CEff, Total_CFEA);
            
            if (aeroelastic) {
              for (iMarker_Monitoring = 0; iMarker_Monitoring < config[ZONE_0]->GetnMarker_Monitoring(); iMarker_Monitoring++) {
                //Append one by one the surface coeff to aeroelastic coeff. (Think better way do this, maybe use string)
                if (iMarker_Monitoring == 0) {
                  SPRINTF(aeroelastic_coeff, ", %12.10f", aeroelastic_plunge[iMarker_Monitoring]);
                }
                else {
                  SPRINTF(surface_coeff, ", %12.10f", aeroelastic_plunge[iMarker_Monitoring]);
                  strcat(aeroelastic_coeff, surface_coeff);
                }
                SPRINTF(surface_coeff, ", %12.10f", aeroelastic_pitch[iMarker_Monitoring]);
                strcat(aeroelastic_coeff, surface_coeff);
              }
            }
            
            if (output_per_surface) {
              for (iMarker_Monitoring = 0; iMarker_Monitoring < config[ZONE_0]->GetnMarker_Monitoring(); iMarker_Monitoring++) {
                //Append one by one the surface coeff to monitoring coeff. (Think better way do this, maybe use string)
                if (iMarker_Monitoring == 0) {
                  SPRINTF(monitoring_coeff, ", %12.10f", Surface_CLift[iMarker_Monitoring]);
                }
                else {
                  SPRINTF(surface_coeff, ", %12.10f", Surface_CLift[iMarker_Monitoring]);
                  strcat(monitoring_coeff, surface_coeff);
                }
                SPRINTF(surface_coeff, ", %12.10f", Surface_CDrag[iMarker_Monitoring]);
                strcat(monitoring_coeff, surface_coeff);
                SPRINTF(surface_coeff, ", %12.10f", Surface_CSideForce[iMarker_Monitoring]);
                strcat(monitoring_coeff, surface_coeff);
                SPRINTF(surface_coeff, ", %12.10f", Surface_CEff[iMarker_Monitoring]);
                strcat(monitoring_coeff, surface_coeff);
                SPRINTF(surface_coeff, ", %12.10f", Surface_CFx[iMarker_Monitoring]);
                strcat(monitoring_coeff, surface_coeff);
                SPRINTF(surface_coeff, ", %12.10f", Surface_CFy[iMarker_Monitoring]);
                strcat(monitoring_coeff, surface_coeff);
                SPRINTF(surface_coeff, ", %12.10f", Surface_CFz[iMarker_Monitoring]);
                strcat(monitoring_coeff, surface_coeff);
                SPRINTF(surface_coeff, ", %12.10f", Surface_CMx[iMarker_Monitoring]);
                strcat(monitoring_coeff, surface_coeff);
                SPRINTF(surface_coeff, ", %12.10f", Surface_CMy[iMarker_Monitoring]);
                strcat(monitoring_coeff, surface_coeff);
                SPRINTF(surface_coeff, ", %12.10f", Surface_CMz[iMarker_Monitoring]);
                strcat(monitoring_coeff, surface_coeff);
              }
            }
            
            
            /*--- Flow residual ---*/
            if (nDim == 2) {
              if (compressible) SPRINTF (flow_resid, ", %12.10f, %12.10f, %12.10f, %12.10f, %12.10f", log10 (residual_flow[0]), log10 (residual_flow[1]), log10 (residual_flow[2]), log10 (residual_flow[3]), dummy);
              if (incompressible || freesurface) SPRINTF (flow_resid, ", %12.10f, %12.10f, %12.10f, %12.10f, %12.10f", log10 (residual_flow[0]), log10 (residual_flow[1]), log10 (residual_flow[2]), dummy, dummy);
            }
            else {
              if (compressible) SPRINTF (flow_resid, ", %12.10f, %12.10f, %12.10f, %12.10f, %12.10f", log10 (residual_flow[0]), log10 (residual_flow[1]), log10 (residual_flow[2]), log10 (residual_flow[3]), log10 (residual_flow[4]) );
              if (incompressible || freesurface) SPRINTF (flow_resid, ", %12.10f, %12.10f, %12.10f, %12.10f, %12.10f", log10 (residual_flow[0]), log10 (residual_flow[1]), log10 (residual_flow[2]), log10 (residual_flow[3]), dummy);
            }
            
            /*--- Turbulent residual ---*/
            if (turbulent) {
              switch(nVar_Turb) {
                case 1: SPRINTF (turb_resid, ", %12.10f", log10 (residual_turbulent[0])); break;
                case 2: SPRINTF (turb_resid, ", %12.10f, %12.10f", log10(residual_turbulent[0]), log10(residual_turbulent[1])); break;
              }
            }
            /*---- Averaged stagnation pressure at an exit ----*/
            if (output_1d) {
              SPRINTF( oneD_outputs, ", %12.10f, %12.10f, %12.10f, %12.10f, %12.10f, %12.10f, %12.10f, %12.10f", OneD_AvgStagPress, OneD_AvgMach, OneD_AvgTemp, OneD_MassFlowRate, OneD_FluxAvgPress, OneD_FluxAvgDensity, OneD_FluxAvgVelocity, OneD_FluxAvgEntalpy);
            }
            if (output_massflow && !output_1d) {
              SPRINTF(massflow_outputs,", %12.10f", Total_Mdot);
            }

            
            /*--- Transition residual ---*/
            if (transition) {
              SPRINTF (trans_resid, ", %12.10f, %12.10f", log10(residual_transition[0]), log10(residual_transition[1]));
            }
            
            /*--- Free surface residual ---*/
            if (freesurface) {
              SPRINTF (levelset_resid, ", %12.10f", log10 (residual_levelset[0]));
            }
            
            /*--- Fluid structure residual ---*/
//            if (fluid_structure) {
//              if (nDim == 2) SPRINTF (levelset_resid, ", %12.10f, %12.10f, 0.0", log10 (residual_fea[0]), log10 (residual_fea[1]));
//              else SPRINTF (levelset_resid, ", %12.10f, %12.10f, %12.10f", log10 (residual_fea[0]), log10 (residual_fea[1]), log10 (residual_fea[2]));
//            }
            
            if (adjoint) {
              
              /*--- Adjoint coefficients ---*/
              SPRINTF (adjoint_coeff, ", %12.10f, %12.10f, %12.10f, %12.10f, %12.10f, 0.0", Total_Sens_Geo, Total_Sens_Mach, Total_Sens_AoA, Total_Sens_Press, Total_Sens_Temp);
              
              /*--- Adjoint flow residuals ---*/
              if (nDim == 2) {
                if (compressible) SPRINTF (adj_flow_resid, ", %12.10f, %12.10f, %12.10f, %12.10f, 0.0", log10 (residual_adjflow[0]), log10 (residual_adjflow[1]), log10 (residual_adjflow[2]), log10 (residual_adjflow[3]) );
                if (incompressible || freesurface) SPRINTF (adj_flow_resid, ", %12.10f, %12.10f, %12.10f, 0.0, 0.0", log10 (residual_adjflow[0]), log10 (residual_adjflow[1]), log10 (residual_adjflow[2]) );
              }
              else {
                if (compressible) SPRINTF (adj_flow_resid, ", %12.10f, %12.10f, %12.10f, %12.10f, %12.10f", log10 (residual_adjflow[0]), log10 (residual_adjflow[1]), log10 (residual_adjflow[2]), log10 (residual_adjflow[3]), log10 (residual_adjflow[4]) );
                if (incompressible || freesurface) SPRINTF (adj_flow_resid, ", %12.10f, %12.10f, %12.10f, %12.10f, 0.0", log10 (residual_adjflow[0]), log10 (residual_adjflow[1]), log10 (residual_adjflow[2]), log10 (residual_adjflow[3]) );
              }
              
              /*--- Adjoint turbulent residuals ---*/
              if (turbulent)
                if (!config[val_iZone]->GetFrozen_Visc())
                  SPRINTF (adj_turb_resid, ", %12.10f", log10 (residual_adjturbulent[0]));
              
              /*--- Adjoint free surface residuals ---*/
              if (freesurface) SPRINTF (adj_levelset_resid, ", %12.10f", log10 (residual_adjlevelset[0]));
            }
            
            break;
            
          case WAVE_EQUATION:
            
            SPRINTF (direct_coeff, ", %12.10f", Total_CWave);
            SPRINTF (wave_resid, ", %12.10f, %12.10f, %12.10f, %12.10f, %12.10f", log10 (residual_wave[0]), log10 (residual_wave[1]), dummy, dummy, dummy );
            
            break;
            
          case HEAT_EQUATION:
            
            SPRINTF (direct_coeff, ", %12.10f", Total_CHeat);
            SPRINTF (heat_resid, ", %12.10f, %12.10f, %12.10f, %12.10f, %12.10f", log10 (residual_heat[0]), dummy, dummy, dummy, dummy );
            
            break;
            
          case FEM_ELASTICITY:

            SPRINTF (direct_coeff, ", %12.10f", Total_CFEM);
		    /*--- FEM residual ---*/
		    if (nDim == 2) {
			  if (linear_analysis) SPRINTF (fem_resid, ", %12.10f, %12.10f, %12.10f, %12.10f, %12.10f", log10 (residual_fem[0]), log10 (residual_fem[1]), dummy, dummy, dummy);
			  if (nonlinear_analysis) SPRINTF (fem_resid, ", %12.10f, %12.10f, %12.10f, %12.10f, %12.10f", log10 (residual_fem[0]), log10 (residual_fem[1]), log10 (residual_fem[2]), dummy, dummy);
		    }
		    else {
			  SPRINTF (fem_resid, ", %12.10f, %12.10f, %12.10f, %12.10f, %12.10f", log10 (residual_fem[0]), log10 (residual_fem[1]), log10 (residual_fem[2]), dummy, dummy);
		    }

            break;

        }
      }
      
      /*--- Write the screen header---*/
      if (  (!fem && ((write_heads) && !(!DualTime_Iteration && Unsteady))) ||
    		(fem && ((write_heads_FEM) && !(!DualTime_Iteration && nonlinear_analysis)))
    	 ){

       if (!fem){       
        if (!Unsteady && (config[val_iZone]->GetUnsteady_Simulation() != TIME_STEPPING)) {
          switch (config[val_iZone]->GetKind_Solver()) {
            case EULER : case NAVIER_STOKES: case RANS:
            case ADJ_EULER : case ADJ_NAVIER_STOKES: case ADJ_RANS:
              
              cout << endl << "---------------------- Local Time Stepping Summary ----------------------" << endl;
              
              for (unsigned short iMesh = FinestMesh; iMesh <= config[val_iZone]->GetnMGLevels(); iMesh++)
                cout << "MG level: "<< iMesh << " -> Min. DT: " << solver_container[val_iZone][iMesh][FLOW_SOL]->GetMin_Delta_Time()<<
                ". Max. DT: " << solver_container[val_iZone][iMesh][FLOW_SOL]->GetMax_Delta_Time() <<
                ". CFL: " << config[val_iZone]->GetCFL(iMesh)  << "." << endl;
              
              cout << "-------------------------------------------------------------------------" << endl;

              if (direct_diff != NO_DERIVATIVE){
                cout << endl << "---------------------- Direct Differentiation Summary -------------------" << endl;
                cout << "Coefficients are differentiated with respect to ";
                switch (direct_diff) {
                  case D_MACH:
                    cout << "Mach number." << endl;
                    break;
                  case D_AOA:
                    cout << "AoA." << endl;
                    break;
                  case D_SIDESLIP:
                    cout << "AoS." << endl;
                    break;
                  case D_REYNOLDS:
                    cout << "Reynolds number." << endl;
                    break;
                  case D_TURB2LAM:
                    cout << "Turb/Lam ratio." << endl;
                    break;
                  case D_PRESSURE:
                    cout << "Freestream Pressure." << endl;
                    break;
                  case D_TEMPERATURE:
                    cout << "Freestream Temperature." << endl;
                    break;
                  case D_DENSITY:
                    cout << "Freestream Density." << endl;
                    break;
                  case D_VISCOSITY:
                    cout << "Freestream Viscosity." << endl;
                    break;
                  case D_DESIGN:
                    cout << "Design Variables." << endl;
                    break;
                  case D_FLOWCONTROL:
                    cout << "Flow Control Parameters." << endl;
                    break;
                  default:
                    break;
                  }

                cout << "    D_CLift(Total)" << "    D_CDrag(Total)" << "      D_CMz(Total)" <<"     D_CEff(Total)" << endl;
                cout.width(18); cout << D_Total_CLift;
                cout.width(18); cout << D_Total_CDrag;
                cout.width(18); cout << D_Total_CMz;
                cout.width(18); cout << D_Total_CEff;
                cout << endl << "-------------------------------------------------------------------------" << endl;
                cout << endl;
              }
              if (turbo && write_turbo){
              	cout << endl << "---------------------- Turbo Performance Summary -------------------" << endl;
              	for (iMarker_Monitoring = 0; iMarker_Monitoring < config[ZONE_0]->Get_nMarkerTurboPerf(); iMarker_Monitoring++){
              		inMarker_Tag = config[ZONE_0]->GetMarker_TurboPerf_BoundIn(iMarker_Monitoring);
              		outMarker_Tag = config[ZONE_0]->GetMarker_TurboPerf_BoundOut(iMarker_Monitoring);
              		switch (config[ZONE_0]->GetKind_TurboPerf(iMarker_Monitoring)) {
              			case BLADE:
											cout << "Blade performance between boundaries " << inMarker_Tag << " and "<< outMarker_Tag << " : "<<endl;
											cout << endl;
											cout << "   Total Pressure Loss(%)" << "   Kinetic Energy Loss(%)" << "            Eulerian Work" << endl;
											cout.width(25); cout << TotalPressureLoss[iMarker_Monitoring]*100.0;
											cout.width(25); cout << KineticEnergyLoss[iMarker_Monitoring]*100.0;
											cout.width(25); cout << EulerianWork[iMarker_Monitoring];
											cout << endl;
											cout << endl;
											cout << "     Total Inlet Enthalpy" << "          Outlet Enthalpy" << "            D_MassFlow(%)" <<  endl;
											cout.width(25); cout << TotalEnthalpyIn[iMarker_Monitoring];
											cout.width(25); cout << EnthalpyOut[iMarker_Monitoring];
											cout.width(25); cout << abs((MassFlowIn[iMarker_Monitoring] + MassFlowOut[iMarker_Monitoring])/MassFlowIn[iMarker_Monitoring])*100.0;
											cout << endl;
											cout << endl;
											cout << "   Isentropic Outlet Vel." << "         Inlet Flow Angle" << "        Outlet Flow Angle" <<endl;
											cout.width(25); cout << VelocityOutIs[iMarker_Monitoring];
											cout.width(25); cout << 180.0/PI_NUMBER*FlowAngleIn[iMarker_Monitoring];
											cout.width(25); cout << 180.0/PI_NUMBER*FlowAngleOut[iMarker_Monitoring];
											cout << endl;
											cout << endl;
											cout << "          Inlet Mass Flow"<< "               Inlet Mach" << "              Outlet Mach" << endl;
											cout.width(25); cout << MassFlowIn[iMarker_Monitoring];
											cout.width(25); cout << MachIn[iMarker_Monitoring];
											cout.width(25); cout << MachOut[iMarker_Monitoring];
											cout << endl;
											cout << endl;
											cout << "        Inlet Normal Mach" << "       Outlet Normal Mach" << endl;
											cout.width(25); cout << NormalMachIn[iMarker_Monitoring];
											cout.width(25); cout << NormalMachOut[iMarker_Monitoring];
											cout << endl;
											cout << endl;
											cout << "           Pressure Ratio" << "         Outlet Pressure" << endl;
											cout.width(25); cout << PressureRatio[iMarker_Monitoring];
											cout.width(25); cout << PressureOut[iMarker_Monitoring];
											cout << endl;
											cout << endl << "-------------------------------------------------------------------------" << endl;
											cout << endl;

											break;
              			case STAGE:
											cout << "Stage performance between boundaries " << inMarker_Tag << " and "<< outMarker_Tag << " : "<<endl;
											cout << endl;
											cout << "    Tot Tot Efficiency(%)" << "   Tot Stat Efficiency(%)" << endl;
											cout.width(25); cout << TotalTotalEfficiency[iMarker_Monitoring]*100.0;
											cout.width(25); cout << TotalStaticEfficiency[iMarker_Monitoring]*100.0;
											cout << endl;
											cout << endl;
											cout << "           Pressure Ratio" << "          Outlet Pressure" << endl;
											cout.width(25); cout << PressureRatio[iMarker_Monitoring];
											cout.width(25); cout << PressureOut[iMarker_Monitoring];
											cout << endl;
											cout << endl;
											cout << "     Total Inlet Enthalpy" << "    Total Outlet Enthalpy" << endl;
											cout.width(25); cout << TotalEnthalpyIn[iMarker_Monitoring];
											cout.width(25); cout << EnthalpyOut[iMarker_Monitoring];
											cout << endl;
											cout << endl << "-------------------------------------------------------------------------" << endl;
											cout << endl;

											break;
              			case TURBINE:
											cout << "Multi-stage performance between boundaries " << inMarker_Tag << " and "<< outMarker_Tag << " : "<<endl;
											cout << endl;
											cout << "    Tot Tot Efficiency(%)" << "   Tot Stat Efficiency(%)" << endl;
											cout.width(25); cout << TotalTotalEfficiency[iMarker_Monitoring]*100.0;
											cout.width(25); cout << TotalStaticEfficiency[iMarker_Monitoring]*100.0;
											cout << endl;
											cout << endl;
											cout << "           Pressure Ratio" << "          Outlet Pressure" << endl;
											cout.width(25); cout << PressureRatio[iMarker_Monitoring];
											cout.width(25); cout << PressureOut[iMarker_Monitoring];
											cout << endl;
											cout << endl;
											cout << "     Total Inlet Enthalpy" << "    Total Outlet Enthalpy" << endl;
											cout.width(25); cout << TotalEnthalpyIn[iMarker_Monitoring];
											cout.width(25); cout << EnthalpyOut[iMarker_Monitoring];
											cout << endl;
											cout << endl << "-------------------------------------------------------------------------" << endl;
											cout << endl;
											break;
              			default:
              				break;
              		}
              	}


              }
              break;

            case DISC_ADJ_EULER: case DISC_ADJ_NAVIER_STOKES: case DISC_ADJ_RANS:
               cout << endl;
               cout << "------------------------ Discrete Adjoint Summary -----------------------" << endl;
               cout << "Total Geometry Sensitivity (updated every "  << config[val_iZone]->GetWrt_Sol_Freq() << " iterations): ";
               cout.precision(4);
               cout.setf(ios::scientific, ios::floatfield);
               cout << Total_Sens_Geo;
               cout << endl << "-------------------------------------------------------------------------" << endl;
              break;

          }
        }
        else {
          if (flow) {
						if ((config[val_iZone]->GetUnsteady_Simulation() == TIME_STEPPING) && (config[val_iZone]->GetUnst_CFL()== 0.0))
						{
							cout << endl << "Min DT: " << solver_container[val_iZone][FinestMesh][FLOW_SOL]->GetMin_Delta_Time()<< ".Max DT: " << solver_container[val_iZone][FinestMesh][FLOW_SOL]->GetMax_Delta_Time() << ".Time step: " << config[val_iZone]->GetDelta_UnstTimeND() << ".";
						} else if ((config[val_iZone]->GetUnsteady_Simulation() == TIME_STEPPING) && (config[val_iZone]->GetUnst_CFL()!= 0.0)){
						cout << endl << "Min DT: " << solver_container[val_iZone][FinestMesh][FLOW_SOL]->GetMin_Delta_Time()<< ".Max DT: " << solver_container[val_iZone][FinestMesh][FLOW_SOL]->GetMax_Delta_Time() << ". Time step: " << solver_container[val_iZone][config[val_iZone]->GetFinestMesh()][FLOW_SOL]->GetMin_Delta_Time() << ". CFL: " << config[val_iZone]->GetUnst_CFL()<<".";
						} else {
							cout << endl << "Min DT: " << solver_container[val_iZone][FinestMesh][FLOW_SOL]->GetMin_Delta_Time()<< ".Max DT: " << solver_container[val_iZone][FinestMesh][FLOW_SOL]->GetMax_Delta_Time() << ".Dual Time step: " << config[val_iZone]->GetDelta_UnstTimeND() << ".";
						}
					} else {
            cout << endl << "Dual Time step: " << config[val_iZone]->GetDelta_UnstTimeND() << ".";
          }
        }
	   }
       else if (fem && !fsi){
    		if (dynamic){
    			cout << endl << "Simulation time: " << config[val_iZone]->GetCurrent_DynTime() << ". Time step: " << config[val_iZone]->GetDelta_DynTime() << ".";
    		}
    	}
        
        switch (config[val_iZone]->GetKind_Solver()) {
          case EULER :                  case NAVIER_STOKES:
            
            /*--- Visualize the maximum residual ---*/
            iPointMaxResid = solver_container[val_iZone][FinestMesh][FLOW_SOL]->GetPoint_Max(0);
            Coord = solver_container[val_iZone][FinestMesh][FLOW_SOL]->GetPoint_Max_Coord(0);
            
            cout << endl << "----------------------- Residual Evolution Summary ----------------------" << endl;

            cout << "log10[Maximum residual]: " << log10(solver_container[val_iZone][FinestMesh][FLOW_SOL]->GetRes_Max(0)) << "." << endl;
            
            if (config[val_iZone]->GetSystemMeasurements() == SI) {
              cout <<"Maximum residual point " << iPointMaxResid << ", located at (" << Coord[0] << ", " << Coord[1];
              if (nDim == 3) cout << ", " << Coord[2];
              cout <<   ")." << endl;
            }
            else {
              cout <<"Maximum residual point " << iPointMaxResid << ", located at (" << Coord[0]*12.0 << ", " << Coord[1]*12.0;
              if (nDim == 3) cout << ", " << Coord[2]*12.0;
              cout <<   ")." << endl;
            }
            
            /*--- Print out the number of non-physical points and reconstructions ---*/
            
            if (config[val_iZone]->GetNonphysical_Points() > 0)
              cout << "There are " << config[val_iZone]->GetNonphysical_Points() << " non-physical points in the solution." << endl;
            if (config[val_iZone]->GetNonphysical_Reconstr() > 0)
              cout << "There are " << config[val_iZone]->GetNonphysical_Reconstr() << " non-physical states in the upwind reconstruction." << endl;
            
            cout << "-------------------------------------------------------------------------" << endl;

            if (!Unsteady) cout << endl << " Iter" << "    Time(s)";
            else cout << endl << " IntIter" << " ExtIter";
            
//            if (!fluid_structure) {
              if (incompressible) cout << "   Res[Press]" << "     Res[Velx]" << "   CLift(Total)" << "   CDrag(Total)" << endl;
              else if (freesurface) cout << "   Res[Press]" << "     Res[Dist]" << "   CLift(Total)" << "     CLevelSet" << endl;
              else if (rotating_frame && nDim == 3) cout << "     Res[Rho]" << "     Res[RhoE]" << " CThrust(Total)" << " CTorque(Total)" << endl;
              else if (aeroelastic) cout << "     Res[Rho]" << "     Res[RhoE]" << "   CLift(Total)" << "   CDrag(Total)" << "         plunge" << "          pitch" << endl;
              else if (equiv_area) cout << "     Res[Rho]" << "   CLift(Total)" << "   CDrag(Total)" << "    CPress(N-F)" << endl;
              else if (turbo)
            	  switch (config[ZONE_0]->GetKind_TurboPerf(0)) {
            	  	case BLADE:
            	  		cout << "     Res[Rho]" << "     Res[RhoE]"  << "  KineticLoss(%)" << "  D_MassFlow(%)" << endl;
            	  		break;
            	  	case STAGE: case TURBINE:
            	  		cout << "     Res[Rho]" << "     Res[RhoE]"  << " TSEfficiency(%)" << " Outlet Pressure" << endl;
            	  		break;
            	  	default:
            	  		break;
            	  }
              else cout << "     Res[Rho]" << "     Res[RhoE]" << "   CLift(Total)" << "   CDrag(Total)" << endl;
//            }
//            else if (fluid_structure) cout << "     Res[Rho]" << "   Res[Displx]" << "   CLift(Total)" << "   CDrag(Total)" << endl;
            
            break;
            
          case RANS :
            
            /*--- Visualize the maximum residual ---*/
            iPointMaxResid = solver_container[val_iZone][FinestMesh][FLOW_SOL]->GetPoint_Max(0);
            Coord = solver_container[val_iZone][FinestMesh][FLOW_SOL]->GetPoint_Max_Coord(0);
            
            cout << endl << "----------------------- Residual Evolution Summary ----------------------" << endl;

            cout << "log10[Maximum residual]: " << log10(solver_container[val_iZone][FinestMesh][FLOW_SOL]->GetRes_Max(0)) << "." << endl;
            if (config[val_iZone]->GetSystemMeasurements() == SI) {
              cout <<"Maximum residual point " << iPointMaxResid << ", located at (" << Coord[0] << ", " << Coord[1];
              if (nDim == 3) cout << ", " << Coord[2];
              cout <<   ")." << endl;
            }
            else {
              cout <<"Maximum residual point " << iPointMaxResid << ", located at (" << Coord[0]*12.0 << ", " << Coord[1]*12.0;
              if (nDim == 3) cout << ", " << Coord[2]*12.0;
              cout <<   ")." << endl;
            }
            cout <<"Maximum Omega " << solver_container[val_iZone][FinestMesh][FLOW_SOL]->GetOmega_Max() << ", maximum Strain Rate " << solver_container[val_iZone][FinestMesh][FLOW_SOL]->GetStrainMag_Max() << "." << endl;
            
            /*--- Print out the number of non-physical points and reconstructions ---*/
            if (config[val_iZone]->GetNonphysical_Points() > 0)
              cout << "There are " << config[val_iZone]->GetNonphysical_Points() << " non-physical points in the solution." << endl;
            if (config[val_iZone]->GetNonphysical_Reconstr() > 0)
              cout << "There are " << config[val_iZone]->GetNonphysical_Reconstr() << " non-physical states in the upwind reconstruction." << endl;
            
            cout << "-------------------------------------------------------------------------" << endl;

            if (!Unsteady) cout << endl << " Iter" << "    Time(s)";
            else cout << endl << " IntIter" << " ExtIter";
            if (incompressible || freesurface) cout << "   Res[Press]";
            else cout << "      Res[Rho]";//, cout << "     Res[RhoE]";
            
            switch (config[val_iZone]->GetKind_Turb_Model()) {
              case SA:	   cout << "       Res[nu]"; break;
              case SA_NEG: cout << "       Res[nu]"; break;
              case SST:	   cout << "     Res[kine]" << "     Res[omega]"; break;
            }
            
            if (transition) { cout << "      Res[Int]" << "       Res[Re]"; }
            else if (rotating_frame && nDim == 3 ) cout << "   CThrust(Total)" << "   CTorque(Total)" << endl;
            else if (aeroelastic) cout << "   CLift(Total)" << "   CDrag(Total)" << "         plunge" << "          pitch" << endl;
            else if (equiv_area) cout << "   CLift(Total)" << "   CDrag(Total)" << "    CPress(N-F)" << endl;
            else if (turbo)
            	switch (config[ZONE_0]->GetKind_TurboPerf(0)) {
            		case BLADE:
            			cout << "  KineticLoss(%)" << "  D_MassFlow(%)" << endl;
									break;
            		case STAGE: case TURBINE:
            			cout << " TSEfficiency(%)" << " Outlet Pressure" << endl;
            			break;
            	  default:
									break;
            	}

            else cout << "   CLift(Total)"   << "   CDrag(Total)"   << endl;
            
            break;
            
          case WAVE_EQUATION :
            if (!Unsteady) cout << endl << " Iter" << "    Time(s)";
            else cout << endl << " IntIter" << "  ExtIter";
            
            cout << "      Res[Wave]" << "   CWave(Total)"<<  endl;
            break;
            
          case HEAT_EQUATION :
            if (!Unsteady) cout << endl << " Iter" << "    Time(s)";
            else cout << endl << " IntIter" << "  ExtIter";
            
            cout << "      Res[Heat]" << "   CHeat(Total)"<<  endl;
            break;
            
          case FEM_ELASTICITY :
            if (!nonlinear_analysis) cout << endl << " Iter" << "    Time(s)";
            else cout << endl << " IntIter" << " ExtIter";

            if (linear_analysis){
                if (nDim == 2) cout << "    Res[Displx]" << "    Res[Disply]" << "   CFEM(Total)"<<  endl;
                if (nDim == 3) cout << "    Res[Displx]" << "    Res[Disply]" << "    Res[Displz]" << "   CFEM(Total)"<<  endl;
            }
            else if (nonlinear_analysis){
                cout << "      Res[UTOL]" << "      Res[RTOL]" << "      Res[ETOL]"  << "   CFEM(Total)"<<  endl;
            }
           break;

          case ADJ_EULER :              case ADJ_NAVIER_STOKES :
          case DISC_ADJ_EULER:          case DISC_ADJ_NAVIER_STOKES:
            
            /*--- Visualize the maximum residual ---*/
            iPointMaxResid = solver_container[val_iZone][FinestMesh][ADJFLOW_SOL]->GetPoint_Max(0);
            Coord = solver_container[val_iZone][FinestMesh][ADJFLOW_SOL]->GetPoint_Max_Coord(0);
            cout << endl << "log10[Maximum residual]: " << log10(solver_container[val_iZone][FinestMesh][ADJFLOW_SOL]->GetRes_Max(0)) << "." << endl;
            if (config[val_iZone]->GetSystemMeasurements() == SI) {
              cout <<"Maximum residual point " << iPointMaxResid << ", located at (" << Coord[0] << ", " << Coord[1];
              if (nDim == 3) cout << ", " << Coord[2];
              cout <<   ")." << endl;
            }
            else {
              cout <<"Maximum residual point " << iPointMaxResid << ", located at (" << Coord[0]*12.0 << ", " << Coord[1]*12.0;
              if (nDim == 3) cout << ", " << Coord[2]*12.0;
              cout <<   ")." << endl;
            }
            
            /*--- Print out the number of non-physical points and reconstructions ---*/
            if (config[val_iZone]->GetNonphysical_Points() > 0)
              cout << "There are " << config[val_iZone]->GetNonphysical_Points() << " non-physical points in the solution." << endl;

            if (!Unsteady) cout << endl << " Iter" << "    Time(s)";
            else cout << endl << " IntIter" << "  ExtIter";
            
            if (incompressible || freesurface) cout << "   Res[Psi_Press]" << "   Res[Psi_Velx]";
            else cout << "   Res[Psi_Rho]" << "     Res[Psi_E]";
            if (disc_adj){
              cout << "    Sens_Press" << "     Sens_Mach" << endl;
            } else {
              cout << "      Sens_Geo" << "     Sens_Mach" << endl;
            }
            if (freesurface) {
              cout << "   Res[Psi_Press]" << "   Res[Psi_Dist]" << "    Sens_Geo";
              cout << "   Sens_Mach" << endl;
            }
            break;
            
          case ADJ_RANS : case DISC_ADJ_RANS:
            
            /*--- Visualize the maximum residual ---*/
            iPointMaxResid = solver_container[val_iZone][FinestMesh][ADJFLOW_SOL]->GetPoint_Max(0);
            Coord = solver_container[val_iZone][FinestMesh][ADJFLOW_SOL]->GetPoint_Max_Coord(0);
            cout << endl << "log10[Maximum residual]: " << log10(solver_container[val_iZone][FinestMesh][ADJFLOW_SOL]->GetRes_Max(0)) << "." << endl;
            if (config[val_iZone]->GetSystemMeasurements() == SI) {
              cout <<"Maximum residual point " << iPointMaxResid << ", located at (" << Coord[0] << ", " << Coord[1];
              if (nDim == 3) cout << ", " << Coord[2];
              cout <<   ")." << endl;
            }
            else {
              cout <<"Maximum residual point " << iPointMaxResid << ", located at (" << Coord[0]*12.0 << ", " << Coord[1]*12.0;
              if (nDim == 3) cout << ", " << Coord[2]*12.0;
              cout <<   ")." << endl;
            }
            
            /*--- Print out the number of non-physical points and reconstructions ---*/
            if (config[val_iZone]->GetNonphysical_Points() > 0)
              cout << "There are " << config[val_iZone]->GetNonphysical_Points() << " non-physical points in the solution." << endl;

            if (!Unsteady) cout << endl << " Iter" << "    Time(s)";
            else cout << endl << " IntIter" << "  ExtIter";
            
            if (incompressible || freesurface) cout << "     Res[Psi_Press]";
            else cout << "     Res[Psi_Rho]";
            
            if (!config[val_iZone]->GetFrozen_Visc()) {
              cout << "      Res[Psi_nu]";
            }
            else {
              if (incompressible || freesurface) cout << "   Res[Psi_Velx]";
              else cout << "     Res[Psi_E]";
            }
            if (disc_adj){
              cout << "    Sens_Press" << "     Sens_Mach" << endl;
            } else {
              cout << "      Sens_Geo" << "     Sens_Mach" << endl;
            }
            if (freesurface) {
              cout << "   Res[Psi_Press]" << "   Res[Psi_Dist]" << "    Sens_Geo";
              cout << "   Sens_Mach" << endl;
            }
            break;
            
        }
        
      }
      
      /*--- Write the solution on the screen and history file ---*/
      cout.precision(6);
      cout.setf(ios::fixed, ios::floatfield);
      
      if (!fem){
          if (!Unsteady) {
            cout.width(5); cout << iExtIter;
            cout.width(11); cout << timeiter;

          } else {
            cout.width(8); cout << iIntIter;
            cout.width(8); cout << iExtIter;
          }
      }
      else if (fem){
          if (!nonlinear_analysis) {
            cout.width(5); cout << iExtIter;
            cout.width(11); cout << timeiter;

          } else {
            cout.width(8); cout << iIntIter;
            cout.width(8); cout << iExtIter;
          }
      }
      

      switch (config[val_iZone]->GetKind_Solver()) {
        case EULER : case NAVIER_STOKES:
          
          if (!DualTime_Iteration) {
            if (compressible) ConvHist_file[0] << begin   <<direct_coeff << flow_resid;
            if (incompressible) ConvHist_file[0] << begin<< std::setprecision(12)  << direct_coeff << flow_resid;
            if (freesurface) ConvHist_file[0] << begin << direct_coeff << flow_resid << levelset_resid << end;
//            if (fluid_structure) ConvHist_file[0] << fea_resid;
            if (aeroelastic) ConvHist_file[0] << aeroelastic_coeff;
            if (output_per_surface) ConvHist_file[0] << monitoring_coeff;
            if (output_1d) ConvHist_file[0] << oneD_outputs;
            if (output_massflow && !output_1d) ConvHist_file[0] << massflow_outputs;
            if (direct_diff != NO_DERIVATIVE) ConvHist_file[0] << std::setprecision(12) <<d_direct_coeff;
            ConvHist_file[0] << end;
            ConvHist_file[0].flush();
          }
          
          cout.precision(12);
          cout.setf(ios::fixed, ios::floatfield);
          cout.width(19); cout << log10(residual_flow[0]);
//          if (!fluid_structure && !equiv_area) {
          if (!equiv_area) {
            if (compressible) {
              if (nDim == 2 ) { cout.width(14); cout << log10(residual_flow[3]); }
              else { cout.width(14); cout << log10(residual_flow[4]); }
            }
            if (incompressible) { cout.width(14); cout << log10(residual_flow[1]); }
            if (freesurface) { cout.width(14); cout << log10(residual_levelset[0]); }
          }
//          else if (fluid_structure) { cout.width(14); cout << log10(residual_fea[0]); }
          
          if (rotating_frame && nDim == 3 ) {
            cout.setf(ios::scientific, ios::floatfield);
            cout.width(15); cout << Total_CT;
            cout.width(15); cout << Total_CQ;
            cout.unsetf(ios_base::floatfield);
          }
          else if (equiv_area) { cout.width(15); cout << min(10000.0, max(-10000.0, Total_CLift)); cout.width(15); cout << min(10000.0, max(-10000.0, Total_CDrag)); cout.width(15);
            cout.precision(4);
            cout.setf(ios::scientific, ios::floatfield);
            cout << Total_CNearFieldOF; }
          else if (freesurface) { cout.width(15); cout << Total_CLift; cout.width(15); cout << Total_CFreeSurface; }
          else if (turbo) {
          	cout.setf(ios::scientific, ios::floatfield);
          	switch (config[ZONE_0]->GetKind_TurboPerf(0)) {
          		case BLADE:
          			cout.width(15); cout << KineticEnergyLoss[0]*100.0;
          			cout.width(15); cout << abs((MassFlowIn[0] + MassFlowOut[0])/MassFlowIn[0])*100.0;
          			break;
          		case STAGE: case TURBINE:
          			cout.width(15); cout << TotalStaticEfficiency[0]*100.0;
          			cout.width(15); cout << PressureOut[0];
          			break;
          		default:
          			break;
          	}
          	cout.unsetf(ios_base::floatfield);
          }
          else { cout.width(15); cout << min(10000.0, max(-10000.0, Total_CLift)); cout.width(15); cout << min(10000.0, max(-10000.0, Total_CDrag)); }
          if (aeroelastic) {
            cout.setf(ios::scientific, ios::floatfield);
            cout.width(15); cout << aeroelastic_plunge[0]; //Only output the first marker being monitored to the console.
            cout.width(15); cout << aeroelastic_pitch[0];
            cout.unsetf(ios_base::floatfield);
          }
          cout << endl;
          
          break;
          
        case RANS :
          
          if (!DualTime_Iteration) {
            ConvHist_file[0] << begin << direct_coeff << flow_resid << turb_resid;
            if (aeroelastic) ConvHist_file[0] << aeroelastic_coeff;
            if (output_per_surface) ConvHist_file[0] << monitoring_coeff;
            if (output_1d) ConvHist_file[0] << oneD_outputs;
            if (output_massflow && !output_1d) ConvHist_file[0] << massflow_outputs;
            if (direct_diff != NO_DERIVATIVE) ConvHist_file[0] << d_direct_coeff;
            ConvHist_file[0] << end;
            ConvHist_file[0].flush();
          }
          
          cout.precision(6);
          cout.setf(ios::fixed, ios::floatfield);
          
          if (incompressible || freesurface) cout.width(13);
         else  cout.width(14);
         cout << log10(residual_flow[0]);
//          else  cout.width(14),
//                 cout << log10(residual_flow[0]),
//                 cout.width(14);
//          if ( nDim==2 ) cout << log10(residual_flow[3]);
//          if ( nDim==3 ) cout << log10(residual_flow[4]);
          
          switch(nVar_Turb) {
            case 1: cout.width(14); cout << log10(residual_turbulent[0]); break;
            case 2: cout.width(14); cout << log10(residual_turbulent[0]);
              cout.width(15); cout << log10(residual_turbulent[1]); break;
          }
          
          if (transition) { cout.width(14); cout << log10(residual_transition[0]); cout.width(14); cout << log10(residual_transition[1]); }
          
          if (rotating_frame && nDim == 3 ) {
            cout.setf(ios::scientific, ios::floatfield);
            cout.width(15); cout << Total_CT; cout.width(15);
            cout << Total_CQ;
            cout.unsetf(ios_base::floatfield);
          }
          else if (equiv_area) { cout.width(15); cout << min(10000.0, max(-10000.0, Total_CLift)); cout.width(15); cout << min(10000.0, max(-10000.0, Total_CDrag)); cout.width(15);
            cout.precision(4);
            cout.setf(ios::scientific, ios::floatfield);
            cout << Total_CNearFieldOF; }
          else if (turbo) {
          cout.setf(ios::scientific, ios::floatfield);
        	switch (config[ZONE_0]->GetKind_TurboPerf(0)) {
        		case BLADE:
        			cout.width(15); cout << KineticEnergyLoss[0]*100.0;
        			cout.width(15); cout << abs((MassFlowIn[0] + MassFlowOut[0])/MassFlowIn[0])*100.0;
        			break;
        		case STAGE: case TURBINE:
        			cout.width(15); cout << TotalStaticEfficiency[0]*100.0;
					cout.width(15); cout << PressureOut[0];
					break;
        		default:
        			break;
        	}
		    cout.unsetf(ios_base::floatfield);
		  }
          else { cout.width(15); cout << min(10000.0, max(-10000.0, Total_CLift)); cout.width(15); cout << min(10000.0, max(-10000.0, Total_CDrag)); }
          
          if (aeroelastic) {
            cout.setf(ios::scientific, ios::floatfield);
            cout.width(15); cout << aeroelastic_plunge[0]; //Only output the first marker being monitored to the console.
            cout.width(15); cout << aeroelastic_pitch[0];
            cout.unsetf(ios_base::floatfield);
          }
          cout << endl;
          
          if (freesurface) {
            if (!DualTime_Iteration) {
              ConvHist_file[0] << begin << direct_coeff << flow_resid << levelset_resid << end;
              ConvHist_file[0].flush();
            }
            
            cout.precision(6);
            cout.setf(ios::fixed, ios::floatfield);
            cout.width(13); cout << log10(residual_flow[0]);
            cout.width(14); cout << log10(residual_levelset[0]);
            cout.width(15); cout << Total_CLift;
            cout.width(14); cout << Total_CFreeSurface;
            
            cout << endl;
          }
          
          break;
          
        case WAVE_EQUATION:
          
          if (!DualTime_Iteration) {
            ConvHist_file[0] << begin << wave_coeff << wave_resid << end;
            ConvHist_file[0].flush();
          }
          
          cout.precision(6);
          cout.setf(ios::fixed, ios::floatfield);
          cout.width(14); cout << log10(residual_wave[0]);
          cout.width(14); cout << Total_CWave;
          cout << endl;
          break;
          
        case HEAT_EQUATION:
          
          if (!DualTime_Iteration) {
            ConvHist_file[0] << begin << heat_coeff << heat_resid << end;
            ConvHist_file[0].flush();
          }
          
          cout.precision(6);
          cout.setf(ios::fixed, ios::floatfield);
          cout.width(14); cout << log10(residual_heat[0]);
          cout.width(14); cout << Total_CHeat;
          cout << endl;
          break;

        case FEM_ELASTICITY:

          if (!DualTime_Iteration) {
            ConvHist_file[0] << begin << fem_coeff << fem_resid << end;
            ConvHist_file[0].flush();
          }

          cout.precision(6);
          cout.setf(ios::fixed, ios::floatfield);
          if (linear_analysis){
              cout.width(15); cout << log10(residual_fem[0]);
              cout.width(15); cout << log10(residual_fem[1]);
              if (nDim == 3) { cout.width(15); cout << log10(residual_fem[2]); }
          }
          else if (nonlinear_analysis){
              cout.width(15); cout << log10(residual_fem[0]);
              cout.width(15); cout << log10(residual_fem[1]);
              cout.width(15); cout << log10(residual_fem[2]);
          }

          cout.precision(4);
          cout.setf(ios::scientific, ios::floatfield);
          cout.width(14); cout << Total_CFEM;
          cout << endl;
          break;

        case ADJ_EULER :              case ADJ_NAVIER_STOKES :
        case DISC_ADJ_EULER:          case DISC_ADJ_NAVIER_STOKES:
          
          if (!DualTime_Iteration) {
            ConvHist_file[0] << begin << adjoint_coeff << adj_flow_resid << end;
            ConvHist_file[0].flush();
          }
          
          cout.precision(6);
          cout.setf(ios::fixed, ios::floatfield);
          if (compressible) {
            cout.width(15); cout << log10(residual_adjflow[0]);
            cout.width(15); cout << log10(residual_adjflow[nDim+1]);
          }
          if (incompressible || freesurface) {
            cout.width(17); cout << log10(residual_adjflow[0]);
            cout.width(16); cout << log10(residual_adjflow[1]);
          }

          if (disc_adj){
            cout.precision(4);
            cout.setf(ios::scientific, ios::floatfield);
            cout.width(14); cout << Total_Sens_Press;
            cout.width(14); cout << Total_Sens_Mach;
          }else{
            cout.precision(4);
            cout.setf(ios::scientific, ios::floatfield);
            cout.width(14); cout << Total_Sens_Geo;
            cout.width(14); cout << Total_Sens_Mach;
          }
          cout << endl;
          cout.unsetf(ios_base::floatfield);
          
          if (freesurface) {
            if (!DualTime_Iteration) {
              ConvHist_file[0] << begin << adjoint_coeff << adj_flow_resid << adj_levelset_resid << end;
              ConvHist_file[0].flush();
            }
            
            cout.precision(6);
            cout.setf(ios::fixed, ios::floatfield);
            cout.width(17); cout << log10(residual_adjflow[0]);
            cout.width(16); cout << log10(residual_adjlevelset[0]);
            cout.precision(3);
            cout.setf(ios::scientific, ios::floatfield);
            cout.width(12); cout << Total_Sens_Geo;
            cout.width(12); cout << Total_Sens_Mach;
            cout.unsetf(ios_base::floatfield);
            cout << endl;
          }
          
          break;
          
        case ADJ_RANS : case DISC_ADJ_RANS:
          
          if (!DualTime_Iteration) {
            ConvHist_file[0] << begin << adjoint_coeff << adj_flow_resid;
            if (!config[val_iZone]->GetFrozen_Visc())
              ConvHist_file[0] << adj_turb_resid;
            ConvHist_file[0] << end;
            ConvHist_file[0].flush();
          }
          
          cout.precision(6);
          cout.setf(ios::fixed, ios::floatfield);
          cout.width(17); cout << log10(residual_adjflow[0]);
          if (!config[val_iZone]->GetFrozen_Visc()) {
            cout.width(17); cout << log10(residual_adjturbulent[0]);
          }
          else {
            if (compressible) {
              if (geometry[val_iZone][FinestMesh]->GetnDim() == 2 ) { cout.width(15); cout << log10(residual_adjflow[3]); }
              else { cout.width(15); cout << log10(residual_adjflow[4]); }
            }
            if (incompressible || freesurface) {
              cout.width(15); cout << log10(residual_adjflow[1]);
            }
          }
          if (disc_adj){
            cout.precision(4);
            cout.setf(ios::scientific, ios::floatfield);
            cout.width(14); cout << Total_Sens_Press;
            cout.width(14); cout << Total_Sens_Mach;
          }else{
            cout.precision(4);
            cout.setf(ios::scientific, ios::floatfield);
            cout.width(14); cout << Total_Sens_Geo;
            cout.width(14); cout << Total_Sens_Mach;
          }
          cout << endl;
          cout.unsetf(ios_base::floatfield);
          if (freesurface) {
            if (!DualTime_Iteration) {
              ConvHist_file[0] << begin << adjoint_coeff << adj_flow_resid << adj_levelset_resid;
              ConvHist_file[0] << end;
              ConvHist_file[0].flush();
            }
            
            cout.precision(6);
            cout.setf(ios::fixed, ios::floatfield);
            cout.width(17); cout << log10(residual_adjflow[0]);
            cout.width(16); cout << log10(residual_adjlevelset[0]);
            
            cout.precision(4);
            cout.setf(ios::scientific, ios::floatfield);
            cout.width(12); cout << Total_Sens_Geo;
            cout.width(14); cout << Total_Sens_Mach;
            cout << endl;
            cout.unsetf(ios_base::floatfield);
          }
          
          break;
          
      }
      cout.unsetf(ios::fixed);
      
      delete [] residual_flow;
      delete [] residual_turbulent;
      delete [] residual_transition;
      delete [] residual_levelset;
      delete [] residual_wave;
      delete [] residual_fea;
      delete [] residual_fem;
      delete [] residual_heat;
      
      delete [] residual_adjflow;
      delete [] residual_adjturbulent;
      delete [] residual_adjlevelset;
      
      delete [] Surface_CLift;
      delete [] Surface_CDrag;
      delete [] Surface_CSideForce;
      delete [] Surface_CEff;
      delete [] Surface_CFx;
      delete [] Surface_CFy;
      delete [] Surface_CFz;
      delete [] Surface_CMx;
      delete [] Surface_CMy;
      delete [] Surface_CMz;
      delete [] aeroelastic_pitch;
      delete [] aeroelastic_plunge;

      delete [] TotalStaticEfficiency;
      delete [] TotalTotalEfficiency;
      delete [] KineticEnergyLoss;
      delete [] TotalPressureLoss;
      delete [] MassFlowIn;
      delete [] MassFlowOut;
      delete [] FlowAngleIn;
      delete [] FlowAngleOut;
      delete [] EulerianWork;
      delete []	TotalEnthalpyIn;
      delete [] PressureRatio;
      delete [] PressureOut;
      delete [] EnthalpyOut;
      delete [] MachIn;
      delete [] MachOut;
      delete [] NormalMachIn;
      delete [] NormalMachOut;
      delete [] VelocityOutIs;
    }
  }
}

void COutput::SetCFL_Number(CSolver ****solver_container, CConfig **config, unsigned short val_iZone) {
  
  su2double CFLFactor = 1.0, power = 1.0, CFL = 0.0, CFLMin = 0.0, CFLMax = 0.0, Div = 1.0, Diff = 0.0, MGFactor[100];
  unsigned short iMesh;
  
  unsigned short FinestMesh = config[val_iZone]->GetFinestMesh();
  unsigned long ExtIter = config[val_iZone]->GetExtIter();

  RhoRes_New = solver_container[val_iZone][FinestMesh][FLOW_SOL]->GetRes_RMS(0);
  switch( config[val_iZone]->GetKind_Solver()){
    case ADJ_EULER : case ADJ_NAVIER_STOKES: case ADJ_RANS:
      RhoRes_New = solver_container[val_iZone][FinestMesh][ADJFLOW_SOL]->GetRes_RMS(0);
      break;
  }

  if (RhoRes_New < EPS) RhoRes_New = EPS;
  if (RhoRes_Old < EPS) RhoRes_Old = RhoRes_New;
  
  Div = RhoRes_Old/RhoRes_New;
  Diff = RhoRes_New-RhoRes_Old;
  
  /*--- Compute MG factor ---*/
  
  for (iMesh = 0; iMesh <= config[val_iZone]->GetnMGLevels(); iMesh++) {
    if (iMesh == MESH_0) MGFactor[iMesh] = 1.0;
    else MGFactor[iMesh] = MGFactor[iMesh-1] * config[val_iZone]->GetCFL(iMesh)/config[val_iZone]->GetCFL(iMesh-1);
  }
  
  if (Div < 1.0) power = config[val_iZone]->GetCFL_AdaptParam(0);
  else power = config[val_iZone]->GetCFL_AdaptParam(1);
  
  /*--- Detect a stall in the residual ---*/
  
  if ((fabs(Diff) <= RhoRes_New*1E-8) && (ExtIter != 0)) { Div = 0.1; power = config[val_iZone]->GetCFL_AdaptParam(1); }
  
  CFLMin = config[val_iZone]->GetCFL_AdaptParam(2);
  CFLMax = config[val_iZone]->GetCFL_AdaptParam(3);
  
  CFLFactor = pow(Div, power);
  
  for (iMesh = 0; iMesh <= config[val_iZone]->GetnMGLevels(); iMesh++) {
    CFL = config[val_iZone]->GetCFL(iMesh);
    CFL *= CFLFactor;
    
    if ((iMesh == MESH_0) && (CFL <= CFLMin)) {
      for (iMesh = 0; iMesh <= config[val_iZone]->GetnMGLevels(); iMesh++) {
        config[val_iZone]->SetCFL(iMesh, 1.001*CFLMin*MGFactor[iMesh]);
      }
      break;
    }
    if ((iMesh == MESH_0) && (CFL >= CFLMax)) {
      for (iMesh = 0; iMesh <= config[val_iZone]->GetnMGLevels(); iMesh++)
        config[val_iZone]->SetCFL(iMesh, 0.999*CFLMax*MGFactor[iMesh]);
      break;
    }
    
    config[val_iZone]->SetCFL(iMesh, CFL);
    
  }
  
  RhoRes_Old = solver_container[val_iZone][FinestMesh][FLOW_SOL]->GetRes_RMS(0);
  switch( config[val_iZone]->GetKind_Solver()){
      case ADJ_EULER : case ADJ_NAVIER_STOKES: case ADJ_RANS:
        RhoRes_Old = solver_container[val_iZone][FinestMesh][ADJFLOW_SOL]->GetRes_RMS(0);
        break;
    }
  
}


void COutput::SetForces_Breakdown(CGeometry ***geometry,
                                  CSolver ****solver_container,
                                  CConfig **config,
                                  CIntegration ***integration,
                                  unsigned short val_iZone) {
  
  char cstr[200];
  unsigned short iMarker_Monitoring;
  ofstream Breakdown_file;
  
  int rank = MASTER_NODE;
  bool compressible       = (config[val_iZone]->GetKind_Regime() == COMPRESSIBLE);
  bool incompressible     = (config[val_iZone]->GetKind_Regime() == INCOMPRESSIBLE);
  bool freesurface        = (config[val_iZone]->GetKind_Regime() == FREESURFACE);
  bool unsteady           = (config[val_iZone]->GetUnsteady_Simulation() != NO);
  bool viscous            = config[val_iZone]->GetViscous();
  bool grid_movement      = config[val_iZone]->GetGrid_Movement();
  bool gravity            = config[val_iZone]->GetGravityForce();
  bool turbulent          = config[val_iZone]->GetKind_Solver() == RANS;

#ifdef HAVE_MPI
  MPI_Comm_rank(MPI_COMM_WORLD, &rank);
#endif
  
  unsigned short FinestMesh = config[val_iZone]->GetFinestMesh();
  unsigned short nDim = geometry[val_iZone][FinestMesh]->GetnDim();
  bool flow = ((config[val_iZone]->GetKind_Solver() == EULER) || (config[val_iZone]->GetKind_Solver() == NAVIER_STOKES) ||
               (config[val_iZone]->GetKind_Solver() == RANS));
  
  /*--- Output the mean flow solution using only the master node ---*/
  
  if ((rank == MASTER_NODE) && (flow)) {
    
    cout << "Writing the forces breakdown file." << endl;

    /*--- Initialize variables to store information from all domains (direct solution) ---*/
    
    su2double Total_CLift = 0.0, Total_CDrag = 0.0, Total_CSideForce = 0.0, Total_CMx = 0.0, Total_CMy = 0.0, Total_CMz = 0.0, Total_CEff = 0.0, Total_CFx = 0.0, Total_CFy = 0.0, Total_CFz = 0.0,
    Inv_CLift = 0.0, Inv_CDrag = 0.0, Inv_CSideForce = 0.0, Inv_CMx = 0.0, Inv_CMy = 0.0, Inv_CMz = 0.0, Inv_CEff = 0.0, Inv_CFx = 0.0, Inv_CFy = 0.0, Inv_CFz = 0.0,
    *Surface_CLift = NULL, *Surface_CDrag = NULL, *Surface_CSideForce = NULL, *Surface_CEff = NULL, *Surface_CFx = NULL, *Surface_CFy = NULL,  *Surface_CFz = NULL, *Surface_CMx = NULL, *Surface_CMy = NULL, *Surface_CMz = NULL,
    *Surface_CLift_Inv = NULL, *Surface_CDrag_Inv = NULL, *Surface_CSideForce_Inv = NULL, *Surface_CEff_Inv = NULL, *Surface_CFx_Inv = NULL, *Surface_CFy_Inv = NULL,  *Surface_CFz_Inv = NULL, *Surface_CMx_Inv = NULL, *Surface_CMy_Inv = NULL, *Surface_CMz_Inv = NULL;
    
    /*--- WARNING: when compiling on Windows, ctime() is not available. Comment out
     the two lines below that use the dt variable. ---*/
    //time_t now = time(0);
    //string dt = ctime(&now); dt[24] = '.';

    /*--- Allocate memory for the coefficients being monitored ---*/
    
    Surface_CLift      = new su2double[config[ZONE_0]->GetnMarker_Monitoring()];
    Surface_CDrag      = new su2double[config[ZONE_0]->GetnMarker_Monitoring()];
    Surface_CSideForce = new su2double[config[ZONE_0]->GetnMarker_Monitoring()];
    Surface_CEff       = new su2double[config[ZONE_0]->GetnMarker_Monitoring()];
    Surface_CFx        = new su2double[config[ZONE_0]->GetnMarker_Monitoring()];
    Surface_CFy        = new su2double[config[ZONE_0]->GetnMarker_Monitoring()];
    Surface_CFz        = new su2double[config[ZONE_0]->GetnMarker_Monitoring()];
    Surface_CMx        = new su2double[config[ZONE_0]->GetnMarker_Monitoring()];
    Surface_CMy        = new su2double[config[ZONE_0]->GetnMarker_Monitoring()];
    Surface_CMz        = new su2double[config[ZONE_0]->GetnMarker_Monitoring()];
    
    Surface_CLift_Inv      = new su2double[config[ZONE_0]->GetnMarker_Monitoring()];
    Surface_CDrag_Inv      = new su2double[config[ZONE_0]->GetnMarker_Monitoring()];
    Surface_CSideForce_Inv = new su2double[config[ZONE_0]->GetnMarker_Monitoring()];
    Surface_CEff_Inv       = new su2double[config[ZONE_0]->GetnMarker_Monitoring()];
    Surface_CFx_Inv        = new su2double[config[ZONE_0]->GetnMarker_Monitoring()];
    Surface_CFy_Inv        = new su2double[config[ZONE_0]->GetnMarker_Monitoring()];
    Surface_CFz_Inv        = new su2double[config[ZONE_0]->GetnMarker_Monitoring()];
    Surface_CMx_Inv        = new su2double[config[ZONE_0]->GetnMarker_Monitoring()];
    Surface_CMy_Inv        = new su2double[config[ZONE_0]->GetnMarker_Monitoring()];
    Surface_CMz_Inv        = new su2double[config[ZONE_0]->GetnMarker_Monitoring()];

    /*--- Flow solution coefficients ---*/
    
    Total_CLift       = solver_container[val_iZone][FinestMesh][FLOW_SOL]->GetTotal_CLift();
    Total_CDrag       = solver_container[val_iZone][FinestMesh][FLOW_SOL]->GetTotal_CDrag();
    Total_CSideForce  = solver_container[val_iZone][FinestMesh][FLOW_SOL]->GetTotal_CSideForce();
    Total_CEff        = solver_container[val_iZone][FinestMesh][FLOW_SOL]->GetTotal_CEff();
    Total_CMx         = solver_container[val_iZone][FinestMesh][FLOW_SOL]->GetTotal_CMx();
    Total_CMy         = solver_container[val_iZone][FinestMesh][FLOW_SOL]->GetTotal_CMy();
    Total_CMz         = solver_container[val_iZone][FinestMesh][FLOW_SOL]->GetTotal_CMz();
    Total_CFx         = solver_container[val_iZone][FinestMesh][FLOW_SOL]->GetTotal_CFx();
    Total_CFy         = solver_container[val_iZone][FinestMesh][FLOW_SOL]->GetTotal_CFy();
    Total_CFz         = solver_container[val_iZone][FinestMesh][FLOW_SOL]->GetTotal_CFz();
    
    /*--- Flow inviscid solution coefficients ---*/
    
    Inv_CLift       = solver_container[val_iZone][FinestMesh][FLOW_SOL]->GetAllBound_CLift_Inv();
    Inv_CDrag       = solver_container[val_iZone][FinestMesh][FLOW_SOL]->GetAllBound_CDrag_Inv();
    Inv_CSideForce  = solver_container[val_iZone][FinestMesh][FLOW_SOL]->GetAllBound_CSideForce_Inv();
    Inv_CEff        = solver_container[val_iZone][FinestMesh][FLOW_SOL]->GetAllBound_CEff_Inv();
    Inv_CMx         = solver_container[val_iZone][FinestMesh][FLOW_SOL]->GetAllBound_CMx_Inv();
    Inv_CMy         = solver_container[val_iZone][FinestMesh][FLOW_SOL]->GetAllBound_CMy_Inv();
    Inv_CMz         = solver_container[val_iZone][FinestMesh][FLOW_SOL]->GetAllBound_CMz_Inv();
    Inv_CFx         = solver_container[val_iZone][FinestMesh][FLOW_SOL]->GetAllBound_CFx_Inv();
    Inv_CFy         = solver_container[val_iZone][FinestMesh][FLOW_SOL]->GetAllBound_CFy_Inv();
    Inv_CFz         = solver_container[val_iZone][FinestMesh][FLOW_SOL]->GetAllBound_CFz_Inv();
    
    /*--- Look over the markers being monitored and get the desired values ---*/
    
    for (iMarker_Monitoring = 0; iMarker_Monitoring < config[ZONE_0]->GetnMarker_Monitoring(); iMarker_Monitoring++) {
      Surface_CLift[iMarker_Monitoring]      = solver_container[val_iZone][FinestMesh][FLOW_SOL]->GetSurface_CLift(iMarker_Monitoring);
      Surface_CDrag[iMarker_Monitoring]      = solver_container[val_iZone][FinestMesh][FLOW_SOL]->GetSurface_CDrag(iMarker_Monitoring);
      Surface_CSideForce[iMarker_Monitoring] = solver_container[val_iZone][FinestMesh][FLOW_SOL]->GetSurface_CSideForce(iMarker_Monitoring);
      Surface_CEff[iMarker_Monitoring]       = solver_container[val_iZone][FinestMesh][FLOW_SOL]->GetSurface_CEff(iMarker_Monitoring);
      Surface_CFx[iMarker_Monitoring]        = solver_container[val_iZone][FinestMesh][FLOW_SOL]->GetSurface_CFx(iMarker_Monitoring);
      Surface_CFy[iMarker_Monitoring]        = solver_container[val_iZone][FinestMesh][FLOW_SOL]->GetSurface_CFy(iMarker_Monitoring);
      Surface_CFz[iMarker_Monitoring]        = solver_container[val_iZone][FinestMesh][FLOW_SOL]->GetSurface_CFz(iMarker_Monitoring);
      Surface_CMx[iMarker_Monitoring]        = solver_container[val_iZone][FinestMesh][FLOW_SOL]->GetSurface_CMx(iMarker_Monitoring);
      Surface_CMy[iMarker_Monitoring]        = solver_container[val_iZone][FinestMesh][FLOW_SOL]->GetSurface_CMy(iMarker_Monitoring);
      Surface_CMz[iMarker_Monitoring]        = solver_container[val_iZone][FinestMesh][FLOW_SOL]->GetSurface_CMz(iMarker_Monitoring);
      
      Surface_CLift_Inv[iMarker_Monitoring]      = solver_container[val_iZone][FinestMesh][FLOW_SOL]->GetSurface_CLift_Inv(iMarker_Monitoring);
      Surface_CDrag_Inv[iMarker_Monitoring]      = solver_container[val_iZone][FinestMesh][FLOW_SOL]->GetSurface_CDrag_Inv(iMarker_Monitoring);
      Surface_CSideForce_Inv[iMarker_Monitoring] = solver_container[val_iZone][FinestMesh][FLOW_SOL]->GetSurface_CSideForce_Inv(iMarker_Monitoring);
      Surface_CEff_Inv[iMarker_Monitoring]       = solver_container[val_iZone][FinestMesh][FLOW_SOL]->GetSurface_CEff_Inv(iMarker_Monitoring);
      Surface_CFx_Inv[iMarker_Monitoring]        = solver_container[val_iZone][FinestMesh][FLOW_SOL]->GetSurface_CFx_Inv(iMarker_Monitoring);
      Surface_CFy_Inv[iMarker_Monitoring]        = solver_container[val_iZone][FinestMesh][FLOW_SOL]->GetSurface_CFy_Inv(iMarker_Monitoring);
      Surface_CFz_Inv[iMarker_Monitoring]        = solver_container[val_iZone][FinestMesh][FLOW_SOL]->GetSurface_CFz_Inv(iMarker_Monitoring);
      Surface_CMx_Inv[iMarker_Monitoring]        = solver_container[val_iZone][FinestMesh][FLOW_SOL]->GetSurface_CMx_Inv(iMarker_Monitoring);
      Surface_CMy_Inv[iMarker_Monitoring]        = solver_container[val_iZone][FinestMesh][FLOW_SOL]->GetSurface_CMy_Inv(iMarker_Monitoring);
      Surface_CMz_Inv[iMarker_Monitoring]        = solver_container[val_iZone][FinestMesh][FLOW_SOL]->GetSurface_CMz_Inv(iMarker_Monitoring);
    }
    
    /*--- Write file name with extension ---*/
    
    string filename = config[val_iZone]->GetBreakdown_FileName();
    strcpy (cstr, filename.data());

    Breakdown_file.open(cstr, ios::out);
    
    Breakdown_file << endl <<"-------------------------------------------------------------------------" << endl;
    Breakdown_file <<"|    ___ _   _ ___                                                      |" << endl;
    Breakdown_file <<"|   / __| | | |_  )   Release 4.1.1  \"Cardinal\"                         |" << endl;
    Breakdown_file <<"|   \\__ \\ |_| |/ /                                                      |" << endl;
    Breakdown_file <<"|   |___/\\___//___|   Suite (Computational Fluid Dynamics Code)         |" << endl;
    Breakdown_file << "|                                                                       |" << endl;
    //Breakdown_file << "|   Local date and time: " << dt << "                      |" << endl;
    Breakdown_file <<"-------------------------------------------------------------------------" << endl;
    Breakdown_file << "| SU2 Lead Dev.: Dr. Francisco Palacios, Francisco.D.Palacios@boeing.com|" << endl;
    Breakdown_file << "|                Dr. Thomas D. Economon, economon@stanford.edu          |" << endl;
    Breakdown_file <<"-------------------------------------------------------------------------" << endl;
    Breakdown_file << "| SU2 Developers:                                                       |" << endl;
    Breakdown_file << "| - Prof. Juan J. Alonso's group at Stanford University.                |" << endl;
    Breakdown_file << "| - Prof. Piero Colonna's group at Delft University of Technology.      |" << endl;
    Breakdown_file << "| - Prof. Nicolas R. Gauger's group at Kaiserslautern U. of Technology. |" << endl;
    Breakdown_file << "| - Prof. Alberto Guardone's group at Polytechnic University of Milan.  |" << endl;
    Breakdown_file << "| - Prof. Rafael Palacios' group at Imperial College London.            |" << endl;
    Breakdown_file <<"-------------------------------------------------------------------------" << endl;
    Breakdown_file << "| Copyright (C) 2012-2016 SU2, the open-source CFD code.                |" << endl;
    Breakdown_file << "|                                                                       |" << endl;
    Breakdown_file << "| SU2 is free software; you can redistribute it and/or                  |" << endl;
    Breakdown_file << "| modify it under the terms of the GNU Lesser General Public            |" << endl;
    Breakdown_file << "| License as published by the Free Software Foundation; either          |" << endl;
    Breakdown_file << "| version 2.1 of the License, or (at your option) any later version.    |" << endl;
    Breakdown_file << "|                                                                       |" << endl;
    Breakdown_file << "| SU2 is distributed in the hope that it will be useful,                |" << endl;
    Breakdown_file << "| but WITHOUT ANY WARRANTY; without even the implied warranty of        |" << endl;
    Breakdown_file << "| MERCHANTABILITY or FITNESS FOR A PARTICULAR PURPOSE. See the GNU      |" << endl;
    Breakdown_file << "| Lesser General Public License for more details.                       |" << endl;
    Breakdown_file << "|                                                                       |" << endl;
    Breakdown_file << "| You should have received a copy of the GNU Lesser General Public      |" << endl;
    Breakdown_file << "| License along with SU2. If not, see <http://www.gnu.org/licenses/>.   |" << endl;
    Breakdown_file <<"-------------------------------------------------------------------------" << endl;
    
    Breakdown_file.precision(6);
    
    Breakdown_file << endl << endl <<"Problem definition:" << endl << endl;
    
    if (compressible) {
      if (viscous) {
        Breakdown_file << "Viscous flow: Computing pressure using the ideal gas law" << endl;
        Breakdown_file << "based on the free-stream temperature and a density computed" << endl;
        Breakdown_file << "from the Reynolds number." << endl;
      } else {
        Breakdown_file << "Inviscid flow: Computing density based on free-stream" << endl;
        Breakdown_file << "temperature and pressure using the ideal gas law." << endl;
      }
    }
    
    if (grid_movement) Breakdown_file << "Force coefficients computed using MACH_MOTION." << endl;
    else Breakdown_file << "Force coefficients computed using free-stream values." << endl;
    
    if (incompressible || freesurface) {
      Breakdown_file << "Viscous and Inviscid flow: rho_ref, and vel_ref" << endl;
      Breakdown_file << "are based on the free-stream values, p_ref = rho_ref*vel_ref^2." << endl;
      Breakdown_file << "The free-stream value of the pressure is 0." << endl;
      Breakdown_file << "Mach number: "<< config[val_iZone]->GetMach() << ", computed using the Bulk modulus." << endl;
      Breakdown_file << "Angle of attack (deg): "<< config[val_iZone]->GetAoA() << ", computed using the the free-stream velocity." << endl;
      Breakdown_file << "Side slip angle (deg): "<< config[val_iZone]->GetAoS() << ", computed using the the free-stream velocity." << endl;
      if (viscous) Breakdown_file << "Reynolds number: " << config[val_iZone]->GetReynolds() << ", computed using free-stream values."<< endl;
      Breakdown_file << "Only dimensional computation, the grid should be dimensional." << endl;
    }
    
    Breakdown_file <<"-- Input conditions:"<< endl;
    
    if (compressible) {
      switch (config[val_iZone]->GetKind_FluidModel()) {
          
        case STANDARD_AIR:
          Breakdown_file << "Fluid Model: STANDARD_AIR "<< endl;
          Breakdown_file << "Specific gas constant: " << config[val_iZone]->GetGas_Constant();
          if (config[val_iZone]->GetSystemMeasurements() == SI) Breakdown_file << " N.m/kg.K." << endl;
          else if (config[val_iZone]->GetSystemMeasurements() == US) Breakdown_file << " lbf.ft/slug.R." << endl;
          Breakdown_file << "Specific gas constant (non-dim): " << config[val_iZone]->GetGas_ConstantND()<< endl;
          Breakdown_file << "Specific Heat Ratio: 1.4000 "<< endl;
          break;
          
        case IDEAL_GAS:
          Breakdown_file << "Fluid Model: IDEAL_GAS "<< endl;
          Breakdown_file << "Specific gas constant: " << config[val_iZone]->GetGas_Constant() << " N.m/kg.K." << endl;
          Breakdown_file << "Specific gas constant (non-dim): " << config[val_iZone]->GetGas_ConstantND()<< endl;
          Breakdown_file << "Specific Heat Ratio: "<< config[val_iZone]->GetGamma() << endl;
          break;
          
        case VW_GAS:
          Breakdown_file << "Fluid Model: Van der Waals "<< endl;
          Breakdown_file << "Specific gas constant: " << config[val_iZone]->GetGas_Constant() << " N.m/kg.K." << endl;
          Breakdown_file << "Specific gas constant (non-dim): " << config[val_iZone]->GetGas_ConstantND()<< endl;
          Breakdown_file << "Specific Heat Ratio: "<< config[val_iZone]->GetGamma() << endl;
          Breakdown_file << "Critical Pressure:   " << config[val_iZone]->GetPressure_Critical()  << " Pa." << endl;
          Breakdown_file << "Critical Temperature:  " << config[val_iZone]->GetTemperature_Critical() << " K." << endl;
          Breakdown_file << "Critical Pressure (non-dim):   " << config[val_iZone]->GetPressure_Critical() /config[val_iZone]->GetPressure_Ref() << endl;
          Breakdown_file << "Critical Temperature (non-dim) :  " << config[val_iZone]->GetTemperature_Critical() /config[val_iZone]->GetTemperature_Ref() << endl;
          break;
          
        case PR_GAS:
          Breakdown_file << "Fluid Model: Peng-Robinson "<< endl;
          Breakdown_file << "Specific gas constant: " << config[val_iZone]->GetGas_Constant() << " N.m/kg.K." << endl;
          Breakdown_file << "Specific gas constant(non-dim): " << config[val_iZone]->GetGas_ConstantND()<< endl;
          Breakdown_file << "Specific Heat Ratio: "<< config[val_iZone]->GetGamma() << endl;
          Breakdown_file << "Critical Pressure:   " << config[val_iZone]->GetPressure_Critical()  << " Pa." << endl;
          Breakdown_file << "Critical Temperature:  " << config[val_iZone]->GetTemperature_Critical() << " K." << endl;
          Breakdown_file << "Critical Pressure (non-dim):   " << config[val_iZone]->GetPressure_Critical() /config[val_iZone]->GetPressure_Ref() << endl;
          Breakdown_file << "Critical Temperature (non-dim) :  " << config[val_iZone]->GetTemperature_Critical() /config[val_iZone]->GetTemperature_Ref() << endl;
          break;
      }
      
      if (viscous) {
        
        switch (config[val_iZone]->GetKind_ViscosityModel()) {
            
          case CONSTANT_VISCOSITY:
            Breakdown_file << "Viscosity Model: CONSTANT_VISCOSITY  "<< endl;
            Breakdown_file << "Laminar Viscosity: " << config[val_iZone]->GetMu_ConstantND()*config[val_iZone]->GetViscosity_Ref();
            if (config[val_iZone]->GetSystemMeasurements() == SI) Breakdown_file << " N.s/m^2." << endl;
            else if (config[val_iZone]->GetSystemMeasurements() == US) Breakdown_file << " lbf.s/ft^2." << endl;
            Breakdown_file << "Laminar Viscosity (non-dim): " << config[val_iZone]->GetMu_ConstantND()<< endl;
            break;
            
          case SUTHERLAND:
            Breakdown_file << "Viscosity Model: SUTHERLAND "<< endl;
            Breakdown_file << "Ref. Laminar Viscosity: " << config[val_iZone]->GetMu_RefND()*config[val_iZone]->GetViscosity_Ref();
            if (config[val_iZone]->GetSystemMeasurements() == SI) Breakdown_file << " N.s/m^2." << endl;
            else if (config[val_iZone]->GetSystemMeasurements() == US) Breakdown_file << " lbf.s/ft^2." << endl;
            Breakdown_file << "Ref. Temperature: " << config[val_iZone]->GetMu_Temperature_RefND()*config[val_iZone]->GetTemperature_Ref();
            if (config[val_iZone]->GetSystemMeasurements() == SI) Breakdown_file << " K." << endl;
            else if (config[val_iZone]->GetSystemMeasurements() == US) Breakdown_file << " R." << endl;
            Breakdown_file << "Sutherland Constant: "<< config[val_iZone]->GetMu_SND()*config[val_iZone]->GetTemperature_Ref();
            if (config[val_iZone]->GetSystemMeasurements() == SI) Breakdown_file << " K." << endl;
            else if (config[val_iZone]->GetSystemMeasurements() == US) Breakdown_file << " R." << endl;
            Breakdown_file << "Laminar Viscosity (non-dim): " << config[val_iZone]->GetMu_ConstantND()<< endl;
            Breakdown_file << "Ref. Temperature (non-dim): " << config[val_iZone]->GetMu_Temperature_RefND()<< endl;
            Breakdown_file << "Sutherland constant (non-dim): "<< config[val_iZone]->GetMu_SND()<< endl;
            break;
            
        }
        switch (config[val_iZone]->GetKind_ConductivityModel()) {
            
          case CONSTANT_PRANDTL:
            Breakdown_file << "Conductivity Model: CONSTANT_PRANDTL  "<< endl;
            Breakdown_file << "Prandtl: " << config[val_iZone]->GetPrandtl_Lam()<< endl;
            break;
            
          case CONSTANT_CONDUCTIVITY:
            Breakdown_file << "Conductivity Model: CONSTANT_CONDUCTIVITY "<< endl;
            Breakdown_file << "Molecular Conductivity: " << config[val_iZone]->GetKt_ConstantND()*config[val_iZone]->GetConductivity_Ref()<< " W/m^2.K." << endl;
            Breakdown_file << "Molecular Conductivity (non-dim): " << config[val_iZone]->GetKt_ConstantND()<< endl;
            break;
            
        }
      }
    }
    
    if (incompressible || freesurface) {
      Breakdown_file << "Bulk modulus: " << config[val_iZone]->GetBulk_Modulus();
      if (config[val_iZone]->GetSystemMeasurements() == SI) Breakdown_file << " Pa." << endl;
      else if (config[val_iZone]->GetSystemMeasurements() == US) Breakdown_file << " psf." << endl;
      Breakdown_file << "Artificial compressibility factor: " << config[val_iZone]->GetArtComp_Factor();
      if (config[val_iZone]->GetSystemMeasurements() == SI) Breakdown_file << " Pa." << endl;
      else if (config[val_iZone]->GetSystemMeasurements() == US) Breakdown_file << " psf." << endl;
    }
    
    Breakdown_file << "Free-stream static pressure: " << config[val_iZone]->GetPressure_FreeStream();
    if (config[val_iZone]->GetSystemMeasurements() == SI) Breakdown_file << " Pa." << endl;
    else if (config[val_iZone]->GetSystemMeasurements() == US) Breakdown_file << " psf." << endl;
    
    Breakdown_file << "Free-stream total pressure: " << config[val_iZone]->GetPressure_FreeStream() * pow( 1.0+config[val_iZone]->GetMach()*config[val_iZone]->GetMach()*0.5*(config[val_iZone]->GetGamma()-1.0), config[val_iZone]->GetGamma()/(config[val_iZone]->GetGamma()-1.0) );
    if (config[val_iZone]->GetSystemMeasurements() == SI) Breakdown_file << " Pa." << endl;
    else if (config[val_iZone]->GetSystemMeasurements() == US) Breakdown_file << " psf." << endl;
    
    if (compressible) {
      Breakdown_file << "Free-stream temperature: " << config[val_iZone]->GetTemperature_FreeStream();
      if (config[val_iZone]->GetSystemMeasurements() == SI) Breakdown_file << " K." << endl;
      else if (config[val_iZone]->GetSystemMeasurements() == US) Breakdown_file << " R." << endl;
    }
    
    Breakdown_file << "Free-stream density: " << config[val_iZone]->GetDensity_FreeStream();
    if (config[val_iZone]->GetSystemMeasurements() == SI) Breakdown_file << " kg/m^3." << endl;
    else if (config[val_iZone]->GetSystemMeasurements() == US) Breakdown_file << " slug/ft^3." << endl;
    
    if (nDim == 2) {
      Breakdown_file << "Free-stream velocity: (" << config[val_iZone]->GetVelocity_FreeStream()[0] << ", ";
      Breakdown_file << config[val_iZone]->GetVelocity_FreeStream()[1] << ")";
    }
    if (nDim == 3) {
      Breakdown_file << "Free-stream velocity: (" << config[val_iZone]->GetVelocity_FreeStream()[0] << ", ";
      Breakdown_file << config[val_iZone]->GetVelocity_FreeStream()[1] << ", " << config[val_iZone]->GetVelocity_FreeStream()[2] << ")";
    }
    if (config[val_iZone]->GetSystemMeasurements() == SI) Breakdown_file << " m/s. ";
    else if (config[val_iZone]->GetSystemMeasurements() == US) Breakdown_file << " ft/s. ";
    
    Breakdown_file << "Magnitude: "	<< config[val_iZone]->GetModVel_FreeStream();
    if (config[val_iZone]->GetSystemMeasurements() == SI) Breakdown_file << " m/s." << endl;
    else if (config[val_iZone]->GetSystemMeasurements() == US) Breakdown_file << " ft/s." << endl;
    
    if (compressible) {
      Breakdown_file << "Free-stream total energy per unit mass: " << config[val_iZone]->GetEnergy_FreeStream();
      if (config[val_iZone]->GetSystemMeasurements() == SI) Breakdown_file << " m^2/s^2." << endl;
      else if (config[val_iZone]->GetSystemMeasurements() == US) Breakdown_file << " ft^2/s^2." << endl;
    }
    
    if (viscous) {
      Breakdown_file << "Free-stream viscosity: " << config[val_iZone]->GetViscosity_FreeStream();
      if (config[val_iZone]->GetSystemMeasurements() == SI) Breakdown_file << " N.s/m^2." << endl;
      else if (config[val_iZone]->GetSystemMeasurements() == US) Breakdown_file << " lbf.s/ft^2." << endl;
      if (turbulent) {
        Breakdown_file << "Free-stream turb. kinetic energy per unit mass: " << config[val_iZone]->GetTke_FreeStream();
        if (config[val_iZone]->GetSystemMeasurements() == SI) Breakdown_file << " m^2/s^2." << endl;
        else if (config[val_iZone]->GetSystemMeasurements() == US) Breakdown_file << " ft^2/s^2." << endl;
        Breakdown_file << "Free-stream specific dissipation: " << config[val_iZone]->GetOmega_FreeStream();
        if (config[val_iZone]->GetSystemMeasurements() == SI) Breakdown_file << " 1/s." << endl;
        else if (config[val_iZone]->GetSystemMeasurements() == US) Breakdown_file << " 1/s." << endl;
      }
    }
    
    if (unsteady) { Breakdown_file << "Total time: " << config[val_iZone]->GetTotal_UnstTime() << " s. Time step: " << config[val_iZone]->GetDelta_UnstTime() << " s." << endl; }
    
    /*--- Print out reference values. ---*/
    
    Breakdown_file <<"-- Reference values:"<< endl;
    
    if (compressible) {
      Breakdown_file << "Reference specific gas constant: " << config[val_iZone]->GetGas_Constant_Ref();
      if (config[val_iZone]->GetSystemMeasurements() == SI) Breakdown_file << " N.m/kg.K." << endl;
      else if (config[val_iZone]->GetSystemMeasurements() == US) Breakdown_file << " lbf.ft/slug.R." << endl;
    }
    
    Breakdown_file << "Reference pressure: " << config[val_iZone]->GetPressure_Ref();
    if (config[val_iZone]->GetSystemMeasurements() == SI) Breakdown_file << " Pa." << endl;
    else if (config[val_iZone]->GetSystemMeasurements() == US) Breakdown_file << " psf." << endl;
    
    if (compressible) {
      Breakdown_file << "Reference temperature: " << config[val_iZone]->GetTemperature_Ref();
      if (config[val_iZone]->GetSystemMeasurements() == SI) Breakdown_file << " K." << endl;
      else if (config[val_iZone]->GetSystemMeasurements() == US) Breakdown_file << " R." << endl;
    }
    
    Breakdown_file << "Reference density: " << config[val_iZone]->GetDensity_Ref();
    if (config[val_iZone]->GetSystemMeasurements() == SI) Breakdown_file << " kg/m^3." << endl;
    else if (config[val_iZone]->GetSystemMeasurements() == US) Breakdown_file << " slug/ft^3." << endl;
    
    Breakdown_file << "Reference velocity: " << config[val_iZone]->GetVelocity_Ref();
    if (config[val_iZone]->GetSystemMeasurements() == SI) Breakdown_file << " m/s." << endl;
    else if (config[val_iZone]->GetSystemMeasurements() == US) Breakdown_file << " ft/s." << endl;
    
    if (compressible) {
      Breakdown_file << "Reference energy per unit mass: " << config[val_iZone]->GetEnergy_Ref();
      if (config[val_iZone]->GetSystemMeasurements() == SI) Breakdown_file << " m^2/s^2." << endl;
      else if (config[val_iZone]->GetSystemMeasurements() == US) Breakdown_file << " ft^2/s^2." << endl;
    }
    
    if (incompressible || freesurface) {
      Breakdown_file << "Reference length: " << config[val_iZone]->GetLength_Ref();
      if (config[val_iZone]->GetSystemMeasurements() == SI) Breakdown_file << " m." << endl;
      else if (config[val_iZone]->GetSystemMeasurements() == US) Breakdown_file << " in." << endl;
    }
    
    if (viscous) {
      Breakdown_file << "Reference viscosity: " << config[val_iZone]->GetViscosity_Ref();
      if (config[val_iZone]->GetSystemMeasurements() == SI) Breakdown_file << " N.s/m^2." << endl;
      else if (config[val_iZone]->GetSystemMeasurements() == US) Breakdown_file << " lbf.s/ft^2." << endl;
      Breakdown_file << "Reference conductivity: " << config[val_iZone]->GetConductivity_Ref();
      if (config[val_iZone]->GetSystemMeasurements() == SI) Breakdown_file << " W/m^2.K." << endl;
      else if (config[val_iZone]->GetSystemMeasurements() == US) Breakdown_file << " lbf/ft.s.R." << endl;
    }
    
    
    if (unsteady) Breakdown_file << "Reference time: " << config[val_iZone]->GetTime_Ref() <<" s." << endl;
    
    /*--- Print out resulting non-dim values here. ---*/
    
    Breakdown_file << "-- Resulting non-dimensional state:" << endl;
    Breakdown_file << "Mach number (non-dim): " << config[val_iZone]->GetMach() << endl;
    if (viscous) {
      Breakdown_file << "Reynolds number (non-dim): " << config[val_iZone]->GetReynolds() <<". Re length: " << config[val_iZone]->GetLength_Reynolds();
      if (config[val_iZone]->GetSystemMeasurements() == SI) Breakdown_file << " m." << endl;
      else if (config[val_iZone]->GetSystemMeasurements() == US) Breakdown_file << " ft." << endl;
    }
    if (gravity) {
      Breakdown_file << "Froude number (non-dim): " << config[val_iZone]->GetFroude() << endl;
      Breakdown_file << "Lenght of the baseline wave (non-dim): " << 2.0*PI_NUMBER*config[val_iZone]->GetFroude()*config[val_iZone]->GetFroude() << endl;
    }
    
    if (compressible) {
      Breakdown_file << "Specific gas constant (non-dim): " << config[val_iZone]->GetGas_ConstantND() << endl;
      Breakdown_file << "Free-stream temperature (non-dim): " << config[val_iZone]->GetTemperature_FreeStreamND() << endl;
    }
    
    Breakdown_file << "Free-stream pressure (non-dim): " << config[val_iZone]->GetPressure_FreeStreamND() << endl;
    
    Breakdown_file << "Free-stream density (non-dim): " << config[val_iZone]->GetDensity_FreeStreamND() << endl;
    
    if (nDim == 2) {
      Breakdown_file << "Free-stream velocity (non-dim): (" << config[val_iZone]->GetVelocity_FreeStreamND()[0] << ", ";
      Breakdown_file << config[val_iZone]->GetVelocity_FreeStreamND()[1] << "). ";
    } else {
      Breakdown_file << "Free-stream velocity (non-dim): (" << config[val_iZone]->GetVelocity_FreeStreamND()[0] << ", ";
      Breakdown_file << config[val_iZone]->GetVelocity_FreeStreamND()[1] << ", " << config[val_iZone]->GetVelocity_FreeStreamND()[2] << "). ";
    }
    Breakdown_file << "Magnitude: "	 << config[val_iZone]->GetModVel_FreeStreamND() << endl;
    
    if (compressible)
      Breakdown_file << "Free-stream total energy per unit mass (non-dim): " << config[val_iZone]->GetEnergy_FreeStreamND() << endl;
    
    if (viscous) {
      Breakdown_file << "Free-stream viscosity (non-dim): " << config[val_iZone]->GetViscosity_FreeStreamND() << endl;
      if (turbulent) {
        Breakdown_file << "Free-stream turb. kinetic energy (non-dim): " << config[val_iZone]->GetTke_FreeStreamND() << endl;
        Breakdown_file << "Free-stream specific dissipation (non-dim): " << config[val_iZone]->GetOmega_FreeStreamND() << endl;
      }
    }
    
    if (unsteady) {
      Breakdown_file << "Total time (non-dim): " << config[val_iZone]->GetTotal_UnstTimeND() << endl;
      Breakdown_file << "Time step (non-dim): " << config[val_iZone]->GetDelta_UnstTimeND() << endl;
    }
    
    Breakdown_file << endl << endl <<"Forces breakdown:" << endl << endl;
    
    Breakdown_file << "Total CL:    ";
    Breakdown_file.width(11); Breakdown_file << Total_CLift;
    Breakdown_file << " | Pressure Component (";
    Breakdown_file.width(5); Breakdown_file << SU2_TYPE::Int((Inv_CLift*100.0)/(Total_CLift+EPS));
    Breakdown_file << "%): ";
    Breakdown_file.width(11); Breakdown_file << Inv_CLift;
    Breakdown_file << " | Friction Component (";
    Breakdown_file.width(5); Breakdown_file << SU2_TYPE::Int(100.0-(Inv_CLift*100.0)/(Total_CLift+EPS));
    Breakdown_file << "%): ";
    Breakdown_file.width(11); Breakdown_file << Total_CLift-Inv_CLift << endl;
    
    Breakdown_file << "Total CD:    ";
    Breakdown_file.width(11); Breakdown_file << Total_CDrag;
    Breakdown_file << " | Pressure Component (";
    Breakdown_file.width(5); Breakdown_file << SU2_TYPE::Int((Inv_CDrag*100.0)/(Total_CDrag+EPS)) << "%): ";;
    Breakdown_file.width(11); Breakdown_file << Inv_CDrag;
    Breakdown_file << " | Friction Component (";
    Breakdown_file.width(5); Breakdown_file << SU2_TYPE::Int(100.0-(Inv_CDrag*100.0)/(Total_CDrag+EPS));
    Breakdown_file << "%): ";
    Breakdown_file.width(11); Breakdown_file << Total_CDrag-Inv_CDrag << endl;
    
    if (nDim == 3) {
      Breakdown_file << "Total CSF:   ";
      Breakdown_file.width(11); Breakdown_file << Total_CSideForce;
      Breakdown_file << " | Pressure Component (";
      Breakdown_file.width(5); Breakdown_file << SU2_TYPE::Int((Inv_CSideForce*100.0)/(Total_CSideForce+EPS));
      Breakdown_file << "%): ";
      Breakdown_file.width(11); Breakdown_file << Inv_CSideForce;
      Breakdown_file << " | Friction Component (";
      Breakdown_file.width(5); Breakdown_file << SU2_TYPE::Int(100.0-(Inv_CSideForce*100.0)/(Total_CSideForce+EPS));
      Breakdown_file << "%): ";
      Breakdown_file.width(11); Breakdown_file << Total_CSideForce-Inv_CSideForce << endl;
    }

    Breakdown_file << "Total CL/CD: ";
    Breakdown_file.width(11); Breakdown_file << Total_CEff;
    Breakdown_file << " | Pressure Component (";
    Breakdown_file.width(5); Breakdown_file << SU2_TYPE::Int((Inv_CEff*100.0)/(Total_CEff+EPS));
    Breakdown_file << "%): ";
    Breakdown_file.width(11); Breakdown_file << Inv_CEff;
    Breakdown_file << " | Friction Component (";
    Breakdown_file.width(5); Breakdown_file << SU2_TYPE::Int(100.0-(Inv_CEff*100.0)/(Total_CEff+EPS));
    Breakdown_file << "%): ";
    Breakdown_file.width(11); Breakdown_file << Total_CEff-Inv_CEff << endl;

    if (nDim == 3) {
      Breakdown_file << "Total CMx:   ";
      Breakdown_file.width(11); Breakdown_file << Total_CMx;
      Breakdown_file << " | Pressure Component (";
      Breakdown_file.width(5); Breakdown_file << SU2_TYPE::Int((Inv_CMx*100.0)/(Total_CMx+EPS));
      Breakdown_file << "%): ";
      Breakdown_file.width(11); Breakdown_file << Inv_CMx;
      Breakdown_file << " | Friction Component (";
      Breakdown_file.width(5); Breakdown_file << SU2_TYPE::Int(100.0-(Inv_CMx*100.0)/(Total_CMx+EPS));
      Breakdown_file << "%): ";
      Breakdown_file.width(11); Breakdown_file << Total_CMx-Inv_CMx << endl;
      
      Breakdown_file << "Total CMy:   ";
      Breakdown_file.width(11); Breakdown_file << Total_CMy;
      Breakdown_file << " | Pressure Component (";
      Breakdown_file.width(5); Breakdown_file << SU2_TYPE::Int((Inv_CMy*100.0)/(Total_CMy+EPS));
      Breakdown_file << "%): ";
      Breakdown_file.width(11); Breakdown_file << Inv_CMy;
      Breakdown_file << " | Friction Component (";
      Breakdown_file.width(5); Breakdown_file << SU2_TYPE::Int(100.0-(Inv_CMy*100.0)/(Total_CMy+EPS));
      Breakdown_file << "%): ";
      Breakdown_file.width(11); Breakdown_file << Total_CMy-Inv_CMy << endl;
    }

    Breakdown_file << "Total CMz:   ";
    Breakdown_file.width(11); Breakdown_file << Total_CMz;
    Breakdown_file << " | Pressure Component (";
    Breakdown_file.width(5); Breakdown_file << SU2_TYPE::Int((Inv_CMz*100.0)/(Total_CMz+EPS));
    Breakdown_file << "%): ";
    Breakdown_file.width(11); Breakdown_file << Inv_CMz;
    Breakdown_file << " | Friction Component (";
    Breakdown_file.width(5); Breakdown_file << SU2_TYPE::Int(100.0-(Inv_CMz*100.0)/(Total_CMz+EPS));
    Breakdown_file << "%): ";
    Breakdown_file.width(11); Breakdown_file << Total_CMz-Inv_CMz << endl;

    Breakdown_file << "Total CFx:   ";
    Breakdown_file.width(11); Breakdown_file << Total_CFx;
    Breakdown_file << " | Pressure Component (";
    Breakdown_file.width(5); Breakdown_file << SU2_TYPE::Int((Inv_CFx*100.0)/(Total_CFx+EPS));
    Breakdown_file << "%): ";
    Breakdown_file.width(11); Breakdown_file << Inv_CFx;
    Breakdown_file << " | Friction Component (";
    Breakdown_file.width(5); Breakdown_file << SU2_TYPE::Int(100.0-(Inv_CFx*100.0)/(Total_CFx+EPS));
    Breakdown_file << "%): ";
    Breakdown_file.width(11); Breakdown_file << Total_CFx-Inv_CFx << endl;

    Breakdown_file << "Total CFy:   ";
    Breakdown_file.width(11); Breakdown_file << Total_CFy;
    Breakdown_file << " | Pressure Component (";
    Breakdown_file.width(5); Breakdown_file << SU2_TYPE::Int((Inv_CFy*100.0)/(Total_CFy+EPS));
    Breakdown_file << "%): ";
    Breakdown_file.width(11); Breakdown_file << Inv_CFy;
    Breakdown_file << " | Friction Component (";
    Breakdown_file.width(5); Breakdown_file << SU2_TYPE::Int(100.0-(Inv_CFy*100.0)/(Total_CFy+EPS));
    Breakdown_file << "%): ";
    Breakdown_file.width(11); Breakdown_file << Total_CFy-Inv_CFy << endl;

    if (nDim == 3) {
      Breakdown_file << "Total CFz:   ";
      Breakdown_file.width(11); Breakdown_file << Total_CFz;
      Breakdown_file << " | Pressure Component (";
      Breakdown_file.width(5); Breakdown_file << SU2_TYPE::Int((Inv_CFz*100.0)/(Total_CFz+EPS));
      Breakdown_file << "%): ";
      Breakdown_file.width(11); Breakdown_file << Inv_CFz;
      Breakdown_file << " | Friction Component (";
      Breakdown_file.width(5); Breakdown_file << SU2_TYPE::Int(100.0-(Inv_CFz*100.0)/(Total_CFz+EPS));
      Breakdown_file << "%): ";
      Breakdown_file.width(11); Breakdown_file << Total_CFz-Inv_CFz << endl;
    }
    
    Breakdown_file << endl << endl;

    for (iMarker_Monitoring = 0; iMarker_Monitoring < config[val_iZone]->GetnMarker_Monitoring(); iMarker_Monitoring++) {
      
      Breakdown_file << "Surface name: " << config[val_iZone]->GetMarker_Monitoring(iMarker_Monitoring) << endl << endl;
      
      Breakdown_file << "Total CL    (";
      Breakdown_file.width(5); Breakdown_file << SU2_TYPE::Int((Surface_CLift[iMarker_Monitoring]*100.0)/(Total_CLift+EPS));
      Breakdown_file << "%): ";
      Breakdown_file.width(11); Breakdown_file << Surface_CLift[iMarker_Monitoring];
      Breakdown_file << " | Pressure Component (";
      Breakdown_file.width(5); Breakdown_file << SU2_TYPE::Int((Surface_CLift_Inv[iMarker_Monitoring]*100.0)/(Surface_CLift[iMarker_Monitoring]+EPS));
      Breakdown_file << "%): ";
      Breakdown_file.width(11); Breakdown_file << Surface_CLift_Inv[iMarker_Monitoring];
      Breakdown_file << " | Friction Component (";
      Breakdown_file.width(5); Breakdown_file << SU2_TYPE::Int(100.0-(Surface_CLift_Inv[iMarker_Monitoring]*100.0)/(Surface_CLift[iMarker_Monitoring]+EPS));
      Breakdown_file << "%): ";
      Breakdown_file.width(11); Breakdown_file << Surface_CLift[iMarker_Monitoring]-Surface_CLift_Inv[iMarker_Monitoring] << endl;

      Breakdown_file << "Total CD    (";
      Breakdown_file.width(5); Breakdown_file << SU2_TYPE::Int((Surface_CDrag[iMarker_Monitoring]*100.0)/(Total_CDrag+EPS));
      Breakdown_file << "%): ";
      Breakdown_file.width(11); Breakdown_file << Surface_CDrag[iMarker_Monitoring];
      Breakdown_file << " | Pressure Component (";
      Breakdown_file.width(5); Breakdown_file << SU2_TYPE::Int((Surface_CDrag_Inv[iMarker_Monitoring]*100.0)/(Surface_CDrag[iMarker_Monitoring]+EPS));
      Breakdown_file << "%): ";
      Breakdown_file.width(11); Breakdown_file << Surface_CDrag_Inv[iMarker_Monitoring];
      Breakdown_file << " | Friction Component (";
      Breakdown_file.width(5); Breakdown_file << SU2_TYPE::Int(100.0-(Surface_CDrag_Inv[iMarker_Monitoring]*100.0)/(Surface_CDrag[iMarker_Monitoring]+EPS));
      Breakdown_file << "%): ";
      Breakdown_file.width(11); Breakdown_file << Surface_CDrag[iMarker_Monitoring]-Surface_CDrag_Inv[iMarker_Monitoring] << endl;
      
      if (nDim == 3) {
        Breakdown_file << "Total CSF   (";
        Breakdown_file.width(5); Breakdown_file << SU2_TYPE::Int((Surface_CSideForce[iMarker_Monitoring]*100.0)/(Total_CSideForce+EPS));
        Breakdown_file << "%): ";
        Breakdown_file.width(11); Breakdown_file << Surface_CSideForce[iMarker_Monitoring];
        Breakdown_file << " | Pressure Component (";
        Breakdown_file.width(5); Breakdown_file << SU2_TYPE::Int((Surface_CSideForce_Inv[iMarker_Monitoring]*100.0)/(Surface_CSideForce[iMarker_Monitoring]+EPS));
        Breakdown_file << "%): ";
        Breakdown_file.width(11); Breakdown_file << Surface_CSideForce_Inv[iMarker_Monitoring];
        Breakdown_file << " | Friction Component (";
        Breakdown_file.width(5); Breakdown_file << SU2_TYPE::Int(100.0-(Surface_CSideForce_Inv[iMarker_Monitoring]*100.0)/(Surface_CSideForce[iMarker_Monitoring]+EPS));
        Breakdown_file << "%): ";
        Breakdown_file.width(11); Breakdown_file << Surface_CSideForce[iMarker_Monitoring]-Surface_CSideForce_Inv[iMarker_Monitoring] << endl;
      }
      
      Breakdown_file << "Total CL/CD (";
      Breakdown_file.width(5); Breakdown_file << SU2_TYPE::Int((Surface_CEff[iMarker_Monitoring]*100.0)/(Total_CEff+EPS));
      Breakdown_file << "%): ";
      Breakdown_file.width(11); Breakdown_file << Surface_CEff[iMarker_Monitoring];
      Breakdown_file << " | Pressure Component (";
      Breakdown_file.width(5); Breakdown_file << SU2_TYPE::Int((Surface_CEff_Inv[iMarker_Monitoring]*100.0)/(Surface_CEff[iMarker_Monitoring]+EPS));
      Breakdown_file << "%): ";
      Breakdown_file.width(11); Breakdown_file << Surface_CEff_Inv[iMarker_Monitoring];
      Breakdown_file << " | Friction Component (";
      Breakdown_file.width(5); Breakdown_file << SU2_TYPE::Int(100.0-(Surface_CEff_Inv[iMarker_Monitoring]*100.0)/(Surface_CEff[iMarker_Monitoring]+EPS));
      Breakdown_file << "%): ";

      Breakdown_file.width(11); Breakdown_file << Surface_CEff[iMarker_Monitoring]-Surface_CEff_Inv[iMarker_Monitoring] << endl;
      
      if (nDim == 3) {
        
        Breakdown_file << "Total CMx   (";
        Breakdown_file.width(5); Breakdown_file << SU2_TYPE::Int((Surface_CMx[iMarker_Monitoring]*100.0)/(Total_CMx+EPS));
        Breakdown_file << "%): ";
        Breakdown_file.width(11); Breakdown_file << Surface_CMx[iMarker_Monitoring];
        Breakdown_file << " | Pressure Component (";
        Breakdown_file.width(5); Breakdown_file << SU2_TYPE::Int((Surface_CMx_Inv[iMarker_Monitoring]*100.0)/(Surface_CMx[iMarker_Monitoring]+EPS));
        Breakdown_file << "%): ";
        Breakdown_file.width(11); Breakdown_file << Surface_CMx_Inv[iMarker_Monitoring];
        Breakdown_file << " | Friction Component (";
        Breakdown_file.width(5); Breakdown_file << SU2_TYPE::Int(100.0-(Surface_CMx_Inv[iMarker_Monitoring]*100.0)/(Surface_CMx[iMarker_Monitoring]+EPS));
        Breakdown_file << "%): ";
        Breakdown_file.width(11); Breakdown_file << Surface_CMx[iMarker_Monitoring]-Surface_CMx_Inv[iMarker_Monitoring] << endl;
        
        Breakdown_file << "Total CMy   (";
        Breakdown_file.width(5); Breakdown_file << SU2_TYPE::Int((Surface_CMy[iMarker_Monitoring]*100.0)/(Total_CMy+EPS));
        Breakdown_file << "%): ";
        Breakdown_file.width(11); Breakdown_file << Surface_CMy[iMarker_Monitoring];
        Breakdown_file << " | Pressure Component (";
        Breakdown_file.width(5); Breakdown_file << SU2_TYPE::Int((Surface_CMy_Inv[iMarker_Monitoring]*100.0)/(Surface_CMy[iMarker_Monitoring]+EPS));
        Breakdown_file << "%): ";
        Breakdown_file.width(11); Breakdown_file << Surface_CMy_Inv[iMarker_Monitoring];
        Breakdown_file << " | Friction Component (";
        Breakdown_file.width(5); Breakdown_file << SU2_TYPE::Int(100.0-(Surface_CMy_Inv[iMarker_Monitoring]*100.0)/(Surface_CMy[iMarker_Monitoring]+EPS));
        Breakdown_file << "%): ";
        Breakdown_file.width(11); Breakdown_file << Surface_CMy[iMarker_Monitoring]-Surface_CMy_Inv[iMarker_Monitoring] << endl;
      }
      
      Breakdown_file << "Total CMz   (";
      Breakdown_file.width(5); Breakdown_file << SU2_TYPE::Int((Surface_CMz[iMarker_Monitoring]*100.0)/(Total_CMz+EPS));
      Breakdown_file << "%): ";
      Breakdown_file.width(11); Breakdown_file << Surface_CMz[iMarker_Monitoring];
      Breakdown_file << " | Pressure Component (";
      Breakdown_file.width(5); Breakdown_file << SU2_TYPE::Int((Surface_CMz_Inv[iMarker_Monitoring]*100.0)/(Surface_CMz[iMarker_Monitoring]+EPS));
      Breakdown_file << "%): ";
      Breakdown_file.width(11); Breakdown_file << Surface_CMz_Inv[iMarker_Monitoring];
      Breakdown_file << " | Friction Component (";
      Breakdown_file.width(5); Breakdown_file << SU2_TYPE::Int(100.0-(Surface_CMz_Inv[iMarker_Monitoring]*100.0)/(Surface_CMz[iMarker_Monitoring]+EPS));
      Breakdown_file << "%): ";
      Breakdown_file.width(11); Breakdown_file << Surface_CMz[iMarker_Monitoring]-Surface_CMz_Inv[iMarker_Monitoring] << endl;
      
      Breakdown_file << "Total CFx   (";
      Breakdown_file.width(5); Breakdown_file << SU2_TYPE::Int((Surface_CFx[iMarker_Monitoring]*100.0)/(Total_CFx+EPS));
      Breakdown_file << "%): ";
      Breakdown_file.width(11); Breakdown_file << Surface_CFx[iMarker_Monitoring];
      Breakdown_file << " | Pressure Component (";
      Breakdown_file.width(5); Breakdown_file << SU2_TYPE::Int((Surface_CFx_Inv[iMarker_Monitoring]*100.0)/(Surface_CFx[iMarker_Monitoring]+EPS));
      Breakdown_file << "%): ";
      Breakdown_file.width(11); Breakdown_file << Surface_CFx_Inv[iMarker_Monitoring];
      Breakdown_file << " | Friction Component (";
      Breakdown_file.width(5); Breakdown_file << SU2_TYPE::Int(100.0-(Surface_CFx_Inv[iMarker_Monitoring]*100.0)/(Surface_CFx[iMarker_Monitoring]+EPS));
      Breakdown_file << "%): ";
      Breakdown_file.width(11); Breakdown_file << Surface_CFx[iMarker_Monitoring]-Surface_CFx_Inv[iMarker_Monitoring] << endl;
      
      Breakdown_file << "Total CFy   (";
      Breakdown_file.width(5); Breakdown_file << SU2_TYPE::Int((Surface_CFy[iMarker_Monitoring]*100.0)/(Total_CFy+EPS));
      Breakdown_file << "%): ";
      Breakdown_file.width(11); Breakdown_file << Surface_CFy[iMarker_Monitoring];
      Breakdown_file << " | Pressure Component (";
      Breakdown_file.width(5); Breakdown_file << SU2_TYPE::Int((Surface_CFy_Inv[iMarker_Monitoring]*100.0)/(Surface_CFy[iMarker_Monitoring]+EPS));
      Breakdown_file << "%): ";
      Breakdown_file.width(11); Breakdown_file << Surface_CFy_Inv[iMarker_Monitoring];
      Breakdown_file << " | Friction Component (";
      Breakdown_file.width(5); Breakdown_file << SU2_TYPE::Int(100.0-(Surface_CFy_Inv[iMarker_Monitoring]*100.0)/(Surface_CFy[iMarker_Monitoring]+EPS));
      Breakdown_file << "%): ";
      Breakdown_file.width(11); Breakdown_file << Surface_CFy[iMarker_Monitoring]-Surface_CFy_Inv[iMarker_Monitoring] << endl;
      
      if (nDim == 3) {
        Breakdown_file << "Total CFz   (";
        Breakdown_file.width(5); Breakdown_file << SU2_TYPE::Int((Surface_CFz[iMarker_Monitoring]*100.0)/(Total_CFz+EPS));
        Breakdown_file << "%): ";
        Breakdown_file.width(11); Breakdown_file << Surface_CFz[iMarker_Monitoring];
        Breakdown_file << " | Pressure Component (";
        Breakdown_file.width(5); Breakdown_file << SU2_TYPE::Int((Surface_CFz_Inv[iMarker_Monitoring]*100.0)/(Surface_CFz[iMarker_Monitoring]+EPS));
        Breakdown_file << "%): ";
        Breakdown_file.width(11); Breakdown_file << Surface_CFz_Inv[iMarker_Monitoring];
        Breakdown_file << " | Friction Component (";
        Breakdown_file.width(5); Breakdown_file << SU2_TYPE::Int(100.0-(Surface_CFz_Inv[iMarker_Monitoring]*100.0)/(Surface_CFz[iMarker_Monitoring]+EPS));
        Breakdown_file << "%): ";
        Breakdown_file.width(11); Breakdown_file << Surface_CFz[iMarker_Monitoring]-Surface_CFz_Inv[iMarker_Monitoring] << endl;
      }
      
      Breakdown_file << endl;

    }
    
    delete [] Surface_CLift;
    delete [] Surface_CDrag;
    delete [] Surface_CSideForce;
    delete [] Surface_CEff;
    delete [] Surface_CFx;
    delete [] Surface_CFy;
    delete [] Surface_CFz;
    delete [] Surface_CMx;
    delete [] Surface_CMy;
    delete [] Surface_CMz;
    
    delete [] Surface_CLift_Inv;
    delete [] Surface_CDrag_Inv;
    delete [] Surface_CSideForce_Inv;
    delete [] Surface_CEff_Inv;
    delete [] Surface_CFx_Inv;
    delete [] Surface_CFy_Inv;
    delete [] Surface_CFz_Inv;
    delete [] Surface_CMx_Inv;
    delete [] Surface_CMy_Inv;
    delete [] Surface_CMz_Inv;
    
    Breakdown_file.close();
    
  }
  
}

void COutput::SetResult_Files(CSolver ****solver_container, CGeometry ***geometry, CConfig **config,
                              unsigned long iExtIter, unsigned short val_nZone) {
  
  int rank = MASTER_NODE;
  
#ifdef HAVE_MPI
  int size;
  MPI_Comm_rank(MPI_COMM_WORLD, &rank);
#endif
  
  unsigned short iZone;
  
  for (iZone = 0; iZone < val_nZone; iZone++) {
    
    /*--- Flags identifying the types of files to be written. ---*/
    
    bool Wrt_Vol = config[iZone]->GetWrt_Vol_Sol();
    bool Wrt_Srf = config[iZone]->GetWrt_Srf_Sol();
    
#ifdef HAVE_MPI
    /*--- Do not merge the volume solutions if we are running in parallel.
     Force the use of SU2_SOL to merge the volume sols in this case. ---*/
    
    MPI_Comm_size(MPI_COMM_WORLD, &size);
    if (size > SINGLE_NODE) {
      Wrt_Vol = false;
      Wrt_Srf = false;
    }
#endif
    
    bool Wrt_Csv = config[iZone]->GetWrt_Csv_Sol();
    
    if (rank == MASTER_NODE) cout << endl << "Writing comma-separated values (CSV) surface files." << endl;

    switch (config[iZone]->GetKind_Solver()) {
        
      case EULER : case NAVIER_STOKES : case RANS :
        
        if (Wrt_Csv) SetSurfaceCSV_Flow(config[iZone], geometry[iZone][MESH_0], solver_container[iZone][MESH_0][FLOW_SOL], iExtIter, iZone);
        break;
        
      case ADJ_EULER : case ADJ_NAVIER_STOKES : case ADJ_RANS : case DISC_ADJ_EULER: case DISC_ADJ_NAVIER_STOKES: case DISC_ADJ_RANS:
        if (Wrt_Csv) SetSurfaceCSV_Adjoint(config[iZone], geometry[iZone][MESH_0], solver_container[iZone][MESH_0][ADJFLOW_SOL], solver_container[iZone][MESH_0][FLOW_SOL], iExtIter, iZone);
        break;
        
    }
    
    /*--- Get the file output format ---*/
    
    unsigned short FileFormat = config[iZone]->GetOutput_FileFormat();
    
    /*--- Merge the node coordinates and connectivity, if necessary. This
     is only performed if a volume solution file is requested, and it
     is active by default. ---*/
    
    if (Wrt_Vol || Wrt_Srf) {
      if (rank == MASTER_NODE) cout << "Merging connectivities in the Master node." << endl;
      MergeConnectivity(config[iZone], geometry[iZone][MESH_0], iZone);
    }
    
    /*--- Merge coordinates of all grid nodes (excluding ghost points).
     The grid coordinates are always merged and included first in the
     restart files. ---*/
    
    if (rank == MASTER_NODE) cout << "Merging coordinates in the Master node." << endl;
    MergeCoordinates(config[iZone], geometry[iZone][MESH_0]);

    if ((rank == MASTER_NODE) && (Wrt_Vol || Wrt_Srf)) {
      if (FileFormat == TECPLOT_BINARY) {
        if (rank == MASTER_NODE) cout << "Writing Tecplot binary volume and surface mesh files." << endl;
        SetTecplotBinary_DomainMesh(config[iZone], geometry[iZone][MESH_0], iZone);
        SetTecplotBinary_SurfaceMesh(config[iZone], geometry[iZone][MESH_0], iZone);
        if (!wrote_base_file)
          DeallocateConnectivity(config[iZone], geometry[iZone][MESH_0], false);
        if (!wrote_surf_file)
          DeallocateConnectivity(config[iZone], geometry[iZone][MESH_0], wrote_surf_file);
      }
    }
    
    /*--- Merge the solution data needed for volume solutions and restarts ---*/
    
    if (rank == MASTER_NODE) cout << "Merging solution in the Master node." << endl;
    MergeSolution(config[iZone], geometry[iZone][MESH_0], solver_container[iZone][MESH_0], iZone);
    
    /*--- Write restart, or Tecplot files using the merged data.
     This data lives only on the master, and these routines are currently
     executed by the master proc alone (as if in serial). ---*/
    
    if (rank == MASTER_NODE) {
      
      /*--- Write a native restart file ---*/
      
      if (rank == MASTER_NODE) cout << "Writing SU2 native restart file." << endl;
      SetRestart(config[iZone], geometry[iZone][MESH_0], solver_container[iZone][MESH_0] , iZone);
      
      if (Wrt_Vol) {
        
        switch (FileFormat) {
            
          case TECPLOT:
            
            /*--- Write a Tecplot ASCII file ---*/
            
            if (rank == MASTER_NODE) cout << "Writing Tecplot ASCII file volume solution file." << endl;
            SetTecplotASCII(config[iZone], geometry[iZone][MESH_0], solver_container[iZone][MESH_0], iZone, val_nZone, false);
            DeallocateConnectivity(config[iZone], geometry[iZone][MESH_0], false);
            break;
            
          case FIELDVIEW:
            
            /*--- Write a FieldView ASCII file ---*/
            
            if (rank == MASTER_NODE) cout << "Writing FieldView ASCII file volume solution file." << endl;
            SetFieldViewASCII(config[iZone], geometry[iZone][MESH_0], iZone, val_nZone);
            DeallocateConnectivity(config[iZone], geometry[iZone][MESH_0], false);
            break;
            
          case TECPLOT_BINARY:
            
            /*--- Write a Tecplot binary solution file ---*/
            
            if (rank == MASTER_NODE) cout << "Writing Tecplot binary volume solution file." << endl;
            SetTecplotBinary_DomainSolution(config[iZone], geometry[iZone][MESH_0], iZone);
            break;
            
          case FIELDVIEW_BINARY:
            
            /*--- Write a FieldView binary file ---*/
            
            if (rank == MASTER_NODE) cout << "Writing FieldView binary file volume solution file." << endl;
            SetFieldViewBinary(config[iZone], geometry[iZone][MESH_0], iZone, val_nZone);
            DeallocateConnectivity(config[iZone], geometry[iZone][MESH_0], false);
            break;

          case PARAVIEW:
            
            /*--- Write a Paraview ASCII file ---*/
            
            if (rank == MASTER_NODE) cout << "Writing Paraview ASCII volume solution file." << endl;
            SetParaview_ASCII(config[iZone], geometry[iZone][MESH_0], iZone, val_nZone, false);
            DeallocateConnectivity(config[iZone], geometry[iZone][MESH_0], false);
            break;
            
          default:
            break;
        }
        
      }
      
      if (Wrt_Srf) {
        
        switch (FileFormat) {
            
          case TECPLOT:
            
            /*--- Write a Tecplot ASCII file ---*/
            
            if (rank == MASTER_NODE) cout << "Writing Tecplot ASCII surface solution file." << endl;
            SetTecplotASCII(config[iZone], geometry[iZone][MESH_0], solver_container[iZone][MESH_0] , iZone, val_nZone, true);
            DeallocateConnectivity(config[iZone], geometry[iZone][MESH_0], true);
            break;
            
          case TECPLOT_BINARY:
            
            /*--- Write a Tecplot binary solution file ---*/
            
            if (rank == MASTER_NODE) cout << "Writing Tecplot binary surface solution file." << endl;
            SetTecplotBinary_SurfaceSolution(config[iZone], geometry[iZone][MESH_0], iZone);
            break;
            
          case PARAVIEW:
            
            /*--- Write a Paraview ASCII file ---*/
            
            if (rank == MASTER_NODE) cout << "Writing Paraview ASCII surface solution file." << endl;
            SetParaview_ASCII(config[iZone], geometry[iZone][MESH_0], iZone, val_nZone, true);
            DeallocateConnectivity(config[iZone], geometry[iZone][MESH_0], true);
            break;
            
          default:
            break;
        }
        
      }
      
      /*--- Release memory needed for merging the solution data. ---*/
      
      DeallocateCoordinates(config[iZone], geometry[iZone][MESH_0]);
      DeallocateSolution(config[iZone], geometry[iZone][MESH_0]);
      
    }
    
    /*--- Final broadcast (informing other procs that the base output
     file was written). ---*/
    
#ifdef HAVE_MPI
    SU2_MPI::Bcast(&wrote_base_file, 1, MPI_UNSIGNED_SHORT, MASTER_NODE, MPI_COMM_WORLD);
    SU2_MPI::Bcast(&wrote_surf_file, 1, MPI_UNSIGNED_SHORT, MASTER_NODE, MPI_COMM_WORLD);
#endif
    
  }
}

void COutput::SetBaselineResult_Files(CSolver **solver, CGeometry **geometry, CConfig **config,
                                      unsigned long iExtIter, unsigned short val_nZone) {

  int rank = MASTER_NODE;
  int size = SINGLE_NODE;
  
#ifdef HAVE_MPI
  MPI_Comm_rank(MPI_COMM_WORLD, &rank);
  MPI_Comm_size(MPI_COMM_WORLD, &size);
#endif
  
  unsigned short iZone;
  
  for (iZone = 0; iZone < val_nZone; iZone++) {
    
    /*--- Flags identifying the types of files to be written. ---*/
    
    bool Low_MemoryOutput = config[iZone]->GetLow_MemoryOutput();
    bool Wrt_Vol = config[iZone]->GetWrt_Vol_Sol();
    bool Wrt_Srf = config[iZone]->GetWrt_Srf_Sol();
    
    /*--- Get the file output format ---*/
    
    unsigned short FileFormat = config[iZone]->GetOutput_FileFormat();
    
    /*--- Merge the node coordinates and connectivity if necessary. This
     is only performed if a volume solution file is requested, and it
     is active by default. ---*/
    
    if ((Wrt_Vol || Wrt_Srf) && (!Low_MemoryOutput)) {
      if (rank == MASTER_NODE) cout << "Merging connectivities in the Master node." << endl;
      MergeConnectivity(config[iZone], geometry[iZone], iZone);
    }
    
    /*--- Merge the solution data needed for volume solutions and restarts ---*/
    
    if ((Wrt_Vol || Wrt_Srf) && (!Low_MemoryOutput)) {
      if (rank == MASTER_NODE) cout << "Merging solution in the Master node." << endl;
      MergeBaselineSolution(config[iZone], geometry[iZone], solver[iZone], iZone);
    }
    
    /*--- Write restart, Tecplot or Paraview files using the merged data.
     This data lives only on the master, and these routines are currently
     executed by the master proc alone (as if in serial). ---*/
    
    if (!Low_MemoryOutput) {
      
      if (rank == MASTER_NODE) {
        
        if (Wrt_Vol) {
          
          switch (FileFormat) {
              
            case TECPLOT:
              
              /*--- Write a Tecplot ASCII file ---*/
              
              if (rank == MASTER_NODE) cout << "Writing Tecplot ASCII file (volume grid)." << endl;
              SetTecplotASCII(config[iZone], geometry[iZone], solver, iZone, val_nZone, false);
              DeallocateConnectivity(config[iZone], geometry[iZone], false);
              break;
              
            case FIELDVIEW:
              
              /*--- Write a FieldView ASCII file ---*/
              
              if (rank == MASTER_NODE) cout << "Writing FieldView ASCII file (volume grid)." << endl;
              SetFieldViewASCII(config[iZone], geometry[iZone], iZone, val_nZone);
              DeallocateConnectivity(config[iZone], geometry[iZone], false);
              break;
              
            case TECPLOT_BINARY:
              
              /*--- Write a Tecplot binary solution file ---*/
              
              if (rank == MASTER_NODE) cout << "Writing Tecplot Binary file (volume grid)." << endl;
              SetTecplotBinary_DomainMesh(config[iZone], geometry[iZone], iZone);
              SetTecplotBinary_DomainSolution(config[iZone], geometry[iZone], iZone);
              break;
              
            case FIELDVIEW_BINARY:
              
              /*--- Write a binary binary file ---*/
              
              if (rank == MASTER_NODE) cout << "Writing FieldView ASCII file (volume grid)." << endl;
              SetFieldViewBinary(config[iZone], geometry[iZone], iZone, val_nZone);
              DeallocateConnectivity(config[iZone], geometry[iZone], false);
              break;

            case PARAVIEW:
              
              /*--- Write a Paraview ASCII file ---*/
              
              if (rank == MASTER_NODE) cout << "Writing Paraview ASCII file (volume grid)." << endl;
              SetParaview_ASCII(config[iZone], geometry[iZone], iZone, val_nZone, false);
              DeallocateConnectivity(config[iZone], geometry[iZone], false);
              break;
              
            default:
              break;
          }
          
        }
        
        if (Wrt_Srf) {
                    
          switch (FileFormat) {
              
            case TECPLOT:
              
              /*--- Write a Tecplot ASCII file ---*/
              
              if (rank == MASTER_NODE) cout << "Writing Tecplot ASCII file (surface grid)." << endl;
              SetTecplotASCII(config[iZone], geometry[iZone], solver, iZone, val_nZone, true);
              DeallocateConnectivity(config[iZone], geometry[iZone], true);
              break;
              
            case TECPLOT_BINARY:
              
              /*--- Write a Tecplot binary solution file ---*/
              
              if (rank == MASTER_NODE) cout << "Writing Tecplot Binary file (surface grid)." << endl;
              SetTecplotBinary_SurfaceMesh(config[iZone], geometry[iZone], iZone);
              SetTecplotBinary_SurfaceSolution(config[iZone], geometry[iZone], iZone);
              break;
              
            case PARAVIEW:
              
              /*--- Write a Paraview ASCII file ---*/
              
              if (rank == MASTER_NODE) cout << "Writing Paraview ASCII file (surface grid)." << endl;
              SetParaview_ASCII(config[iZone], geometry[iZone], iZone, val_nZone, true);
              DeallocateConnectivity(config[iZone], geometry[iZone], true);
              break;
              
            default:
              break;
          }
        }
        
        if (FileFormat == TECPLOT_BINARY) {
          if (!wrote_base_file)
            DeallocateConnectivity(config[iZone], geometry[iZone], false);
          if (!wrote_surf_file)
            DeallocateConnectivity(config[iZone], geometry[iZone], wrote_surf_file);
        }
        
        if (Wrt_Vol || Wrt_Srf)
          DeallocateSolution(config[iZone], geometry[iZone]);
      }
      
    }
  
    else {
      
      if (Wrt_Vol) {
        
        if (rank == MASTER_NODE) cout << "Writing Tecplot ASCII file (volume grid)." << endl;
        char buffer_char[50], out_file[MAX_STRING_SIZE];
        
        string filename;
        if (!config[iZone]->GetContinuous_Adjoint()) filename = config[iZone]->GetFlow_FileName();
        else filename = config[iZone]->GetAdj_FileName();

        if (size > 1) {
          SPRINTF (buffer_char, "_%d", SU2_TYPE::Int(rank+1));
          filename = filename + buffer_char;
        }
        
        SPRINTF (buffer_char, ".dat");
        strcpy(out_file, filename.c_str()); strcat(out_file, buffer_char);
        SetTecplotASCII_LowMemory(config[iZone], geometry[iZone], solver, out_file, false);
      }
      
      if (Wrt_Srf) {
        
        if (rank == MASTER_NODE) cout << "Writing Tecplot ASCII file (surface grid)." << endl;
        char buffer_char[50], out_file[MAX_STRING_SIZE];
        
        string filename;
        if (!config[iZone]->GetContinuous_Adjoint()) filename = config[iZone]->GetSurfFlowCoeff_FileName();
        else filename = config[iZone]->GetSurfAdjCoeff_FileName();

        if (size > 1) {
          SPRINTF (buffer_char, "_%d", SU2_TYPE::Int(rank+1));
          filename = filename + buffer_char;
        }
        
        SPRINTF (buffer_char, ".dat");
        strcpy(out_file, filename.c_str()); strcat(out_file, buffer_char);
        SetTecplotASCII_LowMemory(config[iZone], geometry[iZone], solver, out_file, true);
      }

    }
    
    /*--- Final broadcast (informing other procs that the base output
     file was written). ---*/
    
#ifdef HAVE_MPI
    SU2_MPI::Bcast(&wrote_base_file, 1, MPI_UNSIGNED_SHORT, MASTER_NODE, MPI_COMM_WORLD);
#endif
    
  }
}

void COutput::SetMesh_Files(CGeometry **geometry, CConfig **config, unsigned short val_nZone, bool new_file, bool su2_file) {
  
  int rank = MASTER_NODE;
#ifdef HAVE_MPI
  MPI_Comm_rank(MPI_COMM_WORLD, &rank);
#endif
  
  unsigned short iZone;
  
  for (iZone = 0; iZone < val_nZone; iZone++) {
    
    /*--- Flags identifying the types of files to be written. ---*/
    
    bool Wrt_Vol = config[iZone]->GetWrt_Vol_Sol() && config[iZone]->GetVisualize_Deformation();
    bool Wrt_Srf = config[iZone]->GetWrt_Srf_Sol() && config[iZone]->GetVisualize_Deformation();;
    
    /*--- Merge the node coordinates and connectivity if necessary. This
     is only performed if a volume solution file is requested, and it
     is active by default. ---*/
    
    if (rank == MASTER_NODE) cout <<"Merging grid connectivity." << endl;
    MergeConnectivity(config[iZone], geometry[iZone], iZone);
    
    /*--- Merge coordinates of all grid nodes (excluding ghost points).
     The grid coordinates are always merged and included first in the
     restart files. ---*/
    
    if (rank == MASTER_NODE) cout <<"Merging grid coordinates." << endl;
    MergeCoordinates(config[iZone], geometry[iZone]);
    
    /*--- Write restart, Tecplot or Paraview files using the merged data.
     This data lives only on the master, and these routines are currently
     executed by the master proc alone (as if in serial). ---*/
    
    if (rank == MASTER_NODE) {
      
      if (Wrt_Vol) {
        
        if (rank == MASTER_NODE) cout <<"Writing volume mesh file." << endl;
        
        /*--- Write a Tecplot ASCII file ---*/
        if (config[iZone]->GetOutput_FileFormat()==PARAVIEW) SetParaview_MeshASCII(config[iZone], geometry[iZone], iZone,  val_nZone, false,new_file);
        else SetTecplotASCII_Mesh(config[iZone], geometry[iZone], false, new_file);
        
      }
      
      if (Wrt_Srf) {
        
        if (rank == MASTER_NODE) cout <<"Writing surface mesh file." << endl;
        
        /*--- Write a Tecplot ASCII file ---*/
        if (config[iZone]->GetOutput_FileFormat()==PARAVIEW) SetParaview_MeshASCII(config[iZone], geometry[iZone], iZone,  val_nZone, true,new_file);
        else SetTecplotASCII_Mesh(config[iZone], geometry[iZone], true, new_file);
        

      }

      if (rank == MASTER_NODE) cout <<"Writing .su2 file." << endl;
      
      /*--- Write a .su2 ASCII file ---*/
      
      if (su2_file) SetSU2_MeshASCII(config[iZone], geometry[iZone]);
      
      /*--- Deallocate connectivity ---*/

      DeallocateConnectivity(config[iZone], geometry[iZone], true);
      
    }
    
    /*--- Final broadcast (informing other procs that the base output
     file was written). ---*/
    
#ifdef HAVE_MPI
    SU2_MPI::Bcast(&wrote_base_file, 1, MPI_UNSIGNED_SHORT, MASTER_NODE, MPI_COMM_WORLD);
#endif
    
  }
}

void COutput::SetMassFlowRate(CSolver *solver_container, CGeometry *geometry, CConfig *config) {
  unsigned short iDim, iMarker_monitor, iMarker;
  unsigned long iVertex, iPoint;
  su2double Vector[3], Total_Mdot=0.0;
  unsigned short nDim = geometry->GetnDim();

  for (iMarker = 0; iMarker< config->GetnMarker_All(); iMarker++) {
    iMarker_monitor = config->GetMarker_All_Monitoring(iMarker);
    if (iMarker_monitor){
      for (iVertex = 0; iVertex < geometry->nVertex[ iMarker ]; iVertex++) {
        iPoint = geometry->vertex[iMarker][iVertex]->GetNode();

        if (geometry->node[iPoint]->GetDomain()) {
          geometry->vertex[iMarker][iVertex]->GetNormal(Vector);

          for (iDim = 0; iDim < nDim; iDim++)
            Total_Mdot -= Vector[iDim]*(solver_container->node[iPoint]->GetSolution(iDim+1));
        }
      }
    }
  }

#ifdef HAVE_MPI
  /*--- Add AllBound information using all the nodes ---*/
  su2double My_Total_Mdot    = Total_Mdot;    Total_Mdot = 0.0;
  SU2_MPI::Allreduce(&My_Total_Mdot, &Total_Mdot, 1, MPI_DOUBLE, MPI_SUM, MPI_COMM_WORLD);
#endif
  /*--- Set the output: reusing same variable from OneDimensionalOutput code ---*/
  solver_container->SetOneD_MassFlowRate(Total_Mdot);
}

void COutput::OneDimensionalOutput(CSolver *solver_container, CGeometry *geometry, CConfig *config) {
  
  unsigned long iVertex, iPoint;
  unsigned short iDim, iMarker, Out1D;
  su2double *Normal = NULL, Area = 0.0, UnitNormal[3],
  Tot_Pressure, Mach, Temperature, Pressure = 0.0, Velocity2, Enthalpy, RhoUA, U,// local values at each node (Velocity2 = V^2). U = normal velocity
  AveragePt = 0.0, AverageMach = 0.0, AverageTemperature = 0.0, MassFlowRate = 0.0, // Area Averaged value ( sum / A )
  VelocityRef = 0.0, EnthalpyRef = 0.0, DensityRef = 0.0, PressureRef = 0.0; // Flux conserved values. TemperatureRef follows ideal gas
  su2double TotalArea=0.0;
  
  bool compressible = (config->GetKind_Regime() == COMPRESSIBLE);
  bool incompressible = (config->GetKind_Regime() == INCOMPRESSIBLE);
  bool freesurface = (config->GetKind_Regime() == FREESURFACE);
  su2double Gamma = config->GetGamma();
  unsigned short nDim = geometry->GetnDim();
  
  
  /*--- Loop over the markers ---*/
  
  for (iMarker = 0; iMarker < config->GetnMarker_All(); iMarker++) {
    
    Out1D = config->GetMarker_All_Out_1D(iMarker);
    
    /*--- Loop over the vertices to compute the output ---*/
    
    
    if (Out1D == YES) {
      
      for (iVertex = 0; iVertex < geometry->GetnVertex(iMarker); iVertex++) {
        
        iPoint = geometry->vertex[iMarker][iVertex]->GetNode();
        
        /*--- Find the normal direction ---*/
        
        if (geometry->node[iPoint]->GetDomain()) {
          
          
          /*--- Compute area, and unitary normal ---*/
          Normal = geometry->vertex[iMarker][iVertex]->GetNormal();
          Area = 0.0; for (iDim = 0; iDim < nDim; iDim++) Area += Normal[iDim]*Normal[iDim]; Area = sqrt(Area);
          for (iDim = 0; iDim < nDim; iDim++) UnitNormal[iDim] = -Normal[iDim]/Area;
          
          if (compressible)                    Pressure = solver_container->node[iPoint]->GetPressure();
          if (incompressible || freesurface)   Pressure = solver_container->node[iPoint]->GetPressureInc();
          
          /*-- Find velocity normal to the marked surface/opening --*/
          
          U = 0.0; RhoUA = 0.0;
          for (iDim = 0; iDim < geometry->GetnDim(); iDim++) {
            U += UnitNormal[iDim]*solver_container->node[iPoint]->GetVelocity(iDim);
            RhoUA -=Normal[iDim]*solver_container->node[iPoint]->GetSolution(iDim+1);
          }
          
          Enthalpy = solver_container->node[iPoint]->GetEnthalpy();
          Velocity2 = solver_container->node[iPoint]->GetVelocity2();
          Temperature = solver_container->node[iPoint]->GetTemperature();
          
          Mach = (sqrt(Velocity2))/ solver_container->node[iPoint]->GetSoundSpeed();
          if (incompressible)
            Tot_Pressure = Pressure + 0.5*solver_container->node[iPoint]->GetDensity()*Velocity2;
          else
            Tot_Pressure = Pressure*pow((1.0+((Gamma-1.0)/2.0)*pow(Mach, 2.0)),( Gamma/(Gamma-1.0) ) );


          AveragePt += Tot_Pressure * Area;
          TotalArea += Area;
          AverageMach += Mach*Area;
          PressureRef += Pressure * Area;
          AverageTemperature += Temperature*Area;
          MassFlowRate += RhoUA; // RhoU is rho * vn * Area
          VelocityRef+=RhoUA*U*U; // rho u A
          EnthalpyRef+=RhoUA*Enthalpy;
          
        }
      }

    }
    
  }
  
#ifdef HAVE_MPI
  
  /*--- Add AllBound information using all the nodes ---*/
  
  su2double My_Area                = TotalArea;          TotalArea = 0.0;
  su2double My_AveragePt           = AveragePt;          AveragePt = 0.0;
  su2double My_AverageMach         = AverageMach;        AverageMach = 0.0;
  su2double My_AverageTemperature  = AverageTemperature; AverageTemperature = 0.0;
  su2double My_MassFlowRate        = MassFlowRate;       MassFlowRate = 0.0;
  su2double My_PressureRef         = PressureRef;        PressureRef = 0.0;
  su2double My_VelocityRef         = VelocityRef;        VelocityRef = 0.0;
  su2double My_EnthalpyRef         = EnthalpyRef;        EnthalpyRef = 0.0;
  su2double My_DensityRef          = DensityRef;         DensityRef = 0.0;
  
  SU2_MPI::Allreduce(&My_Area, &TotalArea, 1, MPI_DOUBLE, MPI_SUM, MPI_COMM_WORLD);
  SU2_MPI::Allreduce(&My_AveragePt, &AveragePt, 1, MPI_DOUBLE, MPI_SUM, MPI_COMM_WORLD);
  SU2_MPI::Allreduce(&My_AverageMach, &AverageMach, 1, MPI_DOUBLE, MPI_SUM, MPI_COMM_WORLD);
  SU2_MPI::Allreduce(&My_AverageTemperature, &AverageTemperature, 1, MPI_DOUBLE, MPI_SUM, MPI_COMM_WORLD);
  SU2_MPI::Allreduce(&My_MassFlowRate, &MassFlowRate, 1, MPI_DOUBLE, MPI_SUM, MPI_COMM_WORLD);
  SU2_MPI::Allreduce(&My_PressureRef, &PressureRef, 1, MPI_DOUBLE, MPI_SUM, MPI_COMM_WORLD);
  SU2_MPI::Allreduce(&My_VelocityRef, &VelocityRef, 1, MPI_DOUBLE, MPI_SUM, MPI_COMM_WORLD);
  SU2_MPI::Allreduce(&My_EnthalpyRef , &EnthalpyRef , 1, MPI_DOUBLE, MPI_SUM, MPI_COMM_WORLD);
  SU2_MPI::Allreduce(&My_DensityRef , &DensityRef , 1, MPI_DOUBLE, MPI_SUM, MPI_COMM_WORLD);
  
#endif
  
  /*--- Set the 1D output ---*/
  /*--- DensityRef depends on the final values of other flux avg variables ---*/
  VelocityRef=sqrt(VelocityRef/MassFlowRate);
  PressureRef=PressureRef/TotalArea;
  EnthalpyRef=EnthalpyRef/MassFlowRate;
  DensityRef =PressureRef*Gamma/(Gamma-1)/(EnthalpyRef-0.5*VelocityRef*VelocityRef);

  /*Area averaged values*/
  solver_container->SetOneD_TotalPress(AveragePt/TotalArea);
  solver_container->SetOneD_Mach(AverageMach/TotalArea);
  solver_container->SetOneD_Temp(AverageTemperature/TotalArea);
  solver_container->SetOneD_MassFlowRate(MassFlowRate);

  /*Flux averaged values*/
  solver_container->SetOneD_FluxAvgPress(PressureRef);
  solver_container->SetOneD_FluxAvgDensity(DensityRef);
  solver_container->SetOneD_FluxAvgVelocity(VelocityRef);
  solver_container->SetOneD_FluxAvgEntalpy(EnthalpyRef);
  
}

void COutput::SetForceSections(CSolver *solver_container, CGeometry *geometry, CConfig *config, unsigned long iExtIter) {
  
  short iSection, nSection;
  unsigned long iVertex, iPoint;
  su2double *Plane_P0, *Plane_Normal, MinPlane, MaxPlane, *CPressure, MinXCoord, MaxXCoord, Force[3], ForceInviscid[3],
  MomentInviscid[3] = {0.0,0.0,0.0}, MomentDist[3] = {0.0,0.0,0.0}, RefDensity, RefPressure, RefAreaCoeff, *Velocity_Inf, Gas_Constant, Mach2Vel, Mach_Motion, Gamma, RefVel2 = 0.0, factor, NDPressure, *Origin, RefLengthMoment, Alpha, Beta, CDrag_Inv, CLift_Inv, CMy_Inv;
  vector<su2double> Xcoord_Airfoil, Ycoord_Airfoil, Zcoord_Airfoil, Pressure_Airfoil;
  string Marker_Tag, Slice_Filename, Slice_Ext;
  ofstream Cp_File;
  unsigned short iDim;
  
  bool grid_movement = config->GetGrid_Movement();
  bool compressible = (config->GetKind_Regime() == COMPRESSIBLE);
  bool incompressible = (config->GetKind_Regime() == INCOMPRESSIBLE);
  bool freesurface = (config->GetKind_Regime() == FREESURFACE);
  
  Plane_P0 = new su2double [3];
  Plane_Normal = new su2double [3];
  CPressure = new su2double[geometry->GetnPoint()];
  
  /*--- Compute some reference quantities and necessary values ---*/
  RefDensity = solver_container->GetDensity_Inf();
  RefPressure = solver_container->GetPressure_Inf();
  RefAreaCoeff = config->GetRefAreaCoeff();
  Velocity_Inf = solver_container->GetVelocity_Inf();
  Gamma = config->GetGamma();
  Origin = config->GetRefOriginMoment(0);
  RefLengthMoment  = config->GetRefLengthMoment();
  Alpha            = config->GetAoA()*PI_NUMBER/180.0;
  Beta             = config->GetAoS()*PI_NUMBER/180.0;
  
  if (grid_movement) {
    Gas_Constant = config->GetGas_ConstantND();
    Mach2Vel = sqrt(Gamma*Gas_Constant*config->GetTemperature_FreeStreamND());
    Mach_Motion = config->GetMach_Motion();
    RefVel2 = (Mach_Motion*Mach2Vel)*(Mach_Motion*Mach2Vel);
  }
  else {
    RefVel2 = 0.0;
    for (iDim = 0; iDim < geometry->GetnDim(); iDim++)
      RefVel2  += Velocity_Inf[iDim]*Velocity_Inf[iDim];
  }
  factor = 1.0 / (0.5*RefDensity*RefAreaCoeff*RefVel2);
  
  int rank = MASTER_NODE;
#ifdef HAVE_MPI
  MPI_Comm_rank(MPI_COMM_WORLD, &rank);
#endif
  
  if (geometry->GetnDim() == 3) {
    
    /*--- Copy the pressure to an auxiliar structure ---*/
    
    for (iPoint = 0; iPoint < geometry->GetnPoint(); iPoint++) {
      if (compressible) {
        CPressure[iPoint] = (solver_container->node[iPoint]->GetPressure() - RefPressure)*factor*RefAreaCoeff;
      }
      if (incompressible || freesurface) {
        CPressure[iPoint] = (solver_container->node[iPoint]->GetPressureInc() - RefPressure)*factor*RefAreaCoeff;
      }
    }
    
    nSection = config->GetnSections();
    
    for (iSection = 0; iSection < nSection; iSection++) {
      
      /*--- Read the values from the config file ---*/
      
      MinPlane = config->GetSection_Location(0); MaxPlane = config->GetSection_Location(1);
      MinXCoord = -1E6; MaxXCoord = 1E6;
      
      Plane_Normal[0] = 0.0;    Plane_P0[0] = 0.0;
      Plane_Normal[1] = 0.0;    Plane_P0[1] = 0.0;
      Plane_Normal[2] = 0.0;    Plane_P0[2] = 0.0;
      
      Plane_Normal[config->GetAxis_Orientation()] = 1.0;
      Plane_P0[config->GetAxis_Orientation()] = MinPlane + iSection*(MaxPlane - MinPlane)/su2double(nSection-1);
      
      /*--- Compute the airfoil sections (note that we feed in the Cp) ---*/
      
      geometry->ComputeAirfoil_Section(Plane_P0, Plane_Normal,
                                       MinXCoord, MaxXCoord, CPressure,
                                       Xcoord_Airfoil, Ycoord_Airfoil,
                                       Zcoord_Airfoil, Pressure_Airfoil, true,
                                       config);
      
      if ((rank == MASTER_NODE) && (Xcoord_Airfoil.size() == 0)) {
        cout << "Please check the config file, the section "<< iSection+1 <<" has not been detected." << endl;
      }
      
      /*--- Output the pressure on each section (tecplot format) ---*/
      
      if ((rank == MASTER_NODE) && (Xcoord_Airfoil.size() != 0)) {
        
        /*--- Write Cp at each section ---*/
        
        ofstream Cp_File;
        if (iSection == 0) {
          Cp_File.open("cp_sections.dat", ios::out);
          Cp_File << "TITLE = \"Airfoil sections\"" << endl;
          Cp_File << "VARIABLES = \"X\",\"Y\",\"Z\",\"Cp\"" << endl;
        }
        else Cp_File.open("cp_sections.dat", ios::app);
        
        Cp_File << "ZONE T=\"SECTION_"<< (iSection+1) << "\", NODES= "<< Xcoord_Airfoil.size() << ", ELEMENTS= " << Xcoord_Airfoil.size()-1 << ", DATAPACKING= POINT, ZONETYPE= FELINESEG" << endl;
        
        /*--- Coordinates and pressure value ---*/
        
        if (config->GetSystemMeasurements() == SI) {
          for (iVertex = 0; iVertex < Xcoord_Airfoil.size(); iVertex++) {
            Cp_File << Xcoord_Airfoil[iVertex] <<" "<< Ycoord_Airfoil[iVertex] <<" "<< Zcoord_Airfoil[iVertex] <<" "<< Pressure_Airfoil[iVertex] <<  endl;
          }
        }
        if (config->GetSystemMeasurements() == US) {
          for (iVertex = 0; iVertex < Xcoord_Airfoil.size(); iVertex++) {
            Cp_File << Xcoord_Airfoil[iVertex]*12.0 <<" "<< Ycoord_Airfoil[iVertex]*12.0 <<" "<< Zcoord_Airfoil[iVertex]*12.0 <<" "<< Pressure_Airfoil[iVertex] <<  endl;
          }
        }
        
        /*--- Basic conectivity ---*/
        
        for (iVertex = 1; iVertex < Xcoord_Airfoil.size(); iVertex++) {
          Cp_File << iVertex << "\t" << iVertex+1 << "\n";
        }
        
        Cp_File.close();
        
        
        /*--- Compute load distribution ---*/
        
        ForceInviscid[0] = 0.0; ForceInviscid[1] = 0.0; ForceInviscid[2] = 0.0; MomentInviscid[1] = 0.0;
        
        for (iVertex = 0; iVertex < Xcoord_Airfoil.size()-1; iVertex++) {
          
          NDPressure = 0.5*(Pressure_Airfoil[iVertex]+Pressure_Airfoil[iVertex+1]);
          
          Force[0] = -(Zcoord_Airfoil[iVertex+1] - Zcoord_Airfoil[iVertex])*NDPressure;
          Force[1] = 0.0;
          Force[2] = (Xcoord_Airfoil[iVertex+1] - Xcoord_Airfoil[iVertex])*NDPressure;
          
          ForceInviscid[0] += Force[0];
          ForceInviscid[1] += Force[1];
          ForceInviscid[2] += Force[2];
          
          MomentDist[0] = 0.5*(Xcoord_Airfoil[iVertex] + Xcoord_Airfoil[iVertex+1]) - Origin[0];
          MomentDist[1] = 0.5*(Ycoord_Airfoil[iVertex] + Ycoord_Airfoil[iVertex+1]) - Origin[1];
          MomentDist[2] = 0.5*(Zcoord_Airfoil[iVertex] + Zcoord_Airfoil[iVertex+1]) - Origin[3];
          
          MomentInviscid[1] += (Force[0]*MomentDist[2]-Force[2]*MomentDist[0])/RefLengthMoment;
          
        }
        
        CLift_Inv = fabs( -ForceInviscid[0]*sin(Alpha) + ForceInviscid[2]*cos(Alpha));
        CDrag_Inv = fabs( ForceInviscid[0]*cos(Alpha)*cos(Beta) + ForceInviscid[1]*sin(Beta) + ForceInviscid[2]*sin(Alpha)*cos(Beta));
        CMy_Inv = MomentInviscid[1];
        
        
        /*--- Write load distribution ---*/
        
        ofstream Load_File;
        if (iSection == 0) {
          Load_File.open("load_distribution.dat", ios::out);
          Load_File << "TITLE = \"Load distribution\"" << endl;
          Load_File << "VARIABLES = \"Y\",\"C<sub>L</sub>\",\"C<sub>D</sub>\",\"C<supb>My</sub>\"" << endl;
          Load_File << "ZONE T=\"Wing load distribution\", NODES= "<< nSection << ", ELEMENTS= " << nSection-1 << ", DATAPACKING= POINT, ZONETYPE= FELINESEG" << endl;
        }
        else Load_File.open("load_distribution.dat", ios::app);
        
        /*--- Coordinates and pressure value ---*/
        
        Load_File << Ycoord_Airfoil[0] <<" "<< CLift_Inv <<" "<< CDrag_Inv  <<" "<< CMy_Inv << endl;
        
        /*--- Basic conectivity ---*/
        
        if (iSection == nSection-1) {
          for (iSection = 1; iSection < nSection; iSection++) {
            Load_File << iSection << "\t" << iSection+1 << "\n";
          }
        }
        
        Load_File.close();
        
        
      }
      
    }
    
    
  }
  
  /*--- Delete dynamically allocated memory ---*/
  
  delete [] Plane_P0;
  delete [] Plane_Normal;
  delete [] CPressure;
  
}

void COutput::SetCp_InverseDesign(CSolver *solver_container, CGeometry *geometry, CConfig *config, unsigned long iExtIter) {
  
  unsigned short iMarker, icommas, Boundary, iDim;
  unsigned long iVertex, iPoint, (*Point2Vertex)[2], nPointLocal = 0, nPointGlobal = 0;
  su2double XCoord, YCoord, ZCoord, Pressure, PressureCoeff = 0, Cp, CpTarget, *Normal = NULL, Area, PressDiff;
  bool *PointInDomain;
  string text_line, surfCp_filename;
  ifstream Surface_file;
  char buffer[50], cstr[200];
  
  
  nPointLocal = geometry->GetnPoint();
#ifdef HAVE_MPI
  SU2_MPI::Allreduce(&nPointLocal, &nPointGlobal, 1, MPI_UNSIGNED_LONG, MPI_SUM, MPI_COMM_WORLD);
#else
  nPointGlobal = nPointLocal;
#endif
  
  Point2Vertex = new unsigned long[nPointGlobal][2];
  PointInDomain = new bool[nPointGlobal];
  
  for (iPoint = 0; iPoint < nPointGlobal; iPoint ++)
    PointInDomain[iPoint] = false;
  
  for (iMarker = 0; iMarker < config->GetnMarker_All(); iMarker++) {
    Boundary   = config->GetMarker_All_KindBC(iMarker);
    
    if ((Boundary == EULER_WALL             ) ||
        (Boundary == HEAT_FLUX              ) ||
        (Boundary == ISOTHERMAL             ) ||
        (Boundary == NEARFIELD_BOUNDARY)) {
      for (iVertex = 0; iVertex < geometry->GetnVertex(iMarker); iVertex++) {
        
        /*--- The Pressure file uses the global numbering ---*/
        
#ifndef HAVE_MPI
        iPoint = geometry->vertex[iMarker][iVertex]->GetNode();
#else
        iPoint = geometry->node[geometry->vertex[iMarker][iVertex]->GetNode()]->GetGlobalIndex();
#endif
        
        if (geometry->vertex[iMarker][iVertex]->GetNode() < geometry->GetnPointDomain()) {
          Point2Vertex[iPoint][0] = iMarker;
          Point2Vertex[iPoint][1] = iVertex;
          PointInDomain[iPoint] = true;
          solver_container->SetCPressureTarget(iMarker, iVertex, 0.0);
        }
        
      }
    }
  }
  
  /*--- Prepare to read the surface pressure files (CSV) ---*/
  
  surfCp_filename = "TargetCp";
  strcpy (cstr, surfCp_filename.c_str());
  
  /*--- Write file name with extension if unsteady or steady ---*/
  
  if ((config->GetUnsteady_Simulation() && config->GetWrt_Unsteady()) ||
      (config->GetUnsteady_Simulation() == TIME_SPECTRAL)) {
    if ((SU2_TYPE::Int(iExtIter) >= 0)    && (SU2_TYPE::Int(iExtIter) < 10))    SPRINTF (buffer, "_0000%d.dat", SU2_TYPE::Int(iExtIter));
    if ((SU2_TYPE::Int(iExtIter) >= 10)   && (SU2_TYPE::Int(iExtIter) < 100))   SPRINTF (buffer, "_000%d.dat",  SU2_TYPE::Int(iExtIter));
    if ((SU2_TYPE::Int(iExtIter) >= 100)  && (SU2_TYPE::Int(iExtIter) < 1000))  SPRINTF (buffer, "_00%d.dat",   SU2_TYPE::Int(iExtIter));
    if ((SU2_TYPE::Int(iExtIter) >= 1000) && (SU2_TYPE::Int(iExtIter) < 10000)) SPRINTF (buffer, "_0%d.dat",    SU2_TYPE::Int(iExtIter));
    if (SU2_TYPE::Int(iExtIter) >= 10000) SPRINTF (buffer, "_%d.dat", SU2_TYPE::Int(iExtIter));
  }
  else
    SPRINTF (buffer, ".dat");
  
  strcat (cstr, buffer);
  
  /*--- Read the surface pressure file ---*/
  
  string::size_type position;
  
  Surface_file.open(cstr, ios::in);
  
  if (!(Surface_file.fail())) {
    
    getline(Surface_file, text_line);
    
    while (getline(Surface_file, text_line)) {
      for (icommas = 0; icommas < 50; icommas++) {
        position = text_line.find( ",", 0 );
        if (position!=string::npos) text_line.erase (position,1);
      }
      stringstream  point_line(text_line);
      
      if (geometry->GetnDim() == 2) point_line >> iPoint >> XCoord >> YCoord >> Pressure >> PressureCoeff;
      if (geometry->GetnDim() == 3) point_line >> iPoint >> XCoord >> YCoord >> ZCoord >> Pressure >> PressureCoeff;
      
      if (PointInDomain[iPoint]) {
        
        /*--- Find the vertex for the Point and Marker ---*/
        
        iMarker = Point2Vertex[iPoint][0];
        iVertex = Point2Vertex[iPoint][1];
        
        solver_container->SetCPressureTarget(iMarker, iVertex, PressureCoeff);
        
      }
      
    }
    
    Surface_file.close();
    
  }
  
  /*--- Compute the pressure difference ---*/
  
  PressDiff = 0.0;
  for (iMarker = 0; iMarker < config->GetnMarker_All(); iMarker++) {
    Boundary   = config->GetMarker_All_KindBC(iMarker);
    
    if ((Boundary == EULER_WALL             ) ||
        (Boundary == HEAT_FLUX              ) ||
        (Boundary == ISOTHERMAL             ) ||
        (Boundary == NEARFIELD_BOUNDARY)) {
      for (iVertex = 0; iVertex < geometry->GetnVertex(iMarker); iVertex++) {
        
        Normal = geometry->vertex[iMarker][iVertex]->GetNormal();
        
        Cp = solver_container->GetCPressure(iMarker, iVertex);
        CpTarget = solver_container->GetCPressureTarget(iMarker, iVertex);
        
        Area = 0.0;
        for (iDim = 0; iDim < geometry->GetnDim(); iDim++)
          Area += Normal[iDim]*Normal[iDim];
        Area = sqrt(Area);
        
        PressDiff += Area * (CpTarget - Cp) * (CpTarget - Cp);
      }
      
    }
  }
  
#ifdef HAVE_MPI
  su2double MyPressDiff = PressDiff;   PressDiff = 0.0;
  SU2_MPI::Allreduce(&MyPressDiff, &PressDiff, 1, MPI_DOUBLE, MPI_SUM, MPI_COMM_WORLD);
#endif
  
  /*--- Update the total Cp difference coeffient ---*/
  
  solver_container->SetTotal_CpDiff(PressDiff);
  
  delete[] Point2Vertex;
  
}

void COutput::SetHeat_InverseDesign(CSolver *solver_container, CGeometry *geometry, CConfig *config, unsigned long iExtIter) {
  
  unsigned short iMarker, icommas, Boundary, iDim;
  unsigned long iVertex, iPoint, (*Point2Vertex)[2], nPointLocal = 0, nPointGlobal = 0;
  su2double XCoord, YCoord, ZCoord, PressureCoeff, HeatFlux = 0.0, HeatFluxDiff, HeatFluxTarget, *Normal = NULL, Area,
  Pressure, Cf;
  bool *PointInDomain;
  string text_line, surfHeatFlux_filename;
  ifstream Surface_file;
  char buffer[50], cstr[200];
  
  
  nPointLocal = geometry->GetnPoint();
#ifdef HAVE_MPI
  SU2_MPI::Allreduce(&nPointLocal, &nPointGlobal, 1, MPI_UNSIGNED_LONG, MPI_SUM, MPI_COMM_WORLD);
#else
  nPointGlobal = nPointLocal;
#endif
  
  Point2Vertex = new unsigned long[nPointGlobal][2];
  PointInDomain = new bool[nPointGlobal];
  
  for (iPoint = 0; iPoint < nPointGlobal; iPoint ++)
    PointInDomain[iPoint] = false;
  
  for (iMarker = 0; iMarker < config->GetnMarker_All(); iMarker++) {
    Boundary   = config->GetMarker_All_KindBC(iMarker);
    
    if ((Boundary == EULER_WALL             ) ||
        (Boundary == HEAT_FLUX              ) ||
        (Boundary == ISOTHERMAL             ) ||
        (Boundary == NEARFIELD_BOUNDARY)) {
      for (iVertex = 0; iVertex < geometry->GetnVertex(iMarker); iVertex++) {
        
        /*--- The Pressure file uses the global numbering ---*/
        
#ifndef HAVE_MPI
        iPoint = geometry->vertex[iMarker][iVertex]->GetNode();
#else
        iPoint = geometry->node[geometry->vertex[iMarker][iVertex]->GetNode()]->GetGlobalIndex();
#endif
        
        if (geometry->vertex[iMarker][iVertex]->GetNode() < geometry->GetnPointDomain()) {
          Point2Vertex[iPoint][0] = iMarker;
          Point2Vertex[iPoint][1] = iVertex;
          PointInDomain[iPoint] = true;
          solver_container->SetHeatFluxTarget(iMarker, iVertex, 0.0);
        }
      }
    }
  }
  
  /*--- Prepare to read the surface pressure files (CSV) ---*/
  
  surfHeatFlux_filename = "TargetHeatFlux";
  strcpy (cstr, surfHeatFlux_filename.c_str());
  
  /*--- Write file name with extension if unsteady or steady ---*/
  
  if ((config->GetUnsteady_Simulation() && config->GetWrt_Unsteady()) ||
      (config->GetUnsteady_Simulation() == TIME_SPECTRAL)) {
    if ((SU2_TYPE::Int(iExtIter) >= 0)    && (SU2_TYPE::Int(iExtIter) < 10))    SPRINTF (buffer, "_0000%d.dat", SU2_TYPE::Int(iExtIter));
    if ((SU2_TYPE::Int(iExtIter) >= 10)   && (SU2_TYPE::Int(iExtIter) < 100))   SPRINTF (buffer, "_000%d.dat",  SU2_TYPE::Int(iExtIter));
    if ((SU2_TYPE::Int(iExtIter) >= 100)  && (SU2_TYPE::Int(iExtIter) < 1000))  SPRINTF (buffer, "_00%d.dat",   SU2_TYPE::Int(iExtIter));
    if ((SU2_TYPE::Int(iExtIter) >= 1000) && (SU2_TYPE::Int(iExtIter) < 10000)) SPRINTF (buffer, "_0%d.dat",    SU2_TYPE::Int(iExtIter));
    if (SU2_TYPE::Int(iExtIter) >= 10000) SPRINTF (buffer, "_%d.dat", SU2_TYPE::Int(iExtIter));
  }
  else
    SPRINTF (buffer, ".dat");
  
  strcat (cstr, buffer);
  
  /*--- Read the surface pressure file ---*/
  
  string::size_type position;
  
  Surface_file.open(cstr, ios::in);
  
  if (!(Surface_file.fail())) {
    
    getline(Surface_file, text_line);
    
    while (getline(Surface_file, text_line)) {
      for (icommas = 0; icommas < 50; icommas++) {
        position = text_line.find( ",", 0 );
        if (position!=string::npos) text_line.erase (position,1);
      }
      stringstream  point_line(text_line);
      
      if (geometry->GetnDim() == 2) point_line >> iPoint >> XCoord >> YCoord >> Pressure >> PressureCoeff >> Cf >> HeatFlux;
      if (geometry->GetnDim() == 3) point_line >> iPoint >> XCoord >> YCoord >> ZCoord >> Pressure >> PressureCoeff >> Cf >> HeatFlux;
      
      if (PointInDomain[iPoint]) {
        
        /*--- Find the vertex for the Point and Marker ---*/
        
        iMarker = Point2Vertex[iPoint][0];
        iVertex = Point2Vertex[iPoint][1];
        
        solver_container->SetHeatFluxTarget(iMarker, iVertex, HeatFlux);
        
      }
      
    }
    
    Surface_file.close();
  }
  
  /*--- Compute the pressure difference ---*/
  
  HeatFluxDiff = 0.0;
  for (iMarker = 0; iMarker < config->GetnMarker_All(); iMarker++) {
    Boundary   = config->GetMarker_All_KindBC(iMarker);
    
    if ((Boundary == EULER_WALL             ) ||
        (Boundary == HEAT_FLUX              ) ||
        (Boundary == ISOTHERMAL             ) ||
        (Boundary == NEARFIELD_BOUNDARY)) {
      for (iVertex = 0; iVertex < geometry->GetnVertex(iMarker); iVertex++) {
        
        Normal = geometry->vertex[iMarker][iVertex]->GetNormal();
        
        HeatFlux = solver_container->GetHeatFlux(iMarker, iVertex);
        HeatFluxTarget = solver_container->GetHeatFluxTarget(iMarker, iVertex);
        
        Area = 0.0;
        for (iDim = 0; iDim < geometry->GetnDim(); iDim++)
          Area += Normal[iDim]*Normal[iDim];
        Area = sqrt(Area);
        
        HeatFluxDiff += Area * (HeatFluxTarget - HeatFlux) * (HeatFluxTarget - HeatFlux);
        
      }
      
    }
  }
  
#ifdef HAVE_MPI
  su2double MyHeatFluxDiff = HeatFluxDiff;   HeatFluxDiff = 0.0;
  SU2_MPI::Allreduce(&MyHeatFluxDiff, &HeatFluxDiff, 1, MPI_DOUBLE, MPI_SUM, MPI_COMM_WORLD);
#endif
  
  /*--- Update the total HeatFlux difference coeffient ---*/
  
  solver_container->SetTotal_HeatFluxDiff(HeatFluxDiff);
  
  delete[] Point2Vertex;
  
}

void COutput::SetEquivalentArea(CSolver *solver_container, CGeometry *geometry, CConfig *config, unsigned long iExtIter) {
  
  ofstream EquivArea_file, FuncGrad_file;
  unsigned short iMarker = 0, iDim;
  short *AzimuthalAngle = NULL;
  su2double Gamma, auxXCoord, auxYCoord, auxZCoord, InverseDesign = 0.0, DeltaX, Coord_i, Coord_j, jp1Coord, *Coord = NULL, MeanFuntion,
  *Face_Normal = NULL, auxArea, auxPress, Mach, Beta, R_Plane, Pressure_Inf,
  ModVelocity_Inf, Velocity_Inf[3], factor, *Xcoord = NULL, *Ycoord = NULL, *Zcoord = NULL,
  *Pressure = NULL, *FaceArea = NULL, *EquivArea = NULL, *TargetArea = NULL, *NearFieldWeight = NULL,
  *Weight = NULL, jFunction, jp1Function;
  unsigned long jVertex, iVertex, iPoint, nVertex_NearField = 0, auxPoint,
  *IdPoint = NULL, *IdDomain = NULL, auxDomain;
  unsigned short iPhiAngle;
  ofstream NearFieldEA_file; ifstream TargetEA_file;
  
  su2double XCoordBegin_OF = config->GetEA_IntLimit(0);
  su2double XCoordEnd_OF = config->GetEA_IntLimit(1);
  
  unsigned short nDim = geometry->GetnDim();
  su2double AoA = -(config->GetAoA()*PI_NUMBER/180.0);
  su2double EAScaleFactor = config->GetEA_ScaleFactor(); // The EA Obj. Func. should be ~ force based Obj. Func.
  
  int rank = MESH_0;
  
  Mach  = config->GetMach();
  Gamma = config->GetGamma();
  Beta = sqrt(Mach*Mach-1.0);
  R_Plane = fabs(config->GetEA_IntLimit(2));
  Pressure_Inf = config->GetPressure_FreeStreamND();
  Velocity_Inf[0] = config->GetVelocity_FreeStreamND()[0];
  Velocity_Inf[1] = config->GetVelocity_FreeStreamND()[1];
  Velocity_Inf[2] = config->GetVelocity_FreeStreamND()[2];
  ModVelocity_Inf = 0;
  for (iDim = 0; iDim < 3; iDim++)
    ModVelocity_Inf += Velocity_Inf[iDim] * Velocity_Inf[iDim];
  
  factor = 4.0*sqrt(2.0*Beta*R_Plane) / (Gamma*Pressure_Inf*Mach*Mach);
  
#ifndef HAVE_MPI
  
  /*--- Compute the total number of points on the near-field ---*/
  
  nVertex_NearField = 0;
  for (iMarker = 0; iMarker < config->GetnMarker_All(); iMarker++)
    if (config->GetMarker_All_KindBC(iMarker) == NEARFIELD_BOUNDARY)
      for (iVertex = 0; iVertex < geometry->GetnVertex(iMarker); iVertex++) {
        iPoint = geometry->vertex[iMarker][iVertex]->GetNode();
        Face_Normal = geometry->vertex[iMarker][iVertex]->GetNormal();
        Coord = geometry->node[iPoint]->GetCoord();
        
        /*--- Using Face_Normal(z), and Coord(z) we identify only a surface,
         note that there are 2 NEARFIELD_BOUNDARY surfaces ---*/
        
        if ((Face_Normal[nDim-1] > 0.0) && (Coord[nDim-1] < 0.0)) nVertex_NearField ++;
      }
  
  /*--- Create an array with all the coordinates, points, pressures, face area,
   equivalent area, and nearfield weight ---*/
  
  Xcoord = new su2double[nVertex_NearField];
  Ycoord = new su2double[nVertex_NearField];
  Zcoord = new su2double[nVertex_NearField];
  AzimuthalAngle = new short[nVertex_NearField];
  IdPoint = new unsigned long[nVertex_NearField];
  IdDomain = new unsigned long[nVertex_NearField];
  Pressure = new su2double[nVertex_NearField];
  FaceArea = new su2double[nVertex_NearField];
  EquivArea = new su2double[nVertex_NearField];
  TargetArea = new su2double[nVertex_NearField];
  NearFieldWeight = new su2double[nVertex_NearField];
  Weight = new su2double[nVertex_NearField];
  
  /*--- Copy the boundary information to an array ---*/
  
  nVertex_NearField = 0;
  for (iMarker = 0; iMarker < config->GetnMarker_All(); iMarker++)
    if (config->GetMarker_All_KindBC(iMarker) == NEARFIELD_BOUNDARY)
      for (iVertex = 0; iVertex < geometry->GetnVertex(iMarker); iVertex++) {
        iPoint = geometry->vertex[iMarker][iVertex]->GetNode();
        Face_Normal = geometry->vertex[iMarker][iVertex]->GetNormal();
        Coord = geometry->node[iPoint]->GetCoord();
        
        if ((Face_Normal[nDim-1] > 0.0) && (Coord[nDim-1] < 0.0)) {
          
          IdPoint[nVertex_NearField] = iPoint;
          Xcoord[nVertex_NearField] = geometry->node[iPoint]->GetCoord(0);
          Ycoord[nVertex_NearField] = geometry->node[iPoint]->GetCoord(1);
          
          if (nDim ==2) {
            AzimuthalAngle[nVertex_NearField] = 0;
          }
          
          if (nDim == 3) {
            Zcoord[nVertex_NearField] = geometry->node[iPoint]->GetCoord(2);
            
            /*--- Rotate the nearfield cylinder (AoA) only 3D ---*/
            
            su2double YcoordRot = Ycoord[nVertex_NearField];
            su2double ZcoordRot = Xcoord[nVertex_NearField]*sin(AoA) + Zcoord[nVertex_NearField]*cos(AoA);
            
            /*--- Compute the Azimuthal angle (resolution of degress in the Azimuthal angle)---*/
            
            su2double AngleDouble; short AngleInt;
            AngleDouble = fabs(atan(-YcoordRot/ZcoordRot)*180.0/PI_NUMBER);
            
            /*--- Fix an azimuthal line due to misalignments of the near-field ---*/
            
            su2double FixAzimuthalLine = config->GetFixAzimuthalLine();
            
            if ((AngleDouble >= FixAzimuthalLine - 0.1) && (AngleDouble <= FixAzimuthalLine + 0.1)) AngleDouble = FixAzimuthalLine - 0.1;
            
            AngleInt = SU2_TYPE::Short(floor(AngleDouble + 0.5));
            if (AngleInt >= 0) AzimuthalAngle[nVertex_NearField] = AngleInt;
            else AzimuthalAngle[nVertex_NearField] = 180 + AngleInt;
          }
          
          if (AzimuthalAngle[nVertex_NearField] <= 60) {
            Pressure[nVertex_NearField] = solver_container->node[iPoint]->GetPressure();
            FaceArea[nVertex_NearField] = fabs(Face_Normal[nDim-1]);
            nVertex_NearField ++;
          }
          
        }
      }
  
#else
  
  int nProcessor;
  MPI_Comm_size(MPI_COMM_WORLD, &nProcessor);
  MPI_Comm_rank(MPI_COMM_WORLD, &rank);
  
  unsigned long nLocalVertex_NearField = 0, MaxLocalVertex_NearField = 0;
  int iProcessor;
  
  unsigned long *Buffer_Receive_nVertex = NULL;
  if (rank == MASTER_NODE) {
    Buffer_Receive_nVertex = new unsigned long [nProcessor];
  }
  
  /*--- Compute the total number of points of the near-field ghost nodes ---*/
  
  nLocalVertex_NearField = 0;
  for (iMarker = 0; iMarker < config->GetnMarker_All(); iMarker++)
    if (config->GetMarker_All_KindBC(iMarker) == NEARFIELD_BOUNDARY)
      for (iVertex = 0; iVertex < geometry->GetnVertex(iMarker); iVertex++) {
        iPoint = geometry->vertex[iMarker][iVertex]->GetNode();
        Face_Normal = geometry->vertex[iMarker][iVertex]->GetNormal();
        Coord = geometry->node[iPoint]->GetCoord();
        
        if (geometry->node[iPoint]->GetDomain())
          if ((Face_Normal[nDim-1] > 0.0) && (Coord[nDim-1] < 0.0))
            nLocalVertex_NearField ++;
      }
  
  unsigned long *Buffer_Send_nVertex = new unsigned long [1];
  Buffer_Send_nVertex[0] = nLocalVertex_NearField;
  
  /*--- Send Near-Field vertex information --*/
  
  SU2_MPI::Allreduce(&nLocalVertex_NearField, &nVertex_NearField, 1, MPI_UNSIGNED_LONG, MPI_SUM, MPI_COMM_WORLD);
  SU2_MPI::Allreduce(&nLocalVertex_NearField, &MaxLocalVertex_NearField, 1, MPI_UNSIGNED_LONG, MPI_MAX, MPI_COMM_WORLD);
  SU2_MPI::Gather(Buffer_Send_nVertex, 1, MPI_UNSIGNED_LONG, Buffer_Receive_nVertex, 1, MPI_UNSIGNED_LONG, MASTER_NODE, MPI_COMM_WORLD);
  delete [] Buffer_Send_nVertex;

  su2double *Buffer_Send_Xcoord = new su2double[MaxLocalVertex_NearField];
  su2double *Buffer_Send_Ycoord = new su2double[MaxLocalVertex_NearField];
  su2double *Buffer_Send_Zcoord = new su2double[MaxLocalVertex_NearField];
  unsigned long *Buffer_Send_IdPoint = new unsigned long [MaxLocalVertex_NearField];
  su2double *Buffer_Send_Pressure = new su2double [MaxLocalVertex_NearField];
  su2double *Buffer_Send_FaceArea = new su2double[MaxLocalVertex_NearField];
  
  su2double *Buffer_Receive_Xcoord = NULL;
  su2double *Buffer_Receive_Ycoord = NULL;
  su2double *Buffer_Receive_Zcoord = NULL;
  unsigned long *Buffer_Receive_IdPoint = NULL;
  su2double *Buffer_Receive_Pressure = NULL;
  su2double *Buffer_Receive_FaceArea = NULL;
  
  if (rank == MASTER_NODE) {
    Buffer_Receive_Xcoord = new su2double[nProcessor*MaxLocalVertex_NearField];
    Buffer_Receive_Ycoord = new su2double[nProcessor*MaxLocalVertex_NearField];
    Buffer_Receive_Zcoord = new su2double[nProcessor*MaxLocalVertex_NearField];
    Buffer_Receive_IdPoint = new unsigned long[nProcessor*MaxLocalVertex_NearField];
    Buffer_Receive_Pressure = new su2double[nProcessor*MaxLocalVertex_NearField];
    Buffer_Receive_FaceArea = new su2double[nProcessor*MaxLocalVertex_NearField];
  }
  
  unsigned long nBuffer_Xcoord = MaxLocalVertex_NearField;
  unsigned long nBuffer_Ycoord = MaxLocalVertex_NearField;
  unsigned long nBuffer_Zcoord = MaxLocalVertex_NearField;
  unsigned long nBuffer_IdPoint = MaxLocalVertex_NearField;
  unsigned long nBuffer_Pressure = MaxLocalVertex_NearField;
  unsigned long nBuffer_FaceArea = MaxLocalVertex_NearField;
  
  for (iVertex = 0; iVertex < MaxLocalVertex_NearField; iVertex++) {
    Buffer_Send_IdPoint[iVertex] = 0; Buffer_Send_Pressure[iVertex] = 0.0;
    Buffer_Send_FaceArea[iVertex] = 0.0; Buffer_Send_Xcoord[iVertex] = 0.0;
    Buffer_Send_Ycoord[iVertex] = 0.0; Buffer_Send_Zcoord[iVertex] = 0.0;
  }
  
  /*--- Copy coordinates, index points, and pressures to the auxiliar vector --*/
  
  nLocalVertex_NearField = 0;
  for (iMarker = 0; iMarker < config->GetnMarker_All(); iMarker++)
    if (config->GetMarker_All_KindBC(iMarker) == NEARFIELD_BOUNDARY)
      for (iVertex = 0; iVertex < geometry->GetnVertex(iMarker); iVertex++) {
        iPoint = geometry->vertex[iMarker][iVertex]->GetNode();
        Face_Normal = geometry->vertex[iMarker][iVertex]->GetNormal();
        Coord = geometry->node[iPoint]->GetCoord();
        
        if (geometry->node[iPoint]->GetDomain())
          if ((Face_Normal[nDim-1] > 0.0) && (Coord[nDim-1] < 0.0)) {
            Buffer_Send_IdPoint[nLocalVertex_NearField] = iPoint;
            Buffer_Send_Xcoord[nLocalVertex_NearField] = geometry->node[iPoint]->GetCoord(0);
            Buffer_Send_Ycoord[nLocalVertex_NearField] = geometry->node[iPoint]->GetCoord(1);
            Buffer_Send_Zcoord[nLocalVertex_NearField] = geometry->node[iPoint]->GetCoord(2);
            Buffer_Send_Pressure[nLocalVertex_NearField] = solver_container->node[iPoint]->GetPressure();
            Buffer_Send_FaceArea[nLocalVertex_NearField] = fabs(Face_Normal[nDim-1]);
            nLocalVertex_NearField++;
          }
      }
  
  /*--- Send all the information --*/
  
  SU2_MPI::Gather(Buffer_Send_Xcoord, nBuffer_Xcoord, MPI_DOUBLE, Buffer_Receive_Xcoord, nBuffer_Xcoord, MPI_DOUBLE, MASTER_NODE, MPI_COMM_WORLD);
  SU2_MPI::Gather(Buffer_Send_Ycoord, nBuffer_Ycoord, MPI_DOUBLE, Buffer_Receive_Ycoord, nBuffer_Ycoord, MPI_DOUBLE, MASTER_NODE, MPI_COMM_WORLD);
  SU2_MPI::Gather(Buffer_Send_Zcoord, nBuffer_Zcoord, MPI_DOUBLE, Buffer_Receive_Zcoord, nBuffer_Zcoord, MPI_DOUBLE, MASTER_NODE, MPI_COMM_WORLD);
  SU2_MPI::Gather(Buffer_Send_IdPoint, nBuffer_IdPoint, MPI_UNSIGNED_LONG, Buffer_Receive_IdPoint, nBuffer_IdPoint, MPI_UNSIGNED_LONG, MASTER_NODE, MPI_COMM_WORLD);
  SU2_MPI::Gather(Buffer_Send_Pressure, nBuffer_Pressure, MPI_DOUBLE, Buffer_Receive_Pressure, nBuffer_Pressure, MPI_DOUBLE, MASTER_NODE, MPI_COMM_WORLD);
  SU2_MPI::Gather(Buffer_Send_FaceArea, nBuffer_FaceArea, MPI_DOUBLE, Buffer_Receive_FaceArea, nBuffer_FaceArea, MPI_DOUBLE, MASTER_NODE, MPI_COMM_WORLD);
  delete [] Buffer_Send_Xcoord;
  delete [] Buffer_Send_Ycoord;
  delete [] Buffer_Send_Zcoord;
  delete [] Buffer_Send_IdPoint;
  delete [] Buffer_Send_Pressure;
  delete [] Buffer_Send_FaceArea;

  if (rank == MASTER_NODE) {
    
    Xcoord = new su2double[nVertex_NearField];
    Ycoord = new su2double[nVertex_NearField];
    Zcoord = new su2double[nVertex_NearField];
    AzimuthalAngle = new short[nVertex_NearField];
    IdPoint = new unsigned long[nVertex_NearField];
    IdDomain = new unsigned long[nVertex_NearField];
    Pressure = new su2double[nVertex_NearField];
    FaceArea = new su2double[nVertex_NearField];
    EquivArea = new su2double[nVertex_NearField];
    TargetArea = new su2double[nVertex_NearField];
    NearFieldWeight = new su2double[nVertex_NearField];
    Weight = new su2double[nVertex_NearField];
    
    nVertex_NearField = 0;
    for (iProcessor = 0; iProcessor < nProcessor; iProcessor++)
      for (iVertex = 0; iVertex < Buffer_Receive_nVertex[iProcessor]; iVertex++) {
        Xcoord[nVertex_NearField] = Buffer_Receive_Xcoord[iProcessor*MaxLocalVertex_NearField+iVertex];
        Ycoord[nVertex_NearField] = Buffer_Receive_Ycoord[iProcessor*MaxLocalVertex_NearField+iVertex];
        
        if (nDim == 2) {
          AzimuthalAngle[nVertex_NearField] = 0;
        }
        
        if (nDim == 3) {
          Zcoord[nVertex_NearField] = Buffer_Receive_Zcoord[iProcessor*MaxLocalVertex_NearField+iVertex];
          
          /*--- Rotate the nearfield cylinder  ---*/
          
          su2double YcoordRot = Ycoord[nVertex_NearField];
          su2double ZcoordRot = Xcoord[nVertex_NearField]*sin(AoA) + Zcoord[nVertex_NearField]*cos(AoA);
          
          /*--- Compute the Azimuthal angle ---*/
          
          su2double AngleDouble; short AngleInt;
          AngleDouble = fabs(atan(-YcoordRot/ZcoordRot)*180.0/PI_NUMBER);
          
          /*--- Fix an azimuthal line due to misalignments of the near-field ---*/
          
          su2double FixAzimuthalLine = config->GetFixAzimuthalLine();
          
          if ((AngleDouble >= FixAzimuthalLine - 0.1) && (AngleDouble <= FixAzimuthalLine + 0.1))
            AngleDouble = FixAzimuthalLine - 0.1;
          
          AngleInt = SU2_TYPE::Short(floor(AngleDouble + 0.5));
          
          if (AngleInt >= 0) AzimuthalAngle[nVertex_NearField] = AngleInt;
          else AzimuthalAngle[nVertex_NearField] = 180 + AngleInt;
        }
        
        if (AzimuthalAngle[nVertex_NearField] <= 60) {
          IdPoint[nVertex_NearField] = Buffer_Receive_IdPoint[iProcessor*MaxLocalVertex_NearField+iVertex];
          Pressure[nVertex_NearField] = Buffer_Receive_Pressure[iProcessor*MaxLocalVertex_NearField+iVertex];
          FaceArea[nVertex_NearField] = Buffer_Receive_FaceArea[iProcessor*MaxLocalVertex_NearField+iVertex];
          IdDomain[nVertex_NearField] = iProcessor;
          nVertex_NearField++;
        }
        
      }
    
    delete [] Buffer_Receive_nVertex;
    
    delete [] Buffer_Receive_Xcoord;
    delete [] Buffer_Receive_Ycoord;
    delete [] Buffer_Receive_Zcoord;
    delete [] Buffer_Receive_IdPoint;
    delete [] Buffer_Receive_Pressure;
    delete [] Buffer_Receive_FaceArea;
    
  }
  
#endif
  
  if (rank == MASTER_NODE) {
    
    vector<short> PhiAngleList;
    vector<short>::iterator IterPhiAngleList;
    
    for (iVertex = 0; iVertex < nVertex_NearField; iVertex++)
      PhiAngleList.push_back(AzimuthalAngle[iVertex]);
    
    sort( PhiAngleList.begin(), PhiAngleList.end());
    IterPhiAngleList = unique( PhiAngleList.begin(), PhiAngleList.end());
    PhiAngleList.resize( IterPhiAngleList - PhiAngleList.begin() );
    
    /*--- Create vectors and distribute the values among the different PhiAngle queues ---*/
    
    vector<vector<su2double> > Xcoord_PhiAngle; Xcoord_PhiAngle.resize(PhiAngleList.size());
    vector<vector<su2double> > Ycoord_PhiAngle; Ycoord_PhiAngle.resize(PhiAngleList.size());
    vector<vector<su2double> > Zcoord_PhiAngle; Zcoord_PhiAngle.resize(PhiAngleList.size());
    vector<vector<unsigned long> > IdPoint_PhiAngle; IdPoint_PhiAngle.resize(PhiAngleList.size());
    vector<vector<unsigned long> > IdDomain_PhiAngle; IdDomain_PhiAngle.resize(PhiAngleList.size());
    vector<vector<su2double> > Pressure_PhiAngle; Pressure_PhiAngle.resize(PhiAngleList.size());
    vector<vector<su2double> > FaceArea_PhiAngle; FaceArea_PhiAngle.resize(PhiAngleList.size());
    vector<vector<su2double> > EquivArea_PhiAngle; EquivArea_PhiAngle.resize(PhiAngleList.size());
    vector<vector<su2double> > TargetArea_PhiAngle; TargetArea_PhiAngle.resize(PhiAngleList.size());
    vector<vector<su2double> > NearFieldWeight_PhiAngle; NearFieldWeight_PhiAngle.resize(PhiAngleList.size());
    vector<vector<su2double> > Weight_PhiAngle; Weight_PhiAngle.resize(PhiAngleList.size());
    
    /*--- Distribute the values among the different PhiAngles ---*/
    
    for (iVertex = 0; iVertex < nVertex_NearField; iVertex++)
      for (iPhiAngle = 0; iPhiAngle < PhiAngleList.size(); iPhiAngle++)
        if (AzimuthalAngle[iVertex] == PhiAngleList[iPhiAngle]) {
          Xcoord_PhiAngle[iPhiAngle].push_back(Xcoord[iVertex]);
          Ycoord_PhiAngle[iPhiAngle].push_back(Ycoord[iVertex]);
          Zcoord_PhiAngle[iPhiAngle].push_back(Zcoord[iVertex]);
          IdPoint_PhiAngle[iPhiAngle].push_back(IdPoint[iVertex]);
          IdDomain_PhiAngle[iPhiAngle].push_back(IdDomain[iVertex]);
          Pressure_PhiAngle[iPhiAngle].push_back(Pressure[iVertex]);
          FaceArea_PhiAngle[iPhiAngle].push_back(FaceArea[iVertex]);
          EquivArea_PhiAngle[iPhiAngle].push_back(EquivArea[iVertex]);
          TargetArea_PhiAngle[iPhiAngle].push_back(TargetArea[iVertex]);
          NearFieldWeight_PhiAngle[iPhiAngle].push_back(NearFieldWeight[iVertex]);
          Weight_PhiAngle[iPhiAngle].push_back(Weight[iVertex]);
        }
    
    /*--- Order the arrays (x Coordinate, Pressure, Point, and Domain) ---*/
    
    for (iPhiAngle = 0; iPhiAngle < PhiAngleList.size(); iPhiAngle++)
      for (iVertex = 0; iVertex < Xcoord_PhiAngle[iPhiAngle].size(); iVertex++)
        for (jVertex = 0; jVertex < Xcoord_PhiAngle[iPhiAngle].size() - 1 - iVertex; jVertex++)
          if (Xcoord_PhiAngle[iPhiAngle][jVertex] > Xcoord_PhiAngle[iPhiAngle][jVertex+1]) {
            auxXCoord = Xcoord_PhiAngle[iPhiAngle][jVertex]; Xcoord_PhiAngle[iPhiAngle][jVertex] = Xcoord_PhiAngle[iPhiAngle][jVertex+1]; Xcoord_PhiAngle[iPhiAngle][jVertex+1] = auxXCoord;
            auxYCoord = Ycoord_PhiAngle[iPhiAngle][jVertex]; Ycoord_PhiAngle[iPhiAngle][jVertex] = Ycoord_PhiAngle[iPhiAngle][jVertex+1]; Ycoord_PhiAngle[iPhiAngle][jVertex+1] = auxYCoord;
            auxZCoord = Zcoord_PhiAngle[iPhiAngle][jVertex]; Zcoord_PhiAngle[iPhiAngle][jVertex] = Zcoord_PhiAngle[iPhiAngle][jVertex+1]; Zcoord_PhiAngle[iPhiAngle][jVertex+1] = auxZCoord;
            auxPress = Pressure_PhiAngle[iPhiAngle][jVertex]; Pressure_PhiAngle[iPhiAngle][jVertex] = Pressure_PhiAngle[iPhiAngle][jVertex+1]; Pressure_PhiAngle[iPhiAngle][jVertex+1] = auxPress;
            auxArea = FaceArea_PhiAngle[iPhiAngle][jVertex]; FaceArea_PhiAngle[iPhiAngle][jVertex] = FaceArea_PhiAngle[iPhiAngle][jVertex+1]; FaceArea_PhiAngle[iPhiAngle][jVertex+1] = auxArea;
            auxPoint = IdPoint_PhiAngle[iPhiAngle][jVertex]; IdPoint_PhiAngle[iPhiAngle][jVertex] = IdPoint_PhiAngle[iPhiAngle][jVertex+1]; IdPoint_PhiAngle[iPhiAngle][jVertex+1] = auxPoint;
            auxDomain = IdDomain_PhiAngle[iPhiAngle][jVertex]; IdDomain_PhiAngle[iPhiAngle][jVertex] = IdDomain_PhiAngle[iPhiAngle][jVertex+1]; IdDomain_PhiAngle[iPhiAngle][jVertex+1] = auxDomain;
          }
    
    
    /*--- Check that all the azimuth lists have the same size ---*/
    
    unsigned short nVertex = Xcoord_PhiAngle[0].size();
    for (iPhiAngle = 0; iPhiAngle < PhiAngleList.size(); iPhiAngle++) {
      unsigned short nVertex_aux = Xcoord_PhiAngle[iPhiAngle].size();
      if (nVertex_aux != nVertex) cout <<"Be careful!!! one azimuth list is shorter than the other"<< endl;
      nVertex = min(nVertex, nVertex_aux);
    }
    
    /*--- Compute equivalent area distribution at each azimuth angle ---*/
    
    for (iPhiAngle = 0; iPhiAngle < PhiAngleList.size(); iPhiAngle++) {
      EquivArea_PhiAngle[iPhiAngle][0] = 0.0;
      for (iVertex = 1; iVertex < EquivArea_PhiAngle[iPhiAngle].size(); iVertex++) {
        EquivArea_PhiAngle[iPhiAngle][iVertex] = 0.0;
        
        Coord_i = Xcoord_PhiAngle[iPhiAngle][iVertex]*cos(AoA) - Zcoord_PhiAngle[iPhiAngle][iVertex]*sin(AoA);
        
        for (jVertex = 0; jVertex < iVertex-1; jVertex++) {
          
          Coord_j = Xcoord_PhiAngle[iPhiAngle][jVertex]*cos(AoA) - Zcoord_PhiAngle[iPhiAngle][jVertex]*sin(AoA);
          jp1Coord = Xcoord_PhiAngle[iPhiAngle][jVertex+1]*cos(AoA) - Zcoord_PhiAngle[iPhiAngle][jVertex+1]*sin(AoA);
          
          jFunction = factor*(Pressure_PhiAngle[iPhiAngle][jVertex] - Pressure_Inf)*sqrt(Coord_i-Coord_j);
          jp1Function = factor*(Pressure_PhiAngle[iPhiAngle][jVertex+1] - Pressure_Inf)*sqrt(Coord_i-jp1Coord);
          
          DeltaX = (jp1Coord-Coord_j);
          MeanFuntion = 0.5*(jp1Function + jFunction);
          EquivArea_PhiAngle[iPhiAngle][iVertex] += DeltaX * MeanFuntion;
        }
      }
    }
    
    /*--- Create a file with the equivalent area distribution at each azimuthal angle ---*/
    
    NearFieldEA_file.precision(15);
    NearFieldEA_file.open("Equivalent_Area.dat", ios::out);
    NearFieldEA_file << "TITLE = \"Equivalent Area evaluation at each azimuthal angle\"" << endl;
    
    if (config->GetSystemMeasurements() == US)
      NearFieldEA_file << "VARIABLES = \"Height (in) at r="<< R_Plane*12.0 << " in. (cyl. coord. system)\"";
    else
      NearFieldEA_file << "VARIABLES = \"Height (m) at r="<< R_Plane << " m. (cylindrical coordinate system)\"";
    
    for (iPhiAngle = 0; iPhiAngle < PhiAngleList.size(); iPhiAngle++) {
      if (config->GetSystemMeasurements() == US)
        NearFieldEA_file << ", \"Equivalent Area (ft<sup>2</sup>), <greek>F</greek>= " << PhiAngleList[iPhiAngle] << " deg.\"";
      else
        NearFieldEA_file << ", \"Equivalent Area (m<sup>2</sup>), <greek>F</greek>= " << PhiAngleList[iPhiAngle] << " deg.\"";
    }
    
    NearFieldEA_file << endl;
    for (iVertex = 0; iVertex < EquivArea_PhiAngle[0].size(); iVertex++) {
      
      su2double XcoordRot = Xcoord_PhiAngle[0][iVertex]*cos(AoA) - Zcoord_PhiAngle[0][iVertex]*sin(AoA);
      su2double XcoordRot_init = Xcoord_PhiAngle[0][0]*cos(AoA) - Zcoord_PhiAngle[0][0]*sin(AoA);
      
      if (config->GetSystemMeasurements() == US)
        NearFieldEA_file << scientific << (XcoordRot - XcoordRot_init) * 12.0;
      else
        NearFieldEA_file << scientific << (XcoordRot - XcoordRot_init);
      
      for (iPhiAngle = 0; iPhiAngle < PhiAngleList.size(); iPhiAngle++) {
        NearFieldEA_file << scientific << ", " << EquivArea_PhiAngle[iPhiAngle][iVertex];
      }
      
      NearFieldEA_file << endl;
      
    }
    NearFieldEA_file.close();
    
    /*--- Read target equivalent area from the configuration file,
     this first implementation requires a complete table (same as the original
     EA table). so... no interpolation. ---*/
    
    vector<vector<su2double> > TargetArea_PhiAngle_Trans;
    TargetEA_file.open("TargetEA.dat", ios::in);
    
    if (TargetEA_file.fail()) {
      if (iExtIter == 0) { cout << "There is no Target Equivalent Area file (TargetEA.dat)!!"<< endl;
        cout << "Using default parameters (Target Equiv Area = 0.0)" << endl;
      }
      /*--- Set the table to 0 ---*/
      for (iPhiAngle = 0; iPhiAngle < PhiAngleList.size(); iPhiAngle++)
        for (iVertex = 0; iVertex < TargetArea_PhiAngle[iPhiAngle].size(); iVertex++)
          TargetArea_PhiAngle[iPhiAngle][iVertex] = 0.0;
    }
    else {
      
      /*--- skip header lines ---*/
      
      string line;
      getline(TargetEA_file, line);
      getline(TargetEA_file, line);
      
      while (TargetEA_file) {
        
        string line;
        getline(TargetEA_file, line);
        istringstream is(line);
        vector<su2double> row;
        unsigned short iter = 0;
        
        while (is.good()) {
          string token;
          getline(is, token,',');
          
          istringstream js(token);
          
          su2double data;
          js >> data;
          
          /*--- The first element in the table is the coordinate (in or m)---*/
          
          if (iter != 0) row.push_back(data);
          iter++;
          
        }
        TargetArea_PhiAngle_Trans.push_back(row);
      }
      
      for (iPhiAngle = 0; iPhiAngle < PhiAngleList.size(); iPhiAngle++)
        for (iVertex = 0; iVertex < EquivArea_PhiAngle[iPhiAngle].size(); iVertex++)
          TargetArea_PhiAngle[iPhiAngle][iVertex] = TargetArea_PhiAngle_Trans[iVertex][iPhiAngle];
      
    }
    
    /*--- Divide by the number of Phi angles in the nearfield ---*/
    
    su2double PhiFactor = 1.0/su2double(PhiAngleList.size());
    
    /*--- Evaluate the objective function ---*/
    
    InverseDesign = 0;
    for (iPhiAngle = 0; iPhiAngle < PhiAngleList.size(); iPhiAngle++)
      for (iVertex = 0; iVertex < EquivArea_PhiAngle[iPhiAngle].size(); iVertex++) {
        Weight_PhiAngle[iPhiAngle][iVertex] = 1.0;
        Coord_i = Xcoord_PhiAngle[iPhiAngle][iVertex];
        
        su2double Difference = EquivArea_PhiAngle[iPhiAngle][iVertex]-TargetArea_PhiAngle[iPhiAngle][iVertex];
        su2double percentage = fabs(Difference)*100/fabs(TargetArea_PhiAngle[iPhiAngle][iVertex]);
        
        if ((percentage < 0.1) || (Coord_i < XCoordBegin_OF) || (Coord_i > XCoordEnd_OF)) Difference = 0.0;
        
        InverseDesign += EAScaleFactor*PhiFactor*Weight_PhiAngle[iPhiAngle][iVertex]*Difference*Difference;
        
      }
    
    /*--- Evaluate the weight of the nearfield pressure (adjoint input) ---*/
    
    for (iPhiAngle = 0; iPhiAngle < PhiAngleList.size(); iPhiAngle++)
      for (iVertex = 0; iVertex < EquivArea_PhiAngle[iPhiAngle].size(); iVertex++) {
        Coord_i = Xcoord_PhiAngle[iPhiAngle][iVertex];
        NearFieldWeight_PhiAngle[iPhiAngle][iVertex] = 0.0;
        for (jVertex = iVertex; jVertex < EquivArea_PhiAngle[iPhiAngle].size(); jVertex++) {
          Coord_j = Xcoord_PhiAngle[iPhiAngle][jVertex];
          Weight_PhiAngle[iPhiAngle][iVertex] = 1.0;
          
          su2double Difference = EquivArea_PhiAngle[iPhiAngle][jVertex]-TargetArea_PhiAngle[iPhiAngle][jVertex];
          su2double percentage = fabs(Difference)*100/fabs(TargetArea_PhiAngle[iPhiAngle][jVertex]);
          
          if ((percentage < 0.1) || (Coord_j < XCoordBegin_OF) || (Coord_j > XCoordEnd_OF)) Difference = 0.0;
          
          NearFieldWeight_PhiAngle[iPhiAngle][iVertex] += EAScaleFactor*PhiFactor*Weight_PhiAngle[iPhiAngle][iVertex]*2.0*Difference*factor*sqrt(Coord_j-Coord_i);
        }
      }
    
    /*--- Write the Nearfield pressure at each Azimuthal PhiAngle ---*/
    
    EquivArea_file.precision(15);
    EquivArea_file.open("nearfield_flow.dat", ios::out);
    EquivArea_file << "TITLE = \"Equivalent Area evaluation at each azimuthal angle\"" << endl;
    
    if (config->GetSystemMeasurements() == US)
      EquivArea_file << "VARIABLES = \"Height (in) at r="<< R_Plane*12.0 << " in. (cyl. coord. system)\",\"Equivalent Area (ft<sup>2</sup>)\",\"Target Equivalent Area (ft<sup>2</sup>)\",\"Cp\"" << endl;
    else
      EquivArea_file << "VARIABLES = \"Height (m) at r="<< R_Plane << " m. (cylindrical coordinate system)\",\"Equivalent Area (m<sup>2</sup>)\",\"Target Equivalent Area (m<sup>2</sup>)\",\"Cp\"" << endl;
    
    for (iPhiAngle = 0; iPhiAngle < PhiAngleList.size(); iPhiAngle++) {
      EquivArea_file << fixed << "ZONE T= \"<greek>F</greek>=" << PhiAngleList[iPhiAngle] << " deg.\"" << endl;
      for (iVertex = 0; iVertex < Xcoord_PhiAngle[iPhiAngle].size(); iVertex++) {
        
        su2double XcoordRot = Xcoord_PhiAngle[0][iVertex]*cos(AoA) - Zcoord_PhiAngle[0][iVertex]*sin(AoA);
        su2double XcoordRot_init = Xcoord_PhiAngle[0][0]*cos(AoA) - Zcoord_PhiAngle[0][0]*sin(AoA);
        
        if (config->GetSystemMeasurements() == US)
          EquivArea_file << scientific << (XcoordRot - XcoordRot_init) * 12.0;
        else
          EquivArea_file << scientific << (XcoordRot - XcoordRot_init);
        
        EquivArea_file << scientific << ", " << EquivArea_PhiAngle[iPhiAngle][iVertex]
        << ", " << TargetArea_PhiAngle[iPhiAngle][iVertex] << ", " << (Pressure_PhiAngle[iPhiAngle][iVertex]-Pressure_Inf)/Pressure_Inf << endl;
      }
    }
    
    EquivArea_file.close();
    
    /*--- Write Weight file for adjoint computation ---*/
    
    FuncGrad_file.precision(15);
    FuncGrad_file.open("WeightNF.dat", ios::out);
    
    FuncGrad_file << scientific << "-1.0";
    for (iPhiAngle = 0; iPhiAngle < PhiAngleList.size(); iPhiAngle++)
      FuncGrad_file << scientific << "\t" << PhiAngleList[iPhiAngle];
    FuncGrad_file << endl;
    
    for (iVertex = 0; iVertex < NearFieldWeight_PhiAngle[0].size(); iVertex++) {
      su2double XcoordRot = Xcoord_PhiAngle[0][iVertex]*cos(AoA) - Zcoord_PhiAngle[0][iVertex]*sin(AoA);
      FuncGrad_file << scientific << XcoordRot;
      for (iPhiAngle = 0; iPhiAngle < PhiAngleList.size(); iPhiAngle++)
        FuncGrad_file << scientific << "\t" << NearFieldWeight_PhiAngle[iPhiAngle][iVertex];
      FuncGrad_file << endl;
    }
    FuncGrad_file.close();
    
    /*--- Delete structures ---*/
    
    delete [] Xcoord; delete [] Ycoord; delete [] Zcoord;
    delete [] AzimuthalAngle; delete [] IdPoint; delete [] IdDomain;
    delete [] Pressure; delete [] FaceArea;
    delete [] EquivArea; delete [] TargetArea;
    delete [] NearFieldWeight; delete [] Weight;
    
  }
  
#ifndef HAVE_MPI
  
  /*--- Store the value of the NearField coefficient ---*/
  
  solver_container->SetTotal_CEquivArea(InverseDesign);
  
#else
  
  /*--- Send the value of the NearField coefficient to all the processors ---*/
  
  SU2_MPI::Bcast(&InverseDesign, 1, MPI_DOUBLE, MASTER_NODE, MPI_COMM_WORLD);
  
  /*--- Store the value of the NearField coefficient ---*/
  
  solver_container->SetTotal_CEquivArea(InverseDesign);
  
#endif
  
<<<<<<< HEAD
}

void COutput::SetFlowControl_Sens(CSolver ****solver_container, CConfig **config, unsigned short val_iZone){

  ofstream FlowControl_file;

  int rank = MASTER_NODE;

#ifdef HAVE_MPI
  MPI_Comm_rank(MPI_COMM_WORLD, &rank);
#endif

  unsigned short FinestMesh = config[val_iZone]->GetFinestMesh();
  unsigned short iParam, iMarker, iMarker_InletUnst, iMarker_InletUnst_Total,
      nMarker_InletUnst = config[val_iZone]->GetnMarker_InletUnst();
  string Marker_Tag;
  su2double** Buffer_Send_Sens_FlowParam = new su2double*[nMarker_InletUnst];
  su2double** Buffer_Recv_Sens_FlowParam = new su2double*[nMarker_InletUnst];

  for (iMarker_InletUnst = 0; iMarker_InletUnst < nMarker_InletUnst; iMarker_InletUnst++){
    Buffer_Send_Sens_FlowParam[iMarker_InletUnst] = new su2double[5];
    Buffer_Recv_Sens_FlowParam[iMarker_InletUnst] = new su2double[5];
    for (iParam = 0; iParam < 5 ; iParam++){
      Buffer_Send_Sens_FlowParam[iMarker_InletUnst][iParam] = 0;
    }
  }

  iMarker_InletUnst = 0;

  for (iMarker_InletUnst_Total = 0; iMarker_InletUnst_Total < nMarker_InletUnst; iMarker_InletUnst_Total++){
    for (iMarker = 0; iMarker < config[val_iZone]->GetnMarker_All(); iMarker++) {
      Marker_Tag = config[val_iZone]->GetMarker_All_TagBound(iMarker);
      if (config[val_iZone]->GetMarker_InletUnst(iMarker_InletUnst_Total) == Marker_Tag) {
        for (iParam = 0; iParam < 5 ; iParam++){
          Buffer_Send_Sens_FlowParam[iMarker_InletUnst_Total][iParam] = solver_container[val_iZone][FinestMesh][ADJFLOW_SOL]->GetTotal_Sens_FlowParam(iMarker_InletUnst, iParam);
        }
        iMarker_InletUnst++;
      }
    }

#ifdef HAVE_MPI
    SU2_MPI::Reduce(Buffer_Send_Sens_FlowParam[iMarker_InletUnst_Total], Buffer_Recv_Sens_FlowParam[iMarker_InletUnst_Total], 5, MPI_DOUBLE, MPI_SUM, MASTER_NODE, MPI_COMM_WORLD);
#else
    for (iParam = 0; iParam < 5 ; iParam++){
      Buffer_Recv_Sens_FlowParam[iMarker_InletUnst_Total ][iParam] = Buffer_Send_Sens_FlowParam[iMarker_InletUnst_Total][iParam];
    }

#endif
  }

  if (rank == MASTER_NODE){
    string Filename = "control_sens.dat";

    Filename = config[val_iZone]->GetObjFunc_Extension(Filename);

    FlowControl_file.open(Filename.c_str(), ios::out);
    FlowControl_file.precision(12);

    for (iMarker_InletUnst = 0; iMarker_InletUnst < nMarker_InletUnst; iMarker_InletUnst++){
      for (iParam = 0; iParam < 5 ; iParam++){
        FlowControl_file << std::scientific<<Buffer_Recv_Sens_FlowParam[iMarker_InletUnst][iParam] << " ";
      }
      FlowControl_file << endl;
    }
    FlowControl_file.close();
  }

  for (iMarker_InletUnst = 0; iMarker_InletUnst < nMarker_InletUnst; iMarker_InletUnst++){
    delete [] Buffer_Send_Sens_FlowParam[iMarker_InletUnst];
    delete [] Buffer_Recv_Sens_FlowParam[iMarker_InletUnst];
  }
  delete [] Buffer_Send_Sens_FlowParam;
  delete [] Buffer_Recv_Sens_FlowParam;
=======
>>>>>>> d08903a3
}<|MERGE_RESOLUTION|>--- conflicted
+++ resolved
@@ -4494,11 +4494,11 @@
           case DISC_ADJ_NAVIER_STOKES: case DISC_ADJ_RANS:
             
             /*--- Direct coefficients ---*/
-            SPRINTF (direct_coeff, ", %12.12e, %12.12e, %12.10f, %12.10f, %12.10f, %12.10f, %12.10f, %12.10f, %12.10f, %12.10f",
+            SPRINTF (direct_coeff, ", %12.10f, %12.10f, %12.10f, %12.10f, %12.10f, %12.10f, %12.10f, %12.10f, %12.10f, %12.10f",
                      Total_CLift, Total_CDrag, Total_CSideForce, Total_CMx, Total_CMy, Total_CMz, Total_CFx, Total_CFy,
                      Total_CFz, Total_CEff);
             if (direct_diff != NO_DERIVATIVE){
-              SPRINTF (d_direct_coeff, ", %12.12e, %12.12e, %12.10f, %12.10f, %12.10f, %12.10f, %12.10f, %12.10f, %12.10f, %12.10f",
+              SPRINTF (d_direct_coeff, ", %12.10f, %12.10f, %12.10f, %12.10f, %12.10f, %12.10f, %12.10f, %12.10f, %12.10f, %12.10f",
                        D_Total_CLift, D_Total_CDrag, D_Total_CSideForce, D_Total_CMx, D_Total_CMy, D_Total_CMz, D_Total_CFx, D_Total_CFy,
                        D_Total_CFz, D_Total_CEff);
             }
@@ -5131,22 +5131,22 @@
         case EULER : case NAVIER_STOKES:
           
           if (!DualTime_Iteration) {
-            if (compressible) ConvHist_file[0] << begin   <<direct_coeff << flow_resid;
-            if (incompressible) ConvHist_file[0] << begin<< std::setprecision(12)  << direct_coeff << flow_resid;
+            if (compressible) ConvHist_file[0] << begin << direct_coeff << flow_resid;
+            if (incompressible) ConvHist_file[0] << begin << direct_coeff << flow_resid;
             if (freesurface) ConvHist_file[0] << begin << direct_coeff << flow_resid << levelset_resid << end;
 //            if (fluid_structure) ConvHist_file[0] << fea_resid;
             if (aeroelastic) ConvHist_file[0] << aeroelastic_coeff;
             if (output_per_surface) ConvHist_file[0] << monitoring_coeff;
             if (output_1d) ConvHist_file[0] << oneD_outputs;
             if (output_massflow && !output_1d) ConvHist_file[0] << massflow_outputs;
-            if (direct_diff != NO_DERIVATIVE) ConvHist_file[0] << std::setprecision(12) <<d_direct_coeff;
+            if (direct_diff != NO_DERIVATIVE) ConvHist_file[0] << d_direct_coeff;
             ConvHist_file[0] << end;
             ConvHist_file[0].flush();
           }
           
-          cout.precision(12);
+          cout.precision(6);
           cout.setf(ios::fixed, ios::floatfield);
-          cout.width(19); cout << log10(residual_flow[0]);
+          cout.width(13); cout << log10(residual_flow[0]);
 //          if (!fluid_structure && !equiv_area) {
           if (!equiv_area) {
             if (compressible) {
@@ -8069,7 +8069,6 @@
   
 #endif
   
-<<<<<<< HEAD
 }
 
 void COutput::SetFlowControl_Sens(CSolver ****solver_container, CConfig **config, unsigned short val_iZone){
@@ -8143,6 +8142,4 @@
   }
   delete [] Buffer_Send_Sens_FlowParam;
   delete [] Buffer_Recv_Sens_FlowParam;
-=======
->>>>>>> d08903a3
-}+}
